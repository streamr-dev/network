--- conflicted
+++ resolved
@@ -9,11 +9,7 @@
 fi
 
 # Exit early if version is wrong
-<<<<<<< HEAD
-if [[ ! "$VERSION" =~ ^[0-9]+\.[0-9]+\.[0-9]+(-(tatum|beta|testnet-two)\.[0-9]+)?$ ]]; then
-=======
 if [[ ! "$VERSION" =~ ^[0-9]+\.[0-9]+\.[0-9]+(-(tatum|beta|testnet-three)\.[0-9]+)?$ ]]; then
->>>>>>> 4eab7c50
     echo "Error: Invalid version"
     exit 1
 fi
@@ -29,8 +25,4 @@
 git commit -m "release: $TAG"
 git tag $TAG
 git tag broker/$TAG # TODO: This tag needed to activate tagged release of docker images, remove once 1.0 merged to main
-<<<<<<< HEAD
-git push --atomic origin testnet-two $TAG broker/$TAG
-=======
-git push --atomic origin testnet-three $TAG broker/$TAG
->>>>>>> 4eab7c50
+git push --atomic origin testnet-three $TAG broker/$TAG