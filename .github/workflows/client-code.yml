--- conflicted
+++ resolved
@@ -39,13 +39,8 @@
       matrix:
         node-version: [16.x]
     steps:
-<<<<<<< HEAD
-      - uses: actions/checkout@v2
-      - uses: actions/setup-node@v2.4.1
-=======
-      - uses: actions/checkout@v2.3.5
-      - uses: actions/setup-node@v2
->>>>>>> 6a453cce
+      - uses: actions/checkout@v2.3.5
+      - uses: actions/setup-node@v2.4.1
         with:
           node-version: ${{ matrix.node-version }}
           cache: 'npm'
@@ -69,13 +64,8 @@
     env:
       TEST_REPEATS: 5
     steps:
-<<<<<<< HEAD
-      - uses: actions/checkout@v2
-      - uses: actions/setup-node@v2.4.1
-=======
-      - uses: actions/checkout@v2.3.5
-      - uses: actions/setup-node@v2
->>>>>>> 6a453cce
+      - uses: actions/checkout@v2.3.5
+      - uses: actions/setup-node@v2.4.1
         with:
           node-version: ${{ matrix.node-version }}
           cache: 'npm'
@@ -113,13 +103,8 @@
       TEST_REPEATS: 2
 
     steps:
-<<<<<<< HEAD
-      - uses: actions/checkout@v2
-      - uses: actions/setup-node@v2.4.1
-=======
-      - uses: actions/checkout@v2.3.5
-      - uses: actions/setup-node@v2
->>>>>>> 6a453cce
+      - uses: actions/checkout@v2.3.5
+      - uses: actions/setup-node@v2.4.1
         with:
           node-version: ${{ matrix.node-version }}
           cache: 'npm'
@@ -159,13 +144,8 @@
         node-version: [14.x, 16.x]
 
     steps:
-<<<<<<< HEAD
-      - uses: actions/checkout@v2
-      - uses: actions/setup-node@v2.4.1
-=======
-      - uses: actions/checkout@v2.3.5
-      - uses: actions/setup-node@v2
->>>>>>> 6a453cce
+      - uses: actions/checkout@v2.3.5
+      - uses: actions/setup-node@v2.4.1
         with:
           node-version: ${{ matrix.node-version }}
           cache: 'npm'
@@ -199,13 +179,8 @@
         node-version: [14.x, 16.x]
 
     steps:
-<<<<<<< HEAD
-      - uses: actions/checkout@v2
-      - uses: actions/setup-node@v2.4.1
-=======
-      - uses: actions/checkout@v2.3.5
-      - uses: actions/setup-node@v2
->>>>>>> 6a453cce
+      - uses: actions/checkout@v2.3.5
+      - uses: actions/setup-node@v2.4.1
         with:
           node-version: ${{ matrix.node-version }}
           cache: 'npm'
