---
# Any tests that can run without building should go in here.
name: Client – Lint, Unit, Integration Tests

# Be sure to update both workflow files if you edit any env or trigger config
env:
  CI: true
  DEBUG_COLORS: true
  DEBUG: "Streamr*"
on:
  push:
    tags:
      - '*'
    branches:
      - main
  pull_request:
    branches:
      - '*'
  schedule:
    # run every day at 00:00
    - cron: '0 0 * * *'
concurrency:
  group: client-code-build-${{ github.head_ref }}
  cancel-in-progress: true
defaults:
  run:
    working-directory: packages/client

jobs:
  lint:
    name: Run linter using Node ${{ matrix.node-version }}
    runs-on: ubuntu-latest
    strategy:
      matrix:
        node-version: [16.x]
    steps:
      - uses: actions/checkout@v2.4.0
      - uses: actions/setup-node@v2.4.1
        with:
          node-version: ${{ matrix.node-version }}
<<<<<<< HEAD
      - name: Cache Node.js modules
        uses: actions/cache@v2.1.6
        with:
          path: ~/.npm
          key: ${{ runner.OS }}-node-${{ matrix.node-version }}-${{ hashFiles('package-lock.json') }}
          restore-keys: |
            ${{ runner.OS }}-node-${{ matrix.node-version }}
            ${{ runner.OS }}-node-
            ${{ runner.OS }}-
=======
          cache: 'npm'
          cache-dependency-path: |
            package-lock.json
            packages/*/package-lock.json
>>>>>>> 4c1bc51d
      - name: npm ci
        working-directory: './'
        run: |
          npm install -g npm@8
          npm run bootstrap-pkg streamr-client
      - name: npm run eslint
        run: npm run eslint

  test:
    name: Test Unit using Node ${{ matrix.node-version }}
    runs-on: ubuntu-latest
    strategy:
      matrix:
        node-version: [14.x]
    env:
      TEST_REPEATS: 5
    steps:
      - uses: actions/checkout@v2.4.0
      - uses: actions/setup-node@v2.4.1
        with:
          node-version: ${{ matrix.node-version }}
<<<<<<< HEAD
      - name: Cache Node.js modules
        uses: actions/cache@v2.1.6
        with:
          path: ~/.npm
          key: ${{ runner.OS }}-node-${{ matrix.node-version }}-${{ hashFiles('package-lock.json') }}
          restore-keys: |
            ${{ runner.OS }}-node-${{ matrix.node-version }}
            ${{ runner.OS }}-node-
            ${{ runner.OS }}-
=======
          cache: 'npm'
          cache-dependency-path: |
            package-lock.json
            packages/*/package-lock.json
>>>>>>> 4c1bc51d
      - name: npm ci
        working-directory: './'
        run: |
          npm install -g npm@8
          npm run bootstrap-pkg streamr-client
      - name: test-unit
        timeout-minutes: 7
        run: npm run test-unit

  integration:
    name: ${{ matrix.test-name }} ${{ matrix.websocket-url.name }} using Node ${{ matrix.node-version }}
    runs-on: ubuntu-latest
    strategy:
      fail-fast: false
      matrix:
        node-version: [14.x]
        test-name: [
          "test-integration-no-resend",
          "test-integration-resend",
        ]
        websocket-url:
          - name: "default"
            url: ""
          - name: "single-node-only"
            url: "ws://localhost:8690/api/v1/ws"
    env:
      TEST_NAME: ${{ matrix.test-name }}
      WEBSOCKET_URL: ${{ matrix.websocket-url.url}}
      TEST_REPEATS: 2

    steps:
      - uses: actions/checkout@v2.4.0
      - uses: actions/setup-node@v2.4.1
        with:
          node-version: ${{ matrix.node-version }}
<<<<<<< HEAD
      - name: Cache Node.js modules
        uses: actions/cache@v2.1.6
        with:
          path: ~/.npm
          key: ${{ runner.OS }}-node-${{ matrix.node-version }}-${{ hashFiles('package-lock.json') }}
          restore-keys: |
            ${{ runner.OS }}-node-${{ matrix.node-version }}
            ${{ runner.OS }}-node-
            ${{ runner.OS }}-
=======
          cache: 'npm'
          cache-dependency-path: |
            package-lock.json
            packages/*/package-lock.json
>>>>>>> 4c1bc51d
      - name: npm ci
        working-directory: './'
        run: |
          npm install -g npm@8
          npm run bootstrap-pkg streamr-client
      - name: Start Streamr Docker Stack
        uses: streamr-dev/streamr-docker-dev-action@v1.0.0-alpha.3
        with:
          services-to-start: "mysql redis core-api cassandra parity-node0 parity-sidechain-node0 bridge brokers trackers nginx smtp"
      - name: Run Test
        run: npm run $TEST_NAME
      - name: Stop Streamr Docker Stack
        if: always()
        run: |
          docker kill $(docker ps -q)
          docker rm $(docker ps -a -q)
      - name: Collect docker logs on failure
        if: failure()
        uses: jwalton/gh-docker-logs@v2.0.2
        with:
          dest: 'packages/client/logs'
      - name: Upload logs to GitHub
        if: failure()
        uses: actions/upload-artifact@v2.2.4
        with:
          name: docker-logs-${{ matrix.test-name }}-${{ matrix.websocket-url.name }}-node${{ matrix.node-version }}--${{ github.run_number }}-${{ github.run_id }}
          path: packages/client/logs

  flakey:
    if: ${{ false }}
    name: Flakey Tests using Node ${{ matrix.node-version }}
    runs-on: ubuntu-latest
    strategy:
      fail-fast: false
      matrix:
        node-version: [14.x, 16.x]

    steps:
      - uses: actions/checkout@v2.4.0
      - uses: actions/setup-node@v2.4.1
        with:
          node-version: ${{ matrix.node-version }}
<<<<<<< HEAD
      - name: Cache Node.js modules
        uses: actions/cache@v2.1.6
        with:
          path: ~/.npm
          key: ${{ runner.OS }}-node-${{ matrix.node-version }}-${{ hashFiles('package-lock.json') }}
          restore-keys: |
            ${{ runner.OS }}-node-${{ matrix.node-version }}
            ${{ runner.OS }}-node-
            ${{ runner.OS }}-
=======
          cache: 'npm'
          cache-dependency-path: |
            package-lock.json
            packages/*/package-lock.json
>>>>>>> 4c1bc51d
      - name: npm ci
        working-directory: './'
        run: |
          npm install -g npm@8
          npm run bootstrap-pkg streamr-client
      - name: Start Streamr Docker Stack
        uses: streamr-dev/streamr-docker-dev-action@v1.0.0-alpha.3
        with:
          services-to-start: "mysql redis core-api cassandra parity-node0 parity-sidechain-node0 bridge brokers trackers nginx smtp"
      - uses: nick-invision/retry@v2.4.1
        name: Run Test
        with:
          max_attempts: 2
          timeout_minutes: 15
          retry_on: error
          command: cd packages/client && npm run test-flakey || echo "::warning::Flakey Tests Failed"
      - name: Stop Streamr Docker Stack
        if: always()
        run: |
          docker kill $(docker ps -q)
          docker rm $(docker ps -a -q)

  memory:
    if: ${{ false }}
    name: Memory Tests using Node ${{ matrix.node-version }}
    runs-on: ubuntu-latest
    strategy:
      fail-fast: false
      matrix:
        node-version: [14.x, 16.x]

    steps:
      - uses: actions/checkout@v2.4.0
      - uses: actions/setup-node@v2.4.1
        with:
          node-version: ${{ matrix.node-version }}
<<<<<<< HEAD
      - name: Cache Node.js modules
        uses: actions/cache@v2.1.6
        with:
          path: ~/.npm
          key: ${{ runner.OS }}-node-${{ matrix.node-version }}-${{ hashFiles('package-lock.json') }}
          restore-keys: |
            ${{ runner.OS }}-node-${{ matrix.node-version }}
            ${{ runner.OS }}-node-
            ${{ runner.OS }}-
=======
          cache: 'npm'
          cache-dependency-path: |
            package-lock.json
            packages/*/package-lock.json
>>>>>>> 4c1bc51d
      - name: npm ci
        working-directory: './'
        run: |
          npm install -g npm@8
          npm run bootstrap-pkg streamr-client
      - name: Start Streamr Docker Stack
        uses: streamr-dev/streamr-docker-dev-action@v1.0.0-alpha.3
        with:
          services-to-start: "mysql redis core-api cassandra parity-node0 parity-sidechain-node0 bridge brokers trackers nginx smtp"
      - uses: nick-invision/retry@v2.4.1
        name: Run Test
        with:
          max_attempts: 2
          timeout_minutes: 20
          retry_on: error
          command: cd packages/client && npm run test-memory
      - name: Stop Streamr Docker Stack
        if: always()
        run: |
          docker kill $(docker ps -q)
          docker rm $(docker ps -a -q)<|MERGE_RESOLUTION|>--- conflicted
+++ resolved
@@ -38,22 +38,10 @@
       - uses: actions/setup-node@v2.4.1
         with:
           node-version: ${{ matrix.node-version }}
-<<<<<<< HEAD
-      - name: Cache Node.js modules
-        uses: actions/cache@v2.1.6
-        with:
-          path: ~/.npm
-          key: ${{ runner.OS }}-node-${{ matrix.node-version }}-${{ hashFiles('package-lock.json') }}
-          restore-keys: |
-            ${{ runner.OS }}-node-${{ matrix.node-version }}
-            ${{ runner.OS }}-node-
-            ${{ runner.OS }}-
-=======
-          cache: 'npm'
-          cache-dependency-path: |
-            package-lock.json
-            packages/*/package-lock.json
->>>>>>> 4c1bc51d
+          cache: 'npm'
+          cache-dependency-path: |
+            package-lock.json
+            packages/*/package-lock.json
       - name: npm ci
         working-directory: './'
         run: |
@@ -75,22 +63,10 @@
       - uses: actions/setup-node@v2.4.1
         with:
           node-version: ${{ matrix.node-version }}
-<<<<<<< HEAD
-      - name: Cache Node.js modules
-        uses: actions/cache@v2.1.6
-        with:
-          path: ~/.npm
-          key: ${{ runner.OS }}-node-${{ matrix.node-version }}-${{ hashFiles('package-lock.json') }}
-          restore-keys: |
-            ${{ runner.OS }}-node-${{ matrix.node-version }}
-            ${{ runner.OS }}-node-
-            ${{ runner.OS }}-
-=======
-          cache: 'npm'
-          cache-dependency-path: |
-            package-lock.json
-            packages/*/package-lock.json
->>>>>>> 4c1bc51d
+          cache: 'npm'
+          cache-dependency-path: |
+            package-lock.json
+            packages/*/package-lock.json
       - name: npm ci
         working-directory: './'
         run: |
@@ -126,22 +102,10 @@
       - uses: actions/setup-node@v2.4.1
         with:
           node-version: ${{ matrix.node-version }}
-<<<<<<< HEAD
-      - name: Cache Node.js modules
-        uses: actions/cache@v2.1.6
-        with:
-          path: ~/.npm
-          key: ${{ runner.OS }}-node-${{ matrix.node-version }}-${{ hashFiles('package-lock.json') }}
-          restore-keys: |
-            ${{ runner.OS }}-node-${{ matrix.node-version }}
-            ${{ runner.OS }}-node-
-            ${{ runner.OS }}-
-=======
-          cache: 'npm'
-          cache-dependency-path: |
-            package-lock.json
-            packages/*/package-lock.json
->>>>>>> 4c1bc51d
+          cache: 'npm'
+          cache-dependency-path: |
+            package-lock.json
+            packages/*/package-lock.json
       - name: npm ci
         working-directory: './'
         run: |
@@ -184,22 +148,10 @@
       - uses: actions/setup-node@v2.4.1
         with:
           node-version: ${{ matrix.node-version }}
-<<<<<<< HEAD
-      - name: Cache Node.js modules
-        uses: actions/cache@v2.1.6
-        with:
-          path: ~/.npm
-          key: ${{ runner.OS }}-node-${{ matrix.node-version }}-${{ hashFiles('package-lock.json') }}
-          restore-keys: |
-            ${{ runner.OS }}-node-${{ matrix.node-version }}
-            ${{ runner.OS }}-node-
-            ${{ runner.OS }}-
-=======
-          cache: 'npm'
-          cache-dependency-path: |
-            package-lock.json
-            packages/*/package-lock.json
->>>>>>> 4c1bc51d
+          cache: 'npm'
+          cache-dependency-path: |
+            package-lock.json
+            packages/*/package-lock.json
       - name: npm ci
         working-directory: './'
         run: |
@@ -236,22 +188,10 @@
       - uses: actions/setup-node@v2.4.1
         with:
           node-version: ${{ matrix.node-version }}
-<<<<<<< HEAD
-      - name: Cache Node.js modules
-        uses: actions/cache@v2.1.6
-        with:
-          path: ~/.npm
-          key: ${{ runner.OS }}-node-${{ matrix.node-version }}-${{ hashFiles('package-lock.json') }}
-          restore-keys: |
-            ${{ runner.OS }}-node-${{ matrix.node-version }}
-            ${{ runner.OS }}-node-
-            ${{ runner.OS }}-
-=======
-          cache: 'npm'
-          cache-dependency-path: |
-            package-lock.json
-            packages/*/package-lock.json
->>>>>>> 4c1bc51d
+          cache: 'npm'
+          cache-dependency-path: |
+            package-lock.json
+            packages/*/package-lock.json
       - name: npm ci
         working-directory: './'
         run: |
