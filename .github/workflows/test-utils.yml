--- conflicted
+++ resolved
@@ -27,10 +27,7 @@
       - uses: actions/checkout@v3
       - uses: actions/setup-node@v3
         with:
-<<<<<<< HEAD
           node-version-file: '.nvmrc'
-=======
->>>>>>> 67738c30
           cache: 'npm'
           cache-dependency-path: package-lock.json
           check-latest: true
