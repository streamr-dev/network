--- conflicted
+++ resolved
@@ -44,11 +44,7 @@
         working-directory: 'packages/${{ inputs.package }}'
         run: ${{ inputs.command }}
       - name: upload logs
-<<<<<<< HEAD
-        if: ${{ failure() && (inputs.docker-services != '' || inputs.run-brokers-and-trackers) }}
-=======
         if: ${{ inputs.docker-services != '' || inputs.run-brokers }}
->>>>>>> 254dc8de
         uses: ./.github/workflows/reusable/collect-and-upload-logs
         with:
           artifact_prefix: ${{ inputs.package }}