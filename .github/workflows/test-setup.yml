name: test setup

on:
  workflow_call:
    inputs:
      package:
        required: true
        type: string
      command:
        required: false
        type: string
        default: npm run test
      docker-services:
        required: false
        type: string
      run-brokers-and-trackers:
        required: false
        type: boolean
        default: false

jobs:
  test:
    runs-on: ubuntu-latest
    steps:
      - uses: actions/checkout@v3.1.0
      - name: build (cached)
        uses: ./.github/workflows/reusable/cached-build
      - name: start docker services
        if: ${{ inputs.docker-services != '' }}
        uses: streamr-dev/streamr-docker-dev-action@v1.0.1
        with:
          services-to-start: ${{ inputs.docker-services }}
      - name: run brokers and trackers
        if: ${{ inputs.run-brokers-and-trackers }}
        uses: ./.github/workflows/reusable/run-brokers-and-trackers
      - name: test
        working-directory: 'packages/${{ inputs.package }}'
        run: ${{ inputs.command }}
      - name: upload logs
<<<<<<< HEAD
        if: ${{ failure() && ( inputs.docker-services != '' || inputs.run-brokers-and-trackers ) }}
        uses: ./.github/workflows/reusable/collect-and-upload-logs
=======
        if: ${{ inputs.docker-services != '' || inputs.run-brokers-and-trackers }}
        uses: ./.github/workflows/reusable/collect-and-upload-logs
        with:
          artifact-prefix: ${{ inputs.package }}
>>>>>>> 3311bd12
<|MERGE_RESOLUTION|>--- conflicted
+++ resolved
@@ -37,12 +37,7 @@
         working-directory: 'packages/${{ inputs.package }}'
         run: ${{ inputs.command }}
       - name: upload logs
-<<<<<<< HEAD
         if: ${{ failure() && ( inputs.docker-services != '' || inputs.run-brokers-and-trackers ) }}
         uses: ./.github/workflows/reusable/collect-and-upload-logs
-=======
-        if: ${{ inputs.docker-services != '' || inputs.run-brokers-and-trackers }}
-        uses: ./.github/workflows/reusable/collect-and-upload-logs
         with:
-          artifact-prefix: ${{ inputs.package }}
->>>>>>> 3311bd12
+          artifact-prefix: ${{ inputs.package }}