--- conflicted
+++ resolved
@@ -70,13 +70,8 @@
         working-directory: './'
         run: |
           npm ci
-<<<<<<< HEAD
           npm run bootstrap-pkg @streamr/cross-client-testing
-      - uses: actions/setup-java@v2.3.0
-=======
-          npx lerna bootstrap --scope @streamr/cross-client-testing --include-dependencies
       - uses: actions/setup-java@v2.3.1
->>>>>>> 02cd263b
         with:
           distribution: 'zulu'
           java-version: '8'
