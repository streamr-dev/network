---
name: "cached build"
description: "build monorepo and cache result, or restore from cache if present"

runs:
  using: "composite"
  steps:
    - uses: actions/setup-node@v4
      with:
        node-version-file: '.nvmrc'
        cache: 'npm'
        cache-dependency-path: package-lock.json
        registry-url: 'https://registry.npmjs.org'
    - name: cache node_modules
      id: cache-node-modules
      uses: actions/cache@v4
      with:
        key: cache-node-modules-${{ hashFiles('package-lock.json') }}
        path: |
          node_modules
          packages/*/node_modules
    - name: cache build
      id: cache-build
      uses: actions/cache@v4
      with:
        key: cache-build-${{ github.sha }}
        path: |
          packages/*/dist
<<<<<<< HEAD
          packages/sdk/vendor
          packages/sdk/src/generated
          packages/autocertifier-client/generated
          packages/proto-rpc/generated
          packages/dht/generated
          packages/trackerless-network/generated
=======
          packages/proto-rpc/src/proto
          packages/dht/src/proto
          packages/trackerless-network/src/proto
>>>>>>> 630df492
    - name: ci
      if: steps.cache-node-modules.outputs.cache-hit != 'true'
      run:
        npm ci --no-audit
      shell: bash
    - name: build
      if: steps.cache-build.outputs.cache-hit != 'true'
      run: npm run build
      shell: bash<|MERGE_RESOLUTION|>--- conflicted
+++ resolved
@@ -26,18 +26,11 @@
         key: cache-build-${{ github.sha }}
         path: |
           packages/*/dist
-<<<<<<< HEAD
-          packages/sdk/vendor
           packages/sdk/src/generated
           packages/autocertifier-client/generated
           packages/proto-rpc/generated
           packages/dht/generated
           packages/trackerless-network/generated
-=======
-          packages/proto-rpc/src/proto
-          packages/dht/src/proto
-          packages/trackerless-network/src/proto
->>>>>>> 630df492
     - name: ci
       if: steps.cache-node-modules.outputs.cache-hit != 'true'
       run:
