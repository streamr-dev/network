name: release
on:
  workflow_run:
<<<<<<< HEAD
    branches: [streamr-1.0]
=======
    branches: [main, streamr-1.0]
>>>>>>> 9794b11b
    workflows: [validate]
    types:
      - completed
jobs:
<<<<<<< HEAD
=======
  tracker-docker-image:
    if: ${{ github.event.workflow_run.conclusion == 'success' && github.ref == 'refs/heads/main' }}
    uses: ./.github/workflows/docker-build.yml
    with:
      docker_file: Dockerfile.tracker
      image_name: streamr/tracker
      build_platforms: linux/amd64
      push_image: true
    secrets:
      dockerhub_username: ${{secrets.DOCKERHUB_USERNAME}}
      dockerhub_token: ${{secrets.DOCKERHUB_TOKEN}}
>>>>>>> 9794b11b
  broker-docker-image:
    if: ${{ github.event.workflow_run.conclusion == 'success' }}
    uses: ./.github/workflows/docker-build.yml
    with:
      docker_file: Dockerfile.broker
      image_name: streamr/broker-node
      host_machine_platform: self-hosted
      build_platforms: linux/amd64,linux/arm64
      push_image: true
    secrets:
      dockerhub_username: ${{secrets.DOCKERHUB_USERNAME}}
      dockerhub_token: ${{secrets.DOCKERHUB_TOKEN}}<|MERGE_RESOLUTION|>--- conflicted
+++ resolved
@@ -1,29 +1,11 @@
 name: release
 on:
   workflow_run:
-<<<<<<< HEAD
-    branches: [streamr-1.0]
-=======
     branches: [main, streamr-1.0]
->>>>>>> 9794b11b
     workflows: [validate]
     types:
       - completed
 jobs:
-<<<<<<< HEAD
-=======
-  tracker-docker-image:
-    if: ${{ github.event.workflow_run.conclusion == 'success' && github.ref == 'refs/heads/main' }}
-    uses: ./.github/workflows/docker-build.yml
-    with:
-      docker_file: Dockerfile.tracker
-      image_name: streamr/tracker
-      build_platforms: linux/amd64
-      push_image: true
-    secrets:
-      dockerhub_username: ${{secrets.DOCKERHUB_USERNAME}}
-      dockerhub_token: ${{secrets.DOCKERHUB_TOKEN}}
->>>>>>> 9794b11b
   broker-docker-image:
     if: ${{ github.event.workflow_run.conclusion == 'success' }}
     uses: ./.github/workflows/docker-build.yml
