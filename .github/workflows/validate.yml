name: validate

on:
  push:
    branches:
      - main
  pull_request:
    branches:
      - '*'
  workflow_dispatch:

concurrency:
  group: build-${{ github.head_ref }}
  cancel-in-progress: true

jobs:
  build:
    runs-on: ubuntu-latest
    steps:
      - uses: actions/checkout@v3.5.2
      - name: build
        uses: ./.github/workflows/reusable/cached-build
      - run: npm run versions
      - run: npm run check
      - run: npm run eslint
  test-utils:
    needs: build
    uses: ./.github/workflows/test-setup.yml
    with:
      package: test-utils
  utils:
    needs: build
    uses: ./.github/workflows/test-setup.yml
    with:
      package: utils
      command: |
        npm run test
        xvfb-run --auto-servernum npm run test-browser
  protocol:
    needs: build
    uses: ./.github/workflows/test-setup.yml
    with:
      package: protocol
  proto-rpc:
    needs: build
    uses: ./.github/workflows/test-setup.yml
    with:
      package: proto-rpc
      command: |
        npm run test
        xvfb-run --auto-servernum npm run test-browser
  dht:
    needs: build
    uses: ./.github/workflows/test-setup.yml
    with:
      package: dht
  dht-browser:
    needs: build
    uses: ./.github/workflows/test-setup.yml
    with:
      package: dht
      command: |
        sudo apt-get install xvfb
        xvfb-run --auto-servernum npm run test-browser
  trackerless-network:
    needs: build
    uses: ./.github/workflows/test-setup.yml
    with:
      package: trackerless-network
      command: |
        npm run test-unit
        npm run test-integration
        npm run test-e2e
  trackerless-network-browser:
    needs: build
    uses: ./.github/workflows/test-setup.yml
    with:
      package: trackerless-network
      command: |
        sudo apt-get install xvfb
        xvfb-run --auto-servernum npm run test-browser
  client:
    needs: build
    uses: ./.github/workflows/test-setup.yml
    with:
      package: client
      command: |
        npm run test-unit
        npm run test-integration
        npm run docs
  client-e2e:
    needs: build
    uses: ./.github/workflows/test-setup.yml
    with:
      package: client
      docker-services: cassandra init-keyspace parity-sidechain-node0 graph-deploy-streamregistry-subgraph ens-sync-script
      run-brokers: true
      command: npm run test-end-to-end
  broker:
    needs: build
    uses: ./.github/workflows/test-setup.yml
    with:
      package: broker
      command: npm run test-unit
  broker-e2e:
    needs: build
    uses: ./.github/workflows/test-setup.yml
    with:
      package: broker
<<<<<<< HEAD
      docker-services: cassandra init-keyspace parity-sidechain-node0 graph-deploy-streamregistry-subgraph deploy-network-subgraphs
      run-brokers: true
=======
      docker-services: cassandra init-keyspace parity-sidechain-node0 graph-deploy-streamregistry-subgraph
      run-entry-point: true
>>>>>>> 64cc6f41
      command: npm run test-integration
  client-browser:
    needs: build
    uses: ./.github/workflows/test-setup.yml
    with:
      package: client
      docker-services: init-keyspace parity-sidechain-node0 graph-deploy-streamregistry-subgraph deploy-network-subgraphs
      run-brokers: true
      command: npm run test-browser
  cli-tools:
    needs: build
    uses: ./.github/workflows/test-setup.yml
    with:
      package: cli-tools
      docker-services: cassandra init-keyspace parity-sidechain-node0 graph-deploy-streamregistry-subgraph
      run-brokers: true
      command: npm run test
  broker-docker-image:
    uses: ./.github/workflows/docker-build.yml
    with:
      docker_file: Dockerfile.broker
      image_name: streamr/broker-node
      test_services_to_start: cassandra init-keyspace parity-sidechain-node0 graph-deploy-streamregistry-subgraph parity-node0 broker-node-storage-1
      build_platforms: linux/amd64
      test_script: bash ./.github/healthcheck.sh http://localhost:8891/info streamr-dev-broker-node-storage-1<|MERGE_RESOLUTION|>--- conflicted
+++ resolved
@@ -107,13 +107,8 @@
     uses: ./.github/workflows/test-setup.yml
     with:
       package: broker
-<<<<<<< HEAD
       docker-services: cassandra init-keyspace parity-sidechain-node0 graph-deploy-streamregistry-subgraph deploy-network-subgraphs
-      run-brokers: true
-=======
-      docker-services: cassandra init-keyspace parity-sidechain-node0 graph-deploy-streamregistry-subgraph
       run-entry-point: true
->>>>>>> 64cc6f41
       command: npm run test-integration
   client-browser:
     needs: build
