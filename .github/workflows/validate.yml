name: validate

on:
  push:
    branches:
      - main
  pull_request:
    branches:
      - '*'
  workflow_dispatch:

concurrency:
  group: build-${{ github.head_ref }}
  cancel-in-progress: true

jobs:
  build:
    runs-on: ubuntu-latest
    steps:
      - uses: actions/checkout@v3.5.2
      - name: build
        uses: ./.github/workflows/reusable/cached-build
      - run: npm run versions
      - run: npm run check
      - run: npm run eslint
  test-utils:
    needs: build
    uses: ./.github/workflows/test-setup.yml
    with:
      package: test-utils
  utils:
    needs: build
    uses: ./.github/workflows/test-setup.yml
    with:
      package: utils
      command: |
        npm run test
        xvfb-run --auto-servernum npm run test-browser
  protocol:
    needs: build
    uses: ./.github/workflows/test-setup.yml
    with:
      package: protocol
  proto-rpc:
    needs: build
    uses: ./.github/workflows/test-setup.yml
    with:
      package: proto-rpc
      command: |
        npm run test
        xvfb-run --auto-servernum npm run test-browser
  dht:
    needs: build
    uses: ./.github/workflows/test-setup.yml
    with:
      package: dht
  dht-browser:
    needs: build
    uses: ./.github/workflows/test-setup.yml
    with:
      package: dht
      command: |
        sudo apt-get install xvfb
        xvfb-run --auto-servernum npm run test-browser
  trackerless-network:
    needs: build
    uses: ./.github/workflows/test-setup.yml
    with:
      package: trackerless-network
      command: |
        npm run test-unit
        npm run test-integration
        npm run test-e2e
  trackerless-network-browser:
    needs: build
    uses: ./.github/workflows/test-setup.yml
    with:
      package: trackerless-network
      command: |
        sudo apt-get install xvfb
        xvfb-run --auto-servernum npm run test-browser
  client:
    needs: build
    uses: ./.github/workflows/test-setup.yml
    with:
      package: client
      command: |
        npm run test-unit
        npm run test-integration
        npm run docs
  client-e2e:
    needs: build
    uses: ./.github/workflows/test-setup.yml
    with:
      package: client
      docker-services: cassandra init-keyspace parity-sidechain-node0 graph-deploy-streamregistry-subgraph ens-sync-script
      run-brokers: true
      command: npm run test-end-to-end
  broker:
    needs: build
    uses: ./.github/workflows/test-setup.yml
    with:
      package: broker
      command: npm run test-unit
  broker-e2e:
    needs: build
    uses: ./.github/workflows/test-setup.yml
    with:
      package: broker
<<<<<<< HEAD
      docker-services: cassandra init-keyspace parity-sidechain-node0 graph-deploy-streamregistry-subgraph deploy-network-subgraphs
=======
      docker-services: cassandra init-keyspace parity-sidechain-node0 graph-deploy-streamregistry-subgraph
      run-brokers: true
>>>>>>> ff2f1bb1
      command: npm run test-integration
  client-browser:
    needs: build
    uses: ./.github/workflows/test-setup.yml
    with:
      package: client
<<<<<<< HEAD
      docker-services: init-keyspace parity-sidechain-node0 graph-deploy-streamregistry-subgraph deploy-network-subgraphs
      run-brokers-and-trackers: true
=======
      docker-services: init-keyspace parity-sidechain-node0 graph-deploy-streamregistry-subgraph
      run-brokers: true
>>>>>>> ff2f1bb1
      command: npm run test-browser
  cli-tools:
    needs: build
    uses: ./.github/workflows/test-setup.yml
    with:
      package: cli-tools
      docker-services: cassandra init-keyspace parity-sidechain-node0 graph-deploy-streamregistry-subgraph
      run-brokers: true
      command: npm run test
  broker-docker-image:
    uses: ./.github/workflows/docker-build.yml
    with:
      docker_file: Dockerfile.broker
      image_name: streamr/broker-node
      test_services_to_start: cassandra init-keyspace parity-sidechain-node0 graph-deploy-streamregistry-subgraph parity-node0 broker-node-storage-1
      build_platforms: linux/amd64
      test_script: bash ./.github/healthcheck.sh http://localhost:8891/info streamr-dev-broker-node-storage-1<|MERGE_RESOLUTION|>--- conflicted
+++ resolved
@@ -107,25 +107,16 @@
     uses: ./.github/workflows/test-setup.yml
     with:
       package: broker
-<<<<<<< HEAD
       docker-services: cassandra init-keyspace parity-sidechain-node0 graph-deploy-streamregistry-subgraph deploy-network-subgraphs
-=======
-      docker-services: cassandra init-keyspace parity-sidechain-node0 graph-deploy-streamregistry-subgraph
       run-brokers: true
->>>>>>> ff2f1bb1
       command: npm run test-integration
   client-browser:
     needs: build
     uses: ./.github/workflows/test-setup.yml
     with:
       package: client
-<<<<<<< HEAD
       docker-services: init-keyspace parity-sidechain-node0 graph-deploy-streamregistry-subgraph deploy-network-subgraphs
-      run-brokers-and-trackers: true
-=======
-      docker-services: init-keyspace parity-sidechain-node0 graph-deploy-streamregistry-subgraph
       run-brokers: true
->>>>>>> ff2f1bb1
       command: npm run test-browser
   cli-tools:
     needs: build
