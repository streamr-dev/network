--- conflicted
+++ resolved
@@ -76,14 +76,6 @@
             // req.stream is written by authentication middleware
             publisher.publish(
                 req.stream,
-<<<<<<< HEAD
-                timestamp,
-                req.body,
-                req.query.pkey,
-                req.query.signatureType,
-                req.query.address,
-                req.query.signature,
-=======
                 StreamMessage.create(
                     [req.stream.streamId,
                         publisher.getStreamPartition(req.stream, req.query.pkey),
@@ -96,7 +88,6 @@
                     signatureType,
                     req.query.signature || null,
                 ),
->>>>>>> ca3d605f
             ).then(() => {
                 res.status(200).send(/* empty success response */)
             }).catch((err) => {
