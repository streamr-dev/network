import { EventEmitter } from 'events'
import { Logger } from '../helpers/Logger'
import { Metrics, MetricsContext } from '../helpers/MetricsContext'
import { TrackerServer, Event as TrackerServerEvent } from '../protocol/TrackerServer'
import { OverlayTopology } from './OverlayTopology'
import { InstructionCounter } from './InstructionCounter'
import { LocationManager } from './LocationManager'
import { attachRtcSignalling } from './rtcSignallingHandlers'
import { PeerInfo } from '../connection/PeerInfo'
import { Location, Status, StatusStreams, StreamIdAndPartition, StreamKey } from '../identifiers'
import { TrackerLayer } from 'streamr-client-protocol'

type NodeId = string
type StreamId = string

export enum Event {
    NODE_CONNECTED = 'streamr:tracker:node-connected'
}

export interface TrackerOptions {
    maxNeighborsPerNode: number
    peerInfo: PeerInfo
    protocols: {
        trackerServer: TrackerServer
    }
    metricsContext?: MetricsContext
}

// streamKey => overlayTopology, where streamKey = streamId::partition
export type OverlayPerStream = { [key: string]: OverlayTopology }

// nodeId => connected nodeId => rtt
export type OverlayConnectionRtts = { [key: string]: { [key: string]: number } }

export interface Tracker {
    on(event: Event.NODE_CONNECTED, listener: (nodeId: NodeId) => void): this
}

export class Tracker extends EventEmitter {
    private readonly maxNeighborsPerNode: number
    private readonly trackerServer: TrackerServer
    private readonly peerInfo: PeerInfo
    private readonly overlayPerStream: OverlayPerStream
    private readonly overlayConnectionRtts: OverlayConnectionRtts
    private readonly locationManager: LocationManager
    private readonly instructionCounter: InstructionCounter
    private readonly logger: Logger
    private readonly metrics: Metrics

    constructor(opts: TrackerOptions) {
        super()

        if (!Number.isInteger(opts.maxNeighborsPerNode)) {
            throw new Error('maxNeighborsPerNode is not an integer')
        }
        if (!(opts.protocols.trackerServer instanceof TrackerServer)) {
            throw new Error('Provided protocols are not correct')
        }

        const metricsContext = opts.metricsContext || new MetricsContext('')
        this.maxNeighborsPerNode = opts.maxNeighborsPerNode
        this.trackerServer = opts.protocols.trackerServer
        this.peerInfo = opts.peerInfo

        this.logger = new Logger(module)
        this.overlayPerStream = {}
        this.overlayConnectionRtts = {}
        this.locationManager = new LocationManager()
        this.instructionCounter = new InstructionCounter()

        this.trackerServer.on(TrackerServerEvent.NODE_CONNECTED, (nodeId) => {
            this.onNodeConnected(nodeId)
        })
        this.trackerServer.on(TrackerServerEvent.NODE_DISCONNECTED, (nodeId) => {
            this.onNodeDisconnected(nodeId)
        })
        this.trackerServer.on(TrackerServerEvent.NODE_STATUS_RECEIVED, (statusMessage, nodeId) => {
            this.processNodeStatus(statusMessage, nodeId)
        })
<<<<<<< HEAD
        attachRtcSignalling(this.logger, this.trackerServer)
=======
        this.trackerServer.on(TrackerServerEvent.STORAGE_NODES_REQUEST, (message, nodeId) => {
            this.findStorageNodes(message, nodeId)
        })
        attachRtcSignalling(this.trackerServer)
>>>>>>> 5704e280

        this.metrics = metricsContext.create('tracker')
            .addRecordedMetric('onNodeDisconnected')
            .addRecordedMetric('processNodeStatus')
            .addRecordedMetric('instructionsSent')
            .addRecordedMetric('_removeNode')
    }

    onNodeConnected(node: NodeId): void {
        this.emit(Event.NODE_CONNECTED, node)
    }

    onNodeDisconnected(node: NodeId): void {
        this.logger.debug('node %s disconnected', node)
        this.metrics.record('onNodeDisconnected', 1)
        this.removeNode(node)
    }

    processNodeStatus(statusMessage: TrackerLayer.StatusMessage, source: NodeId): void {
        this.metrics.record('processNodeStatus', 1)
        const status = statusMessage.status as Status
        const { streams, rtts, location, singleStream } = status
        const filteredStreams = this.instructionCounter.filterStatus(status, source)

        // update RTTs and location
        this.overlayConnectionRtts[source] = rtts
        this.locationManager.updateLocation({
            nodeId: source,
            location,
            address: this.trackerServer.resolveAddress(source),
        })

        // update topology
        this.createNewOverlayTopologies(streams)
        if (singleStream) {
            this.updateNodeOnStream(source, filteredStreams)
        } else {
            this.updateNode(source, filteredStreams, streams)
        }
        this.formAndSendInstructions(source, Object.keys(streams))
    }

    stop(): Promise<void> {
        this.logger.debug('stopping')
        return this.trackerServer.stop()
    }

    getAddress(): string {
        return this.trackerServer.getAddress()
    }

    private createNewOverlayTopologies(streams: StatusStreams) {
        Object.keys(streams).forEach((streamId) => {
            if (this.overlayPerStream[streamId] == null) {
                this.overlayPerStream[streamId] = new OverlayTopology(this.maxNeighborsPerNode)
            }
        })
    }

    private updateNode(node: NodeId, filteredStreams: StatusStreams, allStreams: StatusStreams): void {
        // Add or update
        Object.entries(filteredStreams).forEach(([streamKey, { inboundNodes, outboundNodes }]) => {
            const neighbors = new Set([...inboundNodes, ...outboundNodes])
            this.overlayPerStream[streamKey].update(node, [...neighbors])
        })

        // Remove
        const currentStreamKeys: Set<StreamKey> = new Set(Object.keys(allStreams))
        Object.entries(this.overlayPerStream)
            .filter(([streamKey, _]) => !currentStreamKeys.has(streamKey))
            .forEach(([streamKey, overlayTopology]) => {
                this.leaveAndCheckEmptyOverlay(streamKey, overlayTopology, node)
            })
    }

    private updateNodeOnStream(node: NodeId, streams: StatusStreams): void {
        if (streams && Object.keys(streams).length === 1) {
            const streamKey = Object.keys(streams)[0]
            const status = streams[streamKey]
            if (status.counter === -1) {
                this.leaveAndCheckEmptyOverlay(streamKey, this.overlayPerStream[streamKey], node)
            } else {
                const neighbors = new Set([...status.inboundNodes, ...status.outboundNodes])
                this.overlayPerStream[streamKey].update(node, [...neighbors])
            }
        } else {
            this.logger.debug('unexpected empty single-stream status received from node %s, contents %j', node, streams)
        }
    }

    private formAndSendInstructions(node: NodeId, streamKeys: Array<StreamKey>, forceGenerate = false): void {
        streamKeys.forEach((streamKey) => {
            if (this.overlayPerStream[streamKey]) {
                const instructions = this.overlayPerStream[streamKey].formInstructions(node, forceGenerate)
                Object.entries(instructions).forEach(async ([nodeId, newNeighbors]) => {
                    this.metrics.record('instructionsSent', 1)
                    const counterValue = this.instructionCounter.setOrIncrement(nodeId, streamKey)
                    try {
                        await this.trackerServer.sendInstruction(
                            nodeId,
                            StreamIdAndPartition.fromKey(streamKey),
                            newNeighbors,
                            counterValue
                        )
                        this.logger.debug('Instruction %o sent to node %o',
                            newNeighbors, { counterValue, streamKey, nodeId })
                    } catch (err) {
                        this.logger.error(`Failed to send instructions %o to node %o, reason: %s`,
                            newNeighbors, { counterValue, streamKey, nodeId }, err)
                    }
                })
            }
        })
    }

    private removeNode(node: NodeId): void {
        this.metrics.record('_removeNode', 1)
        delete this.overlayConnectionRtts[node]
        this.locationManager.removeNode(node)
        Object.entries(this.overlayPerStream)
            .forEach(([streamKey, overlayTopology]) => {
                this.leaveAndCheckEmptyOverlay(streamKey, overlayTopology, node)
            })
    }

    private leaveAndCheckEmptyOverlay(streamKey: StreamKey, overlayTopology: OverlayTopology, node: NodeId) {
        const neighbors = overlayTopology.leave(node)
        this.instructionCounter.removeNode(node)

        if (overlayTopology.isEmpty()) {
            this.instructionCounter.removeStream(streamKey)
            delete this.overlayPerStream[streamKey]
        } else {
            neighbors.forEach((neighbor) => {
                this.formAndSendInstructions(neighbor, [streamKey], true)
            })
        }
    }

    getStreams(): ReadonlyArray<StreamId> {
        return Object.keys(this.overlayPerStream)
    }

    getAllNodeLocations(): Readonly<{[key: string]: Location}> {
        return this.locationManager.getAllNodeLocations()
    }

    getNodes(): ReadonlyArray<string> {
        return this.trackerServer.getNodeIds()
    }

    getNodeLocation(node: NodeId): Location {
        return this.locationManager.getNodeLocation(node)
    }

    getOverlayConnectionRtts(): { [key: string]: { [key: string]: number } } {
        return this.overlayConnectionRtts
    }

    getOverlayPerStream(): Readonly<OverlayPerStream> {
        return this.overlayPerStream
    }
}<|MERGE_RESOLUTION|>--- conflicted
+++ resolved
@@ -77,14 +77,7 @@
         this.trackerServer.on(TrackerServerEvent.NODE_STATUS_RECEIVED, (statusMessage, nodeId) => {
             this.processNodeStatus(statusMessage, nodeId)
         })
-<<<<<<< HEAD
-        attachRtcSignalling(this.logger, this.trackerServer)
-=======
-        this.trackerServer.on(TrackerServerEvent.STORAGE_NODES_REQUEST, (message, nodeId) => {
-            this.findStorageNodes(message, nodeId)
-        })
         attachRtcSignalling(this.trackerServer)
->>>>>>> 5704e280
 
         this.metrics = metricsContext.create('tracker')
             .addRecordedMetric('onNodeDisconnected')
