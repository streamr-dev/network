'use strict';

var events = require('events')
var debug = require('debug')('SocketIoServer')
var debugProtocol = require('debug')('SocketIoServer:protocol')
var constants = require('./constants')
var Stream = require('./stream')
var Connection = require('./connection')
var uuid = require('node-uuid')
var WebSocketServer = require('uws').Server

var DEFAULT_PARTITION = 0

function SocketIoServer(http, realtimeAdapter, historicalAdapter, latestOffsetFetcher, wss, streamFetcher) {
	var _this = this

	this.realtimeAdapter = realtimeAdapter
	this.historicalAdapter = historicalAdapter
	this.latestOffsetFetcher = latestOffsetFetcher
	this.streamFetcher = streamFetcher
	this.msgCounter = 0
	this.connectionCounter = 0

	// This handler is for realtime messages, not resends
	this.realtimeAdapter.on('message', function(messageAsArray, streamId, streamPartition) {
		_this.broadcastMessage(messageAsArray, streamId, streamPartition)
	})

	this.wss = wss || new WebSocketServer({
        server: http
    });

	var requestHandlersByType = {
		subscribe: _this.handleSubscribeRequest,
		unsubscribe: _this.handleUnsubscribeRequest,
		resend: _this.handleResendRequest
	}

	this.wss.on('connection', function connection(socket) {
		if (socket.id !== undefined) {
			throw "Whoa, socket.id is already defined"
		} else {
			socket.id = uuid.v4()
		}

		debug("connection established: %o", socket)
		_this.connectionCounter++

		var connection = new Connection(socket)

		socket.on('message', function(data) {
			try {
				var request = JSON.parse(data)
				var handler = requestHandlersByType[request.type]
				if (!handler) {
					throw "Unknown request type: "+request.type
				} else {
					debugProtocol("%s: %s: %o", request.type, connection.id, request)
					handler.call(_this, connection, request)
				}
			} catch(err) {
				console.log("Error handling message: ", data)
				console.log(err)
				connection.sendError({error: err})
			}
		})

		socket.on('close', function(code, message) {
			_this.connectionCounter--
			_this.handleDisconnect(connection)
		})
	});

	this.streams = {}

	setInterval(function() {
		console.log("Connections: %d, Messages / min: %d (%d / sec)", _this.connectionCounter, _this.msgCounter, _this.msgCounter / 60)
		_this.msgCounter = 0
	}, 60*1000)
}

SocketIoServer.prototype.__proto__ = events.EventEmitter.prototype;

SocketIoServer.prototype.handleResendRequest = function(connection, req) {
	var _this = this

	const streamId = req.stream
	const streamPartition = req.partition || DEFAULT_PARTITION
	const authkey = req.authKey

	const requestRef = {stream: streamId, partition: streamPartition, sub: req.sub}

	function sendMessage(message) {
		// "broadcast" to the socket of this connection (ie. this single client) and specific subscription id
		_this.msgCounter++
		connection.sendUnicast(message, req.sub)
	}
	function sendResending() {
		debugProtocol('resending: %s: %o', connection.id, requestRef)
		connection.sendResending(requestRef)
	}
	function sendResent() {
		debugProtocol('resent: %s: %o', connection.id, requestRef)
		connection.sendResent(requestRef)
	}
	function sendNoResend() {
		debugProtocol('no_resend: %s: %o', connection.id, requestRef)
		connection.sendNoResend(requestRef)
	}

	var nothingToResend = true
	function msgHandler(msg) {
		if (nothingToResend) {
			nothingToResend = false
			sendResending()
		}
		sendMessage(msg)
	}
	function doneHandler() {
		if (nothingToResend) {
			sendNoResend()
		} else {
			sendResent()
		}
	}

	Promise.all([
		this.streamFetcher.authenticatedFetch(streamId, authkey),
		this.latestOffsetFetcher.fetchOffset(streamId, streamPartition)
	]).then(function(results) {
		const latestKnownOffset = results[1]

		// Resend all
		if (req.resend_all===true) {
			_this.historicalAdapter.getAll(streamId, streamPartition, msgHandler, doneHandler, latestKnownOffset)
		}
		// Resend range
		else if (req.resend_from != null && req.resend_to != null) {
			_this.historicalAdapter.getOffsetRange(streamId, streamPartition, req.resend_from, req.resend_to, msgHandler, doneHandler, latestKnownOffset)
		}
		// Resend from a given offset
		else if (req.resend_from != null) {
			_this.historicalAdapter.getFromOffset(streamId, streamPartition, req.resend_from, msgHandler, doneHandler, latestKnownOffset)
		}
		// Resend the last N messages
		else if (req.resend_last != null) {
			_this.historicalAdapter.getLast(streamId, streamPartition, req.resend_last, msgHandler, doneHandler, latestKnownOffset)
		}
		// Resend from a given time
		else if (req.resend_from_time != null) {
			_this.historicalAdapter.getFromTimestamp(streamId, streamPartition, req.resend_from_time, msgHandler, doneHandler)
		}
		else {
			debug("handleResendRequest: unknown resend request: %o", req)
			sendNoResend()
		}
	}).catch(function(err) {
		if (typeof err === "number") {
			connection.sendError('Not authorized to request resend from stream ' + streamId + " and partition " + streamPartition)
		}
	})
}

/**
 * Creates and returns a Stream object, holding the Stream subscription state.
 * 
 * In normal conditions, the Stream object is cleaned when no more
 * clients are subscribed to it.
 *
 * However, ill-behaving clients could just ask for resends on a Stream
 * and never subscribe to it, which would lead to leaking memory.
 * To prevent this, clean up the Stream object if it doesn't
 * end up in subscribed state within one minute (for example, ill-behaving)
 * clients only asking for resends and never subscribing.
 **/
SocketIoServer.prototype.createStreamObject = function(streamId, streamPartition) {
	if (streamId == null || streamPartition == null) {
		throw "streamId or streamPartition not given!"
	}

	var _this = this
	var stream = new Stream(streamId, streamPartition, 'init')
	this.streams[this.getStreamLookupKey(streamId, streamPartition)] = stream
	
	stream.stateTimeout = setTimeout(function() {
		if (stream.state !== 'subscribed') {
			debug("Stream %s never got to subscribed state, cleaning..", streamId)
			_this.deleteStreamObject(streamId)
		}
	}, 60*1000)

	this.emit('stream-object-created', stream)
	debug("Stream object created: %o", stream)

	return stream
}

SocketIoServer.prototype.getStreamLookupKey = function(streamId, streamPartition) {
	return streamId+'-'+streamPartition
}

SocketIoServer.prototype.getStreamObject = function(streamId, streamPartition) {
	return this.streams[this.getStreamLookupKey(streamId, streamPartition)]
}

SocketIoServer.prototype.deleteStreamObject = function(streamId, streamPartition) {
	if (streamId == null || streamPartition == null) {
		throw "streamId or streamPartition not given!"
	}

	var stream = this.getStreamObject(streamId, streamPartition)
	debug("Stream object deleted: %o", stream)
	if (stream) {
		clearTimeout(stream.stateTimeout)
		delete this.streams[this.getStreamLookupKey(streamId, streamPartition)]
		this.emit('stream-object-deleted', stream)
	}
}

SocketIoServer.prototype.broadcastMessage = function(message, streamId, streamPartition) {
	const connections = this.getStreamObject(streamId, streamPartition).getConnections()

	connections.forEach(function(connection) {
		connection.sendBroadcast(message)
	})

	this.msgCounter += connections.length
}

SocketIoServer.prototype.handleSubscribeRequest = function(connection, request) {
	var _this = this

	// Check that the request is valid
	if (!request.stream) {
		var response = {
			error: "Error: stream id not defined. Are you using an outdated client?"
		}
		debugProtocol('subscribed (error): %s: %o', connection.id, response)
		connection.sendError(response)
	} else {
		var streamId = request.stream
		var streamPartition = request.partition || DEFAULT_PARTITION
		var authKey = request.authKey
		var requestRef = {stream: streamId, partition: streamPartition}

		this.streamFetcher.authenticatedFetch(streamId, authKey, 'read').then(function() {
				var stream = _this.getStreamObject(streamId, streamPartition)

				// Create Stream if it does not exist
				if (!stream) {
					stream = _this.createStreamObject(streamId, streamPartition)
				}

				// Subscribe now if the stream is not already subscribed or subscribing
				if (!(stream.state==='subscribed' || stream.state==='subscribing')) {
					stream.state = 'subscribing'
					_this.realtimeAdapter.subscribe(streamId, streamPartition, function(err) {
						if (err) {
							stream.emit('subscribed', err)

							// Delete the stream ref on subscribe error
							_this.deleteStreamObject(stream.id)

							console.log("Error subscribing to "+stream.id+": "+err)
						}
						else {
							stream.state = 'subscribed'
							stream.emit('subscribed')
						}
					})
				}

				var onSubscribe = function() {
					// Join the room
					stream.addConnection(connection)
					connection.addStream(stream)

					debug("Socket %s is now subscribed to streams: %o", connection.id, connection.getStreams())
					debugProtocol('subscribed: %s: %o', connection.id, requestRef)

					connection.sendSubscribed(requestRef)
				}

		var onError = function(err) {
			connection.sendSubscribed({
				stream: streamId,
				partition: streamPartition,
				error: err
			})
		}

				// If the Stream is subscribed, we're good to go
				if (stream.state === 'subscribed') {
					onSubscribe()
				}
				// If the Stream is not yet subscribed, wait for the event
				if (stream.state !== 'subscribed') {
					stream.once('subscribed', function(err) {
						if (err)
							onError(err)
						else
							onSubscribe()
					})
				}
			}).catch(function() {
				debugProtocol('subscribed (error): %s: %o', connection.id, response)
				connection.sendError('Not authorized to subscribe to stream ' + streamId + " and partition " + streamPartition)
			})
	}
}

SocketIoServer.prototype.handleUnsubscribeRequest = function(connection, request, noAck) {
	var _this = this

	var streamId = request.stream
	var streamPartition = request.partition || DEFAULT_PARTITION
	var stream = this.getStreamObject(streamId, streamPartition)

	if (stream) {
		debug("handleUnsubscribeRequest: socket %s unsubscribed from stream %s partition %d", connection.id, streamId, streamPartition)

		stream.removeConnection(connection)
		connection.removeStream(streamId, streamPartition)

		debug("handleUnsubscribeRequest: Socket %s is now subscribed to streams: %o", connection.id, connection.getStreams())

		/**
		 * Check whether anyone is subscribed to the stream anymore
		 */
		if (stream.getConnections().length) {
<<<<<<< HEAD
			debug("checkRoomEmpty: Clients remaining on %s: %d", streamId, stream.getConnections().length)
=======
			debug("checkRoomEmpty: Clients remaining on %s partition %d: %d", streamId, streamPartition, stream.getConnections().length)
>>>>>>> ef8e2732
		}
		else {
			debug("checkRoomEmpty: stream %s partition %d has no clients remaining, unsubscribing realtimeAdapter...", streamId, streamPartition)
			this.realtimeAdapter.unsubscribe(streamId, streamPartition)
			this.deleteStreamObject(streamId, streamPartition)
		}

		if (!noAck) {
			connection.sendUnsubscribed({stream: streamId, partition: streamPartition})
		}
	} else {
		connection.sendError({error: "Not subscribed", request: request})
	}
}

SocketIoServer.prototype.handleDisconnect = function(connection) {
	var _this = this
	debug("handleDisconnect: socket %s was on streams: %o", connection.id, connection.getStreams())

	var unsub = connection.getStreams()
	
	// Unsubscribe from all streams
	unsub.forEach(function(stream) {
		_this.handleUnsubscribeRequest(connection, {stream: stream.id, partition: stream.partition}, true)
	})
}

module.exports = SocketIoServer<|MERGE_RESOLUTION|>--- conflicted
+++ resolved
@@ -328,11 +328,7 @@
 		 * Check whether anyone is subscribed to the stream anymore
 		 */
 		if (stream.getConnections().length) {
-<<<<<<< HEAD
-			debug("checkRoomEmpty: Clients remaining on %s: %d", streamId, stream.getConnections().length)
-=======
 			debug("checkRoomEmpty: Clients remaining on %s partition %d: %d", streamId, streamPartition, stream.getConnections().length)
->>>>>>> ef8e2732
 		}
 		else {
 			debug("checkRoomEmpty: stream %s partition %d has no clients remaining, unsubscribing realtimeAdapter...", streamId, streamPartition)
