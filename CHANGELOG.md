--- conflicted
+++ resolved
@@ -110,12 +110,9 @@
 
 #### Added
 
-<<<<<<< HEAD
-- Add binary support to `streamr stream publish` (https://github.com/streamr-dev/network/pull/2947)
-=======
+- Add binary data support to `streamr stream publish` (https://github.com/streamr-dev/network/pull/2947)
 - Add binary data support to `streamr stream susbcribe` (https://github.com/streamr-dev/network/pull/2948)
 - Add binary data support to `streamr mock-data generate` command (https://github.com/streamr-dev/network/pull/2946)
->>>>>>> 06476cee
 
 #### Changed
 
