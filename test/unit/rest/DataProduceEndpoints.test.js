const sinon = require('sinon')
const express = require('express')
const request = require('supertest')
const { StreamMessage } = require('streamr-client-protocol').MessageLayer
const router = require('../../../src/rest/DataProduceEndpoints')

const FailedToPublishError = require('../../../src/errors/FailedToPublishError')
const NotReadyError = require('../../../src/errors/NotReadyError')

describe('DataProduceEndpoints', () => {
    const stream = {
        id: 'streamId',
        partitions: 10,
    }

    let app
    let streamFetcher
    let publisherMock

    function postRequest(overridingOptions = {}) {
        const opts = Object.assign({
            streamId: 'streamId',
            body: '{}',
            key: 'authKey',
            headers: {},
            query: {},
        }, overridingOptions)

        const headers = Object.assign({
            'Content-Type': 'application/json',
            Authorization: `Token ${opts.key}`,
        }, opts.headers)

        const req = request(app)
            .post(`/streams/${opts.streamId}/data`)
        req.query(opts.query)
            .send(opts.body)

        Object.keys(headers).forEach((key) => {
            req.set(key, headers[key])
        })

        return req
    }

    beforeEach(() => {
        app = express()

        streamFetcher = {
            authenticate: sinon.stub().resolves(stream),
        }

        publisherMock = {
            publish: sinon.stub().resolves(),
            getStreamPartition: sinon.stub().returns(0),
        }

        app.use(router(streamFetcher, publisherMock))
    })

    it('should call Publisher.publish() with correct arguments', (done) => {
        const streamMessage = StreamMessage.create(
<<<<<<< HEAD
            [stream.streamId, 0, Date.now(), 0, 'publisherId'],
=======
            [stream.id, 0, Date.now(), 0, 'publisherId', '1'],
>>>>>>> af4b5a13
            null,
            StreamMessage.CONTENT_TYPES.JSON,
            '{}',
            StreamMessage.SIGNATURE_TYPES.NONE,
            null,
        )
        postRequest({
            query: {
                ts: streamMessage.getTimestamp(),
                address: 'publisherId',
<<<<<<< HEAD
=======
                msgChainId: '1',
>>>>>>> af4b5a13
                signatureType: streamMessage.signatureType,
                signature: streamMessage.signature,
            },
        }).expect(200).then(() => {
            sinon.assert.calledWith(publisherMock.publish, stream, streamMessage)
            done()
        })
    })

    it('should read signature-related fields', (done) => {
        const streamMessage = StreamMessage.create(
<<<<<<< HEAD
            [stream.streamId, 0, Date.now(), 0, 'publisherId'],
=======
            [stream.id, 0, Date.now(), 0, 'publisherId', ''],
>>>>>>> af4b5a13
            null,
            StreamMessage.CONTENT_TYPES.JSON,
            '{}',
            StreamMessage.SIGNATURE_TYPES.ETH,
            'signature',
        )
        postRequest({
            query: {
                ts: streamMessage.getTimestamp(),
                address: 'publisherId',
                signatureType: streamMessage.signatureType,
                signature: streamMessage.signature,
            },
        }).expect(200).then(() => {
            sinon.assert.calledWith(publisherMock.publish, stream, streamMessage)
            done()
        })
    })

    it('should read sequence number and previous reference fields', (done) => {
        const streamMessage = StreamMessage.create(
<<<<<<< HEAD
            [stream.streamId, 0, Date.now(), 1, 'publisherId'],
=======
            [stream.id, 0, Date.now(), 1, 'publisherId', ''],
>>>>>>> af4b5a13
            [325656645, 3],
            StreamMessage.CONTENT_TYPES.JSON,
            '{}',
            StreamMessage.SIGNATURE_TYPES.NONE,
            null,
        )
        postRequest({
            query: {
                ts: streamMessage.getTimestamp(),
                seq: streamMessage.messageId.sequenceNumber,
                prev_ts: streamMessage.prevMsgRef.timestamp,
                prev_seq: streamMessage.prevMsgRef.sequenceNumber,
                address: 'publisherId',
                signatureType: streamMessage.signatureType,
                signature: streamMessage.signature,
            },
        }).expect(200).then(() => {
            sinon.assert.calledWith(publisherMock.publish, stream, streamMessage)
            done()
        })
    })

    it('should return 200 for valid requests', (done) => {
        postRequest()
            .expect(200, done)
    })

    it('returns 503 if the publisher throws NotReadyError', (done) => {
        publisherMock.publish = sinon.stub().rejects(new NotReadyError())

        postRequest()
            .expect(503, done)
    })

    it('should return 400 if the body is empty', (done) => {
        postRequest({
            streamId: 'streamId',
            body: '',
        }).expect(400, done)
    })

    it('should return 400 for invalid timestamp', (done) => {
        postRequest({
            query: {
                ts: 'foo',
            },
        }).expect(400, done)
    })

    it('should return 400 for invalid sequence number', (done) => {
        postRequest({
            query: {
                seq: 'foo',
            },
        }).expect(400, done)
    })

    it('should return 400 for invalid sequence number (negative number)', (done) => {
        postRequest({
            query: {
                seq: '-6',
            },
        }).expect(400, done)
    })

    it('should return 400 for invalid previous timestamp', (done) => {
        postRequest({
            query: {
                prev_ts: 'foo',
            },
        }).expect(400, done)
    })

    it('should return 400 for invalid previous sequence number', (done) => {
        postRequest({
            query: {
                prev_ts: 0,
                prev_seq: 'foo',
            },
        }).expect(400, done)
    })

    it('should return 400 for invalid signature type', (done) => {
        postRequest({
            query: {
                signatureType: 'foo',
            },
        }).expect(400, done)
    })

    it('should return 413 (Payload Too Large) if body too large', (done) => {
        const body = {}
        for (let i = 0; i < 20000; ++i) {
            body[`key-${i}`] = 'Lorem ipsum dolor sit amet, consectetur adipiscing elit.'
        }
        postRequest({
            body,
        })
            .expect(413, done)
    })

    it('returns 500 if there is an error producing to kafka', (done) => {
        publisherMock.publish = sinon.stub().rejects(new FailedToPublishError())
        postRequest()
            .expect(500, done)
    })
})<|MERGE_RESOLUTION|>--- conflicted
+++ resolved
@@ -60,11 +60,7 @@
 
     it('should call Publisher.publish() with correct arguments', (done) => {
         const streamMessage = StreamMessage.create(
-<<<<<<< HEAD
-            [stream.streamId, 0, Date.now(), 0, 'publisherId'],
-=======
             [stream.id, 0, Date.now(), 0, 'publisherId', '1'],
->>>>>>> af4b5a13
             null,
             StreamMessage.CONTENT_TYPES.JSON,
             '{}',
@@ -75,10 +71,7 @@
             query: {
                 ts: streamMessage.getTimestamp(),
                 address: 'publisherId',
-<<<<<<< HEAD
-=======
                 msgChainId: '1',
->>>>>>> af4b5a13
                 signatureType: streamMessage.signatureType,
                 signature: streamMessage.signature,
             },
@@ -90,11 +83,7 @@
 
     it('should read signature-related fields', (done) => {
         const streamMessage = StreamMessage.create(
-<<<<<<< HEAD
-            [stream.streamId, 0, Date.now(), 0, 'publisherId'],
-=======
             [stream.id, 0, Date.now(), 0, 'publisherId', ''],
->>>>>>> af4b5a13
             null,
             StreamMessage.CONTENT_TYPES.JSON,
             '{}',
@@ -116,11 +105,7 @@
 
     it('should read sequence number and previous reference fields', (done) => {
         const streamMessage = StreamMessage.create(
-<<<<<<< HEAD
-            [stream.streamId, 0, Date.now(), 1, 'publisherId'],
-=======
             [stream.id, 0, Date.now(), 1, 'publisherId', ''],
->>>>>>> af4b5a13
             [325656645, 3],
             StreamMessage.CONTENT_TYPES.JSON,
             '{}',
