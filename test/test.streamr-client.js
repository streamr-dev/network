--- conflicted
+++ resolved
@@ -85,14 +85,8 @@
 	before(function() {
 		mockery.enable()
 
-<<<<<<< HEAD
-		mockery.registerMock('socket.io-client', function() {
+		mockery.registerMock('socket.io-client', function(uri, opts) {
 			ioMockCalls++
-=======
-		var ioCalls = 0
-		global.io = function(uri, opts) {
-			ioCalls++
->>>>>>> 9524f14c
 
 			// Create new sockets for subsequent calls
 			if (ioMockCalls > 1) {
