--- conflicted
+++ resolved
@@ -1,10 +1,6 @@
 {
   "name": "@streamr/autocertifier-client",
-<<<<<<< HEAD
-  "version": "103.0.0-rc.10",
-=======
   "version": "103.0.0-rc.12",
->>>>>>> e80bd9d3
   "description": "Autocertifier Client for Streamr Network",
   "repository": {
     "type": "git",
@@ -30,11 +26,7 @@
   },
   "dependencies": {
     "@protobuf-ts/runtime-rpc": "^2.8.2",
-<<<<<<< HEAD
-    "@streamr/utils": "103.0.0-rc.10",
-=======
     "@streamr/utils": "103.0.0-rc.12",
->>>>>>> e80bd9d3
     "eventemitter3": "^5.0.0",
     "node-forge": "^1.3.1"
   },
