--- conflicted
+++ resolved
@@ -2,13 +2,7 @@
   "extends": "../../tsconfig.karma.json",
   "compilerOptions": {
     "outDir": "dist",
-<<<<<<< HEAD
     "types": ["jest"]
-=======
-    "types": [
-      "jest"
-    ]
->>>>>>> 1b2eb138
   },
   "include": [
     "src"
