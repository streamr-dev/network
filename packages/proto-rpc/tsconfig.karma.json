--- conflicted
+++ resolved
@@ -1,9 +1,5 @@
 {
-<<<<<<< HEAD
-  "extends": "../../tsconfig.browser.json",
-=======
   "extends": "../../tsconfig.karma.json",
->>>>>>> 1c39b80f
   "compilerOptions": {
     "outDir": "dist",
     "noImplicitOverride": false,
