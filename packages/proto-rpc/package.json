--- conflicted
+++ resolved
@@ -1,10 +1,6 @@
 {
   "name": "@streamr/proto-rpc",
-<<<<<<< HEAD
-  "version": "100.0.0-testnet-three.6",
-=======
   "version": "100.0.0-rc.0",
->>>>>>> e162c468
   "description": "Proto-RPC",
   "repository": {
     "type": "git",
@@ -30,22 +26,14 @@
   "dependencies": {
     "@protobuf-ts/runtime": "^2.8.2",
     "@protobuf-ts/runtime-rpc": "^2.8.2",
-<<<<<<< HEAD
-    "@streamr/utils": "100.0.0-testnet-three.6",
-=======
     "@streamr/utils": "100.0.0-rc.0",
->>>>>>> e162c468
     "eventemitter3": "^5.0.0",
     "lodash": "^4.17.21",
     "uuid": "^9.0.1"
   },
   "devDependencies": {
     "@streamr/browser-test-runner": "^0.0.1",
-<<<<<<< HEAD
-    "@streamr/test-utils": "100.0.0-testnet-three.6",
-=======
     "@streamr/test-utils": "100.0.0-rc.0",
->>>>>>> e162c468
     "@types/express": "^4.17.21",
     "@types/lodash": "^4.14.202",
     "@types/uuid": "^9.0.8",
