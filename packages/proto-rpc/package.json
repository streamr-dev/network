{
  "name": "@streamr/proto-rpc",
  "version": "1.2.0",
  "description": "Proto-RPC",
  "repository": {
    "type": "git",
    "url": "git+https://github.com/streamr-dev/network-monorepo.git",
    "directory": "packages/proto-rpc"
  },
  "main": "dist/src/exports.js",
  "types": "dist/src/exports.d.ts",
  "license": "(Apache-2.0 AND BSD-3-Clause)",
  "author": "Streamr Network AG <contact@streamr.network>",
  "scripts": {
    "generate-protoc-code": "./proto.sh",
    "build": "tsc -b tsconfig.node.json",
    "build-browser": "webpack --mode=development --progress",
    "check": "tsc -p ./tsconfig.jest.json --noEmit",
    "clean": "jest --clearCache || true; rm -rf dist *.tsbuildinfo node_modules/.cache || true",
    "eslint": "eslint --cache --cache-location=node_modules/.cache/.eslintcache/ '*/**/*.{js,ts}'",
    "prepublishOnly": "npm run clean && NODE_ENV=production tsc -b tsconfig.node.json",
    "test": "jest",
    "test-browser": "npm run build-browser && karma start karma.config.js",
    "test-unit": "jest test/unit",
    "test-integration": "jest test/integration",
    "preinstall": "./proto.sh"
  },
  "dependencies": {
<<<<<<< HEAD
    "@protobuf-ts/runtime": "^2.8.0",
    "@protobuf-ts/runtime-rpc": "^2.8.0",
    "@streamr/utils": "7.0.0-beta.1",
=======
    "@protobuf-ts/plugin": "^2.8.0",
    "@streamr/utils": "7.0.0-beta.3",
>>>>>>> 01a3634f
    "lodash": "^4.17.21",
    "uuid": "^8.3.2"
  },
  "devDependencies": {
    "@streamr/test-utils": "7.0.0-beta.3",
    "@types/express": "^4.17.13",
    "@types/lodash": "^4.14.175",
    "@types/uuid": "^8.3.1",
    "browserify-fs": "^1.0.0",
    "console-browserify": "^1.2.0",
    "electron": "^20.0.3",
    "electron-rebuild": "^3.2.9",
    "expect": "^28.1.3",
    "express": "^4.17.1",
    "jest-mock": "^28.1.3",
    "karma": "^6.4.0",
    "karma-chrome-launcher": "^3.1.1",
    "karma-electron": "^7.3.0",
    "karma-jasmine": "^5.1.0",
    "karma-jest": "^1.0.0-beta.0",
    "karma-sourcemap-loader": "^0.3.8",
    "karma-spec-reporter": "^0.0.34",
    "karma-webpack": "^5.0.0",
    "node-module-polyfill": "^1.0.1",
    "node-polyfill-webpack-plugin": "^1.1.4",
    "patch-package": "^6.4.7",
    "path-browserify": "^1.0.1",
    "setimmediate": "^1.0.5",
    "source-map-loader": "^3.0.0",
    "ts-loader": "^9.3.1",
    "ts-node": "^10.9.1",
    "webpack": "^5.64.1",
    "webpack-cli": "^4.9.1"
  },
  "optionalDependencies": {
    "bufferutil": "^4.0.5",
    "utf-8-validate": "^5.0.7"
  }
}<|MERGE_RESOLUTION|>--- conflicted
+++ resolved
@@ -26,14 +26,9 @@
     "preinstall": "./proto.sh"
   },
   "dependencies": {
-<<<<<<< HEAD
     "@protobuf-ts/runtime": "^2.8.0",
     "@protobuf-ts/runtime-rpc": "^2.8.0",
-    "@streamr/utils": "7.0.0-beta.1",
-=======
-    "@protobuf-ts/plugin": "^2.8.0",
     "@streamr/utils": "7.0.0-beta.3",
->>>>>>> 01a3634f
     "lodash": "^4.17.21",
     "uuid": "^8.3.2"
   },
