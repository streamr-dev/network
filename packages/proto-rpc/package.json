--- conflicted
+++ resolved
@@ -32,12 +32,8 @@
     "uuid": "^9.0.0"
   },
   "devDependencies": {
-<<<<<<< HEAD
     "@electron/rebuild": "^3.2.9",
-    "@streamr/test-utils": "8.3.0-beta.0",
-=======
     "@streamr/test-utils": "8.3.0-beta.1",
->>>>>>> de7aab4f
     "@types/express": "^4.17.13",
     "@types/lodash": "^4.14.175",
     "@types/uuid": "^9.0.1",
