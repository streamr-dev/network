{
  "name": "@streamr/proto-rpc",
<<<<<<< HEAD
  "version": "103.0.0-rc.10",
=======
  "version": "103.0.0-rc.12",
>>>>>>> e80bd9d3
  "description": "Proto-RPC",
  "repository": {
    "type": "git",
    "url": "git+https://github.com/streamr-dev/network.git",
    "directory": "packages/proto-rpc"
  },
  "main": "dist/src/exports.js",
  "types": "dist/src/exports.d.ts",
  "files": [
    "dist",
    "!*.tsbuildinfo",
    "README.md",
    "LICENSE"
  ],
  "license": "(Apache-2.0 AND BSD-3-Clause)",
  "author": "Streamr Network AG <contact@streamr.network>",
  "scripts": {
    "prebuild": "./proto.sh",
    "build": "tsc -b tsconfig.node.json",
    "build-browser": "webpack --mode=development --progress",
    "check": "./test-proto.sh && tsc -p ./tsconfig.jest.json",
    "clean": "jest --clearCache || true; rm -rf dist *.tsbuildinfo node_modules/.cache || true",
    "eslint": "./test-proto.sh && eslint --cache --cache-location=node_modules/.cache/.eslintcache/ '*/**/*.{js,ts}'",
    "test": "./test-proto.sh && npm run test-unit && npm run test-integration",
    "test-browser": "./test-proto.sh && karma start karma.config.js",
    "test-unit": "./test-proto.sh && jest test/unit",
    "test-integration": "./test-proto.sh && jest --bail test/integration"
  },
  "dependencies": {
    "@protobuf-ts/runtime": "^2.8.2",
    "@protobuf-ts/runtime-rpc": "^2.8.2",
<<<<<<< HEAD
    "@streamr/utils": "103.0.0-rc.10",
=======
    "@streamr/utils": "103.0.0-rc.12",
>>>>>>> e80bd9d3
    "eventemitter3": "^5.0.0",
    "lodash": "^4.17.21",
    "uuid": "^11.1.0"
  },
  "devDependencies": {
    "@streamr/browser-test-runner": "^0.0.1",
<<<<<<< HEAD
    "@streamr/test-utils": "103.0.0-rc.10",
=======
    "@streamr/test-utils": "103.0.0-rc.12",
>>>>>>> e80bd9d3
    "@types/lodash": "^4.17.16"
  },
  "optionalDependencies": {
    "bufferutil": "^4.0.9",
    "utf-8-validate": "^6.0.5"
  }
}<|MERGE_RESOLUTION|>--- conflicted
+++ resolved
@@ -1,10 +1,6 @@
 {
   "name": "@streamr/proto-rpc",
-<<<<<<< HEAD
-  "version": "103.0.0-rc.10",
-=======
   "version": "103.0.0-rc.12",
->>>>>>> e80bd9d3
   "description": "Proto-RPC",
   "repository": {
     "type": "git",
@@ -36,22 +32,14 @@
   "dependencies": {
     "@protobuf-ts/runtime": "^2.8.2",
     "@protobuf-ts/runtime-rpc": "^2.8.2",
-<<<<<<< HEAD
-    "@streamr/utils": "103.0.0-rc.10",
-=======
     "@streamr/utils": "103.0.0-rc.12",
->>>>>>> e80bd9d3
     "eventemitter3": "^5.0.0",
     "lodash": "^4.17.21",
     "uuid": "^11.1.0"
   },
   "devDependencies": {
     "@streamr/browser-test-runner": "^0.0.1",
-<<<<<<< HEAD
-    "@streamr/test-utils": "103.0.0-rc.10",
-=======
     "@streamr/test-utils": "103.0.0-rc.12",
->>>>>>> e80bd9d3
     "@types/lodash": "^4.17.16"
   },
   "optionalDependencies": {
