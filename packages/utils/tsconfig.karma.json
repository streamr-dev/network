{
<<<<<<< HEAD
  "extends": "../../tsconfig.browser.json",
=======
  "extends": "../../tsconfig.karma.json",
>>>>>>> 99a16109
  "compilerOptions": {
    "outDir": "dist",
    "noImplicitOverride": false,
    "types": ["jest", "jest-extended"]
  },
  "include": ["src"]
}<|MERGE_RESOLUTION|>--- conflicted
+++ resolved
@@ -1,9 +1,5 @@
 {
-<<<<<<< HEAD
-  "extends": "../../tsconfig.browser.json",
-=======
   "extends": "../../tsconfig.karma.json",
->>>>>>> 99a16109
   "compilerOptions": {
     "outDir": "dist",
     "noImplicitOverride": false,
