--- conflicted
+++ resolved
@@ -41,13 +41,10 @@
 import { binaryToHex, binaryToUtf8, hexToBinary, utf8ToBinary, areEqualBinaries } from './binaryUtils'
 import { filePathToNodeFormat } from './filePathToNodeFormat'
 import { retry } from './retry'
-<<<<<<< HEAD
 import { sF, sI } from './strictly'
-=======
 import { toLengthPrefixedFrame, LengthPrefixedFrameDecoder } from './lengthPrefixedFrameUtils'
 import { verifySignature, createSignature, hash } from './signingUtils'
 import { ipv4ToNumber } from './ipv4ToNumber'
->>>>>>> 4d8c773d
 
 export {
     BrandedString,
@@ -102,17 +99,14 @@
     areEqualBinaries,
     filePathToNodeFormat,
     retry,
-<<<<<<< HEAD
     sF,
-    sI
-=======
+    sI,
     LengthPrefixedFrameDecoder,
     toLengthPrefixedFrame,
     createSignature,
     verifySignature,
     ipv4ToNumber,
     hash
->>>>>>> 4d8c773d
 }
 
 export {
