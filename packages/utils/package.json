{
  "name": "@streamr/utils",
<<<<<<< HEAD
  "version": "100.0.0-testnet-three.6",
=======
  "version": "100.0.0-rc.0",
>>>>>>> e162c468
  "description": "A collection of shared common utilities",
  "repository": {
    "type": "git",
    "url": "git+https://github.com/streamr-dev/network.git",
    "directory": "packages/utils"
  },
  "main": "./dist/src/exports.js",
  "types": "./dist/src/exports.d.ts",
  "scripts": {
    "build": "tsc --build tsconfig.node.json",
    "check": "tsc -p ./tsconfig.jest.json --noEmit",
    "clean": "jest --clearCache || true; rm -rf dist vendor *.tsbuildinfo node_modules/.cache || true",
    "eslint": "eslint --cache --cache-location=node_modules/.cache/.eslintcache/ '*/**/*.{js,ts}'",
    "test": "jest",
    "test-browser": "karma start karma.config.js"
  },
  "author": "Streamr Network AG <contact@streamr.network>",
  "license": "Apache-2.0",
  "dependencies": {
    "eventemitter3": "^5.0.0",
    "lodash": "^4.17.21",
    "pino": "^8.19.0",
    "pino-pretty": "^10.3.1",
    "secp256k1": "^5.0.0"
  },
  "devDependencies": {
    "@streamr/browser-test-runner": "^0.0.1",
    "@types/lodash": "^4.14.202",
    "@types/node-fetch": "^2.6.4",
    "@types/secp256k1": "^4.0.6",
    "express": "^4.17.1",
    "node-fetch": "^2.7.0"
  }
}<|MERGE_RESOLUTION|>--- conflicted
+++ resolved
@@ -1,10 +1,6 @@
 {
   "name": "@streamr/utils",
-<<<<<<< HEAD
-  "version": "100.0.0-testnet-three.6",
-=======
   "version": "100.0.0-rc.0",
->>>>>>> e162c468
   "description": "A collection of shared common utilities",
   "repository": {
     "type": "git",
