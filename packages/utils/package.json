--- conflicted
+++ resolved
@@ -1,10 +1,6 @@
 {
   "name": "@streamr/utils",
-<<<<<<< HEAD
-  "version": "103.0.0-rc.10",
-=======
   "version": "103.0.0-rc.12",
->>>>>>> e80bd9d3
   "description": "A collection of shared common utilities",
   "repository": {
     "type": "git",
