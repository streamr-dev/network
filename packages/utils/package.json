{
  "name": "@streamr/utils",
<<<<<<< HEAD
  "version": "100.0.0-rc.0",
=======
  "version": "100.0.0",
>>>>>>> dc1c5548
  "description": "A collection of shared common utilities",
  "repository": {
    "type": "git",
    "url": "git+https://github.com/streamr-dev/network.git",
    "directory": "packages/utils"
  },
  "main": "./dist/src/exports.js",
  "types": "./dist/src/exports.d.ts",
  "scripts": {
    "build": "tsc --build tsconfig.node.json",
    "check": "tsc -p ./tsconfig.jest.json --noEmit",
    "clean": "jest --clearCache || true; rm -rf dist vendor *.tsbuildinfo node_modules/.cache || true",
    "eslint": "eslint --cache --cache-location=node_modules/.cache/.eslintcache/ '*/**/*.{js,ts}'",
    "test": "jest",
    "test-browser": "karma start karma.config.js"
  },
  "author": "Streamr Network AG <contact@streamr.network>",
  "license": "Apache-2.0",
  "dependencies": {
    "eventemitter3": "^5.0.0",
    "lodash": "^4.17.21",
    "pino": "^8.19.0",
    "pino-pretty": "^10.3.1",
    "secp256k1": "^5.0.0"
  },
  "devDependencies": {
    "@streamr/browser-test-runner": "^0.0.1",
    "@types/lodash": "^4.14.202",
    "@types/node-fetch": "^2.6.4",
    "@types/secp256k1": "^4.0.6",
<<<<<<< HEAD
    "express": "^4.17.1",
=======
    "express": "^4.18.3",
>>>>>>> dc1c5548
    "node-fetch": "^2.7.0"
  }
}<|MERGE_RESOLUTION|>--- conflicted
+++ resolved
@@ -1,10 +1,6 @@
 {
   "name": "@streamr/utils",
-<<<<<<< HEAD
-  "version": "100.0.0-rc.0",
-=======
   "version": "100.0.0",
->>>>>>> dc1c5548
   "description": "A collection of shared common utilities",
   "repository": {
     "type": "git",
@@ -35,11 +31,7 @@
     "@types/lodash": "^4.14.202",
     "@types/node-fetch": "^2.6.4",
     "@types/secp256k1": "^4.0.6",
-<<<<<<< HEAD
-    "express": "^4.17.1",
-=======
     "express": "^4.18.3",
->>>>>>> dc1c5548
     "node-fetch": "^2.7.0"
   }
 }