import { Node, Event as NodeEvent, NodeOptions } from './logic/Node'
import { StreamIdAndPartition } from './identifiers'
import { StreamMessage } from 'streamr-client-protocol'

/*
Convenience wrapper for building client-facing functionality. Used by broker.
 */
export class NetworkNode extends Node {
    constructor(opts: NodeOptions) {
        const networkOpts = {
            ...opts
        }
        super(networkOpts)
    }

<<<<<<< HEAD
    publish(streamMessage: StreamMessage): void {
=======
    setExtraMetadata(metadata: Record<string, unknown>): void {
        this.extraMetadata = metadata
    }

    publish(streamMessage: MessageLayer.StreamMessage): void {
>>>>>>> dbc86d2b
        this.onDataReceived(streamMessage)
    }

    addMessageListener<T>(cb: (msg: StreamMessage<T>) => void): void {
        this.on(NodeEvent.UNSEEN_MESSAGE_RECEIVED, cb)
    }

    removeMessageListener<T>(cb: (msg: StreamMessage<T>) => void): void {
        this.off(NodeEvent.UNSEEN_MESSAGE_RECEIVED, cb)
    }

    subscribe(streamId: string, streamPartition: number): void {
        this.subscribeToStreamIfHaveNotYet(new StreamIdAndPartition(streamId, streamPartition))
    }

    unsubscribe(streamId: string, streamPartition: number): void {
        this.unsubscribeFromStream(new StreamIdAndPartition(streamId, streamPartition))
    }

    getNeighborsForStream(streamId: string, streamPartition: number): ReadonlyArray<string> {
        return this.streams.getAllNodesForStream(new StreamIdAndPartition(streamId, streamPartition))
    }

    getRtt(nodeId: string): number|undefined {
        return this.nodeToNode.getRtts()[nodeId]
    }
}<|MERGE_RESOLUTION|>--- conflicted
+++ resolved
@@ -13,15 +13,11 @@
         super(networkOpts)
     }
 
-<<<<<<< HEAD
-    publish(streamMessage: StreamMessage): void {
-=======
     setExtraMetadata(metadata: Record<string, unknown>): void {
         this.extraMetadata = metadata
     }
 
-    publish(streamMessage: MessageLayer.StreamMessage): void {
->>>>>>> dbc86d2b
+    publish(streamMessage: StreamMessage): void {
         this.onDataReceived(streamMessage)
     }
 
