--- conflicted
+++ resolved
@@ -13,7 +13,10 @@
         super(networkOpts)
     }
 
-<<<<<<< HEAD
+    setExtraMetadata(metadata: Record<string, unknown>): void {
+        this.extraMetadata = metadata
+    }
+
     /**
      * Publish a message in a "fire-and-forget" manner, attempting to propagate message to neighbors if available.
      * @param streamMessage message to be published
@@ -21,14 +24,6 @@
      */
     publish(streamMessage: MessageLayer.StreamMessage): number {
         return this.onDataReceived(streamMessage)
-=======
-    setExtraMetadata(metadata: Record<string, unknown>): void {
-        this.extraMetadata = metadata
-    }
-
-    publish(streamMessage: MessageLayer.StreamMessage): void {
-        this.onDataReceived(streamMessage)
->>>>>>> 06137024
     }
 
     /**
