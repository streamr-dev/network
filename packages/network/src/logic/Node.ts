import { EventEmitter } from 'events'
import { MessageLayer, TrackerLayer, Utils } from 'streamr-client-protocol'
import { NodeToNode, Event as NodeToNodeEvent } from '../protocol/NodeToNode'
<<<<<<< HEAD
import { TrackerNode, Event as TrackerNodeEvent } from '../protocol/TrackerNode'
import { Status, StreamIdAndPartition } from '../identifiers'
=======
import { NodeToTracker, Event as NodeToTrackerEvent } from '../protocol/NodeToTracker'
import { MessageBuffer } from '../helpers/MessageBuffer'
import { SeenButNotPropagatedSet } from '../helpers/SeenButNotPropagatedSet'
import { Status, StreamIdAndPartition, TrackerInfo } from '../identifiers'
>>>>>>> 06137024
import { Metrics, MetricsContext } from '../helpers/MetricsContext'
import { promiseTimeout } from '../helpers/PromiseTools'
import { StreamManager } from './StreamManager'
import { InstructionThrottler } from './InstructionThrottler'
import { GapMisMatchError, InvalidNumberingError } from './DuplicateMessageDetector'
import { Logger } from '../helpers/Logger'
import { PeerInfo } from '../connection/PeerInfo'
import { InstructionRetryManager } from "./InstructionRetryManager"
import { NameDirectory } from '../NameDirectory'
import { DisconnectionReason } from "../connection/ws/AbstractWsEndpoint"
import { TrackerId } from './Tracker'
import { TrackerConnector } from './TrackerConnector'

export type NodeId = string

export enum Event {
    NODE_CONNECTED = 'streamr:node:node-connected',
    NODE_DISCONNECTED = 'streamr:node:node-disconnected',
    MESSAGE_RECEIVED = 'streamr:node:message-received',
    UNSEEN_MESSAGE_RECEIVED = 'streamr:node:unseen-message-received',
    MESSAGE_PROPAGATED = 'streamr:node:message-propagated',
    MESSAGE_PROPAGATION_FAILED = 'streamr:node:message-propagation-failed',
    NODE_SUBSCRIBED = 'streamr:node:subscribed-successfully',
    NODE_UNSUBSCRIBED = 'streamr:node:node-unsubscribed'
}

export interface NodeOptions {
    protocols: {
        nodeToNode: NodeToNode
        nodeToTracker: NodeToTracker
    }
    peerInfo: PeerInfo
    trackers: Array<TrackerInfo>
    metricsContext?: MetricsContext
<<<<<<< HEAD
    connectToBootstrapTrackersInterval?: number
    sendStatusToAllTrackersInterval?: number
=======
    bufferTimeoutInMs?: number
    bufferMaxSize?: number
>>>>>>> 06137024
    disconnectionWaitTime?: number
    nodeConnectTimeout?: number
    instructionRetryInterval?: number
    rttUpdateTimeout?: number
    trackerConnectionMaintenanceInterval?: number
}

export interface Node {
    on(event: Event.NODE_CONNECTED, listener: (nodeId: NodeId) => void): this
    on(event: Event.NODE_DISCONNECTED, listener: (nodeId: NodeId) => void): this
    on(event: Event.MESSAGE_RECEIVED, listener: (msg: MessageLayer.StreamMessage, nodeId: NodeId) => void): this
    on(event: Event.UNSEEN_MESSAGE_RECEIVED, listener: (msg: MessageLayer.StreamMessage, nodeId: NodeId) => void): this
    on(event: Event.MESSAGE_PROPAGATED, listener: (msg: MessageLayer.StreamMessage) => void): this
    on(event: Event.MESSAGE_PROPAGATION_FAILED, listener: (msg: MessageLayer.StreamMessage, nodeId: NodeId, error: Error) => void): this
    on(event: Event.NODE_SUBSCRIBED, listener: (nodeId: NodeId, streamId: StreamIdAndPartition) => void): this
    on(event: Event.NODE_UNSUBSCRIBED, listener: (nodeId: NodeId, streamId: StreamIdAndPartition) => void): this
}

export class Node extends EventEmitter {
    protected readonly nodeToNode: NodeToNode
    private readonly nodeToTracker: NodeToTracker
    private readonly peerInfo: PeerInfo
<<<<<<< HEAD
    private readonly connectToBootstrapTrackersInterval: number
    private readonly sendStatusToAllTrackersInterval: number
=======
    private readonly bufferTimeoutInMs: number
    private readonly bufferMaxSize: number
>>>>>>> 06137024
    private readonly disconnectionWaitTime: number
    private readonly nodeConnectTimeout: number
    private readonly instructionRetryInterval: number
    private readonly rttUpdateInterval: number
    private readonly started: string

    private readonly logger: Logger
    private readonly disconnectionTimers: Record<NodeId,NodeJS.Timeout>
    protected readonly streams: StreamManager
<<<<<<< HEAD
    private readonly trackerRegistry: Utils.TrackerRegistry<string>
    private readonly trackerBook: { [key: string]: string } // address => id
=======
    private readonly messageBuffer: MessageBuffer<[MessageLayer.StreamMessage, string | null]>
    private readonly seenButNotPropagatedSet: SeenButNotPropagatedSet
    private readonly trackerRegistry: Utils.TrackerRegistry<TrackerInfo>
    private readonly trackerBook: { [key: string]: TrackerId } // address => id
    private readonly trackerConnector: TrackerConnector
>>>>>>> 06137024
    private readonly instructionThrottler: InstructionThrottler
    private readonly instructionRetryManager: InstructionRetryManager
    private readonly consecutiveDeliveryFailures: Record<NodeId,number> // id => counter
    private readonly rttUpdateTimeoutsOnTrackers: { [key: string]: NodeJS.Timeout } // trackerId => timeout
    private readonly metrics: Metrics
<<<<<<< HEAD
    private connectToBoostrapTrackersInterval?: NodeJS.Timeout | null
=======
    private connectionCleanUpInterval: NodeJS.Timeout | null
    private handleBufferedMessagesTimeoutRef?: NodeJS.Timeout | null
    protected extraMetadata: Record<string, unknown> = {}
>>>>>>> 06137024

    constructor(opts: NodeOptions) {
        super()

        if (!(opts.protocols.nodeToTracker instanceof NodeToTracker) || !(opts.protocols.nodeToNode instanceof NodeToNode)) {
            throw new Error('Provided protocols are not correct')
        }
        if (!opts.trackers) {
            throw new Error('No trackers given')
        }

        this.nodeToNode = opts.protocols.nodeToNode
        this.nodeToTracker = opts.protocols.nodeToTracker
        this.peerInfo = opts.peerInfo

<<<<<<< HEAD
        this.connectToBootstrapTrackersInterval = opts.connectToBootstrapTrackersInterval || 5000
        this.sendStatusToAllTrackersInterval = opts.sendStatusToAllTrackersInterval || 1000
=======
        this.bufferTimeoutInMs = opts.bufferTimeoutInMs || 60 * 1000
        this.bufferMaxSize = opts.bufferMaxSize || 10000
>>>>>>> 06137024
        this.disconnectionWaitTime = opts.disconnectionWaitTime || 30 * 1000
        this.nodeConnectTimeout = opts.nodeConnectTimeout || 15000
        this.instructionRetryInterval = opts.instructionRetryInterval || 3 * 60 * 1000
        this.rttUpdateInterval = opts.rttUpdateTimeout || 15000
        this.started = new Date().toLocaleString()
        this.logger = new Logger(module)

        const metricsContext = opts.metricsContext || new MetricsContext('')

        this.disconnectionTimers = {}
        this.streams = new StreamManager()
<<<<<<< HEAD
        this.trackerRegistry = Utils.createTrackerRegistry(opts.trackers)
=======
        this.messageBuffer = new MessageBuffer(this.bufferTimeoutInMs, this.bufferMaxSize, (streamId) => {
            this.logger.trace(`failed to deliver buffered messages of stream ${streamId}`)
        })
        this.seenButNotPropagatedSet = new SeenButNotPropagatedSet()

        this.trackerRegistry = Utils.createTrackerRegistry<TrackerInfo>(opts.trackers)
>>>>>>> 06137024
        this.trackerBook = {}
        this.rttUpdateTimeoutsOnTrackers = {}
        this.instructionThrottler = new InstructionThrottler(this.handleTrackerInstruction.bind(this))
        this.instructionRetryManager = new InstructionRetryManager(
            this.handleTrackerInstruction.bind(this),
            this.instructionRetryInterval
        )
        this.consecutiveDeliveryFailures = {}
        this.trackerConnector = new TrackerConnector(() => this.streams.getStreams(), this.nodeToTracker, this.trackerRegistry, this.logger, opts.trackerConnectionMaintenanceInterval ?? 5000)
        this.connectionCleanUpInterval = null

        this.nodeToTracker.on(NodeToTrackerEvent.CONNECTED_TO_TRACKER, (trackerId) => this.onConnectedToTracker(trackerId))
        this.nodeToTracker.on(NodeToTrackerEvent.TRACKER_INSTRUCTION_RECEIVED, (streamMessage, trackerId) => this.onTrackerInstructionReceived(trackerId, streamMessage))  // eslint-disable-line max-len
        this.nodeToTracker.on(NodeToTrackerEvent.TRACKER_DISCONNECTED, (trackerId) => this.onTrackerDisconnected(trackerId))
        this.nodeToNode.on(NodeToNodeEvent.NODE_CONNECTED, (nodeId) => this.emit(Event.NODE_CONNECTED, nodeId))
        this.nodeToNode.on(NodeToNodeEvent.DATA_RECEIVED, (broadcastMessage, nodeId) => this.onDataReceived(broadcastMessage.streamMessage, nodeId))
        this.nodeToNode.on(NodeToNodeEvent.NODE_DISCONNECTED, (nodeId) => this.onNodeDisconnected(nodeId))
        let avgLatency = -1

        this.on(Event.UNSEEN_MESSAGE_RECEIVED, (message) => {
            const now = new Date().getTime()
            const currentLatency = now - message.messageId.timestamp

            if (avgLatency < 0) {
                avgLatency = currentLatency
            } else {
                avgLatency = 0.8 * avgLatency + 0.2 * currentLatency
            }

            this.metrics.set('latency', avgLatency)
        })

        this.metrics = metricsContext.create('node')
            .addRecordedMetric('unexpectedTrackerInstructions')
            .addRecordedMetric('trackerInstructions')
            .addRecordedMetric('onDataReceived')
            .addRecordedMetric('onDataReceived:invalidNumbering')
            .addRecordedMetric('onDataReceived:gapMismatch')
            .addRecordedMetric('onDataReceived:ignoredDuplicate')
            .addRecordedMetric('propagateMessage')
            .addRecordedMetric('onSubscribeRequest')
            .addRecordedMetric('onUnsubscribeRequest')
            .addRecordedMetric('onNodeDisconnect')
            .addFixedMetric('latency')
    }

    start(): void {
        this.logger.trace('started')
        this.trackerConnector.start()
        clearInterval(this.connectionCleanUpInterval!)
        this.connectionCleanUpInterval = this.startConnectionCleanUpInterval(2 * 60 * 1000)
    }

    onConnectedToTracker(tracker: TrackerId): void {
        this.logger.trace('connected to tracker %s', tracker)
        const serverUrl = this.nodeToTracker.getServerUrlByTrackerId(tracker)
        if (serverUrl !== undefined) {
            this.trackerBook[serverUrl] = tracker
            this.prepareAndSendMultipleStatuses(tracker)
        } else {
            this.logger.warn('onConnectedToTracker: unknown tracker %s', tracker)
        }
    }

    subscribeToStreamIfHaveNotYet(streamId: StreamIdAndPartition, sendStatus = true): void {
        if (!this.streams.isSetUp(streamId)) {
            this.logger.trace('add %s to streams', streamId)
            this.streams.setUpStream(streamId)
            this.trackerConnector.maintainConnections()
            if (sendStatus) {
                this.prepareAndSendStreamStatus(streamId)
            }
        }
    }

    unsubscribeFromStream(streamId: StreamIdAndPartition, sendStatus = true): void {
        this.logger.trace('remove %s from streams', streamId)
        this.streams.removeStream(streamId)
        this.instructionThrottler.removeStream(streamId.key())
        this.instructionRetryManager.removeStream(streamId.key())
        if (sendStatus) {
            this.prepareAndSendStreamStatus(streamId)
        }
    }

    onTrackerInstructionReceived(trackerId: TrackerId, instructionMessage: TrackerLayer.InstructionMessage): void {
        this.instructionThrottler.add(instructionMessage, trackerId)
    }

    async handleTrackerInstruction(instructionMessage: TrackerLayer.InstructionMessage, trackerId: TrackerId, reattempt = false): Promise<void> {
        const streamId = StreamIdAndPartition.fromMessage(instructionMessage)
        const { nodeIds, counter } = instructionMessage

        this.instructionRetryManager.add(instructionMessage, trackerId)

        // Check that tracker matches expected tracker
        const expectedTrackerId = this.getTrackerId(streamId)
        if (trackerId !== expectedTrackerId) {
            this.metrics.record('unexpectedTrackerInstructions', 1)
            this.logger.warn(`got instructions from unexpected tracker. Expected ${expectedTrackerId}, got from ${trackerId}`)
            return
        }

        this.metrics.record('trackerInstructions', 1)
        this.logger.trace('received instructions for %s, nodes to connect %o', streamId, nodeIds)

        this.subscribeToStreamIfHaveNotYet(streamId, false)
        const currentNodes = this.streams.getAllNodesForStream(streamId)
        const nodesToUnsubscribeFrom = currentNodes.filter((nodeId) => !nodeIds.includes(nodeId))

        const subscribePromises = nodeIds.map(async (nodeId) => {
            
            await promiseTimeout(this.nodeConnectTimeout, 
                this.nodeToNode.connectToNode(nodeId, trackerId, !reattempt))
            
            this.clearDisconnectionTimer(nodeId)
            this.subscribeToStreamOnNode(nodeId, streamId, false)
            return nodeId
        })

        nodesToUnsubscribeFrom.forEach((nodeId) => {
            this.unsubscribeFromStreamOnNode(nodeId, streamId, false)
        })

        const results = await Promise.allSettled(subscribePromises)
        if (this.streams.isSetUp(streamId)) {
            this.streams.updateCounter(streamId, counter)
        }

        // Log success / failures
        const subscribedNodeIds: NodeId[] = []
        const unsubscribedNodeIds: NodeId[] = []
        let failedInstructions = false
        results.forEach((res) => {
            if (res.status === 'fulfilled') {
                subscribedNodeIds.push(res.value)
            } else {
                failedInstructions = true
                this.logger.info('failed to subscribe (or connect) to node, reason: %s', res.reason)
            }
        })
        if (!reattempt || failedInstructions) {
            this.prepareAndSendStreamStatus(streamId)
        }

        this.logger.trace('subscribed to %j and unsubscribed from %j (streamId=%s, counter=%d)',
            subscribedNodeIds, unsubscribedNodeIds, streamId, counter)

        if (subscribedNodeIds.length !== nodeIds.length) {
            this.logger.trace('error: failed to fulfill all tracker instructions (streamId=%s, counter=%d)',
                streamId, counter)
        } else {
            this.logger.trace('Tracker instructions fulfilled (streamId=%s, counter=%d)',
                streamId, counter)
        }
    }

<<<<<<< HEAD
    onDataReceived(streamMessage: MessageLayer.StreamMessage, source: string | null = null): number {
=======
    onDataReceived(streamMessage: MessageLayer.StreamMessage, source: NodeId | null = null): void | never {
>>>>>>> 06137024
        this.metrics.record('onDataReceived', 1)
        const streamIdAndPartition = new StreamIdAndPartition(
            streamMessage.getStreamId(),
            streamMessage.getStreamPartition()
        )

        this.emit(Event.MESSAGE_RECEIVED, streamMessage, source)

        this.subscribeToStreamIfHaveNotYet(streamIdAndPartition)

        // Check duplicate
        let isUnseen
        try {
            isUnseen = this.streams.markNumbersAndCheckThatIsNotDuplicate(
                streamMessage.messageId,
                streamMessage.prevMsgRef
            )
        } catch (e) {
            if (e instanceof InvalidNumberingError) {
                this.logger.trace('received from %s data %j with invalid numbering', source, streamMessage.messageId)
                this.metrics.record('onDataReceived:invalidNumber', 1)
                return 0
            }
            if (e instanceof GapMisMatchError) {
                this.logger.warn('received from %s data %j with gap mismatch detected: %j',
                    source, streamMessage.messageId, e)
                this.metrics.record('onDataReceived:gapMismatch', 1)
                return 0
            }
            throw e
        }

        if (isUnseen) {
            this.emit(Event.UNSEEN_MESSAGE_RECEIVED, streamMessage, source)
            this.logger.trace('received from %s data %j', source, streamMessage.messageId)
            return this.propagateMessage(streamMessage, source).length
        } else {
            this.logger.trace('ignoring duplicate data %j (from %s)', streamMessage.messageId, source)
            this.metrics.record('onDataReceived:ignoredDuplicate', 1)
<<<<<<< HEAD
            this.perStreamMetrics.recordIgnoredDuplicate(streamMessage.getStreamId())
            return 0
        }
    }

    private propagateMessage(streamMessage: MessageLayer.StreamMessage, source: string | null): Array<string> {
=======
        }
    }

    private propagateMessage(streamMessage: MessageLayer.StreamMessage, source: NodeId | null): void {
>>>>>>> 06137024
        this.metrics.record('propagateMessage', 1)
        const streamIdAndPartition = new StreamIdAndPartition(
            streamMessage.getStreamId(),
            streamMessage.getStreamPartition()
        )

        const subscribers = this.streams.getOutboundNodesForStream(streamIdAndPartition)
            .filter((n) => n !== source)

        subscribers.forEach(async (subscriber) => {
            try {
                await this.nodeToNode.sendData(subscriber, streamMessage)
                this.consecutiveDeliveryFailures[subscriber] = 0
            } catch (e) {
                const serializedMsgId = streamMessage.getMessageID().serialize()
                this.logger.warn('failed to propagate %s (consecutiveFails=%d) to subscriber %s, reason: %s',
                    serializedMsgId,
                    this.consecutiveDeliveryFailures[subscriber] || 0,
                    subscriber,
                    e)
                this.emit(Event.MESSAGE_PROPAGATION_FAILED, streamMessage.getMessageID(), subscriber, e)

                // TODO: this is hack to get around the issue where `StreamStateManager` believes that we are
                //  connected to a neighbor whilst `WebRtcEndpoint` knows that we are not. In this situation, the
                //  Node will continuously attempt to propagate messages to the neighbor but will not actually ever
                //  (re-)attempt a connection unless as a side-effect of something else (e.g. subscribing to another
                //  stream, and the neighbor in question happens to get assigned to us via the other stream.)
                //
                // This hack basically counts consecutive delivery failures, and upon hitting 100 such failures,
                // decides to forcefully disconnect the neighbor.
                //
                // Ideally this hack would not be needed, but alas, it seems like with the current event-system,
                // we don't end up with an up-to-date state in the logic layer. I believe something like the
                // ConnectionManager-model could help us solve the issue for good.
                if (this.consecutiveDeliveryFailures[subscriber] === undefined) {
                    this.consecutiveDeliveryFailures[subscriber] = 0
                }
                this.consecutiveDeliveryFailures[subscriber] += 1
                if (this.consecutiveDeliveryFailures[subscriber] >= 100) {
                    this.logger.warn(`disconnecting from ${subscriber} due to 100 consecutive delivery failures`)
                    this.onNodeDisconnected(subscriber) // force disconnect
                    this.consecutiveDeliveryFailures[subscriber] = 0
                }
            }
        })

        if (subscribers.length === 0) {
            this.logger.warn('no neighbors to propagate message %o to', streamMessage.getMessageID().toArray())
        } else {
            this.emit(Event.MESSAGE_PROPAGATED, streamMessage)
        }

        return subscribers
    }

    stop(): Promise<unknown> {
        this.logger.trace('stopping')
        
        this.instructionThrottler.stop()
        this.instructionRetryManager.stop()

<<<<<<< HEAD
        if (this.connectToBoostrapTrackersInterval) {
            clearInterval(this.connectToBoostrapTrackersInterval)
            this.connectToBoostrapTrackersInterval = null
=======
        this.trackerConnector.stop()
        if (this.handleBufferedMessagesTimeoutRef) {
            clearTimeout(this.handleBufferedMessagesTimeoutRef)
            this.handleBufferedMessagesTimeoutRef = null
>>>>>>> 06137024
        }

        if (this.connectionCleanUpInterval) {
            clearInterval(this.connectionCleanUpInterval)
            this.connectionCleanUpInterval = null
        }

        Object.values(this.disconnectionTimers).forEach((timeout) => clearTimeout(timeout))
        Object.values(this.rttUpdateTimeoutsOnTrackers).forEach((timeout) => clearTimeout(timeout))

        return Promise.all([
            this.nodeToTracker.stop(),
            this.nodeToNode.stop(),
        ])
    }

    // Gets statuses of all streams assigned to a tracker by default
    private getMultipleStatusMessages(tracker: TrackerId, explicitStreams?: StreamIdAndPartition[]): Status[] {
        const streams = explicitStreams || this.streams.getStreams()
        const statusMessages = streams
            .filter((streamId) => this.getTrackerId(streamId) === tracker)
            .map((streamId) => this.getStreamStatus(streamId, tracker))
        return statusMessages
    }

    private getStreamStatus(streamId: StreamIdAndPartition, trackerId: TrackerId): Status {
        const rtts = this.checkRttTimeout(trackerId) ? this.nodeToNode.getRtts() : null
        return {
            streams: this.streams.getStreamState(streamId),
            started: this.started,
            rtts,
            location: this.peerInfo.location,
            singleStream: true,
            extra: this.extraMetadata
        }
    }

    private prepareAndSendStreamStatus(streamId: StreamIdAndPartition): void {
        const trackerId = this.getTrackerId(streamId)
        if (trackerId) {
            const status = this.getStreamStatus(streamId, trackerId)
            if (status) {
                this.sendStatus(trackerId, status)
            } else {
                this.logger.warn('failed to prepareAndSendStreamStatus %s to tracker %s, ' +
                    'reason: stream status not found', streamId, trackerId)
            }
        }
    }

    private prepareAndSendMultipleStatuses(tracker: TrackerId, streams?: StreamIdAndPartition[]): void {
        const statusMessages = this.getMultipleStatusMessages(tracker, streams)
        statusMessages.forEach((status) => {
            this.sendStatus(tracker, status)
        })
    }

    private async sendStatus(tracker: TrackerId, status: Status) {
        try {
            await this.nodeToTracker.sendStatus(tracker, status)
            this.logger.trace('sent status %j to tracker %s', status.streams, tracker)
        } catch (e) {
            this.logger.trace('failed to send status to tracker %s, reason: %s', tracker, e)
        }
    }

    private subscribeToStreamOnNode(node: NodeId, streamId: StreamIdAndPartition, sendStatus = true): NodeId {
        this.streams.addInboundNode(streamId, node)
        this.streams.addOutboundNode(streamId, node)
        if (sendStatus) {
            this.prepareAndSendStreamStatus(streamId)
        }
        this.emit(Event.NODE_SUBSCRIBED, node, streamId)
        return node
    }

    protected getTrackerId(streamId: StreamIdAndPartition): TrackerId | null {
        const { ws } = this.trackerRegistry.getTracker(streamId.id, streamId.partition)
        return this.trackerBook[ws] || null
    }

    protected isNodePresent(nodeId: NodeId): boolean {
        return this.streams.isNodePresent(nodeId)
    }

    private checkRttTimeout(trackerId: TrackerId): boolean {
        if (!(trackerId in this.rttUpdateTimeoutsOnTrackers)) {
            this.rttUpdateTimeoutsOnTrackers[trackerId] = setTimeout(() => {
                this.logger.trace(`RTT timeout to ${trackerId} triggered, RTTs to connections will be updated with the next status message`)
                delete this.rttUpdateTimeoutsOnTrackers[trackerId]
            }, this.rttUpdateInterval)
            return true
        }
        return false
    }

    private unsubscribeFromStreamOnNode(node: NodeId, streamId: StreamIdAndPartition, sendStatus = true): void {
        this.streams.removeNodeFromStream(streamId, node)
        this.logger.trace('node %s unsubscribed from stream %s', node, streamId)
        this.emit(Event.NODE_UNSUBSCRIBED, node, streamId)

        if (!this.streams.isNodePresent(node)) {
            this.clearDisconnectionTimer(node)
            this.disconnectionTimers[node] = setTimeout(() => {
                delete this.disconnectionTimers[node]
                if (!this.streams.isNodePresent(node)) {
                    this.logger.info('No shared streams with %s, disconnecting', NameDirectory.getName(node))
                    this.nodeToNode.disconnectFromNode(node, DisconnectionReason.NO_SHARED_STREAMS)
                }
            }, this.disconnectionWaitTime)
        }
        if (sendStatus) {
            this.prepareAndSendStreamStatus(streamId)
        }
    }

    onNodeDisconnected(node: NodeId): void {
        this.metrics.record('onNodeDisconnect', 1)
        const streams = this.streams.removeNodeFromAllStreams(node)
        this.logger.trace('removed all subscriptions of node %s', node)
        const trackers = [...new Set(streams.map((streamId) => this.getTrackerId(streamId)))]
        trackers.forEach((trackerId) => {
            if (trackerId) {
                this.prepareAndSendMultipleStatuses(trackerId, streams)
            }
        })
        this.emit(Event.NODE_DISCONNECTED, node)
    }

    onTrackerDisconnected(tracker: TrackerId): void {
        this.logger.trace('disconnected from tracker %s', tracker)
    }

    protected getNeighborsFor(streamIdAndPartition: StreamIdAndPartition): ReadonlyArray<string> {
        return this.streams.isSetUp(streamIdAndPartition)
            ? this.streams.getOutboundNodesForStream(streamIdAndPartition)
            : []
    }

    private clearDisconnectionTimer(nodeId: NodeId): void {
        if (this.disconnectionTimers[nodeId] != null) {
            clearTimeout(this.disconnectionTimers[nodeId])
            delete this.disconnectionTimers[nodeId]
        }
    }

    private startConnectionCleanUpInterval(interval: number): NodeJS.Timeout {
        return setInterval(() => {
            const peerIds = this.nodeToNode.getAllConnectionNodeIds()
            const unusedConnections = peerIds.filter((peer) => !this.isNodePresent(peer))
            if (unusedConnections.length > 0) {
                this.logger.debug(`Disconnecting from ${unusedConnections.length} unused connections`)
                unusedConnections.forEach((peerId) => {
                    this.nodeToNode.disconnectFromNode(peerId, 'Unused connection')
                })
            }
        }, interval)
    }

    getStreams(): ReadonlyArray<string> {
        return this.streams.getStreamsAsKeys()
    }

    getNeighbors(): ReadonlyArray<NodeId> {
        return this.streams.getAllNodes()
    }
}<|MERGE_RESOLUTION|>--- conflicted
+++ resolved
@@ -1,15 +1,8 @@
 import { EventEmitter } from 'events'
 import { MessageLayer, TrackerLayer, Utils } from 'streamr-client-protocol'
 import { NodeToNode, Event as NodeToNodeEvent } from '../protocol/NodeToNode'
-<<<<<<< HEAD
-import { TrackerNode, Event as TrackerNodeEvent } from '../protocol/TrackerNode'
-import { Status, StreamIdAndPartition } from '../identifiers'
-=======
 import { NodeToTracker, Event as NodeToTrackerEvent } from '../protocol/NodeToTracker'
-import { MessageBuffer } from '../helpers/MessageBuffer'
-import { SeenButNotPropagatedSet } from '../helpers/SeenButNotPropagatedSet'
 import { Status, StreamIdAndPartition, TrackerInfo } from '../identifiers'
->>>>>>> 06137024
 import { Metrics, MetricsContext } from '../helpers/MetricsContext'
 import { promiseTimeout } from '../helpers/PromiseTools'
 import { StreamManager } from './StreamManager'
@@ -44,13 +37,8 @@
     peerInfo: PeerInfo
     trackers: Array<TrackerInfo>
     metricsContext?: MetricsContext
-<<<<<<< HEAD
-    connectToBootstrapTrackersInterval?: number
-    sendStatusToAllTrackersInterval?: number
-=======
     bufferTimeoutInMs?: number
     bufferMaxSize?: number
->>>>>>> 06137024
     disconnectionWaitTime?: number
     nodeConnectTimeout?: number
     instructionRetryInterval?: number
@@ -73,13 +61,8 @@
     protected readonly nodeToNode: NodeToNode
     private readonly nodeToTracker: NodeToTracker
     private readonly peerInfo: PeerInfo
-<<<<<<< HEAD
-    private readonly connectToBootstrapTrackersInterval: number
-    private readonly sendStatusToAllTrackersInterval: number
-=======
     private readonly bufferTimeoutInMs: number
     private readonly bufferMaxSize: number
->>>>>>> 06137024
     private readonly disconnectionWaitTime: number
     private readonly nodeConnectTimeout: number
     private readonly instructionRetryInterval: number
@@ -89,28 +72,17 @@
     private readonly logger: Logger
     private readonly disconnectionTimers: Record<NodeId,NodeJS.Timeout>
     protected readonly streams: StreamManager
-<<<<<<< HEAD
-    private readonly trackerRegistry: Utils.TrackerRegistry<string>
-    private readonly trackerBook: { [key: string]: string } // address => id
-=======
-    private readonly messageBuffer: MessageBuffer<[MessageLayer.StreamMessage, string | null]>
-    private readonly seenButNotPropagatedSet: SeenButNotPropagatedSet
     private readonly trackerRegistry: Utils.TrackerRegistry<TrackerInfo>
     private readonly trackerBook: { [key: string]: TrackerId } // address => id
     private readonly trackerConnector: TrackerConnector
->>>>>>> 06137024
     private readonly instructionThrottler: InstructionThrottler
     private readonly instructionRetryManager: InstructionRetryManager
     private readonly consecutiveDeliveryFailures: Record<NodeId,number> // id => counter
     private readonly rttUpdateTimeoutsOnTrackers: { [key: string]: NodeJS.Timeout } // trackerId => timeout
     private readonly metrics: Metrics
-<<<<<<< HEAD
-    private connectToBoostrapTrackersInterval?: NodeJS.Timeout | null
-=======
     private connectionCleanUpInterval: NodeJS.Timeout | null
     private handleBufferedMessagesTimeoutRef?: NodeJS.Timeout | null
     protected extraMetadata: Record<string, unknown> = {}
->>>>>>> 06137024
 
     constructor(opts: NodeOptions) {
         super()
@@ -126,13 +98,8 @@
         this.nodeToTracker = opts.protocols.nodeToTracker
         this.peerInfo = opts.peerInfo
 
-<<<<<<< HEAD
-        this.connectToBootstrapTrackersInterval = opts.connectToBootstrapTrackersInterval || 5000
-        this.sendStatusToAllTrackersInterval = opts.sendStatusToAllTrackersInterval || 1000
-=======
         this.bufferTimeoutInMs = opts.bufferTimeoutInMs || 60 * 1000
         this.bufferMaxSize = opts.bufferMaxSize || 10000
->>>>>>> 06137024
         this.disconnectionWaitTime = opts.disconnectionWaitTime || 30 * 1000
         this.nodeConnectTimeout = opts.nodeConnectTimeout || 15000
         this.instructionRetryInterval = opts.instructionRetryInterval || 3 * 60 * 1000
@@ -144,16 +111,7 @@
 
         this.disconnectionTimers = {}
         this.streams = new StreamManager()
-<<<<<<< HEAD
-        this.trackerRegistry = Utils.createTrackerRegistry(opts.trackers)
-=======
-        this.messageBuffer = new MessageBuffer(this.bufferTimeoutInMs, this.bufferMaxSize, (streamId) => {
-            this.logger.trace(`failed to deliver buffered messages of stream ${streamId}`)
-        })
-        this.seenButNotPropagatedSet = new SeenButNotPropagatedSet()
-
         this.trackerRegistry = Utils.createTrackerRegistry<TrackerInfo>(opts.trackers)
->>>>>>> 06137024
         this.trackerBook = {}
         this.rttUpdateTimeoutsOnTrackers = {}
         this.instructionThrottler = new InstructionThrottler(this.handleTrackerInstruction.bind(this))
@@ -311,11 +269,7 @@
         }
     }
 
-<<<<<<< HEAD
-    onDataReceived(streamMessage: MessageLayer.StreamMessage, source: string | null = null): number {
-=======
-    onDataReceived(streamMessage: MessageLayer.StreamMessage, source: NodeId | null = null): void | never {
->>>>>>> 06137024
+    onDataReceived(streamMessage: MessageLayer.StreamMessage, source: NodeId | null = null): number {
         this.metrics.record('onDataReceived', 1)
         const streamIdAndPartition = new StreamIdAndPartition(
             streamMessage.getStreamId(),
@@ -355,19 +309,11 @@
         } else {
             this.logger.trace('ignoring duplicate data %j (from %s)', streamMessage.messageId, source)
             this.metrics.record('onDataReceived:ignoredDuplicate', 1)
-<<<<<<< HEAD
-            this.perStreamMetrics.recordIgnoredDuplicate(streamMessage.getStreamId())
             return 0
         }
     }
 
-    private propagateMessage(streamMessage: MessageLayer.StreamMessage, source: string | null): Array<string> {
-=======
-        }
-    }
-
-    private propagateMessage(streamMessage: MessageLayer.StreamMessage, source: NodeId | null): void {
->>>>>>> 06137024
+    private propagateMessage(streamMessage: MessageLayer.StreamMessage, source: NodeId | null): Array<string> {
         this.metrics.record('propagateMessage', 1)
         const streamIdAndPartition = new StreamIdAndPartition(
             streamMessage.getStreamId(),
@@ -429,16 +375,10 @@
         this.instructionThrottler.stop()
         this.instructionRetryManager.stop()
 
-<<<<<<< HEAD
-        if (this.connectToBoostrapTrackersInterval) {
-            clearInterval(this.connectToBoostrapTrackersInterval)
-            this.connectToBoostrapTrackersInterval = null
-=======
         this.trackerConnector.stop()
         if (this.handleBufferedMessagesTimeoutRef) {
             clearTimeout(this.handleBufferedMessagesTimeoutRef)
             this.handleBufferedMessagesTimeoutRef = null
->>>>>>> 06137024
         }
 
         if (this.connectionCleanUpInterval) {
