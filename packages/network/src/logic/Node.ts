--- conflicted
+++ resolved
@@ -38,21 +38,14 @@
     peerInfo: PeerInfo
     trackers: Array<TrackerInfo>
     metricsContext?: MetricsContext
-<<<<<<< HEAD
-    sendStatusToAllTrackersInterval?: number
-=======
     connectToBootstrapTrackersInterval?: number
->>>>>>> 9185f63d
     bufferTimeoutInMs?: number
     bufferMaxSize?: number
     disconnectionWaitTime?: number
     nodeConnectTimeout?: number
     instructionRetryInterval?: number
-<<<<<<< HEAD
+    rttUpdateTimeout?: number
     trackerConnectionMaintenanceInterval?: number
-=======
-    rttUpdateTimeout?: number
->>>>>>> 9185f63d
 }
 
 const MIN_NUM_OF_OUTBOUND_NODES_FOR_PROPAGATION = 1
@@ -72,21 +65,14 @@
     protected readonly nodeToNode: NodeToNode
     private readonly nodeToTracker: NodeToTracker
     private readonly peerInfo: PeerInfo
-<<<<<<< HEAD
-    private readonly sendStatusToAllTrackersInterval: number
-=======
     private readonly connectToBootstrapTrackersInterval: number
->>>>>>> 9185f63d
     private readonly bufferTimeoutInMs: number
     private readonly bufferMaxSize: number
     private readonly disconnectionWaitTime: number
     private readonly nodeConnectTimeout: number
     private readonly instructionRetryInterval: number
-<<<<<<< HEAD
+    private readonly rttUpdateInterval: number
     private readonly trackerConnectionMaintenanceInterval: number
-=======
-    private readonly rttUpdateInterval: number
->>>>>>> 9185f63d
     private readonly started: string
 
     private readonly logger: Logger
@@ -119,22 +105,14 @@
         this.nodeToTracker = opts.protocols.nodeToTracker
         this.peerInfo = opts.peerInfo
 
-<<<<<<< HEAD
-        this.sendStatusToAllTrackersInterval = opts.sendStatusToAllTrackersInterval || 1000
-=======
         this.connectToBootstrapTrackersInterval = opts.connectToBootstrapTrackersInterval || 5000
->>>>>>> 9185f63d
         this.bufferTimeoutInMs = opts.bufferTimeoutInMs || 60 * 1000
         this.bufferMaxSize = opts.bufferMaxSize || 10000
         this.disconnectionWaitTime = opts.disconnectionWaitTime || 30 * 1000
         this.nodeConnectTimeout = opts.nodeConnectTimeout || 15000
-<<<<<<< HEAD
-        this.instructionRetryInterval = opts.instructionRetryInterval || 60000
-        this.trackerConnectionMaintenanceInterval = opts.trackerConnectionMaintenanceInterval ?? 5000
-=======
         this.instructionRetryInterval = opts.instructionRetryInterval || 3 * 60 * 1000
         this.rttUpdateInterval = opts.rttUpdateTimeout || 15000
->>>>>>> 9185f63d
+        this.trackerConnectionMaintenanceInterval = opts.trackerConnectionMaintenanceInterval ?? 5000
         this.started = new Date().toLocaleString()
         this.logger = new Logger(module)
 
@@ -559,7 +537,6 @@
             })
     }
 
-<<<<<<< HEAD
     private maintainTrackerConnections(): void {
         const activeTrackers = new Set<string>()
         this.streams.getStreams().forEach((s) => {
@@ -568,21 +545,13 @@
         })
         this.trackerRegistry.getAllTrackers().forEach(({ id, ws }) => {
             if (activeTrackers.has(id)) {
-                this.trackerNode.connectToTracker(ws, PeerInfo.newTracker(id))
+                this.nodeToTracker.connectToTracker(ws, PeerInfo.newTracker(id))
                     .catch((err) => {
                         this.logger.warn('could not connect to tracker %s, reason: %j', ws, err)
                     })
             } else {
-                this.trackerNode.disconnectFromTracker(id)
-            }
-=======
-    private connectToBootstrapTrackers(): void {
-        this.trackerRegistry.getAllTrackers().forEach((trackerInfo) => {
-            this.nodeToTracker.connectToTracker(trackerInfo.ws, PeerInfo.newTracker(trackerInfo.id))
-                .catch((err) => {
-                    this.logger.warn('could not connect to tracker %s, reason: %j', trackerInfo.ws, err)
-                })
->>>>>>> 9185f63d
+                this.nodeToTracker.disconnectFromTracker(id)
+            }
         })
     }
 
