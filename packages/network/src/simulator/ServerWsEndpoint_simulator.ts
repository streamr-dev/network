--- conflicted
+++ resolved
@@ -247,18 +247,6 @@
             })
         })*/
     }
-<<<<<<< HEAD
-
-    // eslint-disable-next-line class-methods-use-this
-    private resolveIP(request: http.IncomingMessage): string {
-        // Accept X-Forwarded-For header on connections from the local machine
-        if (request.socket.remoteAddress?.endsWith('127.0.0.1')) {
-            return (request.headers['x-forwarded-for'] || request.socket.remoteAddress) as string
-        }
-        return request.socket.remoteAddress as string
-    }
-=======
->>>>>>> eba2c1f0
 }
 
 function cleanSocket(httpServer: http.Server | https.Server, config: UnixSocket) {
