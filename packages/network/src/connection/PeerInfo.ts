--- conflicted
+++ resolved
@@ -58,28 +58,7 @@
         )
     }
 
-<<<<<<< HEAD
-    static newUnknown(peerId: string): PeerInfo  {
-=======
-    static newStorage(
-        peerId: NodeId,
-        peerName?: string | null | undefined,
-        controlLayerVersions?: number[] | undefined,
-        messageLayerVersions?: number[] | undefined,
-        location?: Location | null | undefined
-    ): PeerInfo  {
-        return new PeerInfo(
-            peerId,
-            PeerType.Storage,
-            controlLayerVersions || defaultControlLayerVersions,
-            messageLayerVersions || defaultMessageLayerVersions,
-            peerName,
-            location
-        )
-    }
-
     static newUnknown(peerId: PeerId): PeerInfo  {
->>>>>>> a5e97025
         return new PeerInfo(peerId, PeerType.Unknown, defaultControlLayerVersions, defaultMessageLayerVersions)
     }
 
