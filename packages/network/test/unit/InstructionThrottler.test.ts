--- conflicted
+++ resolved
@@ -1,10 +1,5 @@
-<<<<<<< HEAD
-import { waitForCondition } from '@streamr/test-utils'
+import { waitForCondition } from '@streamr/utils'
 import { InstructionMessage, toStreamID } from '@streamr/protocol'
-=======
-import { waitForCondition } from '@streamr/utils'
-import { InstructionMessage, toStreamID } from 'streamr-client-protocol'
->>>>>>> d210559c
 
 import { InstructionThrottler } from '../../src/logic/InstructionThrottler'
 
