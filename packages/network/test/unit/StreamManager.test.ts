--- conflicted
+++ resolved
@@ -1,8 +1,4 @@
-<<<<<<< HEAD
-import { MessageLayer, StreamIDUtils, StreamPartIDUtils } from 'streamr-client-protocol'
-=======
-import { MessageLayer, SPID, toStreamID } from 'streamr-client-protocol'
->>>>>>> 212255cc
+import { MessageLayer, StreamIDUtils, StreamPartIDUtils, toStreamID } from 'streamr-client-protocol'
 import { StreamManager } from '../../src/logic/node/StreamManager'
 
 const { MessageID, MessageRef } = MessageLayer
@@ -52,11 +48,7 @@
 
         expect(() => {
             manager.markNumbersAndCheckThatIsNotDuplicate(
-<<<<<<< HEAD
-                new MessageID(StreamIDUtils.toStreamID(streamThree), 0, 10, 0, 'publisher-id', 'session-id'),
-=======
-                new MessageID(toStreamID('stream-id'), 0, 10, 0, 'publisher-id', 'session-id'),
->>>>>>> 212255cc
+                new MessageID(toStreamID(streamThree), 0, 10, 0, 'publisher-id', 'session-id'),
                 new MessageRef(5, 0)
             )
         }).not.toThrowError()
@@ -65,11 +57,7 @@
     test('cannot duplicate detect on non-existing stream', () => {
         expect(() => {
             manager.markNumbersAndCheckThatIsNotDuplicate(
-<<<<<<< HEAD
-                new MessageID(StreamIDUtils.toStreamID(streamThree), 0, 10, 0, 'publisher-id', 'session-id'),
-=======
-                new MessageID(toStreamID('stream-id'), 0, 10, 0, 'publisher-id', 'session-id'),
->>>>>>> 212255cc
+                new MessageID(toStreamID(streamThree), 0, 10, 0, 'publisher-id', 'session-id'),
                 new MessageRef(5, 0)
             )
         }).toThrowError('Stream part stream-3#0 is not set up')
@@ -78,47 +66,27 @@
     test('duplicate detection is per publisher, msgChainId', () => {
         manager.setUpStream(StreamPartIDUtils.toStreamPartID(streamThree, 0))
         manager.markNumbersAndCheckThatIsNotDuplicate(
-<<<<<<< HEAD
-            new MessageID(StreamIDUtils.toStreamID(streamThree), 0, 10, 0, 'publisher-1', 'session-1'),
-=======
-            new MessageID(toStreamID('stream-id'), 0, 10, 0, 'publisher-1', 'session-1'),
->>>>>>> 212255cc
+            new MessageID(toStreamID(streamThree), 0, 10, 0, 'publisher-1', 'session-1'),
             new MessageRef(5, 0)
         )
 
         expect(manager.markNumbersAndCheckThatIsNotDuplicate(
-<<<<<<< HEAD
-            new MessageID(StreamIDUtils.toStreamID(streamThree), 0, 10, 0, 'publisher-1', 'session-1'),
-=======
-            new MessageID(toStreamID('stream-id'), 0, 10, 0, 'publisher-1', 'session-1'),
->>>>>>> 212255cc
+            new MessageID(toStreamID(streamThree), 0, 10, 0, 'publisher-1', 'session-1'),
             new MessageRef(5, 0)
         )).toEqual(false)
 
         expect(manager.markNumbersAndCheckThatIsNotDuplicate(
-<<<<<<< HEAD
-            new MessageID(StreamIDUtils.toStreamID(streamThree), 0, 10, 0, 'publisher-2', 'session-1'),
-=======
-            new MessageID(toStreamID('stream-id'), 0, 10, 0, 'publisher-2', 'session-1'),
->>>>>>> 212255cc
+            new MessageID(toStreamID(streamThree), 0, 10, 0, 'publisher-2', 'session-1'),
             new MessageRef(5, 0)
         )).toEqual(true)
 
         expect(manager.markNumbersAndCheckThatIsNotDuplicate(
-<<<<<<< HEAD
-            new MessageID(StreamIDUtils.toStreamID(streamThree), 0, 10, 0, 'publisher-1', 'session-2'),
-=======
-            new MessageID(toStreamID('stream-id'), 0, 10, 0, 'publisher-1', 'session-2'),
->>>>>>> 212255cc
+            new MessageID(toStreamID(streamThree), 0, 10, 0, 'publisher-1', 'session-2'),
             new MessageRef(5, 0)
         )).toEqual(true)
 
         expect(manager.markNumbersAndCheckThatIsNotDuplicate(
-<<<<<<< HEAD
-            new MessageID(StreamIDUtils.toStreamID(streamThree), 0, 10, 0, 'publisher-2', 'session-2'),
-=======
-            new MessageID(toStreamID('stream-id'), 0, 10, 0, 'publisher-2', 'session-2'),
->>>>>>> 212255cc
+            new MessageID(toStreamID(streamThree), 0, 10, 0, 'publisher-2', 'session-2'),
             new MessageRef(5, 0)
         )).toEqual(true)
     })
