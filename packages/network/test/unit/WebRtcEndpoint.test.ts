import { waitForCondition, MetricsContext } from '@streamr/utils'
import { NodeToTracker } from '../../src/protocol/NodeToTracker'
import { Tracker, TrackerEvent, startTracker } from '@streamr/network-tracker'
import { PeerInfo } from '../../src/connection/PeerInfo'
<<<<<<< HEAD
import { waitForCondition, runAndWaitForEvents } from '@streamr/test-utils'
=======
import { runAndWaitForEvents } from 'streamr-test-utils'
>>>>>>> d210559c
import { wait, waitForEvent } from '@streamr/utils'
import { Event as EndpointEvent } from '../../src/connection/webrtc/IWebRtcEndpoint'
import { RtcSignaller } from '../../src/logic/RtcSignaller'
import { NegotiatedProtocolVersions } from '../../src/connection/NegotiatedProtocolVersions'
import { WebRtcEndpoint } from '../../src/connection/webrtc/WebRtcEndpoint'
import { webRtcConnectionFactory } from '../../src/connection/webrtc/NodeWebRtcConnection'
import NodeClientWsEndpoint from '../../src/connection/ws/NodeClientWsEndpoint'
import { GOOGLE_STUN_SERVER } from '../../src/constants'

describe('WebRtcEndpoint', () => {
    let tracker: Tracker
    let nodeToTracker1: NodeToTracker
    let nodeToTracker2: NodeToTracker
    let endpoint1: WebRtcEndpoint
    let endpoint2: WebRtcEndpoint

    describe.each([
        webRtcConnectionFactory // TODO: add web-version when done
    ])('when configured with %s', (factory) => {

        beforeEach(async () => {
            tracker = await startTracker({
                listen: {
                    hostname: '127.0.0.1',
                    port: 28800
                }
            })
            const trackerPeerInfo = PeerInfo.newTracker(tracker.getTrackerId())
            const ep1 = await new NodeClientWsEndpoint(PeerInfo.newNode('node-1'))
            const ep2 = await new NodeClientWsEndpoint(PeerInfo.newNode('node-2'))
            nodeToTracker1 = new NodeToTracker(ep1)
            nodeToTracker2 = new NodeToTracker(ep2)
            await runAndWaitForEvents(
                () => { nodeToTracker1.connectToTracker(tracker.getUrl(), trackerPeerInfo) }, [
                    [tracker, TrackerEvent.NODE_CONNECTED]
                ])
            await runAndWaitForEvents(
                () => { nodeToTracker2.connectToTracker(tracker.getUrl(), trackerPeerInfo) }, [
                    [tracker, TrackerEvent.NODE_CONNECTED]
                ])

            const peerInfo1 = PeerInfo.newNode('node-1')
            const peerInfo2 = PeerInfo.newNode('node-2')
            endpoint1 = new WebRtcEndpoint(
                peerInfo1,
                [GOOGLE_STUN_SERVER],
                new RtcSignaller(peerInfo1, nodeToTracker1),
                new MetricsContext(),
                new NegotiatedProtocolVersions(peerInfo1),
                factory
            )
            endpoint2 = new WebRtcEndpoint(
                peerInfo2,
                [GOOGLE_STUN_SERVER],
                new RtcSignaller(peerInfo2, nodeToTracker2),
                new MetricsContext(),
                new NegotiatedProtocolVersions(peerInfo2),
                factory
            )
        })

        afterEach(async () => {
            await Promise.allSettled([
                tracker.stop(),
                nodeToTracker1.stop(),
                nodeToTracker2.stop(),
                endpoint1.stop(),
                endpoint2.stop()
            ])
        })

        it('connection between nodes is established when both nodes invoke tracker-instructed connect()', async () => {
            await runAndWaitForEvents([
                () => {
                    endpoint1.connect('node-2', tracker.getTrackerId(), true)
                    endpoint2.connect('node-1', tracker.getTrackerId(), true)
                }], [
                [endpoint1, EndpointEvent.PEER_CONNECTED],
                [endpoint2, EndpointEvent.PEER_CONNECTED]
            ])

            let ep1NumOfReceivedMessages = 0
            let ep2NumOfReceivedMessages = 0

            endpoint1.on(EndpointEvent.MESSAGE_RECEIVED, () => {
                ep1NumOfReceivedMessages += 1
            })
            endpoint2.on(EndpointEvent.MESSAGE_RECEIVED, () => {
                ep2NumOfReceivedMessages += 1
            })

            const sendFrom1To2 = async () => {
                return endpoint1.send('node-2', JSON.stringify({
                    hello: 'world'
                }))
            }
            const sendFrom2To1 = async () => {
                return endpoint2.send('node-1', JSON.stringify({
                    hello: 'world'
                }))
            }
            const sendTasks = []
            for (let i = 0; i < 10; ++i) {
                const time = 10 * i
                sendTasks.push(Promise.all([
                    wait(time).then(sendFrom1To2),
                    wait(time + 5).then(sendFrom2To1)
                ]))
            }

            await waitForCondition(() => ep1NumOfReceivedMessages > 9)
            await waitForCondition(() => ep2NumOfReceivedMessages > 9)
            await Promise.all(sendTasks)

        })

        it('connection between nodes is established when both nodes invoke non-tracker-instructed connect()', async () => {
            const promise = Promise.all([
                waitForEvent(endpoint1, EndpointEvent.PEER_CONNECTED),
                waitForEvent(endpoint2, EndpointEvent.PEER_CONNECTED)])

            const results = await Promise.allSettled([
                endpoint1.connect('node-2', tracker.getTrackerId(), false),
                endpoint2.connect('node-1', tracker.getTrackerId(), false)
            ])

            await promise

            let oneOpened = false
            results.forEach((result) => {
                if (result.status == 'fulfilled') {
                    oneOpened = true
                }
            })

            expect(oneOpened).toBe(true)

            let ep1NumOfReceivedMessages = 0
            let ep2NumOfReceivedMessages = 0

            endpoint1.on(EndpointEvent.MESSAGE_RECEIVED, () => {
                ep1NumOfReceivedMessages += 1
            })
            endpoint2.on(EndpointEvent.MESSAGE_RECEIVED, () => {
                ep2NumOfReceivedMessages += 1
            })

            const sendFrom1To2 = async () => {
                return endpoint1.send('node-2', JSON.stringify({
                    hello: 'world'
                }))
            }
            const sendFrom2To1 = async () => {
                return endpoint2.send('node-1', JSON.stringify({
                    hello: 'world'
                }))
            }
            const sendTasks = []
            for (let i = 0; i < 10; ++i) {
                const time = 10 * i
                sendTasks.push(Promise.all([
                    wait(time).then(sendFrom1To2),
                    wait(time + 5).then(sendFrom2To1)
                ]))
            }

            await waitForCondition(() => ep1NumOfReceivedMessages > 9)
            await waitForCondition(() => ep2NumOfReceivedMessages > 9)
            await Promise.all(sendTasks)

        })

        it('connection between nodes is established when node-1 invokes non-tracker-instructed connect()', async () => {
            const promise = Promise.all([
                waitForEvent(endpoint1, EndpointEvent.PEER_CONNECTED),
                waitForEvent(endpoint2, EndpointEvent.PEER_CONNECTED)])

            const results = await Promise.allSettled([
                endpoint1.connect('node-2', tracker.getTrackerId(), true),
                endpoint2.connect('node-1', tracker.getTrackerId(), false)
            ])

            await promise

            let oneOpened = false
            results.forEach((result) => {
                if (result.status == 'fulfilled') {
                    oneOpened = true
                }
            })

            expect(oneOpened).toBe(true)

            let ep1NumOfReceivedMessages = 0
            let ep2NumOfReceivedMessages = 0

            endpoint1.on(EndpointEvent.MESSAGE_RECEIVED, () => {
                ep1NumOfReceivedMessages += 1
            })
            endpoint2.on(EndpointEvent.MESSAGE_RECEIVED, () => {
                ep2NumOfReceivedMessages += 1
            })

            const sendFrom1To2 = async () => {
                return endpoint1.send('node-2', JSON.stringify({
                    hello: 'world'
                }))
            }
            const sendFrom2To1 = async () => {
                return endpoint2.send('node-1', JSON.stringify({
                    hello: 'world'
                }))
            }
            const sendTasks = []
            for (let i = 0; i < 10; ++i) {
                const time = 10 * i
                sendTasks.push(Promise.all([
                    wait(time).then(sendFrom1To2),
                    wait(time + 5).then(sendFrom2To1)
                ]))
            }

            await waitForCondition(() => ep1NumOfReceivedMessages > 9)
            await waitForCondition(() => ep2NumOfReceivedMessages > 9)
            await Promise.all(sendTasks)
        })

        it('connection between nodes is established when node-2 invokes non-tracker-instructed connect()', async () => {
            const promise = Promise.all([
                waitForEvent(endpoint1, EndpointEvent.PEER_CONNECTED),
                waitForEvent(endpoint2, EndpointEvent.PEER_CONNECTED)])

            const results = await Promise.allSettled([
                endpoint1.connect('node-2', tracker.getTrackerId(), false),
                endpoint2.connect('node-1', tracker.getTrackerId(), true)
            ])

            await promise

            let oneOpened = false
            results.forEach((result) => {
                if (result.status == 'fulfilled') {
                    oneOpened = true
                }
            })

            expect(oneOpened).toBe(true)

            let ep1NumOfReceivedMessages = 0
            let ep2NumOfReceivedMessages = 0

            endpoint1.on(EndpointEvent.MESSAGE_RECEIVED, () => {
                ep1NumOfReceivedMessages += 1
            })
            endpoint2.on(EndpointEvent.MESSAGE_RECEIVED, () => {
                ep2NumOfReceivedMessages += 1
            })

            const sendFrom1To2 = async () => {
                return endpoint1.send('node-2', JSON.stringify({
                    hello: 'world'
                }))
            }
            const sendFrom2To1 = async () => {
                return endpoint2.send('node-1', JSON.stringify({
                    hello: 'world'
                }))
            }
            const sendTasks = []
            for (let i = 0; i < 10; ++i) {
                const time = 10 * i
                sendTasks.push(Promise.all([
                    wait(time).then(sendFrom1To2),
                    wait(time + 5).then(sendFrom2To1)
                ]))
            }

            await waitForCondition(() => ep1NumOfReceivedMessages > 9)
            await waitForCondition(() => ep2NumOfReceivedMessages > 9)
            await Promise.all(sendTasks)

        })

        it('can handle fast paced reconnects', async () => {

            await runAndWaitForEvents([
                () => {
                    endpoint1.connect('node-2', tracker.getTrackerId())
                },
                () => {
                    endpoint2.connect('node-1', tracker.getTrackerId())
                }], [
                [endpoint1, EndpointEvent.PEER_CONNECTED],
                [endpoint2, EndpointEvent.PEER_CONNECTED]
            ], 30000)

            await runAndWaitForEvents([
                () => {
                    endpoint1.close('node-2', 'test')
                },
                () => {
                    endpoint1.connect('node-2', tracker.getTrackerId(), false)
                }], [
                [endpoint1, EndpointEvent.PEER_CONNECTED],
                [endpoint2, EndpointEvent.PEER_CONNECTED]
            ], 30000)

            await runAndWaitForEvents([
                () => {
                    endpoint2.close('node-1', 'test')
                },
                () => {
                    endpoint2.connect('node-1', tracker.getTrackerId())
                }], [
                [endpoint1, EndpointEvent.PEER_CONNECTED],
                [endpoint2, EndpointEvent.PEER_CONNECTED]
            ], 30000)

        }, 60000)

        it('messages are delivered on temporary loss of connectivity', async () => {
            await runAndWaitForEvents([
                () => {
                    endpoint1.connect('node-2', tracker.getTrackerId())
                },
                () => {
                    endpoint2.connect('node-1', tracker.getTrackerId())
                }], [
                [endpoint1, EndpointEvent.PEER_CONNECTED],
                [endpoint2, EndpointEvent.PEER_CONNECTED]
            ], 30000)

            let ep2NumOfReceivedMessages = 0

            endpoint2.on(EndpointEvent.MESSAGE_RECEIVED, () => {
                ep2NumOfReceivedMessages += 1
            })

            const sendFrom1To2 = async (msg: any) => {
                return endpoint1.send('node-2', JSON.stringify(msg))
            }
            const sendTasks = []
            const NUM_MESSAGES = 6

            async function reconnect() {
                await runAndWaitForEvents(
                    () => {
                        endpoint2.close('node-1', 'temporary loss of connectivity test')
                    },
                    [endpoint1, EndpointEvent.PEER_DISCONNECTED],
                    30000
                )

                await runAndWaitForEvents([
                    () => {
                        endpoint1.connect('node-2', tracker.getTrackerId())
                    },
                    () => {
                        endpoint2.connect('node-1', tracker.getTrackerId())
                    }],
                [endpoint1, EndpointEvent.PEER_CONNECTED],
                30000
                )
            }

            let onReconnect
            for (let i = 1; i <= NUM_MESSAGES; ++i) {
                sendTasks.push(sendFrom1To2({
                    value: `${i} of ${NUM_MESSAGES}`
                }))

                if (i === 3) {
                    // eslint-disable-next-line no-await-in-loop
                    await waitForCondition(() => ep2NumOfReceivedMessages === 3)
                    onReconnect = reconnect()
                    await Promise.race([
                        wait(1000),
                        onReconnect,
                    ])
                }
            }

            await onReconnect
            await waitForCondition(() => (
                ep2NumOfReceivedMessages === 6
            ), 30000, 500, () => `ep2NumOfReceivedMessages = ${ep2NumOfReceivedMessages}`)
            // all send tasks completed
            await Promise.allSettled(sendTasks)
            await Promise.all(sendTasks)
            expect(sendTasks).toHaveLength(NUM_MESSAGES)
        }, 60 * 1000)

        it('connection between nodes is established when only one node invokes connect()', async () => {
            await Promise.all([
                waitForEvent(endpoint1, EndpointEvent.PEER_CONNECTED),
                waitForEvent(endpoint2, EndpointEvent.PEER_CONNECTED),
                endpoint2.connect('node-1', tracker.getTrackerId())
            ])

            let ep1NumOfReceivedMessages = 0
            let ep2NumOfReceivedMessages = 0

            endpoint1.on(EndpointEvent.MESSAGE_RECEIVED, () => {
                ep1NumOfReceivedMessages += 1
            })
            endpoint2.on(EndpointEvent.MESSAGE_RECEIVED, () => {
                ep2NumOfReceivedMessages += 1
            })

            const sendFrom1To2 = async () => {
                return endpoint1.send('node-2', JSON.stringify({
                    hello: 'world'
                }))
            }
            const sendFrom2To1 = async () => {
                return endpoint2.send('node-1', JSON.stringify({
                    hello: 'world'
                }))
            }
            const sendTasks = []
            for (let i = 0; i < 10; ++i) {
                const time = 10 * i
                sendTasks.push(Promise.all([
                    wait(time).then(sendFrom1To2),
                    wait(time + 5).then(sendFrom2To1)
                ]))
            }

            await waitForCondition(() => ep1NumOfReceivedMessages === 10)
            await waitForCondition(() => ep2NumOfReceivedMessages === 10)
            await Promise.all(sendTasks)
        })

        it('cannot send too large of a payload', async () => {
            const payload = new Array(2 ** 21).fill('X').join('')
            await endpoint2.connect('node-1', tracker.getTrackerId())
            await expect(async () => {
                await endpoint1.send('node-2', payload)
            }).rejects.toThrow(/Dropping message due to size 2097152 exceeding the limit of \d+/)
        })

    })

    describe('disallow private addresses', () => {
        const createEndpoint = (webrtcDisallowPrivateAddresses: boolean) => {
            const peerInfo = PeerInfo.newNode('node')
            const ep = new NodeClientWsEndpoint(PeerInfo.newNode('node'))
            const nodeToTracker = new NodeToTracker(ep)
            const endpoint = new WebRtcEndpoint(
                peerInfo,
                [],
                new RtcSignaller(peerInfo, nodeToTracker),
                new MetricsContext(),
                new NegotiatedProtocolVersions(peerInfo),
                webRtcConnectionFactory,
                15000,    // newConnectionTimeout
                5 * 1000, // pingInternval
                2 ** 15,  // webrtcDatachannelBufferThresholdLow
                2 ** 17,  // webrtcDatachannelBufferThresholdHigh
                webrtcDisallowPrivateAddresses
            )
            return { webRtcEndpoint: endpoint, wsEndpoint: ep, nodeToTracker: nodeToTracker }
        }

        it('does not allow local addresses in ICE candidtates if local address support is disabled', async () => {
            const res = createEndpoint(true)
            const disallowedEndpoint = res.webRtcEndpoint
            expect(disallowedEndpoint
                .isIceCandidateAllowed('candidate:1 1 udp 4134564487 10.9.8.7 4000 typ host'))
                .toBe(false)
            expect(disallowedEndpoint
                .isIceCandidateAllowed('candidate:1 1 udp 4134564487 172.16.1.1 4001 typ host'))
                .toBe(false)
            expect(disallowedEndpoint
                .isIceCandidateAllowed('candidate:1 1 udp 4134564487 192.168.120.3 4002 typ host'))
                .toBe(false)
            expect(disallowedEndpoint
                .isIceCandidateAllowed('candidate:1 1 udp 2122262783 198.51.100.130 4003 typ srflx raddr 0.0.0.0 rport 0'))
                .toBe(true)
            expect(disallowedEndpoint
                .isIceCandidateAllowed('candidate:1 1 udp 8245465162 2001:db8::a72c:ce47:531a:01bc 6000 typ host'))
                .toBe(true)
            expect(disallowedEndpoint
                .isIceCandidateAllowed('candidate:1 1 udp 2122296321 9b36eaac-bb2e-49bb-bb78-21c41c499900.local 7000 typ host'))
                .toBe(true)
            disallowedEndpoint.stop()
            res.nodeToTracker.stop()
            res.wsEndpoint.stop()
        })

        it('allows local addresses in ICE candidtates if local address support is enabled', async () => {
            const res = createEndpoint(false)
            const allowedEndpoint = res.webRtcEndpoint
            expect(allowedEndpoint
                .isIceCandidateAllowed('candidate:1 1 udp 4134564487 10.9.8.7 4000 typ host'))
                .toBe(true)
            expect(allowedEndpoint
                .isIceCandidateAllowed('candidate:1 1 udp 4134564487 172.16.1.1 4001 typ host'))
                .toBe(true)
            expect(allowedEndpoint
                .isIceCandidateAllowed('candidate:1 1 udp 4134564487 192.168.120.3 4002 typ host'))
                .toBe(true)
            expect(allowedEndpoint
                .isIceCandidateAllowed('candidate:1 1 udp 2122262783 198.51.100.130 4001 typ srflx raddr 0.0.0.0 rport 0'))
                .toBe(true)
            expect(allowedEndpoint
                .isIceCandidateAllowed('candidate:1 1 udp 8245465162 2001:db8::a72c:ce47:531a:01bc 6000 typ host'))
                .toBe(true)
            expect(allowedEndpoint
                .isIceCandidateAllowed('candidate:1 1 udp 2122296321 9b36eaac-bb2e-49bb-bb78-21c41c499900.local 7000 typ host'))
                .toBe(true)
            allowedEndpoint.stop()
            res.nodeToTracker.stop()
            res.wsEndpoint.stop()
        })
    })
})
<|MERGE_RESOLUTION|>--- conflicted
+++ resolved
@@ -2,11 +2,7 @@
 import { NodeToTracker } from '../../src/protocol/NodeToTracker'
 import { Tracker, TrackerEvent, startTracker } from '@streamr/network-tracker'
 import { PeerInfo } from '../../src/connection/PeerInfo'
-<<<<<<< HEAD
-import { waitForCondition, runAndWaitForEvents } from '@streamr/test-utils'
-=======
-import { runAndWaitForEvents } from 'streamr-test-utils'
->>>>>>> d210559c
+import { runAndWaitForEvents } from '@streamr/test-utils'
 import { wait, waitForEvent } from '@streamr/utils'
 import { Event as EndpointEvent } from '../../src/connection/webrtc/IWebRtcEndpoint'
 import { RtcSignaller } from '../../src/logic/RtcSignaller'
