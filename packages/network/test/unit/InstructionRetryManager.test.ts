--- conflicted
+++ resolved
@@ -1,9 +1,5 @@
 import { wait } from 'streamr-test-utils'
-<<<<<<< HEAD
-import { StreamIDUtils, StreamPartID, TrackerLayer } from 'streamr-client-protocol'
-=======
-import { toStreamID, TrackerLayer } from 'streamr-client-protocol'
->>>>>>> 212255cc
+import { toStreamID, StreamPartID, TrackerLayer } from 'streamr-client-protocol'
 
 import { InstructionRetryManager } from '../../src/logic/node/InstructionRetryManager'
 
