--- conflicted
+++ resolved
@@ -1,8 +1,4 @@
-<<<<<<< HEAD
-import { MessageID, SPID, StreamMessage, StreamIDUtils } from 'streamr-client-protocol'
-=======
-import { MessageIDStrict, SPID, StreamMessage, toStreamID } from 'streamr-client-protocol'
->>>>>>> 212255cc
+import { MessageID, SPID, StreamMessage, toStreamID } from 'streamr-client-protocol'
 import { NodeId } from '../../src/logic/node/Node'
 import { wait } from 'streamr-test-utils'
 import {
@@ -14,11 +10,7 @@
     // Contents (apart from messageId) not so important here, but generate some for variety
     return {
         message: new StreamMessage({
-<<<<<<< HEAD
-            messageId: new MessageID(StreamIDUtils.toStreamID(streamId), partition, ts, 0, '', ''),
-=======
-            messageId: new MessageIDStrict(toStreamID(streamId), partition, ts, 0, '', ''),
->>>>>>> 212255cc
+            messageId: new MessageID(toStreamID(streamId), partition, ts, 0, '', ''),
             content: {
                 message: `${streamId}-${partition}-${ts}`
             }
