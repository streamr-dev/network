<<<<<<< HEAD
import { MessageIDStrict, StreamMessage, StreamIDUtils } from 'streamr-client-protocol'
=======
import { MessageIDStrict, SPID, StreamMessage, toStreamID } from 'streamr-client-protocol'
>>>>>>> 212255cc
import { NodeId } from '../../src/logic/node/Node'
import { wait } from 'streamr-test-utils'
import {
    PropagationTaskStore,
    PropagationTask
} from '../../src/logic/node/propagation/PropagationTaskStore'
import { createStreamPartId } from '../utils'

function makeTask(streamId: string, partition: number, ts: number, neighbors: string[]): PropagationTask {
    // Contents (apart from messageId) not so important here, but generate some for variety
    return {
        message: new StreamMessage({
            messageId: new MessageIDStrict(toStreamID(streamId), partition, ts, 0, '', ''),
            content: {
                message: `${streamId}-${partition}-${ts}`
            }
        }),
        source: null,
        handledNeighbors: new Set<NodeId>(neighbors)
    }
}

const TASKS = [
    makeTask('s1', 0, 1000, []),
    makeTask('s1', 0, 2000, ['a', 'b', 'c']),
    makeTask('s1', 1, 3000, []),
    makeTask('s2', 0, 4000, ['x', 'y']),
    makeTask('s3', 0, 5000, []),

    makeTask('s1', 0, 6000, []),
    makeTask('s1', 1, 7000, ['a', 'f']),
    makeTask('s4', 0, 8000, ['g']),
    makeTask('s5', 0, 9000, []),
    makeTask('s2', 0, 10000, ['1', '2']),
]

describe(PropagationTaskStore, () => {
    let store: PropagationTaskStore

    beforeEach(() => {
        store = new PropagationTaskStore(1000, 5)
        store.add(TASKS[0])
        store.add(TASKS[1])
        store.add(TASKS[2])
        store.add(TASKS[3])
        store.add(TASKS[4])
    })

    it('get tasks by streamId', () => {
        expect(store.get(createStreamPartId('s1', 0))).toEqual([TASKS[0], TASKS[1]])
        expect(store.get(createStreamPartId('s1', 1))).toEqual([TASKS[2]])
        expect(store.get(createStreamPartId('s2', 0))).toEqual([TASKS[3]])
        expect(store.get(createStreamPartId('s3', 0))).toEqual([TASKS[4]])
        expect(store.get(createStreamPartId('non-existing', 0))).toEqual([])
    })

    it('fifo dropping when full', () => {
        store.add(TASKS[5])
        store.add(TASKS[6])

        expect(store.get(createStreamPartId('s1', 0))).toEqual([TASKS[5]])
        expect(store.get(createStreamPartId('s1', 1))).toEqual([TASKS[2], TASKS[6]])
        expect(store.get(createStreamPartId('s2', 0))).toEqual([TASKS[3]])
        expect(store.get(createStreamPartId('s3', 0))).toEqual([TASKS[4]])

        store.add(TASKS[7])
        store.add(TASKS[8])

        expect(store.get(createStreamPartId('s1', 0))).toEqual([TASKS[5]])
        expect(store.get(createStreamPartId('s1', 1))).toEqual([TASKS[6]])
        expect(store.get(createStreamPartId('s2', 0))).toEqual([])
        expect(store.get(createStreamPartId('s3', 0))).toEqual([TASKS[4]])
        expect(store.get(createStreamPartId('s4', 0))).toEqual([TASKS[7]])
        expect(store.get(createStreamPartId('s5', 0))).toEqual([TASKS[8]])

        store.add(TASKS[9])

        expect(store.get(createStreamPartId('s1', 0))).toEqual([TASKS[5]])
        expect(store.get(createStreamPartId('s1', 1))).toEqual([TASKS[6]])
        expect(store.get(createStreamPartId('s2', 0))).toEqual([TASKS[9]])
        expect(store.get(createStreamPartId('s3', 0))).toEqual([])
        expect(store.get(createStreamPartId('s4', 0))).toEqual([TASKS[7]])
        expect(store.get(createStreamPartId('s5', 0))).toEqual([TASKS[8]])
    })

    it('deleting tasks', () => {
        store.delete(TASKS[3].message.messageId)
        store.delete(TASKS[0].message.messageId)

        expect(store.get(createStreamPartId('s1', 0))).toEqual([TASKS[1]])
        expect(store.get(createStreamPartId('s1', 1))).toEqual([TASKS[2]])
        expect(store.get(createStreamPartId('s2', 0))).toEqual([])
        expect(store.get(createStreamPartId('s3', 0))).toEqual([TASKS[4]])
    })

    it('stale tasks are not returned', async () => {
        const TTL = 100
        store = new PropagationTaskStore(TTL, 5)
        store.add(TASKS[0])
        store.add(TASKS[2])
        await wait(TTL / 2)
        store.add(TASKS[1])
        store.add(TASKS[3])
        store.add(TASKS[4])
        await wait((TTL / 2) + 1)
        expect(store.get(createStreamPartId('s1', 0))).toEqual([TASKS[1]])
        expect(store.get(createStreamPartId('s1', 1))).toEqual([])
        expect(store.get(createStreamPartId('s2', 0))).toEqual([TASKS[3]])
        expect(store.get(createStreamPartId('s3', 0))).toEqual([TASKS[4]])
    })
})<|MERGE_RESOLUTION|>--- conflicted
+++ resolved
@@ -1,8 +1,4 @@
-<<<<<<< HEAD
-import { MessageIDStrict, StreamMessage, StreamIDUtils } from 'streamr-client-protocol'
-=======
-import { MessageIDStrict, SPID, StreamMessage, toStreamID } from 'streamr-client-protocol'
->>>>>>> 212255cc
+import { MessageIDStrict, StreamMessage, toStreamID } from 'streamr-client-protocol'
 import { NodeId } from '../../src/logic/node/Node'
 import { wait } from 'streamr-test-utils'
 import {
