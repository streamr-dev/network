--- conflicted
+++ resolved
@@ -77,19 +77,11 @@
         await nodeToTracker2.connectToTracker(tracker.getUrl(), trackerPeerInfo)
 
         // Connect nodeToNode1 <-> nodeToNode2
-<<<<<<< HEAD
         await runAndWaitForEvents(
-            () => { nodeToNode1.connectToNode('node2', 'tracker')}, [
+            () => { nodeToNode1.connectToNode('node2', tracker.getTrackerId())}, [
                 [nodeToNode2, NodeToNodeEvent.NODE_CONNECTED],
                 [nodeToNode1, NodeToNodeEvent.NODE_CONNECTED]
             ])
-=======
-        await Promise.all([
-            nodeToNode1.connectToNode('node2', tracker.getTrackerId()),
-            waitForEvent(nodeToNode2, NodeToNodeEvent.NODE_CONNECTED),
-            waitForEvent(nodeToNode1, NodeToNodeEvent.NODE_CONNECTED)
-        ])
->>>>>>> f1f9b0b7
     }, 60000)
 
     afterAll(() => {
