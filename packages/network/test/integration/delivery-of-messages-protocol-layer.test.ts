import {
<<<<<<< HEAD
    ControlLayer,
    MessageLayer,
    RelayMessage,
    RelayMessageSubType,
    StreamPartIDUtils,
    toStreamID,
    TrackerLayer
=======
    BroadcastMessage,
    ErrorMessage,
    InstructionMessage,
    MessageID,
    MessageRef,
    RelayMessage,
    RelayMessageSubType,
    StatusMessage,
    StreamMessage,
    StreamPartIDUtils,
    toStreamID
>>>>>>> f1e089e1
} from 'streamr-client-protocol'
import { runAndWaitForEvents } from 'streamr-test-utils'
import { waitForEvent } from '@streamr/utils'
import { startTracker, Tracker, TrackerServer, TrackerServerEvent } from '@streamr/network-tracker'
import { Event as NodeToNodeEvent, NodeToNode } from '../../src/protocol/NodeToNode'
import { Event as NodeToTrackerEvent, NodeToTracker } from '../../src/protocol/NodeToTracker'
import { PeerInfo } from '../../src/connection/PeerInfo'
import { RtcSignaller } from '../../src/logic/RtcSignaller'
import { NegotiatedProtocolVersions } from '../../src/connection/NegotiatedProtocolVersions'
import { MetricsContext } from '../../src/helpers/Metric'
import { WebRtcEndpoint } from '../../src/connection/webrtc/WebRtcEndpoint'
import { webRtcConnectionFactory } from '../../src/connection/webrtc/NodeWebRtcConnection'
import NodeClientWsEndpoint from '../../src/connection/ws/NodeClientWsEndpoint'
import { startServerWsEndpoint } from '../utils'
<<<<<<< HEAD

const { StreamMessage, MessageID, MessageRef } = MessageLayer
=======
>>>>>>> f1e089e1

const UUID_REGEX = /[0-9a-f]{8}\b-[0-9a-f]{4}-[0-9a-f]{4}-[0-9a-f]{4}-\b[0-9a-f]{12}/

// eslint-disable-next-line no-underscore-dangle
declare let _streamr_electron_test: any

describe('delivery of messages in protocol layer', () => {
    let signallingTracker: Tracker | undefined
    let nodeToNode1: NodeToNode
    let nodeToNode2: NodeToNode
    let nodeToTracker: NodeToTracker
    let nodeToTracker2: NodeToTracker
    let trackerServer: TrackerServer

    beforeAll(async () => {
        signallingTracker = await startTracker({
            listen: {
                hostname: '127.0.0.1',
                port: 28515
            }
        })
        const peerInfo1 = PeerInfo.newNode('node1')
        const peerInfo2 = PeerInfo.newNode('node2')
        const trackerServerPeerInfo = PeerInfo.newTracker('trackerServer')
        const wsEndpoint1 = new NodeClientWsEndpoint(peerInfo1)
        const wsEndpoint2 = new NodeClientWsEndpoint(peerInfo2)
        const wsEndpoint3 = await startServerWsEndpoint('127.0.0.1', 28516, trackerServerPeerInfo)
        nodeToTracker = new NodeToTracker(wsEndpoint1)
        nodeToTracker2 = new NodeToTracker(wsEndpoint2)

        const wrtcEndpoint1 = new WebRtcEndpoint(
            peerInfo1,
            [],
            new RtcSignaller(peerInfo1, nodeToTracker),
            new MetricsContext(),
            new NegotiatedProtocolVersions(peerInfo1),
            webRtcConnectionFactory
        )
        const wrtcEndpoint2 =  new WebRtcEndpoint(
            peerInfo2,
            [],
            new RtcSignaller(peerInfo2, nodeToTracker2),
            new MetricsContext(),
            new NegotiatedProtocolVersions(peerInfo2),
            webRtcConnectionFactory
        )

        // @ts-expect-error: private field
        wrtcEndpoint1.rtcSignaller.setConnectListener(() => null)
        // @ts-expect-error: private field
        wrtcEndpoint2.rtcSignaller.setConnectListener(() => null)

        nodeToNode1 = new NodeToNode(wrtcEndpoint1)
        nodeToNode2 = new NodeToNode(wrtcEndpoint2)

        trackerServer = new TrackerServer(wsEndpoint3 as any) // cast: get around weird circular dependency private property issue

        // Connect nodeToTracker <-> trackerServer
        await nodeToTracker.connectToTracker(trackerServer.getUrl(), trackerServerPeerInfo)
        await nodeToTracker2.connectToTracker(trackerServer.getUrl(), trackerServerPeerInfo)

        // Connect nodeToTracker <-> Tracker (for signalling purposes)
        const signallingTrackerPeerInfo = PeerInfo.newTracker(signallingTracker.getTrackerId())
        await nodeToTracker.connectToTracker(signallingTracker.getUrl(), signallingTrackerPeerInfo)
        await nodeToTracker2.connectToTracker(signallingTracker.getUrl(), signallingTrackerPeerInfo)

        // Connect nodeToNode1 <-> nodeToNode2
        await runAndWaitForEvents(
            () => { nodeToNode1.connectToNode('node2', signallingTracker!.getTrackerId())}, [
                [nodeToNode2, NodeToNodeEvent.NODE_CONNECTED],
                [nodeToNode1, NodeToNodeEvent.NODE_CONNECTED]
            ])

        // signallingTracker was used to form webrtc connection, it is closed so it doesn't interfere with tests
        await signallingTracker?.stop()
        // eslint-disable-next-line require-atomic-updates
        signallingTracker = undefined
    }, 60000)

    afterAll(() => {
        return Promise.allSettled([
            nodeToNode2?.stop(),
            nodeToNode1?.stop(),
            nodeToTracker?.stop(),
            nodeToTracker2?.stop(),
            trackerServer?.stop(),
            signallingTracker?.stop()
        ])
    })

    it('sendData is delivered', async () => {
        const streamMessage = new StreamMessage({
            messageId: new MessageID(toStreamID('stream'), 10, 666, 0, 'publisherId', 'msgChainId'),
            prevMsgRef: new MessageRef(665, 0),
            content: {
                hello: 'world'
            },
            messageType: StreamMessage.MESSAGE_TYPES.MESSAGE,
            signatureType: StreamMessage.SIGNATURE_TYPES.ETH,
            signature: 'signature',
        })
        const messagePromise = waitForEvent(nodeToNode1, NodeToNodeEvent.DATA_RECEIVED)
        nodeToNode2.sendData('node1', streamMessage)
        const [msg, source]: any = await messagePromise

        expect(msg).toBeInstanceOf(BroadcastMessage)
        expect(source).toEqual('node2')
        expect(msg.requestId).toEqual('')
        expect(msg.streamMessage.messageId).toEqual(new MessageID(toStreamID('stream'), 10, 666, 0, 'publisherId', 'msgChainId'))
        expect(msg.streamMessage.prevMsgRef).toEqual(new MessageRef(665, 0))
        expect(msg.streamMessage.getParsedContent()).toEqual({
            hello: 'world'
        })
        expect(msg.streamMessage.signatureType).toEqual(StreamMessage.SIGNATURE_TYPES.ETH)
        expect(msg.streamMessage.signature).toEqual('signature')
    })

    it('sendInstruction is delivered', async () => {
        const messagePromise = waitForEvent(nodeToTracker, NodeToTrackerEvent.TRACKER_INSTRUCTION_RECEIVED)
        trackerServer.sendInstruction('node1', StreamPartIDUtils.parse('stream#10'), ['node1'], 15)
        const [msg, trackerId]: any = await messagePromise

        expect(trackerId).toEqual('trackerServer')
        expect(msg).toBeInstanceOf(InstructionMessage)
        expect(msg.requestId).toMatch(UUID_REGEX)
        expect(msg.streamId).toEqual('stream')
        expect(msg.streamPartition).toEqual(10)
        expect(msg.nodeIds).toEqual(['node1'])
        expect(msg.counter).toEqual(15)
    })

    it('sendStatus is delivered', async () => {
        const messagePromise = waitForEvent(trackerServer, TrackerServerEvent.NODE_STATUS_RECEIVED)
        nodeToTracker.sendStatus('trackerServer', {
            // @ts-expect-error missing fields
            status: 'status',
        })
        const [msg, source]: any = await messagePromise

        if (typeof _streamr_electron_test === 'undefined') {
            expect(msg).toBeInstanceOf(StatusMessage)
        }
        expect(source).toEqual('node1')
        expect(msg.requestId).toMatch(UUID_REGEX)
        expect(msg.status).toEqual({
            status: 'status'
        })
    })

    it('sendUnknownPeerError is delivered', async () => {
        const messagePromise = waitForEvent(nodeToTracker, NodeToTrackerEvent.RTC_ERROR_RECEIVED)
        trackerServer.sendUnknownPeerError('node1', 'requestId', 'unknownTargetNode')
        const [msg, source]: any = await messagePromise

        expect(msg).toBeInstanceOf(ErrorMessage)
        expect(source).toEqual('trackerServer')
<<<<<<< HEAD
        expect(msg.errorCode).toEqual(TrackerLayer.ErrorMessage.ERROR_CODES.UNKNOWN_PEER)
=======
        expect(msg.errorCode).toEqual(ErrorMessage.ERROR_CODES.UNKNOWN_PEER)
>>>>>>> f1e089e1
        expect(msg.targetNode).toEqual('unknownTargetNode')
    })

    it('sendData (rtcOffer) is delivered (trackerServer->nodeToTracker)', async () => {
        const messagePromise = waitForEvent(nodeToTracker, NodeToTrackerEvent.RELAY_MESSAGE_RECEIVED)
        const sentMessage = new RelayMessage({
            requestId: 'requestId',
            originator: PeerInfo.newNode('originatorNode'),
            targetNode: 'node1',
            subType: RelayMessageSubType.RTC_OFFER,
            data: {
                connectionId: 'connectionId',
                description: 'description'
            }

        })
        trackerServer.send('node1', sentMessage)
        
        const [msg, source] = await messagePromise

        expect(msg).toBeInstanceOf(RelayMessage)
        expect(source).toEqual('trackerServer')
        expect(msg).toEqual(sentMessage)
    })

    it('sendData (rtcAnswer) is delivered (trackerServer->nodeToTracker)', async () => {
        const messagePromise = waitForEvent(nodeToTracker, NodeToTrackerEvent.RELAY_MESSAGE_RECEIVED)
        const sentMessage = new RelayMessage({
            requestId: 'requestId',
            originator: PeerInfo.newNode('originatorNode'),
            targetNode: 'node1',
            subType: RelayMessageSubType.RTC_ANSWER,
            data: {
                connectionId: 'connectionId',
                description: 'description'
            }

        })
        trackerServer.send('node1', sentMessage)
        const [msg, source]: any = await messagePromise

        expect(msg).toBeInstanceOf(RelayMessage)
        expect(source).toEqual('trackerServer')
        expect(msg).toEqual(sentMessage)
    })

    it('sendData (rtcConnect) is delivered (trackerServer->nodeToTracker)', async () => {
        const messagePromise = waitForEvent(nodeToTracker, NodeToTrackerEvent.RELAY_MESSAGE_RECEIVED)
        const sentMessage = new RelayMessage({
            requestId: 'requestId',
            originator: PeerInfo.newNode('originatorNode'),
            targetNode: 'node1',
            subType: RelayMessageSubType.RTC_CONNECT,
            data: {}
        })
        trackerServer.send('node1', sentMessage)
        const [msg, source]: any = await messagePromise

        expect(msg).toBeInstanceOf(RelayMessage)
        expect(source).toEqual('trackerServer')
        expect(msg).toEqual(sentMessage)
    })

    it('sendData (rtcIceCandidate) is delivered (trackerServer->nodeToTracker)', async () => {
        const messagePromise = waitForEvent(nodeToTracker, NodeToTrackerEvent.RELAY_MESSAGE_RECEIVED)
        const sentMessage = new RelayMessage({
            requestId: 'requestId',
            originator: PeerInfo.newNode('originatorNode'),
            targetNode: 'node1',
            subType: RelayMessageSubType.ICE_CANDIDATE,
            data: {
                connectionId: 'connectionId',
                candidate: 'candidate',
                mid: 'mid'
            }
        })
        trackerServer.send('node1', sentMessage)
        const [msg, source]: any = await messagePromise

        expect(msg).toBeInstanceOf(RelayMessage)
        expect(source).toEqual('trackerServer')
        expect(msg).toEqual(sentMessage)
    })

    it('sendRtcOffer is delivered (nodeToTracker->trackerServer)', async () => {
        const messagePromise = waitForEvent(trackerServer, TrackerServerEvent.RELAY_MESSAGE_RECEIVED)
        nodeToTracker.sendRtcOffer(
            'trackerServer',
            'targetNode',
            'connectionid',
            PeerInfo.newNode('originatorNode'),
            'description'
        )
        const [msg, source]: any = await messagePromise

        if (typeof _streamr_electron_test === 'undefined') {
            expect(msg).toBeInstanceOf(RelayMessage)
        }
        expect(source).toEqual('node1')
        expect(msg.requestId).toMatch(UUID_REGEX)
        expect(msg.originator).toEqual(PeerInfo.newNode('originatorNode'))
        expect(msg.targetNode).toEqual('targetNode')
        expect(msg.subType).toEqual('rtcOffer')
        expect(msg.data).toEqual({
            connectionId: 'connectionid',
            description: 'description'
        })
    })

    it('sendRtcConnect is delivered (nodeToTracker->trackerServer)', async () => {
        const messagePromise = waitForEvent(trackerServer, TrackerServerEvent.RELAY_MESSAGE_RECEIVED)
        nodeToTracker.sendRtcConnect('trackerServer', 'targetNode', PeerInfo.newNode('originatorNode'))
        const [msg, source]: any = await messagePromise

        if (typeof _streamr_electron_test === 'undefined') {
            expect(msg).toBeInstanceOf(RelayMessage)
        }
        expect(source).toEqual('node1')
        expect(msg.requestId).toMatch(UUID_REGEX)
        expect(msg.originator).toEqual(PeerInfo.newNode('originatorNode'))
        expect(msg.targetNode).toEqual('targetNode')
        expect(msg.subType).toEqual('rtcConnect')
        expect(msg.data).toEqual({})
    })
    
})<|MERGE_RESOLUTION|>--- conflicted
+++ resolved
@@ -1,13 +1,4 @@
 import {
-<<<<<<< HEAD
-    ControlLayer,
-    MessageLayer,
-    RelayMessage,
-    RelayMessageSubType,
-    StreamPartIDUtils,
-    toStreamID,
-    TrackerLayer
-=======
     BroadcastMessage,
     ErrorMessage,
     InstructionMessage,
@@ -19,7 +10,6 @@
     StreamMessage,
     StreamPartIDUtils,
     toStreamID
->>>>>>> f1e089e1
 } from 'streamr-client-protocol'
 import { runAndWaitForEvents } from 'streamr-test-utils'
 import { waitForEvent } from '@streamr/utils'
@@ -34,11 +24,6 @@
 import { webRtcConnectionFactory } from '../../src/connection/webrtc/NodeWebRtcConnection'
 import NodeClientWsEndpoint from '../../src/connection/ws/NodeClientWsEndpoint'
 import { startServerWsEndpoint } from '../utils'
-<<<<<<< HEAD
-
-const { StreamMessage, MessageID, MessageRef } = MessageLayer
-=======
->>>>>>> f1e089e1
 
 const UUID_REGEX = /[0-9a-f]{8}\b-[0-9a-f]{4}-[0-9a-f]{4}-[0-9a-f]{4}-\b[0-9a-f]{12}/
 
@@ -195,11 +180,7 @@
 
         expect(msg).toBeInstanceOf(ErrorMessage)
         expect(source).toEqual('trackerServer')
-<<<<<<< HEAD
-        expect(msg.errorCode).toEqual(TrackerLayer.ErrorMessage.ERROR_CODES.UNKNOWN_PEER)
-=======
         expect(msg.errorCode).toEqual(ErrorMessage.ERROR_CODES.UNKNOWN_PEER)
->>>>>>> f1e089e1
         expect(msg.targetNode).toEqual('unknownTargetNode')
     })
 
@@ -217,7 +198,7 @@
 
         })
         trackerServer.send('node1', sentMessage)
-        
+
         const [msg, source] = await messagePromise
 
         expect(msg).toBeInstanceOf(RelayMessage)
