--- conflicted
+++ resolved
@@ -57,15 +57,9 @@
     it('Offer messages are delivered', async () => {
         let requestIdPromise: Promise<string>|undefined
         const [rtcOffers]: any[] = await runAndWaitForEvents(
-<<<<<<< HEAD
             () => {
                 requestIdPromise = originatorNodeToTracker.sendRtcOffer(
-                    'tracker',
-=======
-            async () => {
-                requestId = await originatorNodeToTracker.sendRtcOffer(
                     tracker.getTrackerId(),
->>>>>>> f1f9b0b7
                     'target',
                     'connectionid',
                     PeerInfo.newNode('originator'),
@@ -88,12 +82,11 @@
     })
 
     it('Answer messages are delivered', async () => {
-<<<<<<< HEAD
         let requestIdPromise: Promise<string>|undefined
         const [rtcOffers]: any[] = await runAndWaitForEvents(
             () => {
                 requestIdPromise = originatorNodeToTracker.sendRtcAnswer(
-                    'tracker',
+                    tracker.getTrackerId(),
                     'target',
                     'connectionid',
                     PeerInfo.newNode('originator'),
@@ -103,18 +96,6 @@
         const requestId = await requestIdPromise
         expect(rtcOffers[0]).toEqual(new RelayMessage({
             requestId: requestId!,
-=======
-        const requestId = await originatorNodeToTracker.sendRtcAnswer(
-            tracker.getTrackerId(),
-            'target',
-            'connectionid',
-            PeerInfo.newNode('originator'),
-            'description'
-        )
-        const [rtcOffer] = await waitForEvent(targetNodeToTracker, NodeToTrackerEvent.RELAY_MESSAGE_RECEIVED)
-        expect(rtcOffer).toEqual(new RelayMessage({
-            requestId,
->>>>>>> f1f9b0b7
             originator: PeerInfo.newNode('originator'),
             targetNode: 'target',
             subType: RtcSubTypes.RTC_ANSWER,
@@ -126,12 +107,11 @@
     })
     
     it('LocalCandidate messages are delivered', async () => {
-<<<<<<< HEAD
         let requestIdPromise: Promise<string>|undefined
         const [rtcOffers]: any[] = await runAndWaitForEvents(
             () => {
                 requestIdPromise = originatorNodeToTracker.sendRtcIceCandidate(
-                    'tracker',
+                    tracker.getTrackerId(),
                     'target',
                     'connectionid',
                     PeerInfo.newNode('originator'),
@@ -142,19 +122,6 @@
         const requestId = await requestIdPromise
         expect(rtcOffers[0]).toEqual(new RelayMessage({
             requestId: requestId!,
-=======
-        const requestId = await originatorNodeToTracker.sendRtcIceCandidate(
-            tracker.getTrackerId(),
-            'target',
-            'connectionid',
-            PeerInfo.newNode('originator'),
-            'candidate',
-            'mid'
-        )
-        const [rtcOffer] = await waitForEvent(targetNodeToTracker, NodeToTrackerEvent.RELAY_MESSAGE_RECEIVED)
-        expect(rtcOffer).toEqual(new RelayMessage({
-            requestId,
->>>>>>> f1f9b0b7
             originator: PeerInfo.newNode('originator'),
             targetNode: 'target',
             subType: RtcSubTypes.ICE_CANDIDATE,
@@ -167,22 +134,15 @@
     })
     
     it('RtcConnect messages are delivered', async () => {
-<<<<<<< HEAD
         let requestIdPromise: Promise<string> | undefined
         const [rtcOffers]: any[] = await runAndWaitForEvents(
             () => {
-                requestIdPromise = originatorNodeToTracker.sendRtcConnect('tracker', 'target', PeerInfo.newNode('originator'))
+                requestIdPromise = originatorNodeToTracker.sendRtcConnect(tracker.getTrackerId(), 'target', PeerInfo.newNode('originator'))
             }, [targetNodeToTracker, NodeToTrackerEvent.RELAY_MESSAGE_RECEIVED])
 
         const requestId = await requestIdPromise
         expect(rtcOffers[0]).toEqual(new RelayMessage({
             requestId: requestId!,
-=======
-        const requestId = await originatorNodeToTracker.sendRtcConnect(tracker.getTrackerId(), 'target', PeerInfo.newNode('originator'))
-        const [rtcOffer] = await waitForEvent(targetNodeToTracker, NodeToTrackerEvent.RELAY_MESSAGE_RECEIVED)
-        expect(rtcOffer).toEqual(new RelayMessage({
-            requestId,
->>>>>>> f1f9b0b7
             originator: PeerInfo.newNode('originator'),
             targetNode: 'target',
             subType: RtcSubTypes.RTC_CONNECT,
@@ -192,22 +152,15 @@
     
     it('RelayMessage with invalid target results in RTC_ERROR response sent back to originator', async () => {
         // Enough to test only sendRtcConnect here as we know all relay message share same error handling logic
-<<<<<<< HEAD
         let requestIdPromise: Promise<string> | undefined
         const [rtcErrors]: any[] = await runAndWaitForEvents(
             () => {
-                requestIdPromise = originatorNodeToTracker.sendRtcConnect('tracker', 'nonExistingNode', PeerInfo.newUnknown('originator'))
+                requestIdPromise = originatorNodeToTracker.sendRtcConnect(tracker.getTrackerId(), 'nonExistingNode', PeerInfo.newUnknown('originator'))
             },[originatorNodeToTracker, NodeToTrackerEvent.RTC_ERROR_RECEIVED])
         
         const requestId = await requestIdPromise
         expect(rtcErrors[0]).toEqual(new ErrorMessage({
             requestId: requestId!,
-=======
-        const requestId = await originatorNodeToTracker.sendRtcConnect(tracker.getTrackerId(), 'nonExistingNode', PeerInfo.newUnknown('originator'))
-        const [rtcError] = await waitForEvent(originatorNodeToTracker, NodeToTrackerEvent.RTC_ERROR_RECEIVED)
-        expect(rtcError).toEqual(new ErrorMessage({
-            requestId,
->>>>>>> f1f9b0b7
             errorCode: ErrorMessage.ERROR_CODES.RTC_UNKNOWN_PEER,
             targetNode: 'nonExistingNode'
         }))
