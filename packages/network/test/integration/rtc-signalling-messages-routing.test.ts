import { Tracker } from '../../src/logic/Tracker'
import { waitForEvent } from 'streamr-test-utils'
import { TrackerLayer } from 'streamr-client-protocol'

import { RtcSubTypes } from '../../src/logic/RtcMessage'
<<<<<<< HEAD
import { startEndpoint } from '../../src/connection/WebSocketEndpoint'
=======
>>>>>>> a336cc3d
import { PeerInfo } from '../../src/connection/PeerInfo'
import { TrackerNode, Event as TrackerNodeEvent } from '../../src/protocol/TrackerNode'
import { Event as TrackerServerEvent } from '../../src/protocol/TrackerServer'
import { startTracker } from '../../src/composition'
import { ClientWsEndpoint } from '../../src/connection/ClientWsEndpoint'

const { RelayMessage, ErrorMessage } = TrackerLayer

/**
 * Validate the relaying logic of tracker's WebRTC signalling messages.
 */
describe('RTC signalling messages are routed to destination via tracker', () => {
    let tracker: Tracker
    let originatorTrackerNode: TrackerNode
    let targetTrackerNode: TrackerNode

    beforeAll(async () => {
        tracker = await startTracker({
            host: '127.0.0.1',
            port: 28660,
            id: 'tracker'
        })
<<<<<<< HEAD
        const originatorEndpoint = await startEndpoint('127.0.0.1', 28661, PeerInfo.newNode('originator'))
        const targetEndpoint = await startEndpoint('127.0.0.1', 28662, PeerInfo.newNode('target'))
=======
        const originatorEndpoint = new ClientWsEndpoint(PeerInfo.newNode('originator'))
        const targetEndpoint = new ClientWsEndpoint(PeerInfo.newNode('target'))
>>>>>>> a336cc3d

        originatorTrackerNode = new TrackerNode(originatorEndpoint)
        targetTrackerNode = new TrackerNode(targetEndpoint)

        originatorTrackerNode.connectToTracker(tracker.getUrl())
        targetTrackerNode.connectToTracker(tracker.getUrl())

        await Promise.all([
            // @ts-expect-error private method
            waitForEvent(tracker.trackerServer, TrackerServerEvent.NODE_CONNECTED),
            // @ts-expect-error private method
            waitForEvent(tracker.trackerServer, TrackerServerEvent.NODE_CONNECTED),
            waitForEvent(targetTrackerNode, TrackerNodeEvent.CONNECTED_TO_TRACKER),
            waitForEvent(originatorTrackerNode, TrackerNodeEvent.CONNECTED_TO_TRACKER)
        ])
    })

    afterAll(async () => {
        await tracker.stop()
        await originatorTrackerNode.stop()
        await targetTrackerNode.stop()
    })

    it('Offer messages are delivered', async () => {
        const requestId = await originatorTrackerNode.sendRtcOffer(
            'tracker',
            'target',
            'connectionid',
            PeerInfo.newNode('originator'),
            'description'
        )
        const [rtcOffer] = await waitForEvent(targetTrackerNode, TrackerNodeEvent.RELAY_MESSAGE_RECEIVED)
        expect(rtcOffer).toEqual(new RelayMessage({
            requestId,
            originator: PeerInfo.newNode('originator'),
            targetNode: 'target',
            subType: RtcSubTypes.RTC_OFFER,
            data: {
                connectionId: 'connectionid',
                description: 'description'
            }
        }))
    })

    it('Answer messages are delivered', async () => {
        const requestId = await originatorTrackerNode.sendRtcAnswer(
            'tracker',
            'target',
            'connectionid',
            PeerInfo.newNode('originator'),
            'description'
        )
        const [rtcOffer] = await waitForEvent(targetTrackerNode, TrackerNodeEvent.RELAY_MESSAGE_RECEIVED)
        expect(rtcOffer).toEqual(new RelayMessage({
            requestId,
            originator: PeerInfo.newNode('originator'),
            targetNode: 'target',
            subType: RtcSubTypes.RTC_ANSWER,
            data: {
                connectionId: 'connectionid',
                description: 'description'
            }
        }))
    })

    it('LocalCandidate messages are delivered', async () => {
        const requestId = await originatorTrackerNode.sendRtcIceCandidate(
            'tracker',
            'target',
            'connectionid',
            PeerInfo.newNode('originator'),
            'candidate',
            'mid'
        )
        const [rtcOffer] = await waitForEvent(targetTrackerNode, TrackerNodeEvent.RELAY_MESSAGE_RECEIVED)
        expect(rtcOffer).toEqual(new RelayMessage({
            requestId,
            originator: PeerInfo.newNode('originator'),
            targetNode: 'target',
            subType: RtcSubTypes.ICE_CANDIDATE,
            data: {
                connectionId: 'connectionid',
                candidate: 'candidate',
                mid: 'mid'
            }
        }))
    })

    it('RtcConnect messages are delivered', async () => {
        const requestId = await originatorTrackerNode.sendRtcConnect('tracker', 'target', PeerInfo.newNode('originator'))
        const [rtcOffer] = await waitForEvent(targetTrackerNode, TrackerNodeEvent.RELAY_MESSAGE_RECEIVED)
        expect(rtcOffer).toEqual(new RelayMessage({
            requestId,
            originator: PeerInfo.newNode('originator'),
            targetNode: 'target',
            subType: RtcSubTypes.RTC_CONNECT,
            data: {}

        }))
    })

    it('RelayMessage with invalid target results in RTC_ERROR response sent back to originator', async () => {
        // Enough to test only sendRtcConnect here as we know all relay message share same error handling logic
        const requestId = await originatorTrackerNode.sendRtcConnect('tracker', 'nonExistingNode', PeerInfo.newUnknown('originator'))
        const [rtcError] = await waitForEvent(originatorTrackerNode, TrackerNodeEvent.RTC_ERROR_RECEIVED)
        expect(rtcError).toEqual(new ErrorMessage({
            requestId,
            errorCode: ErrorMessage.ERROR_CODES.RTC_UNKNOWN_PEER,
            targetNode: 'nonExistingNode'
        }))
    })
})<|MERGE_RESOLUTION|>--- conflicted
+++ resolved
@@ -3,10 +3,6 @@
 import { TrackerLayer } from 'streamr-client-protocol'
 
 import { RtcSubTypes } from '../../src/logic/RtcMessage'
-<<<<<<< HEAD
-import { startEndpoint } from '../../src/connection/WebSocketEndpoint'
-=======
->>>>>>> a336cc3d
 import { PeerInfo } from '../../src/connection/PeerInfo'
 import { TrackerNode, Event as TrackerNodeEvent } from '../../src/protocol/TrackerNode'
 import { Event as TrackerServerEvent } from '../../src/protocol/TrackerServer'
@@ -29,13 +25,8 @@
             port: 28660,
             id: 'tracker'
         })
-<<<<<<< HEAD
-        const originatorEndpoint = await startEndpoint('127.0.0.1', 28661, PeerInfo.newNode('originator'))
-        const targetEndpoint = await startEndpoint('127.0.0.1', 28662, PeerInfo.newNode('target'))
-=======
         const originatorEndpoint = new ClientWsEndpoint(PeerInfo.newNode('originator'))
         const targetEndpoint = new ClientWsEndpoint(PeerInfo.newNode('target'))
->>>>>>> a336cc3d
 
         originatorTrackerNode = new TrackerNode(originatorEndpoint)
         targetTrackerNode = new TrackerNode(targetEndpoint)
