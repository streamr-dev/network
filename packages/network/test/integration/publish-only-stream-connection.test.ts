--- conflicted
+++ resolved
@@ -1,10 +1,6 @@
 import { NetworkNode } from '../../src/logic/node/NetworkNode'
 import { Tracker } from '../../src/logic/tracker/Tracker'
-<<<<<<< HEAD
-import { MessageLayer, StreamIDUtils, StreamPartIDUtils } from 'streamr-client-protocol'
-=======
-import { MessageLayer, SPID, toStreamID } from 'streamr-client-protocol'
->>>>>>> 212255cc
+import { MessageLayer, StreamIDUtils, StreamPartIDUtils, toStreamID } from 'streamr-client-protocol'
 import { waitForEvent } from 'streamr-test-utils'
 
 import { createNetworkNode, startTracker } from '../../src/composition'
