--- conflicted
+++ resolved
@@ -1,12 +1,7 @@
 import { Tracker } from '../../src/logic/Tracker'
 import { NetworkNode } from '../../src/NetworkNode'
 import { MessageLayer } from 'streamr-client-protocol'
-<<<<<<< HEAD
-
 import { MetricsContext, createNetworkNode, startTracker } from '../../src/composition'
-=======
-import { MetricsContext, startNetworkNode, startTracker } from '../../src/composition'
->>>>>>> 41ff681f
 
 const { StreamMessage, MessageID, MessageRef } = MessageLayer
 
