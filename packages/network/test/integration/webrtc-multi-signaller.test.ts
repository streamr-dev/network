--- conflicted
+++ resolved
@@ -38,36 +38,25 @@
         nodeToTracker1 = new NodeToTracker(ep1)
         nodeToTracker2 = new NodeToTracker(ep2)
 
-<<<<<<< HEAD
         await runAndWaitForEvents(
-            () => {nodeToTracker1.connectToTracker(tracker1.getUrl(), PeerInfo.newTracker('tracker1'))},[
+            () => {nodeToTracker1.connectToTracker(tracker1.getUrl(), PeerInfo.newTracker(tracker1.getConfigRecord().id))},[
                 [tracker1, TrackerEvent.NODE_CONNECTED]
             ])
         
         await runAndWaitForEvents(
-            () => { nodeToTracker2.connectToTracker(tracker1.getUrl(), PeerInfo.newTracker('tracker1'))}, [
+            () => { nodeToTracker2.connectToTracker(tracker1.getUrl(), PeerInfo.newTracker(tracker1.getConfigRecord().id))}, [
                 [tracker1, TrackerEvent.NODE_CONNECTED]
             ])
         
         await runAndWaitForEvents(
-            () => { nodeToTracker1.connectToTracker(tracker2.getUrl(), PeerInfo.newTracker('tracker2'))}, [
+            () => { nodeToTracker1.connectToTracker(tracker2.getUrl(), PeerInfo.newTracker(tracker2.getConfigRecord().id))}, [
                 [tracker2, TrackerEvent.NODE_CONNECTED]
             ])
         
         await runAndWaitForEvents(
-            () => {nodeToTracker2.connectToTracker(tracker2.getUrl(), PeerInfo.newTracker('tracker2'))},[
+            () => {nodeToTracker2.connectToTracker(tracker2.getUrl(), PeerInfo.newTracker(tracker2.getConfigRecord().id))},[
                 [tracker2, TrackerEvent.NODE_CONNECTED]
             ])
-=======
-        nodeToTracker1.connectToTracker(tracker1.getUrl(), PeerInfo.newTracker(tracker1.getConfigRecord().id))
-        await waitForEvent(tracker1, TrackerEvent.NODE_CONNECTED)
-        nodeToTracker2.connectToTracker(tracker1.getUrl(), PeerInfo.newTracker(tracker1.getConfigRecord().id))
-        await waitForEvent(tracker1, TrackerEvent.NODE_CONNECTED)
-        nodeToTracker1.connectToTracker(tracker2.getUrl(), PeerInfo.newTracker(tracker2.getConfigRecord().id))
-        await waitForEvent(tracker2, TrackerEvent.NODE_CONNECTED)
-        nodeToTracker2.connectToTracker(tracker2.getUrl(), PeerInfo.newTracker(tracker2.getConfigRecord().id))
-        await waitForEvent(tracker2, TrackerEvent.NODE_CONNECTED)
->>>>>>> f1f9b0b7
 
         const peerInfo1 = PeerInfo.newNode('node-1')
         const peerInfo2 = PeerInfo.newNode('node-2')
@@ -101,19 +90,11 @@
     })
 
     it('WebRTC connection is established and signalling works if endpoints use different trackers for signalling', async () => {
-<<<<<<< HEAD
         await runAndWaitForEvents([
-            () => { endpoint1.connect('node-2', 'tracker1', true).catch(() => null) },
-            () => {endpoint2.connect('node-1', 'tracker2', false).catch(() => null)}],[
+            () => { endpoint1.connect('node-2', tracker1.getConfigRecord().id, true).catch(() => null) },
+            () => {endpoint2.connect('node-1', tracker2.getConfigRecord().id, false).catch(() => null)}],[
             [endpoint1, EndpointEvent.PEER_CONNECTED],
             [endpoint2, EndpointEvent.PEER_CONNECTED]
-=======
-        endpoint1.connect('node-2', tracker1.getConfigRecord().id, true).catch(() => null)
-        endpoint2.connect('node-1', tracker2.getConfigRecord().id, false).catch(() => null)
-        await Promise.all([
-            waitForEvent(endpoint1, EndpointEvent.PEER_CONNECTED),
-            waitForEvent(endpoint2, EndpointEvent.PEER_CONNECTED)
->>>>>>> f1f9b0b7
         ])
         await runAndWaitForEvents(
             ()=> {endpoint1.send('node-2', 'Hello')}, [
