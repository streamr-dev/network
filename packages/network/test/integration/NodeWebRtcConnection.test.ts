import { once } from 'events'
import { DescriptionType } from 'node-datachannel'
import { MessageQueue } from '../../src/connection/MessageQueue'
import { NodeWebRtcConnection } from '../../src/connection/webrtc/NodeWebRtcConnection'
import { DeferredConnectionAttempt } from '../../src/connection/webrtc/DeferredConnectionAttempt'
<<<<<<< HEAD
import { runAndWaitForEvents, waitForCondition } from '@streamr/test-utils'
import { wait } from '@streamr/utils'
=======
import { runAndWaitForEvents } from 'streamr-test-utils'
import { wait, waitForCondition } from '@streamr/utils'
>>>>>>> d210559c

/**
 * Test that Connections can be established and message sent between them successfully. Tracker
 * is "abstracted away" by local functions.
 */
describe('Connection', () => {
    let connectionOne: NodeWebRtcConnection
    let connectionTwo: NodeWebRtcConnection
    let oneFunctions: any
    let twoFunctions: any

    let expectErrors = false // set to true in a test to disable 'no error' assertion
    let oneErrors: Error[] = []
    let twoErrors: Error[] = []

    beforeEach(async () => {
        oneFunctions = {
            onLocalDescription: (type: DescriptionType, description: string) => {
                // Simulate tracker relay behaviour
                connectionTwo.setRemoteDescription(description, type)
            },
            onLocalCandidate: (candidate: string, mid: string) => {
                // Simulate tracker relay behaviour
                connectionTwo.addRemoteCandidate(candidate, mid)
            },
        }
        twoFunctions = {
            onLocalDescription: (type: DescriptionType, description: string) => {
                // Simulate tracker relay behaviour
                connectionOne.setRemoteDescription(description, type)
            },
            onLocalCandidate: (candidate: string, mid: string) => {
                // Simulate tracker relay behaviour
                connectionOne.addRemoteCandidate(candidate, mid)
            },
        }
        const messageQueueOne = new MessageQueue<string>()
        const messageQueueTwo = new MessageQueue<string>()
        const deferredConnectionAttemptOne = new DeferredConnectionAttempt()
        const deferredConnectionAttemptTwo = new DeferredConnectionAttempt()
        connectionOne = new NodeWebRtcConnection({
            selfId: 'one',
            targetPeerId: 'two',
            routerId: 'routerId',
            pingInterval: 5000,
            iceServers: [],
            messageQueue: messageQueueOne,
            deferredConnectionAttempt: deferredConnectionAttemptOne
        })
        connectionOne.on('localDescription', (...args) => oneFunctions.onLocalDescription(...args))
        connectionOne.on('localCandidate', (...args) => oneFunctions.onLocalCandidate(...args))

        connectionTwo = new NodeWebRtcConnection({
            selfId: 'two',
            targetPeerId: 'one',
            routerId: 'routerId',
            pingInterval: 5000,
            iceServers: [],
            messageQueue: messageQueueTwo,
            deferredConnectionAttempt: deferredConnectionAttemptTwo
        })

        connectionTwo.on('localDescription', (...args) => twoFunctions.onLocalDescription(...args))
        connectionTwo.on('localCandidate', (...args) => twoFunctions.onLocalCandidate(...args))
    })

    beforeEach(() => {
        // capture errors
        oneErrors = []
        twoErrors = []
        expectErrors = false
        connectionTwo.on('error', (err) => oneErrors.push(err))
        connectionTwo.on('error', (err) => twoErrors.push(err))
    })

    afterEach(() => {
        if (expectErrors === false) {
            expect(oneErrors).toEqual([])
            expect(twoErrors).toEqual([])
        }
    })

    afterEach(()  => {
        connectionOne.close()
        connectionTwo.close()
    })
  
    it('connection can be established', async () => {
        
        await runAndWaitForEvents([()=>{connectionOne.connect()}, ()=>{connectionTwo.connect()} ], [
            [connectionOne, 'open'],
            [connectionTwo, 'open']
        ])
        
        expect(connectionOne.isOpen()).toEqual(true)
        expect(connectionTwo.isOpen()).toEqual(true)
    })

    it('can send messages to each other', async () => {
        connectionOne.once('open', () => connectionOne.send('hello, world!'))
        connectionTwo.once('open', () => connectionTwo.send('lorem ipsum dolor sit amet'))

        const p1 = once(connectionOne, 'message')
        const p2 = once(connectionTwo, 'message')
        connectionOne.connect()
        connectionTwo.connect()

        const [connectionOneReceivedMsg, connectionTwoReceivedMsg] = await Promise.all([p1, p2])
        
        expect(connectionOneReceivedMsg[0]).toEqual('lorem ipsum dolor sit amet')
        expect(connectionTwoReceivedMsg[0]).toEqual('hello, world!')
    })
    
    it('ping-pong functionality', async () => {
        await runAndWaitForEvents([()=>{connectionOne.connect()}, ()=>{connectionTwo.connect()} ], [
            [connectionOne, 'open'],
            [connectionTwo, 'open']
        ])

        expect(connectionOne.getRtt()).toEqual(null)
        expect(connectionTwo.getRtt()).toEqual(null)

        connectionOne.ping()
        await waitForCondition(() => connectionOne.getRtt() != null)

        expect(connectionOne.getRtt()).toBeGreaterThanOrEqual(0)
        expect(connectionTwo.getRtt()).toEqual(null)

        connectionTwo.ping()
        await waitForCondition(() => connectionTwo.getRtt() != null)
        expect(connectionOne.getRtt()).toBeGreaterThanOrEqual(0)
        expect(connectionTwo.getRtt()).toBeGreaterThanOrEqual(0)
    })
    
    it('connection does not timeout if connection succeeds', async () => {
        // this test ensures failed connection timeout has been cleared
        const TIMEOUT = 3000
        // @ts-expect-error access private, only in test
        connectionOne.newConnectionTimeout = TIMEOUT
        // @ts-expect-error access private, only in test
        connectionTwo.newConnectionTimeout = TIMEOUT
        await runAndWaitForEvents([()=>{connectionOne.connect()}, ()=>{connectionTwo.connect()} ], [
            [connectionOne, 'open'],
            [connectionTwo, 'open']
        ])
        await wait(TIMEOUT * 2) // give enough time to time out
    })
   
    it('connection gets closed if other end does not respond to pings', async () => {
        await runAndWaitForEvents([
            ()=>{connectionOne.connect()}, 
            ()=>{connectionTwo.connect()} ], [
            [connectionOne, 'open'],
            [connectionTwo, 'open']
        ])

        connectionTwo.pong = () => {
        } // hacky: prevent connectionTwo from responding
        // @ts-expect-error access private, only in test
        // eslint-disable-next-line require-atomic-updates
        connectionOne.pingPongTimeout = 50 // would be better to pass via constructor

        await Promise.allSettled([
            once(connectionOne, 'close'),
            once(connectionTwo, 'close'),
            connectionOne.ping(),
            connectionOne.ping(),
            connectionOne.ping(),
            connectionOne.ping(),
            connectionOne.ping(),
            connectionOne.ping()
        ])

        expect(connectionOne.isOpen()).toEqual(false)
        expect(connectionTwo.isOpen()).toEqual(false)
    })
    
    it('can not connect if closed then opened again in series', async () => {
        // open
        const t1 = Promise.allSettled([once(connectionOne, 'open'), once(connectionTwo, 'open')])
        connectionOne.connect()
        connectionTwo.connect()
        await t1
        expect(connectionOne.isOpen()).toEqual(true)
        expect(connectionTwo.isOpen()).toEqual(true)
        const t2 = Promise.allSettled([once(connectionOne, 'close'), once(connectionTwo, 'close')])
        // then close
        connectionOne.close()
        connectionTwo.close()
        await t2
        expect(connectionOne.isOpen()).toEqual(false)
        expect(connectionTwo.isOpen()).toEqual(false)

        await expect(async () => {
            connectionOne.connect()
        }).rejects.toThrow('closed')

        await expect(async () => {
            connectionTwo.connect()
        }).rejects.toThrow('closed')

        expect(connectionOne.isOpen()).toEqual(false)
        expect(connectionTwo.isOpen()).toEqual(false)
    })

    /*
    it('can not connect if closed then opened again in parallel', async () => {
        const connectResolved = jest.fn()
        const onConnect = once(connectionOne, 'open').finally(connectResolved)
        const onClose = once(connectionOne, 'close')
        connectionOne.connect()
        connectionOne.close()
        expect(() => {
            connectionOne.connect()
        }).toThrow('closed')
        await Promise.race([
            onConnect,
            wait(3000),
        ])
        await onClose // close should resolve
        expect(connectResolved).not.toHaveBeenCalled()
        expect(connectionOne.isOpen()).toEqual(false)
    })
    */
})<|MERGE_RESOLUTION|>--- conflicted
+++ resolved
@@ -3,13 +3,8 @@
 import { MessageQueue } from '../../src/connection/MessageQueue'
 import { NodeWebRtcConnection } from '../../src/connection/webrtc/NodeWebRtcConnection'
 import { DeferredConnectionAttempt } from '../../src/connection/webrtc/DeferredConnectionAttempt'
-<<<<<<< HEAD
-import { runAndWaitForEvents, waitForCondition } from '@streamr/test-utils'
-import { wait } from '@streamr/utils'
-=======
-import { runAndWaitForEvents } from 'streamr-test-utils'
+import { runAndWaitForEvents } from '@streamr/test-utils'
 import { wait, waitForCondition } from '@streamr/utils'
->>>>>>> d210559c
 
 /**
  * Test that Connections can be established and message sent between them successfully. Tracker
