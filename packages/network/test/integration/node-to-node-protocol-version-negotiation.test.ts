import { Event as wrtcEvent } from '../../src/connection/IWebRtcEndpoint'
import { PeerInfo, PeerType } from '../../src/connection/PeerInfo'
import { MetricsContext } from '../../src/helpers/MetricsContext'
import { RtcSignaller } from '../../src/logic/RtcSignaller'
import { Tracker } from '../../src/logic/Tracker'
import { startTracker } from '../../src/composition'
import { TrackerNode } from '../../src/protocol/TrackerNode'
import { NegotiatedProtocolVersions } from "../../src/connection/NegotiatedProtocolVersions"
import { Event as ntnEvent, NodeToNode } from "../../src/protocol/NodeToNode"
import { MessageID, StreamMessage } from "streamr-client-protocol"
import { runAndWaitForEvents } from "streamr-test-utils"
<<<<<<< HEAD
import { ClientWsEndpoint } from '../../src/connection/ClientWsEndpoint'
=======
import { WebRtcEndpoint } from '../../src/connection/WebRtcEndpoint'
import { NodeWebRtcConnectionFactory } from "../../src/connection/NodeWebRtcConnection"
>>>>>>> d6652800

describe('Node-to-Node protocol version negotiation', () => {
    let tracker: Tracker
    let trackerNode1: TrackerNode
    let trackerNode2: TrackerNode
    let trackerNode3: TrackerNode
    let ep1: WebRtcEndpoint
    let ep2: WebRtcEndpoint
    let ep3: WebRtcEndpoint
    let nodeToNode1: NodeToNode
    let nodeToNode2: NodeToNode

    beforeEach(async () => {
        tracker = await startTracker({
            host: '127.0.0.1',
            port: 28680,
            id: 'tracker'
        })

        const peerInfo1 = new PeerInfo('node-endpoint1', PeerType.Node, [1, 2, 3], [29, 30, 31])
        const peerInfo2 = new PeerInfo('node-endpoint2', PeerType.Node, [1, 2], [31, 32, 33])
        const peerInfo3 = new PeerInfo('node-endpoint3', PeerType.Node, [1, 2], [32])

        // Need to set up TrackerNodes and WsEndpoint(s) to exchange RelayMessage(s) via tracker
        const wsEp1 = new ClientWsEndpoint(peerInfo1, new MetricsContext(peerInfo1.peerId))
        const wsEp2 = new ClientWsEndpoint(peerInfo2, new MetricsContext(peerInfo2.peerId))
        const wsEp3 = new ClientWsEndpoint(peerInfo3, new MetricsContext(peerInfo2.peerId))
        trackerNode1 = new TrackerNode(wsEp1)
        trackerNode2 = new TrackerNode(wsEp2)
        trackerNode3 = new TrackerNode(wsEp3)

        await trackerNode1.connectToTracker(tracker.getUrl())
        await trackerNode2.connectToTracker(tracker.getUrl())
        await trackerNode3.connectToTracker(tracker.getUrl())

        // Set up WebRTC endpoints
        ep1 = new WebRtcEndpoint(
            peerInfo1,
            [],
            new RtcSignaller(peerInfo1, trackerNode1),
            new MetricsContext('node-endpoint1'),
            new NegotiatedProtocolVersions(peerInfo1),
            NodeWebRtcConnectionFactory,
            5000
        )
        ep2 = new WebRtcEndpoint(
            peerInfo2,
            [],
            new RtcSignaller(peerInfo2, trackerNode2),
            new MetricsContext('node-endpoint2'),
            new NegotiatedProtocolVersions(peerInfo2),
            NodeWebRtcConnectionFactory,
            5000
        )
        ep3 = new WebRtcEndpoint(
            peerInfo3,
            [],
            new RtcSignaller(peerInfo3, trackerNode3),
            new MetricsContext('node-endpoint3'),
            new NegotiatedProtocolVersions(peerInfo3),
            NodeWebRtcConnectionFactory,
            5000
        )
        nodeToNode1 = new NodeToNode(ep1)
        nodeToNode2 = new NodeToNode(ep2)

        await runAndWaitForEvents(()=> {nodeToNode1.connectToNode('node-endpoint2', 'tracker')}, [
            [nodeToNode1, ntnEvent.NODE_CONNECTED],
            [nodeToNode2, ntnEvent.NODE_CONNECTED]
        ])
    })

    afterEach(async () => {
        await Promise.allSettled([
            tracker.stop(),
            trackerNode1.stop(),
            trackerNode2.stop(),
            trackerNode3.stop(),
            ep1.stop(),
            ep2.stop(),
            ep3.stop()
        ])
    })

    it('protocol versions are correctly negotiated',  () => {
        expect(nodeToNode1.getNegotiatedProtocolVersionsOnNode('node-endpoint2')).toEqual([2,31])
        expect(nodeToNode2.getNegotiatedProtocolVersionsOnNode('node-endpoint1')).toEqual([2,31])
    })

    it('messages are sent with the negotiated protocol version', (done) => {
        ep2.once(wrtcEvent.MESSAGE_RECEIVED, (peerInfo, data) => {
            const parsedData = JSON.parse(data)
            expect(parsedData[0]).toEqual(2)
            expect(parsedData[3][0]).toEqual(31)
            done()
        })
        const i = 1
        const msg1 = new StreamMessage({
            messageId: new MessageID('stream-1', 0, i, 0, 'node-endpoint1', 'msgChainId'),
            prevMsgRef: null,
            content: {
                messageNo: i
            },
        })
        nodeToNode1.sendData('node-endpoint2', msg1)
    })

    it('negotiated version is removed once node is disconnected', async () => {
        await runAndWaitForEvents(()=> { ep1.close('node-endpoint2', 'test') }, [ep2, wrtcEvent.PEER_DISCONNECTED])

        expect(ep1.getNegotiatedControlLayerProtocolVersionOnNode('node-endpoint2')).toEqual(undefined)
        expect(ep2.getNegotiatedControlLayerProtocolVersionOnNode('node-endpoint1')).toEqual(undefined)
    })

    it('if there are no shared versions the connection is closed', async () => {
        let errors = 0
        try {
            await ep3.connect('node-endpoint1', 'tracker')
        } catch (err) {
            errors += 1
        }
        expect(errors).toEqual(1)
    })
})<|MERGE_RESOLUTION|>--- conflicted
+++ resolved
@@ -9,12 +9,9 @@
 import { Event as ntnEvent, NodeToNode } from "../../src/protocol/NodeToNode"
 import { MessageID, StreamMessage } from "streamr-client-protocol"
 import { runAndWaitForEvents } from "streamr-test-utils"
-<<<<<<< HEAD
 import { ClientWsEndpoint } from '../../src/connection/ClientWsEndpoint'
-=======
 import { WebRtcEndpoint } from '../../src/connection/WebRtcEndpoint'
 import { NodeWebRtcConnectionFactory } from "../../src/connection/NodeWebRtcConnection"
->>>>>>> d6652800
 
 describe('Node-to-Node protocol version negotiation', () => {
     let tracker: Tracker
