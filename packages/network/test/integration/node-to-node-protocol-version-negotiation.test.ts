import { Event as wrtcEvent } from '../../src/connection/IWebRtcEndpoint'
import { PeerInfo, PeerType } from '../../src/connection/PeerInfo'
import { MetricsContext } from '../../src/helpers/MetricsContext'
import { RtcSignaller } from '../../src/logic/RtcSignaller'
import { Tracker } from '../../src/logic/Tracker'
import { startTracker } from '../../src/composition'
<<<<<<< HEAD
import { startEndpoint } from '../../src/connection/WebSocketEndpoint'
=======
>>>>>>> a336cc3d
import { TrackerNode } from '../../src/protocol/TrackerNode'
import { NegotiatedProtocolVersions } from "../../src/connection/NegotiatedProtocolVersions"
import { Event as ntnEvent, NodeToNode } from "../../src/protocol/NodeToNode"
import { MessageID, StreamMessage } from "streamr-client-protocol"
import { runAndWaitForEvents } from "streamr-test-utils"
<<<<<<< HEAD
=======
import { ClientWsEndpoint } from '../../src/connection/ClientWsEndpoint'
>>>>>>> a336cc3d
import { WebRtcEndpoint } from '../../src/connection/WebRtcEndpoint'
import { NodeWebRtcConnectionFactory } from "../../src/connection/NodeWebRtcConnection"

describe('Node-to-Node protocol version negotiation', () => {
    let tracker: Tracker
    let trackerNode1: TrackerNode
    let trackerNode2: TrackerNode
    let trackerNode3: TrackerNode
    let ep1: WebRtcEndpoint
    let ep2: WebRtcEndpoint
    let ep3: WebRtcEndpoint
    let nodeToNode1: NodeToNode
    let nodeToNode2: NodeToNode

    beforeEach(async () => {
        tracker = await startTracker({
            host: '127.0.0.1',
            port: 28680,
            id: 'tracker'
        })

        const peerInfo1 = new PeerInfo('node-endpoint1', PeerType.Node, [1, 2, 3], [29, 30, 31])
        const peerInfo2 = new PeerInfo('node-endpoint2', PeerType.Node, [1, 2], [31, 32, 33])
        const peerInfo3 = new PeerInfo('node-endpoint3', PeerType.Node, [1, 2], [32])

        // Need to set up TrackerNodes and WsEndpoint(s) to exchange RelayMessage(s) via tracker
<<<<<<< HEAD
        const wsEp1 = await startEndpoint('127.0.0.1', 28555, peerInfo1, undefined, new MetricsContext(peerInfo1.peerId))
        const wsEp2 = await startEndpoint('127.0.0.1', 28556, peerInfo2, undefined, new MetricsContext(peerInfo2.peerId))
        const wsEp3 = await startEndpoint('127.0.0.1', 28557, peerInfo3, undefined, new MetricsContext(peerInfo2.peerId))
=======
        const wsEp1 = new ClientWsEndpoint(peerInfo1, new MetricsContext(peerInfo1.peerId))
        const wsEp2 = new ClientWsEndpoint(peerInfo2, new MetricsContext(peerInfo2.peerId))
        const wsEp3 = new ClientWsEndpoint(peerInfo3, new MetricsContext(peerInfo2.peerId))
>>>>>>> a336cc3d
        trackerNode1 = new TrackerNode(wsEp1)
        trackerNode2 = new TrackerNode(wsEp2)
        trackerNode3 = new TrackerNode(wsEp3)

        await trackerNode1.connectToTracker(tracker.getUrl())
        await trackerNode2.connectToTracker(tracker.getUrl())
        await trackerNode3.connectToTracker(tracker.getUrl())

        // Set up WebRTC endpoints
        ep1 = new WebRtcEndpoint(
            peerInfo1,
            [],
            new RtcSignaller(peerInfo1, trackerNode1),
            new MetricsContext('node-endpoint1'),
            new NegotiatedProtocolVersions(peerInfo1),
            NodeWebRtcConnectionFactory,
            5000
        )
        ep2 = new WebRtcEndpoint(
            peerInfo2,
            [],
            new RtcSignaller(peerInfo2, trackerNode2),
            new MetricsContext('node-endpoint2'),
            new NegotiatedProtocolVersions(peerInfo2),
            NodeWebRtcConnectionFactory,
            5000
        )
        ep3 = new WebRtcEndpoint(
            peerInfo3,
            [],
            new RtcSignaller(peerInfo3, trackerNode3),
            new MetricsContext('node-endpoint3'),
            new NegotiatedProtocolVersions(peerInfo3),
            NodeWebRtcConnectionFactory,
            5000
        )
        nodeToNode1 = new NodeToNode(ep1)
        nodeToNode2 = new NodeToNode(ep2)

        await runAndWaitForEvents(()=> {nodeToNode1.connectToNode('node-endpoint2', 'tracker')}, [
            [nodeToNode1, ntnEvent.NODE_CONNECTED],
            [nodeToNode2, ntnEvent.NODE_CONNECTED]
        ])
    })

    afterEach(async () => {
        await Promise.allSettled([
            tracker.stop(),
            trackerNode1.stop(),
            trackerNode2.stop(),
            trackerNode3.stop(),
            ep1.stop(),
            ep2.stop(),
            ep3.stop()
        ])
    })

    it('protocol versions are correctly negotiated',  () => {
        expect(nodeToNode1.getNegotiatedProtocolVersionsOnNode('node-endpoint2')).toEqual([2,31])
        expect(nodeToNode2.getNegotiatedProtocolVersionsOnNode('node-endpoint1')).toEqual([2,31])
    })

    it('messages are sent with the negotiated protocol version', (done) => {
        ep2.once(wrtcEvent.MESSAGE_RECEIVED, (peerInfo, data) => {
            const parsedData = JSON.parse(data)
            expect(parsedData[0]).toEqual(2)
            expect(parsedData[3][0]).toEqual(31)
            done()
        })
        const i = 1
        const msg1 = new StreamMessage({
            messageId: new MessageID('stream-1', 0, i, 0, 'node-endpoint1', 'msgChainId'),
            prevMsgRef: null,
            content: {
                messageNo: i
            },
        })
        nodeToNode1.sendData('node-endpoint2', msg1)
    })

    it('negotiated version is removed once node is disconnected', async () => {
        await runAndWaitForEvents(()=> { ep1.close('node-endpoint2', 'test') }, [ep2, wrtcEvent.PEER_DISCONNECTED])

        expect(ep1.getNegotiatedControlLayerProtocolVersionOnNode('node-endpoint2')).toEqual(undefined)
        expect(ep2.getNegotiatedControlLayerProtocolVersionOnNode('node-endpoint1')).toEqual(undefined)
    })

    it('if there are no shared versions the connection is closed', async () => {
        let errors = 0
        try {
            await ep3.connect('node-endpoint1', 'tracker')
        } catch (err) {
            errors += 1
        }
        expect(errors).toEqual(1)
    })
})<|MERGE_RESOLUTION|>--- conflicted
+++ resolved
@@ -4,19 +4,12 @@
 import { RtcSignaller } from '../../src/logic/RtcSignaller'
 import { Tracker } from '../../src/logic/Tracker'
 import { startTracker } from '../../src/composition'
-<<<<<<< HEAD
-import { startEndpoint } from '../../src/connection/WebSocketEndpoint'
-=======
->>>>>>> a336cc3d
 import { TrackerNode } from '../../src/protocol/TrackerNode'
 import { NegotiatedProtocolVersions } from "../../src/connection/NegotiatedProtocolVersions"
 import { Event as ntnEvent, NodeToNode } from "../../src/protocol/NodeToNode"
 import { MessageID, StreamMessage } from "streamr-client-protocol"
 import { runAndWaitForEvents } from "streamr-test-utils"
-<<<<<<< HEAD
-=======
 import { ClientWsEndpoint } from '../../src/connection/ClientWsEndpoint'
->>>>>>> a336cc3d
 import { WebRtcEndpoint } from '../../src/connection/WebRtcEndpoint'
 import { NodeWebRtcConnectionFactory } from "../../src/connection/NodeWebRtcConnection"
 
@@ -43,15 +36,9 @@
         const peerInfo3 = new PeerInfo('node-endpoint3', PeerType.Node, [1, 2], [32])
 
         // Need to set up TrackerNodes and WsEndpoint(s) to exchange RelayMessage(s) via tracker
-<<<<<<< HEAD
-        const wsEp1 = await startEndpoint('127.0.0.1', 28555, peerInfo1, undefined, new MetricsContext(peerInfo1.peerId))
-        const wsEp2 = await startEndpoint('127.0.0.1', 28556, peerInfo2, undefined, new MetricsContext(peerInfo2.peerId))
-        const wsEp3 = await startEndpoint('127.0.0.1', 28557, peerInfo3, undefined, new MetricsContext(peerInfo2.peerId))
-=======
         const wsEp1 = new ClientWsEndpoint(peerInfo1, new MetricsContext(peerInfo1.peerId))
         const wsEp2 = new ClientWsEndpoint(peerInfo2, new MetricsContext(peerInfo2.peerId))
         const wsEp3 = new ClientWsEndpoint(peerInfo3, new MetricsContext(peerInfo2.peerId))
->>>>>>> a336cc3d
         trackerNode1 = new TrackerNode(wsEp1)
         trackerNode2 = new TrackerNode(wsEp2)
         trackerNode3 = new TrackerNode(wsEp3)
