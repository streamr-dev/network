--- conflicted
+++ resolved
@@ -1,10 +1,6 @@
 import { Tracker } from '../../src/logic/tracker/Tracker'
 import { NetworkNode } from '../../src/logic/node/NetworkNode'
-<<<<<<< HEAD
-import { MessageLayer, StreamIDUtils, StreamPartIDUtils } from 'streamr-client-protocol'
-=======
-import { MessageLayer, SPID, toStreamID } from 'streamr-client-protocol'
->>>>>>> 212255cc
+import { MessageLayer, StreamIDUtils, StreamPartIDUtils, toStreamID } from 'streamr-client-protocol'
 import { waitForCondition, waitForEvent } from 'streamr-test-utils'
 
 import { Event as NodeEvent } from '../../src/logic/node/Node'
