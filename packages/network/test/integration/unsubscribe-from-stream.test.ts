--- conflicted
+++ resolved
@@ -1,11 +1,7 @@
 import { Tracker } from '../../src/logic/tracker/Tracker'
 import { NetworkNode } from '../../src/logic/node/NetworkNode'
 
-<<<<<<< HEAD
-import { MessageLayer, StreamIDUtils, StreamPartID, StreamPartIDUtils } from 'streamr-client-protocol'
-=======
-import { MessageLayer, SPID, SPIDKey, toStreamID } from 'streamr-client-protocol'
->>>>>>> 212255cc
+import { MessageLayer, StreamIDUtils, StreamPartID, toStreamID, StreamPartIDUtils } from 'streamr-client-protocol'
 import { waitForEvent } from 'streamr-test-utils'
 
 import { createNetworkNode, startTracker } from '../../src/composition'
