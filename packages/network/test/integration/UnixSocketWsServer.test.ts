import { ServerWsEndpoint, startHttpServer } from '../../src/connection/ws/ServerWsEndpoint'
import { PeerInfo } from '../../src/connection/PeerInfo'
import WebSocket from 'ws'
<<<<<<< HEAD
import { waitForCondition } from '@streamr/test-utils'
=======
import { waitForCondition } from '@streamr/utils'
>>>>>>> d210559c

describe('ServerWsEndpoint', () => {
    let serverWsEndpoint: ServerWsEndpoint | undefined = undefined

    afterEach(async () => {
        try {
            await serverWsEndpoint?.stop()
        } catch (err) {
            // no-op
        }
    })

    test('WS connection can established with unix sockets', async () => {
        const listen = "/tmp/server1.sock"
        const httpsServer = await startHttpServer(
            listen,
        )
        serverWsEndpoint = new ServerWsEndpoint(listen, false, httpsServer, PeerInfo.newTracker('tracker'))
        const webSocketClient = new WebSocket(
            serverWsEndpoint.getUrl(),
            { rejectUnauthorized: false }
        )
        webSocketClient.on('message', async (message: string) => {
            const { uuid, peerId } = JSON.parse(message)
            if (uuid && peerId) {
                webSocketClient.send(JSON.stringify({ uuid, peerId: 'peerId' }))
                await waitForCondition(() => webSocketClient.readyState === webSocketClient.OPEN)
                webSocketClient.close()
            }
        })
        webSocketClient.on("error", (error) => {
            throw error
        })
        await waitForCondition(() => webSocketClient.readyState === webSocketClient.CLOSED)
    })
})<|MERGE_RESOLUTION|>--- conflicted
+++ resolved
@@ -1,11 +1,7 @@
 import { ServerWsEndpoint, startHttpServer } from '../../src/connection/ws/ServerWsEndpoint'
 import { PeerInfo } from '../../src/connection/PeerInfo'
 import WebSocket from 'ws'
-<<<<<<< HEAD
-import { waitForCondition } from '@streamr/test-utils'
-=======
 import { waitForCondition } from '@streamr/utils'
->>>>>>> d210559c
 
 describe('ServerWsEndpoint', () => {
     let serverWsEndpoint: ServerWsEndpoint | undefined = undefined
