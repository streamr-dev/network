import { Tracker } from '../../src/logic/tracker/Tracker'
import { NetworkNode } from '../../src/logic/node/NetworkNode'
import { waitForEvent, eventsWithArgsToArray, wait } from 'streamr-test-utils'
import { TrackerLayer, toStreamID, toStreamPartID } from 'streamr-client-protocol'

import { createNetworkNode, startTracker } from '../../src/composition'
import { Event as NodeToTrackerEvent } from '../../src/protocol/NodeToTracker'
import { Event as NodeEvent } from '../../src/logic/node/Node'
import { getStreamPartIDs } from '../utils'

// TODO: maybe worth re-designing this in a way that isn't this arbitrary?
<<<<<<< HEAD
const FIRST_STREAM = toStreamID('stream-1') // assigned to trackerOne (arbitrarily by hashing algo)
const SECOND_STREAM = toStreamID('stream-3') // assigned to trackerTwo
const THIRD_STREAM = toStreamID('stream-2') // assigned to trackerThree

const FIRST_STREAM_2 = toStreamID('stream-13') // assigned to trackerOne
const SECOND_STREAM_2 = toStreamID('stream-10') // assigned to trackerTwo
const THIRD_STREAM_2 = toStreamID('stream-15') // assigned to trackerThree
=======
const FIRST_STREAM = 'stream-7' // assigned to trackerOne (arbitrarily by hashing algo)
const SECOND_STREAM = 'stream-8' // assigned to trackerTwo
const THIRD_STREAM = 'stream-1' // assigned to trackerThree

const FIRST_STREAM_2 = 'stream-13' // assigned to trackerOne
const SECOND_STREAM_2 = 'stream-17' // assigned to trackerTwo
const THIRD_STREAM_2 = 'stream-21' // assigned to trackerThree
>>>>>>> 64f305c0

// Leave out WebRTC related events
const TRACKER_NODE_EVENTS_OF_INTEREST = [
    NodeToTrackerEvent.CONNECTED_TO_TRACKER,
    NodeToTrackerEvent.TRACKER_DISCONNECTED,
    NodeToTrackerEvent.TRACKER_INSTRUCTION_RECEIVED
]

describe('multi trackers', () => {
    let trackerOne: Tracker
    let trackerTwo: Tracker
    let trackerThree: Tracker
    let nodeOne: NetworkNode
    let nodeTwo: NetworkNode

    beforeEach(async () => {
        trackerOne = await startTracker({
            listen: {
                hostname: '127.0.0.1',
                port: 49000
            }
        })
        trackerTwo = await startTracker({
            listen: {
                hostname: '127.0.0.1',
                port: 49001
            }
        })
        trackerThree = await startTracker({
            listen: {
                hostname: '127.0.0.1',
                port: 49002
            }
        })
        const trackerInfo1 = trackerOne.getConfigRecord()
        const trackerInfo2 = trackerTwo.getConfigRecord()
        const trackerInfo3 = trackerThree.getConfigRecord()

        const trackerAddresses = [trackerInfo1, trackerInfo2, trackerInfo3]
        nodeOne = createNetworkNode({
            id: 'nodeOne',
            trackers: trackerAddresses,
            trackerConnectionMaintenanceInterval: 100
        })
        nodeTwo = createNetworkNode({
            id: 'nodeTwo',
            trackers: trackerAddresses,
            trackerConnectionMaintenanceInterval: 100
        })

        await nodeOne.start()
        await nodeTwo.start()

    })

    afterEach(async () => {
        await nodeOne.stop()
        await nodeTwo.stop()

        await trackerOne.stop()
        await trackerTwo.stop()
        await trackerThree.stop()
    })

    test('node sends stream status to specific tracker', async () => {
        // first stream, first tracker
        nodeOne.subscribe(toStreamPartID(FIRST_STREAM, 0))

        await wait(500)

        expect(getStreamPartIDs(trackerOne)).toContain(`${FIRST_STREAM}#0`)
        expect(getStreamPartIDs(trackerTwo)).not.toContain(`${FIRST_STREAM}#0`)
        expect(getStreamPartIDs(trackerThree)).not.toContain(`${FIRST_STREAM}#0`)

        // second stream, second tracker
        nodeOne.subscribe(toStreamPartID(SECOND_STREAM, 0))

        await wait(500)

        expect(getStreamPartIDs(trackerOne)).not.toContain(`${SECOND_STREAM}#0`)
        expect(getStreamPartIDs(trackerTwo)).toContain(`${SECOND_STREAM}#0`)
        expect(getStreamPartIDs(trackerThree)).not.toContain(`${SECOND_STREAM}#0`)

        // third stream, third tracker
        nodeOne.subscribe(toStreamPartID(THIRD_STREAM, 0))

        await wait(500)

        expect(getStreamPartIDs(trackerOne)).not.toContain(`${THIRD_STREAM}#0`)
        expect(getStreamPartIDs(trackerTwo)).not.toContain(`${THIRD_STREAM}#0`)
        expect(getStreamPartIDs(trackerThree)).toContain(`${THIRD_STREAM}#0`)
    })

    test('only one specific tracker sends instructions about stream', async () => {
        
        const nodePromise = Promise.all([
            waitForEvent(nodeOne, NodeEvent.NODE_SUBSCRIBED),
            waitForEvent(nodeTwo, NodeEvent.NODE_SUBSCRIBED)
        ])

        // @ts-expect-error private field
        let nodeOneEvents = eventsWithArgsToArray(nodeOne.trackerManager.nodeToTracker, TRACKER_NODE_EVENTS_OF_INTEREST)
        // @ts-expect-error private field
        let nodeTwoEvents = eventsWithArgsToArray(nodeTwo.trackerManager.nodeToTracker, TRACKER_NODE_EVENTS_OF_INTEREST)

        // first stream, first tracker
        nodeOne.subscribe(toStreamPartID(FIRST_STREAM_2, 0))
        nodeTwo.subscribe(toStreamPartID(FIRST_STREAM_2, 0))

        await nodePromise

        expect(nodeOneEvents).toHaveLength(2)
        expect(nodeTwoEvents).toHaveLength(2)
        expect(nodeTwoEvents[1][0]).toEqual(NodeToTrackerEvent.TRACKER_INSTRUCTION_RECEIVED)
        expect(nodeTwoEvents[1][2]).toEqual(trackerOne.getTrackerId())

        const nodePromise2 = Promise.all([
            waitForEvent(nodeOne, NodeEvent.NODE_SUBSCRIBED),
            waitForEvent(nodeTwo, NodeEvent.NODE_SUBSCRIBED)
        ])

        // @ts-expect-error private field
        nodeOneEvents = eventsWithArgsToArray(nodeOne.trackerManager.nodeToTracker, TRACKER_NODE_EVENTS_OF_INTEREST)
        // @ts-expect-error private field
        nodeTwoEvents = eventsWithArgsToArray(nodeTwo.trackerManager.nodeToTracker, TRACKER_NODE_EVENTS_OF_INTEREST)

        // second stream, second tracker
        nodeOne.subscribe(toStreamPartID(SECOND_STREAM_2, 0))
        nodeTwo.subscribe(toStreamPartID(SECOND_STREAM_2, 0))

        await nodePromise2

        expect(nodeOneEvents).toHaveLength(2)
        expect(nodeTwoEvents).toHaveLength(2)
        expect(nodeTwoEvents[1][0]).toEqual(NodeToTrackerEvent.TRACKER_INSTRUCTION_RECEIVED)
        expect(nodeTwoEvents[1][2]).toEqual(trackerTwo.getTrackerId())

        const nodePromise3 = Promise.all([
            waitForEvent(nodeOne, NodeEvent.NODE_SUBSCRIBED),
            waitForEvent(nodeTwo, NodeEvent.NODE_SUBSCRIBED)
        ])

        // @ts-expect-error private field
        nodeOneEvents = eventsWithArgsToArray(nodeOne.trackerManager.nodeToTracker, TRACKER_NODE_EVENTS_OF_INTEREST)
        // @ts-expect-error private field
        nodeTwoEvents = eventsWithArgsToArray(nodeTwo.trackerManager.nodeToTracker, TRACKER_NODE_EVENTS_OF_INTEREST)

        // third stream, third tracker
        nodeOne.subscribe(toStreamPartID(THIRD_STREAM_2, 0))
        nodeTwo.subscribe(toStreamPartID(THIRD_STREAM_2, 0))

        await nodePromise3

        expect(nodeOneEvents).toHaveLength(2)
        expect(nodeTwoEvents).toHaveLength(2)
        expect(nodeTwoEvents[1][0]).toEqual(NodeToTrackerEvent.TRACKER_INSTRUCTION_RECEIVED)
        expect(nodeTwoEvents[1][2]).toEqual(trackerThree.getTrackerId())
    })

    test('node ignores instructions from unexpected tracker', async () => {
        const unexpectedInstruction = new TrackerLayer.InstructionMessage({
            requestId: 'requestId',
            streamId: toStreamID('stream-2'),
            streamPartition: 0,
            nodeIds: [
                'node-address-1',
                'node-address-2',
            ],
            counter: 0
        })
        // @ts-expect-error private field
        await nodeOne.trackerManager.handleTrackerInstruction(unexpectedInstruction, trackerOne.getTrackerId())
        expect(getStreamPartIDs(nodeOne)).not.toContain('stream-2#0')
    })
})<|MERGE_RESOLUTION|>--- conflicted
+++ resolved
@@ -9,23 +9,13 @@
 import { getStreamPartIDs } from '../utils'
 
 // TODO: maybe worth re-designing this in a way that isn't this arbitrary?
-<<<<<<< HEAD
-const FIRST_STREAM = toStreamID('stream-1') // assigned to trackerOne (arbitrarily by hashing algo)
-const SECOND_STREAM = toStreamID('stream-3') // assigned to trackerTwo
-const THIRD_STREAM = toStreamID('stream-2') // assigned to trackerThree
+const FIRST_STREAM = toStreamID('stream-7') // assigned to trackerOne (arbitrarily by hashing algo)
+const SECOND_STREAM = toStreamID('stream-8') // assigned to trackerTwo
+const THIRD_STREAM = toStreamID('stream-1') // assigned to trackerThree
 
 const FIRST_STREAM_2 = toStreamID('stream-13') // assigned to trackerOne
-const SECOND_STREAM_2 = toStreamID('stream-10') // assigned to trackerTwo
-const THIRD_STREAM_2 = toStreamID('stream-15') // assigned to trackerThree
-=======
-const FIRST_STREAM = 'stream-7' // assigned to trackerOne (arbitrarily by hashing algo)
-const SECOND_STREAM = 'stream-8' // assigned to trackerTwo
-const THIRD_STREAM = 'stream-1' // assigned to trackerThree
-
-const FIRST_STREAM_2 = 'stream-13' // assigned to trackerOne
-const SECOND_STREAM_2 = 'stream-17' // assigned to trackerTwo
-const THIRD_STREAM_2 = 'stream-21' // assigned to trackerThree
->>>>>>> 64f305c0
+const SECOND_STREAM_2 = toStreamID('stream-17') // assigned to trackerTwo
+const THIRD_STREAM_2 = toStreamID('stream-21') // assigned to trackerThree
 
 // Leave out WebRTC related events
 const TRACKER_NODE_EVENTS_OF_INTEREST = [
