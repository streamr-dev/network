--- conflicted
+++ resolved
@@ -50,8 +50,6 @@
         expect(node1.onClose).toBeCalledTimes(1)
        
         const node2 = PeerInfo.newNode('node2')
-<<<<<<< HEAD
-=======
 
         // @ts-expect-error private method
         expect(node1.onClose).toBeCalledWith(
@@ -67,7 +65,6 @@
             DisconnectionCode.DEAD_CONNECTION, 
             DisconnectionReason.DEAD_CONNECTION
         )
->>>>>>> dc69388b
 
         // @ts-expect-error private method
         expect(node1.onClose).toBeCalledWith(
