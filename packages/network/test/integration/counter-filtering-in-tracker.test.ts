import { Status } from '../../src/identifiers'
import { runAndWaitForEvents, wait } from 'streamr-test-utils'

import { PeerInfo } from '../../src/connection/PeerInfo'
import { startTracker, Tracker } from '../../src/composition'
import { TrackerNode, Event as TrackerNodeEvent } from '../../src/protocol/TrackerNode'
import { Event as TrackerServerEvent } from '../../src/protocol/TrackerServer'
import { getTopology } from '../../src/logic/trackerSummaryUtils'
import { ClientWsEndpoint } from '../../src/connection/ws/ClientWsEndpoint'

const WAIT_TIME = 200

const formStatus = (counter1: number, counter2: number, nodes1: string[], nodes2: string[], singleStream: boolean): Partial<Status> => ({
    streams: {
        'stream-1::0': {
            inboundNodes: nodes1,
            outboundNodes: nodes1,
            counter: counter1,
        },
        'stream-2::0': {
            inboundNodes: nodes2,
            outboundNodes: nodes2,
            counter: counter2
        }
    },
    singleStream
})

describe('tracker: counter filtering', () => {
    let tracker: Tracker
    let trackerNode1: TrackerNode
    let trackerNode2: TrackerNode

    beforeEach(async () => {
        tracker = await startTracker({
            host: '127.0.0.1',
            port: 30420,
            id: 'tracker'
        })
        const peerInfo1 = PeerInfo.newNode('trackerNode1')
        const peerInfo2 = PeerInfo.newNode('trackerNode2')
        const wsClient1 = new ClientWsEndpoint(peerInfo1)
        trackerNode1 = new TrackerNode(wsClient1)

<<<<<<< HEAD
        const wsClient2 = new ClientWsEndpoint(peerInfo2)

        trackerNode2 = new TrackerNode(wsClient2)
        trackerNode1.connectToTracker(tracker.getUrl())
        trackerNode2.connectToTracker(tracker.getUrl())

=======
>>>>>>> 41ff681f
        await runAndWaitForEvents([
            () => { trackerNode1.connectToTracker(tracker.getUrl()) },
            () => { trackerNode2.connectToTracker(tracker.getUrl()) }], [
            [trackerNode1, TrackerNodeEvent.CONNECTED_TO_TRACKER],
            [trackerNode2, TrackerNodeEvent.CONNECTED_TO_TRACKER]
        ])

        await runAndWaitForEvents([
            () => {  trackerNode1.sendStatus('tracker', formStatus(0, 0, [], [], false) as Status) },
            () => { trackerNode2.sendStatus('tracker', formStatus(0, 0, [], [], false) as Status) }], [
            [trackerNode1, TrackerNodeEvent.TRACKER_INSTRUCTION_RECEIVED],
            [trackerNode2, TrackerNodeEvent.TRACKER_INSTRUCTION_RECEIVED]
        ])
    })

    afterEach(async () => {
        await trackerNode1.stop()
        await trackerNode2.stop()
        await tracker.stop()
    })

    test('handles status messages with counters equal or more to current counter(s)', async () => {
        let numOfInstructions = 0
        trackerNode1.on(TrackerNodeEvent.TRACKER_INSTRUCTION_RECEIVED, () => {
            numOfInstructions += 1
        })

        trackerNode1.sendStatus('tracker', formStatus(1, 666, [], [], false) as Status)

        await wait(WAIT_TIME)
        expect(numOfInstructions).toEqual(2)
    })

    test('ignores status messages with counters less than current counter(s)', async () => {
        let numOfInstructions = 0
        trackerNode1.on(TrackerNodeEvent.TRACKER_INSTRUCTION_RECEIVED, () => {
            numOfInstructions += 1
        })

        trackerNode1.sendStatus('tracker', formStatus(0, 0, [], [], false) as Status)

        await wait(WAIT_TIME)
        expect(numOfInstructions).toEqual(0)
    })

    test('partly handles status messages with mixed counters compared to current counters', async () => {
        let numOfInstructions = 0
        trackerNode1.on(TrackerNodeEvent.TRACKER_INSTRUCTION_RECEIVED, () => {
            numOfInstructions += 1
        })

        trackerNode1.sendStatus('tracker', formStatus(1, 0, [], [], false) as Status)

        await wait(WAIT_TIME)
        expect(numOfInstructions).toEqual(1)
    })

    test('NET-36: tracker receiving status with old counter should not affect topology', async () => {
        const topologyBefore = getTopology(tracker.getOverlayPerStream(), tracker.getOverlayConnectionRtts())

        runAndWaitForEvents(
            () => { trackerNode1.sendStatus('tracker', formStatus(0, 0, [], [], false) as Status) },
            // @ts-expect-error trackerServer is private
            [tracker.trackerServer, TrackerServerEvent.NODE_STATUS_RECEIVED]
        )

        expect(getTopology(tracker.getOverlayPerStream(), tracker.getOverlayConnectionRtts())).toEqual(topologyBefore)
    })

    test('NET-36: tracker receiving status with partial old counter should not affect topology', async () => {
        const topologyBefore = getTopology(tracker.getOverlayPerStream(), tracker.getOverlayConnectionRtts())

        runAndWaitForEvents(
            () => { trackerNode1.sendStatus('tracker', formStatus(1, 0, [], [], false) as Status) },
            // @ts-expect-error trackerServer is private
            [tracker.trackerServer, TrackerServerEvent.NODE_STATUS_RECEIVED]
        )
        expect(getTopology(tracker.getOverlayPerStream(), tracker.getOverlayConnectionRtts())).toEqual(topologyBefore)
    })
})<|MERGE_RESOLUTION|>--- conflicted
+++ resolved
@@ -40,17 +40,10 @@
         const peerInfo1 = PeerInfo.newNode('trackerNode1')
         const peerInfo2 = PeerInfo.newNode('trackerNode2')
         const wsClient1 = new ClientWsEndpoint(peerInfo1)
+        const wsClient2 = new ClientWsEndpoint(peerInfo2)
         trackerNode1 = new TrackerNode(wsClient1)
+        trackerNode2 = new TrackerNode(wsClient2)
 
-<<<<<<< HEAD
-        const wsClient2 = new ClientWsEndpoint(peerInfo2)
-
-        trackerNode2 = new TrackerNode(wsClient2)
-        trackerNode1.connectToTracker(tracker.getUrl())
-        trackerNode2.connectToTracker(tracker.getUrl())
-
-=======
->>>>>>> 41ff681f
         await runAndWaitForEvents([
             () => { trackerNode1.connectToTracker(tracker.getUrl()) },
             () => { trackerNode2.connectToTracker(tracker.getUrl()) }], [
