--- conflicted
+++ resolved
@@ -89,8 +89,6 @@
         nodeTwo.subscribe('stream-id', 0)
         nodeOne.start()
         nodeTwo.start()
-        nodeOne.subscribe(streamId, 0)
-        nodeTwo.subscribe(streamId, 0)
 
         let receivedTotal = 0
         let nodeOneStatusReceived = false
@@ -109,13 +107,6 @@
             }
 
             if (receivedTotal === 2) {
-<<<<<<< HEAD
-                // @ts-expect-error private field
-                expect(nodeOneStatus).toEqual(nodeOne.getFullStatus('tracker'))
-                // @ts-expect-error private field
-                expect(nodeTwoStatus).toEqual(nodeTwo.getFullStatus('tracker'))
-=======
->>>>>>> 9185f63d
                 done()
             }
         })
