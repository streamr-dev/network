--- conflicted
+++ resolved
@@ -1,19 +1,8 @@
 import { NetworkNode } from '../../src/NetworkNode'
 import { Tracker } from '../../src/logic/Tracker'
-<<<<<<< HEAD
 import { StreamMessage, MessageID } from 'streamr-client-protocol'
 import { waitForCondition } from 'streamr-test-utils'
-import { startNetworkNode, startTracker } from '../../src/composition'
-=======
-import { MessageLayer } from 'streamr-client-protocol'
-import { waitForCondition, waitForEvent } from 'streamr-test-utils'
-
 import { createNetworkNode, startTracker } from '../../src/composition'
-import { Event as TrackerNodeEvent } from '../../src/protocol/TrackerNode'
-import { Event as NodeEvent } from "../../src/logic/Node"
-
-const { StreamMessage, MessageID } = MessageLayer
->>>>>>> 739794b6
 
 /**
  * This test verifies that on receiving a duplicate message, it is not re-emitted to the node's subscribers.
