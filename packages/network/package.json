--- conflicted
+++ resolved
@@ -51,11 +51,8 @@
     "express": "^4.17.1",
     "geoip-lite": "^1.4.2",
     "heap": "^0.2.6",
-<<<<<<< HEAD
     "leaked-handles": "^5.2.0",
-=======
     "ipaddr.js": "^2.0.1",
->>>>>>> 759266d1
     "lodash": "^4.17.21",
     "morgan": "^1.10.0",
     "node-datachannel": "^0.1.11",
