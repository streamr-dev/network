{
  "name": "streamr-broker",
  "version": "0.0.1-tatum.6",
  "description": "A full-featured broker node implementation for the Streamr Network",
  "repository": {
    "type": "git",
    "url": "git+https://github.com/streamr-dev/network.git",
    "directory": "packages/broker"
  },
  "bin": {
    "streamr-broker": "dist/bin/broker.js",
    "streamr-broker-init": "dist/bin/config-wizard.js",
    "delete-expired-data": "dist/bin/delete-expired-data.js",
    "entry-point": "dist/bin/entry-point.js"
  },
  "main": "./dist/src/exports.js",
  "types": "./dist/src/exports.d.ts",
  "scripts": {
    "build": "tsc -b tsconfig.node.json",
    "check": "tsc -p ./tsconfig.jest.json --noEmit",
    "clean": "jest --clearCache || true; rm -rf dist *.tsbuildinfo node_modules/.cache || true",
    "eslint": "eslint --cache --cache-location=node_modules/.cache/.eslintcache/ '*/**/*.{js,ts}'",
    "test": "npm run test-unit && npm run test-integration && npm run test-sequential",
    "test-unit": "jest test/unit",
    "test-sequential": "jest --bail --forceExit --maxWorkers=1 test/sequential # always run sequential tests with maxWorkers=1",
    "test-integration": "jest --bail --forceExit test/integration && npm run test-sequential"
  },
  "author": "Streamr Network AG <contact@streamr.network>",
  "license": "STREAMR NETWORK OPEN SOURCE LICENSE",
  "dependencies": {
    "@ethersproject/hdnode": "^5.4.0",
    "@streamr/config": "^4.0.11",
<<<<<<< HEAD
    "@streamr/network-contracts": "^7.0.3",
=======
    "@streamr/network-contracts": "^7.0.2",
>>>>>>> b8b4a2c5
    "@streamr/protocol": "0.0.1-tatum.6",
    "@streamr/utils": "0.0.1-tatum.6",
    "aedes": "^0.50.0",
    "ajv": "^8.8.2",
    "ajv-formats": "^2.1.1",
    "cassandra-driver": "^4.7.2",
    "chalk": "^4.0.0",
    "commander": "^11.1.0",
    "consistent-hash": "^1.1.1",
    "cors": "^2.8.5",
    "ethers": "^5.4.7",
    "express": "^4.17.1",
    "heap": "^0.2.6",
    "inquirer": "^8.2.6",
    "lodash": "^4.17.21",
    "merge2": "^1.4.1",
    "nat-type-identifier": "^2.0.9",
    "node-fetch": "^2.7.0",
    "p-limit": "^3.1.0",
    "qs": "^6.10.1",
    "streamr-client": "0.0.1-tatum.6",
    "uuid": "^9.0.1",
    "ws": "^8.14.2",
    "zod": "^3.22.2"
  },
  "devDependencies": {
    "@streamr/dht": "0.0.1-tatum.6",
    "@streamr/test-utils": "0.0.1-tatum.6",
    "@types/cors": "^2.8.15",
    "@types/express": "^4.17.20",
    "@types/heap": "^0.2.33",
    "@types/inquirer": "^8.1.3",
    "@types/lodash": "^4.14.200",
    "@types/merge2": "^1.4.3",
    "@types/node-fetch": "^2.6.4",
    "@types/qs": "^6.9.9",
    "@types/stream-to-array": "^2.3.2",
    "@types/supertest": "^2.0.15",
    "@types/uuid": "^9.0.6",
    "@types/ws": "^8.5.8",
    "async-mqtt": "^2.6.1",
    "stream-to-array": "^2.3.0",
    "supertest": "^6.1.3"
  }
}<|MERGE_RESOLUTION|>--- conflicted
+++ resolved
@@ -30,11 +30,7 @@
   "dependencies": {
     "@ethersproject/hdnode": "^5.4.0",
     "@streamr/config": "^4.0.11",
-<<<<<<< HEAD
     "@streamr/network-contracts": "^7.0.3",
-=======
-    "@streamr/network-contracts": "^7.0.2",
->>>>>>> b8b4a2c5
     "@streamr/protocol": "0.0.1-tatum.6",
     "@streamr/utils": "0.0.1-tatum.6",
     "aedes": "^0.50.0",
