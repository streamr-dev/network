--- conflicted
+++ resolved
@@ -28,11 +28,7 @@
   "license": "STREAMR NETWORK OPEN SOURCE LICENSE",
   "dependencies": {
     "@ethersproject/hdnode": "^5.4.0",
-<<<<<<< HEAD
-    "@streamr/config": "^3.1.1",
-=======
     "@streamr/config": "^4.0.0",
->>>>>>> 75804e0e
     "@streamr/network-contracts": "^3.0.0",
     "@streamr/protocol": "8.5.5",
     "@streamr/utils": "8.5.5",
