{
  "name": "streamr-broker",
  "version": "33.3.0",
  "description": "A full-featured broker node implementation for the Streamr Network",
  "repository": {
    "type": "git",
    "url": "git+https://github.com/streamr-dev/network.git",
    "directory": "packages/broker"
  },
  "bin": {
    "streamr-broker": "dist/bin/broker.js",
    "streamr-broker-init": "dist/bin/config-wizard.js",
    "delete-expired-data": "dist/bin/delete-expired-data.js"
  },
  "main": "./dist/src/exports.js",
  "types": "./dist/src/exports.d.ts",
  "scripts": {
    "build": "tsc -b tsconfig.node.json",
    "check": "tsc -p ./tsconfig.jest.json --noEmit",
    "clean": "jest --clearCache || true; rm -rf dist *.tsbuildinfo node_modules/.cache || true",
    "eslint": "eslint --cache --cache-location=node_modules/.cache/.eslintcache/ '*/**/*.{js,ts}'",
    "test": "jest test/unit test/integration && npm run test-sequential",
    "test-unit": "jest test/unit",
    "test-sequential": "jest --forceExit --maxWorkers=1 test/sequential # always run sequential tests with maxWorkers=1",
    "test-integration": "jest --forceExit test/integration && npm run test-sequential"
  },
  "author": "Streamr Network AG <contact@streamr.network>",
  "license": "STREAMR NETWORK OPEN SOURCE LICENSE",
  "dependencies": {
    "@ethersproject/hdnode": "^5.4.0",
<<<<<<< HEAD
    "@streamr/protocol": "8.5.0",
    "@streamr/slackbot": "^1.1.0",
    "@streamr/utils": "8.5.0",
=======
    "@streamr/network-tracker": "8.5.1",
    "@streamr/protocol": "8.5.1",
    "@streamr/utils": "8.5.1",
>>>>>>> 7943cf1e
    "aedes": "^0.49.0",
    "ajv": "^8.8.2",
    "ajv-formats": "^2.1.1",
    "cassandra-driver": "^4.6.4",
    "chalk": "^4.0.0",
    "commander": "^10.0.1",
    "cors": "^2.8.5",
    "ethers": "^5.4.7",
    "express": "^4.17.1",
    "heap": "^0.2.6",
    "inquirer": "^8.1.1",
    "lodash": "^4.17.21",
    "merge2": "^1.4.1",
    "nat-type-identifier": "^2.0.9",
    "node-fetch": "^2.6.6",
    "p-limit": "^3.1.0",
    "qs": "^6.10.1",
    "streamr-client": "8.5.1",
    "uuid": "^9.0.0",
    "ws": "^8.12.0"
  },
  "devDependencies": {
    "@streamr/test-utils": "8.5.1",
    "@types/cors": "^2.8.12",
    "@types/express": "^4.17.13",
    "@types/heap": "^0.2.28",
    "@types/inquirer": "^8.1.3",
    "@types/lodash": "^4.14.175",
    "@types/merge2": "^1.4.0",
    "@types/node-fetch": "^2.5.12",
    "@types/qs": "^6.9.6",
    "@types/stream-to-array": "^2.3.0",
    "@types/supertest": "^2.0.11",
    "@types/uuid": "^9.0.1",
    "@types/ws": "^8.5.4",
    "async-mqtt": "^2.6.1",
    "stream-to-array": "^2.3.0",
    "supertest": "^6.1.3"
  }
}<|MERGE_RESOLUTION|>--- conflicted
+++ resolved
@@ -28,15 +28,9 @@
   "license": "STREAMR NETWORK OPEN SOURCE LICENSE",
   "dependencies": {
     "@ethersproject/hdnode": "^5.4.0",
-<<<<<<< HEAD
-    "@streamr/protocol": "8.5.0",
+    "@streamr/protocol": "8.5.1",
     "@streamr/slackbot": "^1.1.0",
-    "@streamr/utils": "8.5.0",
-=======
-    "@streamr/network-tracker": "8.5.1",
-    "@streamr/protocol": "8.5.1",
     "@streamr/utils": "8.5.1",
->>>>>>> 7943cf1e
     "aedes": "^0.49.0",
     "ajv": "^8.8.2",
     "ajv-formats": "^2.1.1",
