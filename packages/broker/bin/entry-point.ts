--- conflicted
+++ resolved
@@ -10,11 +10,7 @@
         type: NodeType.NODEJS  // TODO remove this when NET-1070 done
     }
     const dhtNode = new DhtNode({
-<<<<<<< HEAD
-        id: entryPoint.nodeId as DhtAddress,
-=======
         nodeId: entryPoint.nodeId as DhtAddress,
->>>>>>> 21b0d9c2
         websocketHost: entryPoint.websocket!.host,
         websocketPortRange: {
             min: entryPoint.websocket!.port,
