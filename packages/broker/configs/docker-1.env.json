--- conflicted
+++ resolved
@@ -22,7 +22,6 @@
         "storageNodeRegistry": {
             "contractAddress": "0xbAA81A0179015bE47Ad439566374F2Bae098686F",
             "jsonRpcProvider": "http://10.200.10.1:8546"
-<<<<<<< HEAD
         },
         "theGraphUrl": "http://10.200.10.1:8000/subgraphs/name/streamr-dev/network-contracts",
         "streamrNodeAddress": "0xFCAd0B19bB29D4674531d6f115237E16AfCE377c",
@@ -46,9 +45,6 @@
         "autoConnect": false,
         "autoDisconnect": false,
         "maxRetries": 2
-=======
-        }
->>>>>>> c8ff951e
     },
     "httpServer": {
         "port": 8891
@@ -78,8 +74,4 @@
             }
         }
     }
-<<<<<<< HEAD
-  
-=======
->>>>>>> c8ff951e
 }