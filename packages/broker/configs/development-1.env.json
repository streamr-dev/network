--- conflicted
+++ resolved
@@ -2,11 +2,6 @@
   "ethereumPrivateKey": "0xaa7a3b3bb9b4a662e756e978ad8c6464412e7eef1b871f19e5120d4747bce966",
   "network": {
     "name": "S1",
-<<<<<<< HEAD
-    "hostname": "127.0.0.1",
-    "port": 30315,
-=======
->>>>>>> a336cc3d
     "trackers": [
       "ws://127.0.0.1:30301",
       "ws://127.0.0.1:30302",
