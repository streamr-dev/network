--- conflicted
+++ resolved
@@ -133,25 +133,14 @@
     validateClientConfig(config.client)
     for (const pluginName of Object.keys(config.plugins)) {
         const pluginConfig = config.plugins[pluginName]
-<<<<<<< HEAD
-        const plugin = await createPlugin(pluginName, {
-=======
         // validates the config against the schema
         await createPlugin(pluginName, {
->>>>>>> 3eef8d4e
             ...pluginConfig,
             name: pluginName,
             streamrClient: undefined,
             apiAuthenticator: undefined,
             brokerConfig: config
         })
-<<<<<<< HEAD
-        const schema = plugin.getConfigSchema()
-        if (schema !== undefined) {
-            validateConfig(pluginConfig, schema, pluginName)
-        }
-=======
->>>>>>> 3eef8d4e
     }
 }
 
