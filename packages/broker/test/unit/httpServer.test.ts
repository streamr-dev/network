import { Request, Response } from 'express'
import { Server } from 'http'
import fetch from 'node-fetch'
<<<<<<< HEAD
import { createApiAuthenticator } from '../../src/apiAuthenticator'
import { startServer, stopServer } from '../../src/httpServer'
=======
import { startServer, stopServer } from '../../src/httpServer'
import { ApiAuthentication } from '../../src/apiAuthentication'
>>>>>>> 9b396354

const MOCK_API_KEY = 'mock-api-key'
const PORT = 18888

<<<<<<< HEAD
const startTestServer = (keys?: string[]) => {
    const apiAuthenticator = createApiAuthenticator((keys !== undefined) ? {
        apiAuthentication: { keys }
    } : {})
    return startServer([{
        path: `/foo`,
        method: 'get',
        requestHandlers: [(_req: Request, res: Response) => {
            res.send('FOO')
        }]
    }], {
        port: PORT
    }, apiAuthenticator)
=======
const startTestServer = (apiAuthentication?: ApiAuthentication) => {
    const router = express.Router()
    router.get('/foo', (_req: Request, res: Response) => {
        res.send('FOO')
    })
    return startServer([router], {
        port: PORT
    }, apiAuthentication)
>>>>>>> 9b396354
}

const createRequest = async (headers?: Record<string, string>) => {
    return await fetch(`http://127.0.0.1:${PORT}/foo`, {
        timeout: 9 * 1000,
        headers
    })
}

describe('HttpServer', () => {

    let server: Server | undefined

    afterEach(async () => {
        if (server !== undefined) {
            await stopServer(server)
        }
    })

    describe('API authentication', () => {
        
        it('no authentication required', async () => {
            server = await startTestServer(undefined)
            const response = await createRequest()
            const body = await response.text()
            expect(body).toBe('FOO')
        })

        it('valid authentication', async () => {
            server = await startTestServer([MOCK_API_KEY])
            const response = await createRequest({
                Authorization: `Bearer ${MOCK_API_KEY}`
            })
            expect(await response.text()).toBe('FOO')
        })

        it('forbidden', async () => {
            server = await startTestServer([MOCK_API_KEY])
            const response = await createRequest({
                Authorization: 'Bearer invalid-api-key'
            })
            expect(response.status).toBe(403)
        })

        it('unauthorized', async () => {
            server = await startTestServer([MOCK_API_KEY])
            const response = await createRequest()
            expect(response.status).toBe(401)
        })

    })

})<|MERGE_RESOLUTION|>--- conflicted
+++ resolved
@@ -1,22 +1,12 @@
 import { Request, Response } from 'express'
 import { Server } from 'http'
 import fetch from 'node-fetch'
-<<<<<<< HEAD
-import { createApiAuthenticator } from '../../src/apiAuthenticator'
 import { startServer, stopServer } from '../../src/httpServer'
-=======
-import { startServer, stopServer } from '../../src/httpServer'
-import { ApiAuthentication } from '../../src/apiAuthentication'
->>>>>>> 9b396354
 
 const MOCK_API_KEY = 'mock-api-key'
 const PORT = 18888
 
-<<<<<<< HEAD
 const startTestServer = (keys?: string[]) => {
-    const apiAuthenticator = createApiAuthenticator((keys !== undefined) ? {
-        apiAuthentication: { keys }
-    } : {})
     return startServer([{
         path: `/foo`,
         method: 'get',
@@ -25,17 +15,7 @@
         }]
     }], {
         port: PORT
-    }, apiAuthenticator)
-=======
-const startTestServer = (apiAuthentication?: ApiAuthentication) => {
-    const router = express.Router()
-    router.get('/foo', (_req: Request, res: Response) => {
-        res.send('FOO')
-    })
-    return startServer([router], {
-        port: PORT
-    }, apiAuthentication)
->>>>>>> 9b396354
+    }, (keys !== undefined) ? { keys } : undefined)
 }
 
 const createRequest = async (headers?: Record<string, string>) => {
