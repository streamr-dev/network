import { startTracker, Tracker } from 'streamr-network'
import fetch from 'node-fetch'
import { Wallet } from 'ethers'
import { wait, waitForCondition } from 'streamr-test-utils'
import {
    createClient,
    createTestStream,
    getPrivateKey,
    startBroker,
    StorageAssignmentEventManager,
    until,
    waitForStreamPersistedInStorageNode
} from '../utils'
import StreamrClient, { Stream, StreamOperation } from 'streamr-client'
import { Broker } from '../../src/broker'

const httpPort = 12341
const wsPort1 = 12351
const wsPort2 = 12352
const wsPort3 = 12353
const trackerPort = 12370

jest.setTimeout(6000000)

describe('broker: end-to-end', () => {
    let tracker: Tracker
    let storageNode: Broker
    let brokerNode1: Broker
    let brokerNode2: Broker
    let client1: StreamrClient
    let client2: StreamrClient
    let client3: StreamrClient
    let freshStream: Stream
    let freshStreamId: string
    let assignmentEventManager: StorageAssignmentEventManager

    beforeAll(async () => {
        const storageNodeAccount = new Wallet(await getPrivateKey())
        const engineAndEditorAccount = new Wallet(await getPrivateKey())
        const storageNodeRegistry = {
            contractAddress: '0xbAA81A0179015bE47Ad439566374F2Bae098686F',
            jsonRpcProvider: `http://10.200.10.1:8546`
        }
        tracker = await startTracker({
            listen: {
                hostname: '127.0.0.1',
                port: trackerPort
            },
            id: 'tracker-1'
        })
        const storageNodeClient = new StreamrClient({
            auth: {
                privateKey: storageNodeAccount.privateKey
            },
        })
        await storageNodeClient.setNode('http://127.0.0.1:' + httpPort)
        storageNode = await startBroker({
            name: 'storageNode',
            privateKey: storageNodeAccount.privateKey,
            trackerPort,
            httpPort: httpPort,
            wsPort: wsPort1,
            streamrAddress: engineAndEditorAccount.address,
            enableCassandra: true,
            storageNodeConfig: { registry: storageNodeRegistry },
            extraPlugins: {
                publishHttp: {}
            }
        })
        brokerNode1 = await startBroker({
            name: 'brokerNode1',
            privateKey: await getPrivateKey(),
            trackerPort,
            wsPort: wsPort2,
            streamrAddress: engineAndEditorAccount.address,
            enableCassandra: false,
            storageNodeConfig: { registry: storageNodeRegistry }
        })
        brokerNode2 = await startBroker({
            name: 'brokerNode2',
            privateKey: await getPrivateKey(),
            trackerPort,
            wsPort: wsPort3,
            streamrAddress: engineAndEditorAccount.address,
            enableCassandra: false,
            storageNodeConfig: { registry: storageNodeRegistry }
        })

        // Create clients
        const user1 = new Wallet(await getPrivateKey())
        const user2 = new Wallet(await getPrivateKey())
        client1 = await createClient(tracker, user1.privateKey, {
            storageNodeRegistry,
        })
        client2 = await createClient(tracker, user1.privateKey, {
            storageNodeRegistry,
        })
        client3 = await createClient(tracker, user2.privateKey, {
            storageNodeRegistry,
        })
        assignmentEventManager = new StorageAssignmentEventManager(tracker, engineAndEditorAccount, storageNodeAccount)
        await assignmentEventManager.createStream()

        // Set up stream
        freshStream = await createTestStream(client1, module)
        freshStreamId = freshStream.id
        await assignmentEventManager.addStreamToStorageNode(freshStreamId, storageNodeAccount.address, client1)
        await waitForStreamPersistedInStorageNode(freshStreamId, 0, '127.0.0.1', httpPort)
<<<<<<< HEAD
        await freshStream.grantUserPermission(StreamOperation.STREAM_SUBSCRIBE, user2.address)
    })
=======
        await freshStream.grantPermission(StreamOperation.STREAM_GET, user2.address)
        await freshStream.grantPermission(StreamOperation.STREAM_SUBSCRIBE, user2.address)
        await freshStream.grantPermission(StreamOperation.STREAM_PUBLISH, storageNodeAccount.address)
    }, 30 * 1000)
>>>>>>> e84770e7

    afterAll(async () => {
        await Promise.allSettled([
            tracker.stop(),
            client1.disconnect(),
            client2.disconnect(),
            client3.disconnect(),
            storageNode.stop(),
            brokerNode1.stop(),
            brokerNode2.stop(),
            assignmentEventManager.close(),
        ])
    })

    it('happy-path: real-time websocket producing and websocket consuming (unsigned messages)', async () => {
        const client1Messages: any[] = []
        const client2Messages: any[] = []
        const client3Messages: any[] = []

        const subs = await Promise.all([
            client1.subscribe({
                stream: freshStreamId
            }, (message) => {
                client1Messages.push(message)
            }),
            client2.subscribe({
                stream: freshStreamId
            }, (message) => {
                client2Messages.push(message)
            }),
            client3.subscribe({
                stream: freshStreamId
            }, (message) => {
                client3Messages.push(message)
            })
        ])

        await Promise.all(subs.map((sub) => sub.waitForNeighbours()))

        await client1.publish(freshStreamId, {
            key: 1
        })
        await client1.publish(freshStreamId, {
            key: 2
        })
        await client1.publish(freshStreamId, {
            key: 3
        })

        await waitForCondition(() => client2Messages.length === 3 && client3Messages.length === 3)
        await waitForCondition(() => client1Messages.length === 3)

        expect(client1Messages).toEqual([
            {
                key: 1
            },
            {
                key: 2
            },
            {
                key: 3
            },
        ])

        expect(client2Messages).toEqual([
            {
                key: 1
            },
            {
                key: 2
            },
            {
                key: 3
            },
        ])

        expect(client3Messages).toEqual([
            {
                key: 1
            },
            {
                key: 2
            },
            {
                key: 3
            },
        ])
    })

    it('happy-path: real-time HTTP producing and websocket consuming', async () => {
        const client1Messages: any[] = []
        const client2Messages: any[] = []
        const client3Messages: any[] = []

        await Promise.all([
            client1.subscribe({
                stream: freshStreamId
            }, (message) => {
                client1Messages.push(message)
            }),
            client2.subscribe({
                stream: freshStreamId
            }, (message) => {
                client2Messages.push(message)
            }),
            client3.subscribe({
                stream: freshStreamId
            }, (message) => {
                client3Messages.push(message)
            })
        ])

        for (let i = 1; i <= 3; ++i) {
<<<<<<< HEAD
            client1.publish(freshStream, JSON.stringify({
                key: i
            }))
=======
            // eslint-disable-next-line no-await-in-loop
            await fetch(`http://localhost:${httpPort}/streams/${encodeURIComponent(freshStreamId)}`, {
                method: 'POST',
                body: JSON.stringify({
                    key: i
                })
            })
>>>>>>> e84770e7
        }

        await waitForCondition(() => client2Messages.length === 3 && client3Messages.length === 3)
        await waitForCondition(() => client1Messages.length === 3)

        expect(client1Messages).toEqual([
            {
                key: 1
            },
            {
                key: 2
            },
            {
                key: 3
            },
        ])

        expect(client2Messages).toEqual([
            {
                key: 1
            },
            {
                key: 2
            },
            {
                key: 3
            },
        ])

        expect(client3Messages).toEqual([
            {
                key: 1
            },
            {
                key: 2
            },
            {
                key: 3
            },
        ])
    })

    it('happy-path: resend last request via websocket', async () => {
        const subs = await Promise.all([
            client1.subscribe({
                stream: freshStreamId
            }, () => {}),
            client2.subscribe({
                stream: freshStreamId
            }, () => {}),
            client3.subscribe({
                stream: freshStreamId
            }, () => {}),
        ])

        await Promise.all(subs.map((sub) => sub.waitForNeighbours()))

        await client1.publish(freshStreamId, {
            key: 1
        })
        await client1.publish(freshStreamId, {
            key: 2
        })
        await client1.publish(freshStreamId, {
            key: 3
        })
        await client1.publish(freshStreamId, {
            key: 4
        })

        await wait(3000) // wait for propagation

        const client1Messages: any[] = []
        const client2Messages: any[] = []
        const client3Messages: any[] = []

        await Promise.all([
            client1.resend({
                stream: freshStreamId,
                resend: {
                    last: 2
                }
            }, (message) => {
                client1Messages.push(message)
            }),
            client2.resend({
                stream: freshStreamId,
                resend: {
                    last: 2
                }
            }, (message) => {
                client2Messages.push(message)
            }),
            client3.resend({
                stream: freshStreamId,
                resend: {
                    last: 2
                }
            }, (message) => {
                client3Messages.push(message)
            })
        ])

        await waitForCondition(() => client2Messages.length === 2 && client3Messages.length === 2, 10000)
        await waitForCondition(() => client1Messages.length === 2, 10000)

        expect(client1Messages).toEqual([
            {
                key: 3
            },
            {
                key: 4
            },
        ])

        expect(client2Messages).toEqual([
            {
                key: 3
            },
            {
                key: 4
            },
        ])

        expect(client3Messages).toEqual([
            {
                key: 3
            },
            {
                key: 4
            },
        ])
    })

    it('happy-path: resend from request via websocket', async () => {
        await Promise.all([
            client1.subscribe({
                stream: freshStreamId
            }, () => {}),
            client2.subscribe({
                stream: freshStreamId
            }, () => {}),
            client3.subscribe({
                stream: freshStreamId
            }, () => {}),
        ])

        await client1.publish(freshStreamId, {
            key: 1
        })
        await wait(50)
        const timeAfterFirstMessagePublished = Date.now()

        await client1.publish(freshStreamId, {
            key: 2
        })
        await wait(50)
        await client1.publish(freshStreamId, {
            key: 3
        })
        await wait(50)
        await client1.publish(freshStreamId, {
            key: 4
        })

        await wait(1500) // wait for propagation

        const client1Messages: any[] = []
        const client2Messages: any[] = []
        const client3Messages: any[] = []
        await Promise.all([
            client1.resend({
                stream: freshStreamId,
                resend: {
                    from: {
                        timestamp: timeAfterFirstMessagePublished,
                    }
                }
            }, (message) => {
                client1Messages.push(message)
            }),
            client2.resend({
                stream: freshStreamId,
                resend: {
                    from: {
                        timestamp: timeAfterFirstMessagePublished,
                    }
                }
            }, (message) => {
                client2Messages.push(message)
            }),
            client3.resend({
                stream: freshStreamId,
                resend: {
                    from: {
                        timestamp: timeAfterFirstMessagePublished,
                    }
                }
            }, (message) => {
                client3Messages.push(message)
            })
        ])

        await waitForCondition(() => client2Messages.length === 3 && client3Messages.length === 3)
        await waitForCondition(() => client1Messages.length === 3)

        expect(client1Messages).toEqual([
            {
                key: 2
            },
            {
                key: 3
            },
            {
                key: 4
            },
        ])

        expect(client2Messages).toEqual([
            {
                key: 2
            },
            {
                key: 3
            },
            {
                key: 4
            },
        ])

        expect(client3Messages).toEqual([
            {
                key: 2
            },
            {
                key: 3
            },
            {
                key: 4
            },
        ])
    })

    it('happy-path: resend range request via websocket', async () => {
        await Promise.all([
            client1.subscribe({
                stream: freshStreamId
            }, () => {}),
            client2.subscribe({
                stream: freshStreamId
            }, () => {}),
            client3.subscribe({
                stream: freshStreamId
            }, () => {}),
        ])

        await client1.publish(freshStreamId, {
            key: 1
        })
        await wait(50)
        const timeAfterFirstMessagePublished = Date.now()

        await client1.publish(freshStreamId, {
            key: 2
        })
        await wait(50)
        await client1.publish(freshStreamId, {
            key: 3
        })
        await wait(25)
        const timeAfterThirdMessagePublished = Date.now()
        await wait(25)

        await client1.publish(freshStreamId, {
            key: 4
        })

        await wait(1500) // wait for propagation

        const client1Messages: any[] = []
        const client2Messages: any[] = []
        const client3Messages: any[] = []

        await Promise.all([
            client1.resend({
                stream: freshStreamId,
                resend: {
                    from: {
                        timestamp: timeAfterFirstMessagePublished,
                    },
                    to: {
                        timestamp: timeAfterThirdMessagePublished,
                    }
                }
            }, (message) => {
                client1Messages.push(message)
            }),

            client2.resend({
                stream: freshStreamId,
                resend: {
                    from: {
                        timestamp: timeAfterFirstMessagePublished,
                    },
                    to: {
                        timestamp: timeAfterThirdMessagePublished,
                    }
                }
            }, (message) => {
                client2Messages.push(message)
            }),

            client3.resend({
                stream: freshStreamId,
                resend: {
                    from: {
                        timestamp: timeAfterFirstMessagePublished,
                    },
                    to: {
                        timestamp: timeAfterThirdMessagePublished,
                    }
                }
            }, (message) => {
                client3Messages.push(message)
            })
        ])

        await waitForCondition(() => client2Messages.length === 2 && client3Messages.length === 2)
        await waitForCondition(() => client1Messages.length === 2)

        expect(client1Messages).toEqual([
            {
                key: 2
            },
            {
                key: 3
            },
        ])

        expect(client2Messages).toEqual([
            {
                key: 2
            },
            {
                key: 3
            },
        ])

        expect(client3Messages).toEqual([
            {
                key: 2
            },
            {
                key: 3
            },
        ])
    })

    it('happy-path: resend last request via http', async () => {
        await Promise.all([
            client1.subscribe({
                stream: freshStreamId
            }, () => {}),
            client2.subscribe({
                stream: freshStreamId
            }, () => {}),
            client3.subscribe({
                stream: freshStreamId
            }, () => {}),
        ])

        await client1.publish(freshStreamId, {
            key: 1
        })
        await client1.publish(freshStreamId, {
            key: 2
        })
        await client1.publish(freshStreamId, {
            key: 3
        })
        await client1.publish(freshStreamId, {
            key: 4
        })

        await wait(3000) // wait for propagation
        const url = `http://localhost:${httpPort}/api/v1/streams/${encodeURIComponent(freshStreamId)}/data/partitions/0/last?count=2`
        const response = await fetch(url, {
            method: 'get',
        })
        const messagesAsObjects = await response.json()
        const messageContents = messagesAsObjects.map((msgAsObject: any) => msgAsObject.content)

        expect(messageContents).toEqual([
            {
                key: 3
            },
            {
                key: 4
            },
        ])
    })

    it('broker streams long resend from request via http', async () => {
        const fromTimestamp = Date.now()

        const sentMessages = []
        for (let i = 0; i < 50; i++) {
            const msg = {
                key: i
            }
            // eslint-disable-next-line no-await-in-loop
            await client1.publish(freshStreamId, msg)
            sentMessages.push(msg)
        }

        await wait(8000)

        // eslint-disable-next-line max-len
        const url = `http://localhost:${httpPort}/api/v1/streams/${encodeURIComponent(freshStreamId)}/data/partitions/0/from?fromTimestamp=${fromTimestamp}`
        const response = await fetch(url, {
            method: 'get',
        })
        const messagesAsObjects = await response.json()
        const messages = messagesAsObjects.map((msgAsObject: any) => msgAsObject.content)

        expect(sentMessages).toEqual(messages)
    })

    it('broker returns [] for empty http resend', async () => {
        const fromTimestamp = Date.now() + 99999999
        // eslint-disable-next-line max-len
        const url = `http://localhost:${httpPort}/api/v1/streams/${encodeURIComponent(freshStreamId)}/data/partitions/0/from?fromTimestamp=${fromTimestamp}`
        const response = await fetch(url, {
            method: 'get',
        })
        const messagesAsObjects = await response.json()
        expect(messagesAsObjects).toEqual([])
    })

    it('happy-path: resend from request via http', async () => {
        await Promise.all([
            client1.subscribe({
                stream: freshStreamId
            }, () => {}),
            client2.subscribe({
                stream: freshStreamId
            }, () => {}),
            client3.subscribe({
                stream: freshStreamId
            }, () => {}),
        ])

        await client1.publish(freshStreamId, {
            key: 1
        })
        await wait(50)
        const timeAfterFirstMessagePublished = Date.now()

        await client1.publish(freshStreamId, {
            key: 2
        })
        await wait(50)
        await client1.publish(freshStreamId, {
            key: 3
        })
        await wait(50)
        await client1.publish(freshStreamId, {
            key: 4
        })

        await wait(1500) // wait for propagation

        const url = `http://localhost:${httpPort}/api/v1/streams/${encodeURIComponent(freshStreamId)}/data/partitions/0/from`
            + `?fromTimestamp=${timeAfterFirstMessagePublished}`
        const response = await fetch(url, {
            method: 'get',
        })
        const messagesAsObjects = await response.json()
        const messageContents = messagesAsObjects.map((msgAsObject: any) => msgAsObject.content)

        expect(messageContents).toEqual([
            {
                key: 2
            },
            {
                key: 3
            },
            {
                key: 4
            },
        ])
    })

    it('happy-path: resend range request via http', async () => {
        await Promise.all([
            client1.subscribe({
                stream: freshStreamId
            }, () => {}),
            client2.subscribe({
                stream: freshStreamId
            }, () => {}),
            client3.subscribe({
                stream: freshStreamId
            }, () => {}),
        ])

        await client1.publish(freshStreamId, {
            key: 1
        })
        await wait(50)
        const timeAfterFirstMessagePublished = Date.now()

        await client1.publish(freshStreamId, {
            key: 2
        })
        await wait(50)
        await client1.publish(freshStreamId, {
            key: 3
        })
        await wait(25)
        const timeAfterThirdMessagePublished = Date.now()
        await wait(25)

        await client1.publish(freshStreamId, {
            key: 4
        })

        await wait(1500) // wait for propagation

        const url = `http://localhost:${httpPort}/api/v1/streams/${encodeURIComponent(freshStreamId)}/data/partitions/0/range`
            + `?fromTimestamp=${timeAfterFirstMessagePublished}`
            + `&toTimestamp=${timeAfterThirdMessagePublished}`
        const response = await fetch(url, {
            method: 'get',
        })
        const messagesAsObjects = await response.json()
        const messageContents = messagesAsObjects.map((msgAsObject: any) => msgAsObject.content)

        expect(messageContents).toEqual([
            {
                key: 2
            },
            {
                key: 3
            },
        ])
    })
})<|MERGE_RESOLUTION|>--- conflicted
+++ resolved
@@ -106,15 +106,9 @@
         freshStreamId = freshStream.id
         await assignmentEventManager.addStreamToStorageNode(freshStreamId, storageNodeAccount.address, client1)
         await waitForStreamPersistedInStorageNode(freshStreamId, 0, '127.0.0.1', httpPort)
-<<<<<<< HEAD
-        await freshStream.grantUserPermission(StreamOperation.STREAM_SUBSCRIBE, user2.address)
-    })
-=======
-        await freshStream.grantPermission(StreamOperation.STREAM_GET, user2.address)
         await freshStream.grantPermission(StreamOperation.STREAM_SUBSCRIBE, user2.address)
         await freshStream.grantPermission(StreamOperation.STREAM_PUBLISH, storageNodeAccount.address)
-    }, 30 * 1000)
->>>>>>> e84770e7
+    })
 
     afterAll(async () => {
         await Promise.allSettled([
@@ -228,19 +222,9 @@
         ])
 
         for (let i = 1; i <= 3; ++i) {
-<<<<<<< HEAD
             client1.publish(freshStream, JSON.stringify({
                 key: i
             }))
-=======
-            // eslint-disable-next-line no-await-in-loop
-            await fetch(`http://localhost:${httpPort}/streams/${encodeURIComponent(freshStreamId)}`, {
-                method: 'POST',
-                body: JSON.stringify({
-                    key: i
-                })
-            })
->>>>>>> e84770e7
         }
 
         await waitForCondition(() => client2Messages.length === 3 && client3Messages.length === 3)
