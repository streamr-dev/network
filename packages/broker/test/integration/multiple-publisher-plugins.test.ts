import mqtt, { AsyncMqttClient } from 'async-mqtt'
import WebSocket from 'ws'
import fetch from 'node-fetch'
import { StreamPermission } from 'streamr-client'
import { Tracker } from '@streamr/network-tracker'
import { fetchPrivateKeyWithGas, Queue } from '@streamr/test-utils'
import { Broker } from '../../src/broker'
import { startBroker, createClient, createTestStream, startTestTracker } from '../utils'
<<<<<<< HEAD
import { fastPrivateKey, waitForCondition } from '@streamr/test-utils'
import { wait, waitForEvent } from '@streamr/utils'
=======
import { fastPrivateKey } from 'streamr-test-utils'
import { wait, waitForEvent, waitForCondition } from '@streamr/utils'
>>>>>>> d210559c
import { range, sample } from 'lodash'

const MESSAGE_COUNT = 120
const trackerPort = 13610
const mqttPort = 13611
const wsPort = 13612
const httpPort = 13613

const sendPostRequest = (url: string, content: object): Promise<unknown> => {
    return fetch(url, {
        method: 'POST',
        body: JSON.stringify(content),
        headers: { 'Content-Type': 'application/json' }
    })
}

interface PluginPublisher {
    connect: (streamId: string) => Promise<void>
    publish: (msg: object, streamId: string) => Promise<unknown>
    close: () => Promise<void>
}

class MqttPluginPublisher implements PluginPublisher {
    client: AsyncMqttClient | undefined
    async connect(): Promise<void> {
        this.client = await mqtt.connectAsync(`mqtt://localhost:${mqttPort}`)
    }
    publish(msg: object, streamId: string): Promise<unknown> {
        return this.client!.publish(streamId, JSON.stringify(msg))
    }
    close(): Promise<void> {
        return this.client!.end(false)
    }
}

class WebsocketPluginPublisher implements PluginPublisher {
    client: WebSocket | undefined
    async connect(streamId: string): Promise<void> {
        this.client = new WebSocket(`ws://localhost:${wsPort}/streams/${encodeURIComponent(streamId)}/publish`)
        await waitForEvent(this.client, 'open')
    }
    async publish(msg: object): Promise<unknown> {
        return this.client!.send(JSON.stringify(msg))
    }
    async close(): Promise<void> {
        return this.client!.close()
    }
}

/* eslint-disable class-methods-use-this */
class HttpPluginPublisher implements PluginPublisher {
    async connect(): Promise<void> {
    }
    async publish(msg: object, streamId: string): Promise<unknown> {
        return sendPostRequest(`http://localhost:${httpPort}/streams/${encodeURIComponent(streamId)}`, msg)
    }
    async close(): Promise<void> {
    }
}

const publishMessages = async (streamId: string): Promise<any[]> => {
    const publishers: Record<string, PluginPublisher> = {
        mqtt1: new MqttPluginPublisher(),
        mqtt2: new MqttPluginPublisher(),
        websocket1: new WebsocketPluginPublisher(),
        websocket2: new WebsocketPluginPublisher(),
        http1: new HttpPluginPublisher(),
        http2: new HttpPluginPublisher(),
    }
    await Promise.all(Object.values(publishers).map((publisher) => publisher.connect(streamId)))
    const messages: { index: number, publisher: string }[] = []
    for (const index of range(MESSAGE_COUNT)) {
        messages.push({
            index,
            publisher: sample(Object.keys(publishers)) as any
        })
    }
    let firstMessage = true
    for await (const msg of messages) {
        await publishers[msg.publisher].publish(msg, streamId)
        if (firstMessage) {
            firstMessage = false
            await wait(2000) // TODO: Remove after NET-919, where we can grow Propagation.ts buffer size
        }
    }
    await Promise.all(Object.values(publishers).map((publisher) => publisher.close()))
    return messages
}

describe('multiple publisher plugins', () => {

    let tracker: Tracker
    let broker: Broker
    let privateKey: string
    let streamId: string

    beforeAll(async () => {
        privateKey = await fetchPrivateKeyWithGas()
        tracker = await startTestTracker(trackerPort)
        const client = await createClient(tracker, privateKey)
        const stream = await createTestStream(client, module)
        streamId = stream.id
        await stream.grantPermissions({
            permissions: [StreamPermission.SUBSCRIBE],
            public: true
        })
        await client.destroy()
    }, 30 * 1000)

    afterAll(async () => {
        await tracker?.stop()
    })

    beforeEach(async () => {
        broker = await startBroker({
            privateKey,
            trackerPort,
            httpPort,
            extraPlugins: {
                mqtt: {
                    port: mqttPort
                },
                websocket: {
                    port: wsPort
                },
                http: {}
            }
        })
    })

    afterEach(async () => {
        await broker?.stop()
    })

    it('subscribe by StreamrClient', async () => {

        const receivedMessages: Queue<object> = new Queue()
        const subscriber = await createClient(tracker, fastPrivateKey())
        await subscriber.subscribe(streamId, (message: object) => {
            receivedMessages.push(message)
        })

        const messages = await publishMessages(streamId)

        await waitForCondition(() => receivedMessages.size() >= messages.length)
        expect(receivedMessages.items).toIncludeSameMembers(messages)
        await subscriber.destroy()

    }, 10 * 1000)

    it('subscribe by websocket plugin', async () => {

        const receivedMessages: Queue<object> = new Queue()
        const subscriber = new WebSocket(`ws://localhost:${wsPort}/streams/${encodeURIComponent(streamId)}/subscribe`)
        subscriber.on('message', (message: string) => {
            receivedMessages.push(JSON.parse(message))
        })

        const messages = await publishMessages(streamId)

        await waitForCondition(() => receivedMessages.size() >= messages.length)
        expect(receivedMessages.items).toIncludeSameMembers(messages)
        await subscriber.close()

    })

    it('subscribe by mqtt plugin', async () => {

        const receivedMessages: Queue<object> = new Queue()
        const subscriber = await mqtt.connectAsync(`mqtt://localhost:${mqttPort}`)
        subscriber.on('message', (topic: string, message: Buffer) => {
            if (topic === streamId) {
                receivedMessages.push(JSON.parse(message.toString()))
            }
        })
        await subscriber.subscribe(streamId)

        const messages = await publishMessages(streamId)

        await waitForCondition(() => receivedMessages.size() >= messages.length)
        expect(receivedMessages.items).toIncludeSameMembers(messages)
        await subscriber.end(true)
    })
})<|MERGE_RESOLUTION|>--- conflicted
+++ resolved
@@ -6,13 +6,8 @@
 import { fetchPrivateKeyWithGas, Queue } from '@streamr/test-utils'
 import { Broker } from '../../src/broker'
 import { startBroker, createClient, createTestStream, startTestTracker } from '../utils'
-<<<<<<< HEAD
-import { fastPrivateKey, waitForCondition } from '@streamr/test-utils'
-import { wait, waitForEvent } from '@streamr/utils'
-=======
-import { fastPrivateKey } from 'streamr-test-utils'
+import { fastPrivateKey } from '@streamr/test-utils'
 import { wait, waitForEvent, waitForCondition } from '@streamr/utils'
->>>>>>> d210559c
 import { range, sample } from 'lodash'
 
 const MESSAGE_COUNT = 120
