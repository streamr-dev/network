import { Client } from 'cassandra-driver'
<<<<<<< HEAD
import { waitForCondition, waitForStreamToEnd } from '@streamr/test-utils'
import { toEthereumAddress, waitForEvent } from '@streamr/utils'
=======
import { waitForStreamToEnd } from 'streamr-test-utils'
import { toEthereumAddress, waitForEvent, waitForCondition } from '@streamr/utils'
>>>>>>> d210559c
import { Readable, PassThrough } from 'stream'
import { Storage } from '../../../../src/plugins/storage/Storage'
import { startCassandraStorage } from '../../../../src/plugins/storage/Storage'
import { STREAMR_DOCKER_DEV_HOST } from '../../../utils'
import { MessageID, StreamMessage, toStreamID } from "@streamr/protocol"

const contactPoints = [STREAMR_DOCKER_DEV_HOST]
const localDataCenter = 'datacenter1'
const keyspace = 'streamr_dev_v2'

const MOCK_STREAM_ID = 'mock-stream-id-' + Date.now()
const MOCK_PUBLISHER_ID = toEthereumAddress('0xaaaaaaaaaaaaaaaaaaaaaaaaaaaaaaaaaaaaaaaa')
const MOCK_MSG_CHAIN_ID = 'msgChainId'
const createMockMessage = (i: number) => {
    return new StreamMessage({
        messageId: new MessageID(toStreamID(MOCK_STREAM_ID), 0, i, 0, MOCK_PUBLISHER_ID, MOCK_MSG_CHAIN_ID),
        content: {
            value: i
        },
        signature: 'signature'
    })
}
const MOCK_MESSAGES = [1, 2, 3].map((contentValue: number) => createMockMessage(contentValue))

const EMPTY_STREAM_ID = 'empty-stream-id' + Date.now()

const REQUEST_TYPE_FROM = 'requestFrom'
const REQUEST_TYPE_RANGE = 'requestRange'

const streamToContentValues = async (resultStream: Readable) => {
    const messages: StreamMessage<{ value: any }>[] = (await waitForStreamToEnd(resultStream)) as StreamMessage<{ value: any }>[]
    return messages.map((message) => message.getParsedContent().value)
}

class ProxyClient {

    static ERROR = new Error('mock-error')

    private realClient: Client
    private errorQueryId: string | undefined

    constructor(realClient: Client) {
        this.realClient = realClient
    }

    eachRow(query: string, params: any, options: any, rowCallback: any, resultCallback?: (err: Error | undefined, result: any) => void) {
        if (this.hasError(query)) {
            resultCallback!(ProxyClient.ERROR, undefined)
        } else {
            return this.realClient.eachRow(query, params, options, rowCallback, resultCallback)
        }
    }

    execute(query: string, params: any, options: any) {
        if (this.hasError(query)) {
            return Promise.reject(ProxyClient.ERROR)
        } else {
            return this.realClient.execute(query, params, options)
        }
    }

    stream(query: string, params: any, options: any, callback: any) {
        if (this.hasError(query)) {
            const stream = new PassThrough({
                objectMode: true
            })
            stream.destroy(ProxyClient.ERROR)
            return stream
        } else {
            return this.realClient.stream(query, params, options, callback)
        }
    }

    shutdown(): Promise<void> {
        return this.realClient.shutdown()
    }

    setError(queryId: string) {
        this.errorQueryId = queryId
    }

    private hasError(query: string): boolean {
        return (this.errorQueryId !== undefined) && query.includes(this.errorQueryId)
    }
}

describe('cassanda-queries', () => {

    let storage: Storage
    let realClient: Client

    const waitForStoredMessageCount = async (expectedCount: number) => {
        return waitForCondition(async () => {
            const result = await realClient.execute('SELECT COUNT(*) AS total FROM stream_data WHERE stream_id = ? ALLOW FILTERING', [
                MOCK_STREAM_ID
            ])
            const actualCount = result.rows[0].total.low
            return (actualCount === expectedCount)
        })
    }

    beforeAll(async () => {
        storage = await startCassandraStorage({
            contactPoints,
            localDataCenter,
            keyspace,
            opts: {
                checkFullBucketsTimeout: 100,
                storeBucketsTimeout: 100,
                bucketKeepAliveSeconds: 1
            }
        })
        realClient = storage.cassandraClient
        await Promise.all(MOCK_MESSAGES.map((msg) => storage.store(msg)))
        await waitForStoredMessageCount(MOCK_MESSAGES.length)
    })

    afterAll(async () => {
        await storage?.close() // also cleans up realClient
    })

    beforeEach(async () => {
        const proxyClient = new ProxyClient(realClient) as any
        storage.cassandraClient = proxyClient
        storage.bucketManager.cassandraClient = proxyClient
    })

    describe('requestLast', () => {

        it('happy path', async () => {
            const resultStream = storage.requestLast(MOCK_STREAM_ID, 0, 2)
            const contentValues = await streamToContentValues(resultStream)
            expect(contentValues).toEqual([2, 3])
        })

        it('no messages', async () => {
            const resultStream = storage.requestLast(EMPTY_STREAM_ID, 0, 1)
            const contentValues = await streamToContentValues(resultStream)
            expect(contentValues).toEqual([])
        })

        it('bucket query error', async () => {
            (storage.cassandraClient as any).setError('FROM bucket')
            const resultStream = storage.requestLast(MOCK_STREAM_ID, 0, 1)
            const [ actualError ] = await waitForEvent(resultStream, 'error')
            expect(actualError).toBe(ProxyClient.ERROR)
        })

        it('message count query error', async () => {
            (storage.cassandraClient as any).setError('total FROM stream_data')
            const resultStream = storage.requestLast(MOCK_STREAM_ID, 0, 1)
            const [ actualError ] = await waitForEvent(resultStream, 'error')
            expect(actualError).toBe(ProxyClient.ERROR)
        })

        it('message query error', async () => {
            (storage.cassandraClient as any).setError('payload FROM stream_data')
            const resultStream = storage.requestLast(MOCK_STREAM_ID, 0, 1)
            const [ actualError ] = await waitForEvent(resultStream, 'error')
            expect(actualError).toBe(ProxyClient.ERROR)
        })

    })

    describe.each([
        [REQUEST_TYPE_FROM, undefined, undefined],
        [REQUEST_TYPE_FROM, MOCK_PUBLISHER_ID, undefined],
        [REQUEST_TYPE_RANGE, undefined, undefined],
        [REQUEST_TYPE_RANGE, MOCK_PUBLISHER_ID, MOCK_MSG_CHAIN_ID],
    ])('%s, publisher: %p', (requestType: string, publisherId: string | undefined, msgChainId: string | undefined) => {

        const getResultStream = (streamId: string): Readable => {
            const minMockTimestamp = MOCK_MESSAGES[0].getTimestamp()
            const maxMockTimestamp = MOCK_MESSAGES[MOCK_MESSAGES.length - 1].getTimestamp()
            if (requestType === REQUEST_TYPE_FROM) {
                return storage.requestFrom(streamId, 0, minMockTimestamp, 0, publisherId)
            } else if (requestType === REQUEST_TYPE_RANGE) {
                return storage.requestRange(streamId, 0, minMockTimestamp, 0, maxMockTimestamp, 0, publisherId, msgChainId)
            } else {
                throw new Error('Assertion failed')
            }
        }

        it('happy path', async () => {
            const resultStream = getResultStream(MOCK_STREAM_ID)
            const contentValues = await streamToContentValues(resultStream)
            expect(contentValues).toEqual([1, 2, 3])
        })

        it('no messages', async () => {
            const resultStream = getResultStream(EMPTY_STREAM_ID)
            const contentValues = await streamToContentValues(resultStream)
            expect(contentValues).toEqual([])
        })

        it('bucket query error', async () => {
            (storage.cassandraClient as any).setError('FROM bucket')
            const resultStream = getResultStream(MOCK_STREAM_ID)
            const [ actualError ] = await waitForEvent(resultStream, 'error')
            expect(actualError).toBe(ProxyClient.ERROR)
        })

        it('message query error', async () => {
            (storage.cassandraClient as any).setError('payload FROM stream_data')
            const resultStream = getResultStream(MOCK_STREAM_ID)
            const [ actualError ] = await waitForEvent(resultStream, 'error')
            expect(actualError).toBe(ProxyClient.ERROR)
        })

    })

})<|MERGE_RESOLUTION|>--- conflicted
+++ resolved
@@ -1,11 +1,6 @@
 import { Client } from 'cassandra-driver'
-<<<<<<< HEAD
-import { waitForCondition, waitForStreamToEnd } from '@streamr/test-utils'
-import { toEthereumAddress, waitForEvent } from '@streamr/utils'
-=======
-import { waitForStreamToEnd } from 'streamr-test-utils'
+import { waitForStreamToEnd } from '@streamr/test-utils'
 import { toEthereumAddress, waitForEvent, waitForCondition } from '@streamr/utils'
->>>>>>> d210559c
 import { Readable, PassThrough } from 'stream'
 import { Storage } from '../../../../src/plugins/storage/Storage'
 import { startCassandraStorage } from '../../../../src/plugins/storage/Storage'
