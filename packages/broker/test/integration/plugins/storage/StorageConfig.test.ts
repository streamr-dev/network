--- conflicted
+++ resolved
@@ -11,11 +11,8 @@
     waitForStreamPersistedInStorageNode,
     STREAMR_DOCKER_DEV_HOST,
     createTestStream,
-<<<<<<< HEAD
-    getPrivateKey
-=======
+    getPrivateKey,
     startTestTracker
->>>>>>> c8ff951e
 } from '../../../utils'
 import { Broker } from '../../../../src/broker'
 
@@ -59,21 +56,10 @@
     })
 
     beforeEach(async () => {
-<<<<<<< HEAD
         const engineAndEditorAccount = new Wallet(await getPrivateKey())
-        tracker = await startTracker({
-            listen: {
-                hostname: NODE_HOST,
-                port: TRACKER_PORT
-            },
-            id: 'tracker-1'
-        })
+        tracker = await startTestTracker(TRACKER_PORT)
         const storageNodeClient = await createClient(tracker, storageNodeAccount.privateKey)
         await storageNodeClient.setNode(`{"http": "http://127.0.0.1:${HTTP_PORT}/api/v1"}`)
-=======
-        const engineAndEditorAccount = Wallet.createRandom()
-        tracker = await startTestTracker(TRACKER_PORT)
->>>>>>> c8ff951e
         storageNode = await startBroker({
             name: 'storageNode',
             privateKey: storageNodeAccount.privateKey,
