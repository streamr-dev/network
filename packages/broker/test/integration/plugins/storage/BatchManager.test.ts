--- conflicted
+++ resolved
@@ -2,13 +2,8 @@
 import { BatchManager } from '../../../../src/plugins/storage/BatchManager'
 import { BucketId } from '../../../../src/plugins/storage/Bucket'
 import { STREAMR_DOCKER_DEV_HOST } from '../../../utils'
-<<<<<<< HEAD
-import { ContentType, MessageID, StreamMessage, toStreamID } from '@streamr/protocol'
-import { hexToBinary, utf8ToBinary, toEthereumAddress, waitForCondition } from '@streamr/utils'
-=======
 import { toEthereumAddress, waitForCondition } from '@streamr/utils'
 import { InsertRecord } from '../../../../src/plugins/storage/Batch'
->>>>>>> 6a6a4d5e
 const { TimeUuid } = cassandraTypes
 
 const contactPoints = [STREAMR_DOCKER_DEV_HOST]
@@ -19,26 +14,6 @@
     streamId: string,
     partition: number,
     timestamp: number,
-<<<<<<< HEAD
-    sequenceNumber: number,
-    publisherId = defaultPublisherId,
-    msgChainId = '1',
-    content: any = {}
-) {
-    return new StreamMessage({
-        messageId: new MessageID(
-            toStreamID(streamId),
-            streamPartition,
-            timestamp,
-            sequenceNumber,
-            publisherId,
-            msgChainId
-        ),
-        content: utf8ToBinary(JSON.stringify(content)),
-        signature: hexToBinary('0x1234'),
-        contentType: ContentType.JSON
-    })
-=======
     sequenceNo: number
 ): InsertRecord {
     return {
@@ -48,9 +23,9 @@
         sequenceNo,
         publisherId: toEthereumAddress('0xbbbbbbbbbbbbbbbbbbbbbbbbbbbbbbbbbbbbbbbb'),
         msgChainId: 'msgChainId',
-        payload: Buffer.from(new Uint8Array([1, 2]))
+        payload: Buffer.from(new Uint8Array([1, 2])),
+        contentType: ContentType.JSON
     }
->>>>>>> 6a6a4d5e
 }
 
 describe('BatchManager', () => {
