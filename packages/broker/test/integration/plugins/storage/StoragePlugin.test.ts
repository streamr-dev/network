--- conflicted
+++ resolved
@@ -1,12 +1,7 @@
 import { MetricsContext, Protocol } from 'streamr-network'
 import { StoragePlugin } from '../../../../src/plugins/storage/StoragePlugin'
 import { StorageConfig } from '../../../../src/plugins/storage/StorageConfig'
-<<<<<<< HEAD
 import { STREAMR_DOCKER_DEV_HOST } from '../../../utils'
-=======
-import { StreamPart } from '../../../../src/types'
-import { getPrivateKey, STREAMR_DOCKER_DEV_HOST } from '../../../utils'
->>>>>>> 5905c61a
 import { createMockStorageConfig } from './MockStorageConfig'
 import { Wallet } from 'ethers'
 
