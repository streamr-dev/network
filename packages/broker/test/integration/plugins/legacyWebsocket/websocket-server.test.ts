--- conflicted
+++ resolved
@@ -26,12 +26,8 @@
         })
         brokerWithSSL = await startBroker({
             name: 'broker',
-<<<<<<< HEAD
-            privateKey: '0xf3b269f5d8066bcf23a384937c0cd693cfbb8ff90a1055d4e47047150f5482c4',
-=======
             privateKey: await getPrivateKey(),
             networkPort: 12347,
->>>>>>> 5905c61a
             trackerPort: 666,
             wsPort: 12348,
             privateKeyFileName: 'test/fixtures/key.pem',
