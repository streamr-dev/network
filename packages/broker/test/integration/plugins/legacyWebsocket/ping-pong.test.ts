--- conflicted
+++ resolved
@@ -1,8 +1,4 @@
-<<<<<<< HEAD
-import { startTracker, startNetworkNode, MetricsContext, NetworkNode, Tracker } from 'streamr-network'
-=======
-import { startTracker, createNetworkNode, MetricsContext, NetworkNode } from 'streamr-network'
->>>>>>> a336cc3d
+import { startTracker, createNetworkNode, MetricsContext, NetworkNode, Tracker } from 'streamr-network'
 import { waitForCondition } from 'streamr-test-utils'
 import http from 'http'
 import StreamrClient from 'streamr-client'
