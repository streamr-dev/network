--- conflicted
+++ resolved
@@ -21,33 +21,16 @@
     let client3: StreamrClient
 
     beforeEach(async () => {
-<<<<<<< HEAD
-        tracker = await startTracker({
-            listen: {
-                hostname: '127.0.0.1',
-                port: trackerPort
-            },
-            id: 'tracker'
-        })
+        tracker = await startTestTracker(trackerPort)
         client1 = await createClient(tracker)
         client2 = await createClient(tracker)
         client3 = await createClient(tracker)
-=======
-        tracker = await startTestTracker(trackerPort)
-        client1 = createClient(tracker)
-        client2 = createClient(tracker)
-        client3 = createClient(tracker)
->>>>>>> c8ff951e
         metricsContext = new MetricsContext(null as any)
         networkNode = await client1.getNode()
         websocketServer = new WebsocketServer(
             http.createServer().listen(wsPort),
             networkNode,
-<<<<<<< HEAD
             new StreamFetcher(client1),
-=======
-            new StreamFetcher('http://127.0.0.1'),
->>>>>>> c8ff951e
             new Publisher(client1),
             metricsContext,
             new SubscriptionManager(networkNode),
