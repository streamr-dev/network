import StreamrClient from 'streamr-client'
import {startTracker, Tracker} from 'streamr-network'
import { Wallet } from 'ethers'
import { startBroker, createClient, Queue, getPrivateKey } from '../../../../utils'
import { Broker } from '../../../../../src/broker'

const httpPort = 47741
const wsPort = 47742
const trackerPort = 47745

describe('NodeMetrics', () => {
    let tracker: Tracker
    let broker1: Broker
    let storageNode: Broker
    let client1: StreamrClient
    let nodeAddress: string
    let client2: StreamrClient

    beforeAll(async () => {
        const tmpAccount = new Wallet(await getPrivateKey())
        const storageNodeAccount = new Wallet(await getPrivateKey())
        const storageNodeRegistry = {
            contractAddress: '0xbAA81A0179015bE47Ad439566374F2Bae098686F',
            jsonRpcProvider: `http://10.200.10.1:8546`
        }
        nodeAddress = tmpAccount.address
        tracker = await startTracker({
            listen: {
                hostname: '127.0.0.1',
                port: trackerPort
            },
            id: 'tracker-1'
        })
<<<<<<< HEAD
        client1 = await createClient(tracker, await getPrivateKey(), {
            storageNodeRegistry: storageNodeRegistry,
        })
        client2 = await createClient(tracker, tmpAccount.privateKey, {
=======

        client1 = createClient(tracker, Wallet.createRandom().privateKey, {
            storageNodeRegistry: storageNodeRegistry,
        })

        client2 = createClient(tracker, tmpAccount.privateKey, {
>>>>>>> e84770e7
            storageNodeRegistry: storageNodeRegistry,
        })

        storageNode = await startBroker({
            name: 'storageNode',
            privateKey: storageNodeAccount.privateKey,
            trackerPort,
            httpPort,
            enableCassandra: true,
            storageNodeConfig: { registry: storageNodeRegistry },
            storageConfigRefreshInterval: 3000 // The streams are created deep inside `startBroker`,
            // therefore StorageAssignmentEventManager test helper cannot be used
        })
<<<<<<< HEAD
        const storageClient = await createClient(tracker, storageNodeAccount.privateKey, {
            storageNodeRegistry: storageNodeRegistry,
        })
        await storageClient.setNode(`http://127.0.0.1:${httpPort}`)
=======

>>>>>>> e84770e7
        broker1 = await startBroker({
            name: 'broker1',
            privateKey: tmpAccount.privateKey,
            trackerPort,
            wsPort,
            extraPlugins: {
                metrics: {
                    consoleAndPM2IntervalInSeconds: 0,
                    nodeMetrics: {
                        client: {
                            wsUrl: `ws://127.0.0.1:${wsPort}/api/v1/ws`,
                            httpUrl: `http://127.0.0.1:${httpPort}/api/v1`,
                        },
                        storageNode: storageNodeAccount.address
                    }
                }
            },
            storageNodeConfig: { registry: storageNodeRegistry }
        })
    }, 65 * 1000)

    afterAll(async () => {
        await Promise.allSettled([
            tracker?.stop(),
            broker1?.stop(),
            storageNode?.stop(),
            client1?.destroy(),
            client2?.destroy()
        ])
    }, 30 * 1000)

    it('should retrieve the a `sec` metrics', async () => {
        const messageQueue = new Queue<any>()
        const streamId = `${nodeAddress.toLowerCase()}/streamr/node/metrics/sec`
        await client2.subscribe(streamId, (content: any) => {
            messageQueue.push({ content })
        })
        const message = await messageQueue.pop(30 * 1000)
        expect(message.content).toMatchObject({
            broker: {
                messagesToNetworkPerSec: expect.any(Number),
                bytesToNetworkPerSec: expect.any(Number)
            },
            network: {
                avgLatencyMs: expect.any(Number),
                bytesToPeersPerSec: expect.any(Number),
                bytesFromPeersPerSec: expect.any(Number),
                connections: expect.any(Number),
                webRtcConnectionFailures: expect.any(Number)
            },
            period: {
                start: expect.any(Number),
                end: expect.any(Number)
            }
        })
    }, 30 * 1000)
})<|MERGE_RESOLUTION|>--- conflicted
+++ resolved
@@ -31,19 +31,10 @@
             },
             id: 'tracker-1'
         })
-<<<<<<< HEAD
         client1 = await createClient(tracker, await getPrivateKey(), {
             storageNodeRegistry: storageNodeRegistry,
         })
         client2 = await createClient(tracker, tmpAccount.privateKey, {
-=======
-
-        client1 = createClient(tracker, Wallet.createRandom().privateKey, {
-            storageNodeRegistry: storageNodeRegistry,
-        })
-
-        client2 = createClient(tracker, tmpAccount.privateKey, {
->>>>>>> e84770e7
             storageNodeRegistry: storageNodeRegistry,
         })
 
@@ -57,14 +48,10 @@
             storageConfigRefreshInterval: 3000 // The streams are created deep inside `startBroker`,
             // therefore StorageAssignmentEventManager test helper cannot be used
         })
-<<<<<<< HEAD
         const storageClient = await createClient(tracker, storageNodeAccount.privateKey, {
             storageNodeRegistry: storageNodeRegistry,
         })
         await storageClient.setNode(`http://127.0.0.1:${httpPort}`)
-=======
-
->>>>>>> e84770e7
         broker1 = await startBroker({
             name: 'broker1',
             privateKey: tmpAccount.privateKey,
