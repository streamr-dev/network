--- conflicted
+++ resolved
@@ -1,11 +1,7 @@
 import StreamrClient from 'streamr-client'
 import {Tracker} from 'streamr-network'
 import { Wallet } from 'ethers'
-<<<<<<< HEAD
 import { startBroker, createClient, Queue, getPrivateKey } from '../../../../utils'
-=======
-import { startBroker, createClient, STREAMR_DOCKER_DEV_HOST, Queue, startTestTracker } from '../../../../utils'
->>>>>>> c8ff951e
 import { Broker } from '../../../../../src/broker'
 
 const httpPort = 47741
@@ -30,20 +26,8 @@
             jsonRpcProvider: `http://10.200.10.1:8546`
         }
         nodeAddress = tmpAccount.address
-<<<<<<< HEAD
-        tracker = await startTracker({
-            listen: {
-                hostname: '127.0.0.1',
-                port: trackerPort
-            },
-            id: 'tracker-1'
-        })
+        tracker = await startTestTracker(trackerPort)
         client1 = await createClient(tracker, await getPrivateKey(), {
-=======
-        tracker = await startTestTracker(trackerPort)
-
-        client1 = createClient(tracker, Wallet.createRandom().privateKey, {
->>>>>>> c8ff951e
             storageNodeRegistry: storageNodeRegistry,
         })
         client2 = await createClient(tracker, tmpAccount.privateKey, {
