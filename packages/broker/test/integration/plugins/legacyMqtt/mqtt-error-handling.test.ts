--- conflicted
+++ resolved
@@ -1,11 +1,7 @@
 import { AsyncMqttClient } from 'async-mqtt'
 import { Socket } from 'net'
 import { startTracker, Tracker } from 'streamr-network'
-<<<<<<< HEAD
-import {waitForEvent} from 'streamr-test-utils'
-=======
 import { waitForEvent } from 'streamr-test-utils'
->>>>>>> d67b764f
 import { Broker } from '../../../../src/broker'
 import { startBroker, createMqttClient } from '../../../utils'
 
