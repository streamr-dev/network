--- conflicted
+++ resolved
@@ -2,21 +2,14 @@
 import { JsonRpcProvider } from '@ethersproject/providers'
 import { config as CHAIN_CONFIG } from "@streamr/config"
 import { StreamrEnvDeployer, TestToken } from '@streamr/network-contracts'
-<<<<<<< HEAD
-=======
 import { fetchPrivateKeyWithGas } from '@streamr/test-utils'
->>>>>>> 88091752
 import { Logger, wait, waitForCondition } from '@streamr/utils'
 import { Wallet } from 'ethers'
 import { parseEther } from 'ethers/lib/utils'
 import { mock } from 'jest-mock-extended'
 import { VoteOnSuspectNodeHelper } from '../../../../src/plugins/operator/VoteOnSuspectNodeHelper'
 import { VoteOnSuspectNodeService } from '../../../../src/plugins/operator/VoteOnSuspectNodeService'
-<<<<<<< HEAD
-import { createClient } from '../../../utils'
-=======
 import { createClient, createTestStream } from '../../../utils'
->>>>>>> 88091752
 import { deploySponsorship } from './deploySponsorshipContract'
 import { setupOperatorContract } from './setupOperatorContract'
 
