--- conflicted
+++ resolved
@@ -8,22 +8,14 @@
 import { mock } from 'jest-mock-extended'
 import { VoteOnSuspectNodeHelper } from '../../../../src/plugins/operator/VoteOnSuspectNodeHelper'
 import { VoteOnSuspectNodeService } from '../../../../src/plugins/operator/VoteOnSuspectNodeService'
-import { STREAMR_DOCKER_DEV_HOST, createClient, createTestStream } from '../../../utils'
+import { createClient, createTestStream } from '../../../utils'
 import { deploySponsorship } from './deploySponsorshipContract'
 import { setupOperatorContract } from './setupOperatorContract'
 
-<<<<<<< HEAD
-const theGraphUrl = `http://${STREAMR_DOCKER_DEV_HOST}:8000/subgraphs/name/streamr-dev/network-subgraphs`
-
-const TIMEOUT = 1000 * 60 * 10
-const ADMIN_PRIV_KEY = "0x5e98cce00cff5dea6b454889f359a4ec06b9fa6b88e9d69b86de8e1c81887da0" // sidechain
-// const ADMIN_PRIV_KEY = "0xac0974bec39a17e36ba4a6b4d238ff944bacb478cbed5efcae784d7bf4f2ff80" // fastChain
-=======
 const theGraphUrl = `http://${process.env.STREAMR_DOCKER_DEV_HOST ?? '10.200.10.1'}:8800/subgraphs/name/streamr-dev/network-subgraphs`
 
 const TIMEOUT = 1000 * 60 * 10
 const ADMIN_PRIV_KEY = CHAIN_CONFIG.dev2.adminPrivateKey
->>>>>>> bf281f10
 
 const logger = new Logger(module)
 
@@ -35,12 +27,7 @@
     let streamrEnvDeployer: StreamrEnvDeployer
     let chainConfig: any
 
-<<<<<<< HEAD
-    // const chainURL = "http://127.0.0.1:8545"
-    const chainURL = `http://${STREAMR_DOCKER_DEV_HOST}:8546`
-=======
     const chainURL = CHAIN_CONFIG.dev2.rpcEndpoints[0].url
->>>>>>> bf281f10
 
     beforeAll(async () => {
         streamrEnvDeployer = new StreamrEnvDeployer(ADMIN_PRIV_KEY, chainURL)
