--- conflicted
+++ resolved
@@ -1,47 +1,26 @@
-import { Provider } from '@ethersproject/providers'
+import { Contract } from '@ethersproject/contracts'
+import { Wallet } from '@ethersproject/wallet'
+import { JsonRpcProvider, Provider } from '@ethersproject/providers'
+import { formatEther, parseEther } from '@ethersproject/units'
+
+import { Operator, streamRegistryABI, StreamRegistry, TestToken, tokenABI } from '@streamr/network-contracts'
+import { Logger, toEthereumAddress, waitForCondition } from '@streamr/utils'
 import { config as CHAIN_CONFIG } from '@streamr/config'
-import { Wallet } from '@ethersproject/wallet'
-import { parseEther } from '@ethersproject/units'
-import { Logger, waitForCondition } from '@streamr/utils'
 
-import type { TestToken, Operator } from '@streamr/network-contracts'
+import { deployOperatorContract } from './deployOperatorContract'
+import { deploySponsorship } from './deploySponsorshipContract'
+import { generateWalletWithGasAndTokens } from './smartContractUtils'
 
-<<<<<<< HEAD
-import { tokenABI } from "@streamr/network-contracts"
-import { Contract } from "@ethersproject/contracts"
-import { JsonRpcProvider } from "@ethersproject/providers"
-import { formatEther } from "@ethersproject/units"
-
-import { streamRegistryABI, StreamRegistry } from "@streamr/network-contracts"
-import { toEthereumAddress } from '@streamr/utils'
-
-import { deployOperatorContract } from "./deployOperatorContract"
-import { deploySponsorship } from "./deploySponsorshipContract"
-import { ADMIN_WALLET_PK, generateWalletWithGasAndTokens } from "./smartContractUtils"
-
-import { MaintainOperatorValueService } from "../../../../src/plugins/operator/MaintainOperatorValueService"
 import { STREAMR_DOCKER_DEV_HOST } from '../../../utils'
-
-const chainConfig = CHAIN_CONFIG["dev2"]
-=======
-import { tokenABI } from '@streamr/network-contracts'
-import { Contract } from '@ethersproject/contracts'
-
-import { deploySponsorship } from './deploySponsorshipContract'
 import { MaintainOperatorValueService } from '../../../../src/plugins/operator/MaintainOperatorValueService'
-import { OperatorServiceConfig } from '../../../../src/plugins/operator/OperatorPlugin'
-import { getProvider } from './smartContractUtils'
-import { createClient, createTestStream } from '../../../utils'
-import { setupOperatorContract } from './setupOperatorContract'
 
 const chainConfig = CHAIN_CONFIG.dev2
-const theGraphUrl = `http://${process.env.STREAMR_DOCKER_DEV_HOST ?? '127.0.0.1'}:8800/subgraphs/name/streamr-dev/network-subgraphs`
->>>>>>> bf281f10
 
 const theGraphUrl = `http://${STREAMR_DOCKER_DEV_HOST}:8800/subgraphs/name/streamr-dev/network-subgraphs`
 const logger = new Logger(module)
 
-<<<<<<< HEAD
+const STREAM_CREATION_KEY = '0xb1abdb742d3924a45b0a54f780f0f21b9d9283b231a0a0b35ce5e455fa5375e7'
+
 async function getTotalUnwithdrawnEarnings(operatorContract: Operator): Promise<bigint> {
     const { earnings } = await operatorContract.getEarningsFromSponsorships()
     let unwithdrawnEarnings = BigInt(0)
@@ -52,23 +31,14 @@
     return unwithdrawnEarnings
 }
 
-describe("MaintainOperatorValueService", () => {
-=======
-const SPONSOR_AMOUNT = 250
-const STAKE_AMOUNT = 100
-
-const STREAM_CREATION_KEY = '0xb1abdb742d3924a45b0a54f780f0f21b9d9283b231a0a0b35ce5e455fa5375e7'
-
-// test is outdated, is completely rewritten and will be merged with PR #1629 
-describe.skip('MaintainOperatorValueService', () => {
->>>>>>> bf281f10
+describe('MaintainOperatorValueService', () => {
     let provider: Provider
     let token: TestToken
     let streamId: string
 
     const deployNewOperator = async () => {
         const operatorWallet = await generateWalletWithGasAndTokens(provider, chainConfig)
-        logger.debug("Deploying operator contract")
+        logger.debug('Deploying operator contract')
         const operatorContract = await deployOperatorContract(chainConfig, operatorWallet, { operatorSharePercent: 10 })
         logger.debug(`Operator deployed at ${operatorContract.address}`)
         const operatorConfig = {
@@ -83,106 +53,50 @@
     }
 
     beforeAll(async () => {
-<<<<<<< HEAD
         provider = new JsonRpcProvider(`http://${STREAMR_DOCKER_DEV_HOST}:8547`)
-        logger.debug("Connected to: ", await provider.getNetwork())
+        logger.debug('Connected to: ', await provider.getNetwork())
 
-        const adminWallet = new Wallet(ADMIN_WALLET_PK, provider)
+        const adminWallet = new Wallet(STREAM_CREATION_KEY, provider)
         const streamRegistry = new Contract(chainConfig.contracts.StreamRegistry, streamRegistryABI, adminWallet) as unknown as StreamRegistry
         
-        logger.debug("Creating stream for the test")
+        logger.debug('Creating stream for the test')
         const createStreamReceipt = await (await streamRegistry.createStream(
             `/operatorvaluewatchertest-${Date.now()}`,
-            '{"partitions":1}"}')
+            '{"partitions":1}')
         ).wait()
-        streamId = createStreamReceipt.events?.find((e) => e.event === "StreamCreated")?.args?.id
+        streamId = createStreamReceipt.events?.find((e) => e.event === 'StreamCreated')?.args?.id
         const streamExists = await streamRegistry.exists(streamId)
-        logger.debug("Stream created:", { streamId, streamExists })
-        // TODO: use createClient once configs allow it. For now I'm creating the stream directly using the contract
-        // const client = createClient(ADMIN_WALLET_PK, {
-        //     contracts: {
-        //         streamRegistryChainAddress: contracts.streamRegistry.address,
-        //     },
-        // })
-        // streamId = (await client.createStream(`/operatorvaluewatchertest-${Date.now()}`)).id
+        logger.debug('Stream created:', { streamId, streamExists })
+        // const client = createClient(STREAM_CREATION_KEY)
+        // streamId = (await createTestStream(client, module)).id
         // await client.destroy()
 
         token = new Contract(chainConfig.contracts.DATA, tokenABI) as unknown as TestToken
     }, 60 * 1000)
 
-    it("withdraws sponsorship earnings when earnings are above the safe threshold", async () => {
+    it('withdraws sponsorship earnings when earnings are above the safe threshold', async () => {
         const { operatorWallet, operatorContract, operatorConfig } = await deployNewOperator()
-=======
-        const client = createClient(STREAM_CREATION_KEY)
-        streamId1 = (await createTestStream(client, module)).id
-        streamId2 = (await createTestStream(client, module)).id
-        await client.destroy()
-    })
 
-    beforeEach(async () => {
-        provider = getProvider()
-        logger.debug('Connected to: ', await provider.getNetwork())
+        const sponsorship1 = await deploySponsorship(chainConfig, operatorWallet, { streamId, earningsPerSecond: parseEther('1') })
+        await (await token.connect(operatorWallet).transferAndCall(sponsorship1.address, parseEther('250'), '0x')).wait()
+        await (await token.connect(operatorWallet).transferAndCall(operatorContract.address, parseEther('200'), operatorWallet.address)).wait()
+        await (await operatorContract.stake(sponsorship1.address, parseEther('100'))).wait()
 
-        token = new Contract(chainConfig.contracts.DATA, tokenABI) as unknown as TestToken
+        const sponsorship2 = await deploySponsorship(chainConfig, operatorWallet, { streamId, earningsPerSecond: parseEther('2') })
+        await (await token.connect(operatorWallet).transferAndCall(sponsorship2.address, parseEther('250'), '0x')).wait()
+        await (await operatorContract.stake(sponsorship2.address, parseEther('100'))).wait()
 
-        ({ operatorWallet, operatorContract } = await setupOperatorContract({
-            provider,
-            chainConfig,
-            theGraphUrl
-        }))
-
-        await (
-            await token.connect(operatorWallet).transferAndCall(operatorContract.address, parseEther(`${STAKE_AMOUNT * 2}`), operatorWallet.address)
-        ).wait()
-        for (const streamId of [streamId1, streamId2]) {
-            const sponsorship = await deploySponsorship(chainConfig, operatorWallet, { streamId })
-            await (await token.connect(operatorWallet).transferAndCall(sponsorship.address, parseEther(`${SPONSOR_AMOUNT}`), '0x')).wait()
-            await (await operatorContract.stake(sponsorship.address, parseEther(`${STAKE_AMOUNT}`))).wait()
-        }
-    }, 60 * 1000)
-
-    // TODO: split into two test, where one verifies that not all sponsorships are used to update
-    // .each([parseEther("0.001"),]
-    test('updates only some (1) of the sponsorships to get under the threshold', async () => {
-        const penaltyFraction = parseEther('0.001')
-        const maintainOperatorValueService = new MaintainOperatorValueService(operatorConfig, penaltyFraction.toBigInt())
->>>>>>> bf281f10
-
-        const sponsorship1 = await deploySponsorship(chainConfig, operatorWallet, { streamId, earningsPerSecond: parseEther("1") })
-        await (await token.connect(operatorWallet).transferAndCall(sponsorship1.address, parseEther("250"), "0x")).wait()
-        await (await token.connect(operatorWallet).transferAndCall(operatorContract.address, parseEther("200"), operatorWallet.address)).wait()
-        await (await operatorContract.stake(sponsorship1.address, parseEther("100"))).wait()
-
-        const sponsorship2 = await deploySponsorship(chainConfig, operatorWallet, { streamId, earningsPerSecond: parseEther("2") })
-        await (await token.connect(operatorWallet).transferAndCall(sponsorship2.address, parseEther("250"), "0x")).wait()
-        await (await operatorContract.stake(sponsorship2.address, parseEther("100"))).wait()
-
-<<<<<<< HEAD
         // 1000 = check every second
         const service = new MaintainOperatorValueService(operatorConfig, 0.5, 1000)
-=======
-        await waitForCondition(async () => {
-            const diff = await getDiffBetweenApproxAndRealValues()
-            const poolValue = await operatorContract.totalValueInSponsorshipsWei()
-            const threshold = penaltyFraction.mul(poolValue).div(parseEther('1')).toBigInt()
-            logger.debug(`diff: ${diff}, threshold: ${threshold}`)
-            return diff > threshold 
-        }, 10000, 1000)
->>>>>>> bf281f10
 
         const poolValueBeforeWithdraw = await operatorContract.getApproximatePoolValue()
 
         // safe threshold is 5 DATA, that's when withdraw happens
         await service.start()
 
-<<<<<<< HEAD
         // wait until we see the withdraw happened: first we go above a sum (that must be < safe threshold), then below
-        await waitForCondition(async () => await getTotalUnwithdrawnEarnings(operatorContract) > parseEther("3").toBigInt(), 10000, 1000)
-        await waitForCondition(async () => await getTotalUnwithdrawnEarnings(operatorContract) < parseEther("3").toBigInt(), 10000, 1000)
-=======
-        const poolValue = await operatorContract.totalValueInSponsorshipsWei()
-        const threshold = penaltyFraction.mul(poolValue).div(parseEther('1')).toBigInt()
->>>>>>> bf281f10
+        await waitForCondition(async () => await getTotalUnwithdrawnEarnings(operatorContract) > parseEther('3').toBigInt(), 10000, 1000)
+        await waitForCondition(async () => await getTotalUnwithdrawnEarnings(operatorContract) < parseEther('3').toBigInt(), 10000, 1000)
 
         const poolValueAfterWithdraw = await operatorContract.getApproximatePoolValue()
         expect(poolValueAfterWithdraw.toBigInt()).toBeGreaterThan(poolValueBeforeWithdraw.toBigInt())
