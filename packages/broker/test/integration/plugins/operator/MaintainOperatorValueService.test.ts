--- conflicted
+++ resolved
@@ -3,34 +3,15 @@
 import { Contract } from "@ethersproject/contracts"
 
 import { Chains } from "@streamr/config"
-<<<<<<< HEAD
 import { Logger, toEthereumAddress, waitForCondition } from '@streamr/utils'
-import { tokenABI, streamrConfigABI, sponsorshipFactoryABI } from "@streamr/network-contracts"
-
-import type { TestToken, Operator, SponsorshipFactory, StreamrConfig } from "@streamr/network-contracts"
-=======
-import { Wallet } from "@ethersproject/wallet"
-import { parseEther } from "@ethersproject/units"
-import { Logger, waitForCondition } from '@streamr/utils'
-
-import type { TestToken, Operator } from "@streamr/network-contracts"
-
-import { tokenABI } from "@streamr/network-contracts"
-import { Contract } from "@ethersproject/contracts"
->>>>>>> 7f8cef54
+import { tokenABI, TestToken, Operator } from "@streamr/network-contracts"
 
 import { deploySponsorship } from "./deploySponsorshipContract"
 import { ADMIN_WALLET_PK, deployOperatorContract, generateWalletWithGasAndTokens, getProvider } from "./smartContractUtils"
 
 import { MaintainOperatorValueService } from "../../../../src/plugins/operator/MaintainOperatorValueService"
 import { OperatorServiceConfig } from "../../../../src/plugins/operator/OperatorPlugin"
-<<<<<<< HEAD
-import { createClient } from '../../../utils'
-=======
-import { getProvider } from "./smartContractUtils"
 import { createClient } from "../../../utils"
-import { createWalletAndDeployOperator } from "./createWalletAndDeployOperator"
->>>>>>> 7f8cef54
 
 const config = Chains.load()["dev1"]
 const theGraphUrl = `http://${process.env.STREAMR_DOCKER_DEV_HOST ?? '127.0.0.1'}:8000/subgraphs/name/streamr-dev/network-subgraphs`
@@ -47,16 +28,9 @@
     return unwithdrawnEarnings
 }
 
-const STREAM_CREATION_KEY = "0xb1abdb742d3924a45b0a54f780f0f21b9d9283b231a0a0b35ce5e455fa5375e7"
-
 // test is outdated, is completely rewritten and will be merged with PR #1629 
 describe.skip("MaintainOperatorValueService", () => {
     let provider: Provider
-<<<<<<< HEAD
-=======
-    let operatorWallet: Wallet
-    let operatorContract: Operator
->>>>>>> 7f8cef54
     let token: TestToken
     let streamId1: string
     let streamId2: string
@@ -64,7 +38,6 @@
 
     let operatorConfig: OperatorServiceConfig
 
-<<<<<<< HEAD
     const deployNewOperator = async () => {
         const operatorWallet = await generateWalletWithGasAndTokens(provider)
         logger.debug("Deploying operator contract")
@@ -84,20 +57,6 @@
     beforeAll(async () => {
         const client = createClient(ADMIN_WALLET_PK)
         logger.debug("Creating stream 1")
-=======
-    const getDiffBetweenApproxAndRealValues = async (): Promise<bigint> => {
-        const { sponsorshipAddresses, approxValues, realValues } = await operatorContract.getApproximatePoolValuesPerSponsorship()
-        let totalDiff = BigInt(0)
-        for (let i = 0; i < sponsorshipAddresses.length; i++) {
-            const diff = realValues[i].toBigInt() - approxValues[i].toBigInt()
-            totalDiff += diff
-        }
-        return totalDiff
-    }
-
-    beforeAll(async () => {
-        const client = createClient(STREAM_CREATION_KEY)
->>>>>>> 7f8cef54
         streamId1 = (await client.createStream(`/operatorvalueservicetest-1-${Date.now()}`)).id
         logger.debug("Creating stream 2")
         streamId2 = (await client.createStream(`/operatorvalueservicetest-2-${Date.now()}`)).id
@@ -112,17 +71,9 @@
         provider = getProvider()
         logger.debug("Connected to: ", await provider.getNetwork())
 
-<<<<<<< HEAD
         const { operatorWallet, operatorContract } = await deployNewOperator()
 
         await (await token.connect(operatorWallet).transferAndCall(operatorContract.address, parseEther("100"), operatorWallet.address)).wait()
-=======
-        token = new Contract(config.contracts.LINK, tokenABI) as unknown as TestToken
-
-        ({ operatorWallet, operatorContract } = await createWalletAndDeployOperator(
-            provider, config, theGraphUrl
-        ))
->>>>>>> 7f8cef54
 
         const sponsorship1 = await deploySponsorship(config, operatorWallet, { streamId: streamId1, earningsPerSecond: parseEther("1") })
         await (await token.connect(operatorWallet).transferAndCall(sponsorship1.address, parseEther("100"), "0x")).wait()
