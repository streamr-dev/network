import { Provider } from "@ethersproject/providers"
import { config as CHAIN_CONFIG } from "@streamr/config"
import { Wallet } from "@ethersproject/wallet"
import { parseEther } from "@ethersproject/units"
import { Logger, waitForCondition } from '@streamr/utils'

import type { TestToken, Operator } from "@streamr/network-contracts"

import { tokenABI } from "@streamr/network-contracts"
import { Contract } from "@ethersproject/contracts"

import { deploySponsorship } from "./deploySponsorshipContract"
import { MaintainOperatorValueService } from "../../../../src/plugins/operator/MaintainOperatorValueService"
import { OperatorServiceConfig } from "../../../../src/plugins/operator/OperatorPlugin"
import { getProvider } from "./smartContractUtils"
import { createClient } from "../../../utils"
import { setupOperatorContract } from "./setupOperatorContract"

<<<<<<< HEAD
const chainConfig = Chains.load()['dev2']
const theGraphUrl = `http://${process.env.STREAMR_DOCKER_DEV_HOST ?? '10.200.10.1'}:8800/subgraphs/name/streamr-dev/network-subgraphs`
=======
const chainConfig = CHAIN_CONFIG["dev1"]
const theGraphUrl = `http://${process.env.STREAMR_DOCKER_DEV_HOST ?? '127.0.0.1'}:8000/subgraphs/name/streamr-dev/network-subgraphs`
>>>>>>> 75804e0e

const logger = new Logger(module)

const SPONSOR_AMOUNT = 250
const STAKE_AMOUNT = 100

const STREAM_CREATION_KEY = "0xb1abdb742d3924a45b0a54f780f0f21b9d9283b231a0a0b35ce5e455fa5375e7"

// test is outdated, is completely rewritten and will be merged with PR #1629 
describe.skip("MaintainOperatorValueService", () => {
    let provider: Provider
    let operatorWallet: Wallet
    let operatorContract: Operator
    let token: TestToken
    let streamId1: string
    let streamId2: string

    let operatorConfig: OperatorServiceConfig

    const getDiffBetweenApproxAndRealValues = async (): Promise<bigint> => {
        const { sponsorshipAddresses, approxValues, realValues } = await operatorContract.getApproximatePoolValuesPerSponsorship()
        let totalDiff = BigInt(0)
        for (let i = 0; i < sponsorshipAddresses.length; i++) {
            const diff = realValues[i].toBigInt() - approxValues[i].toBigInt()
            totalDiff += diff
        }
        return totalDiff
    }

    beforeAll(async () => {
        const client = createClient(STREAM_CREATION_KEY)
        streamId1 = (await client.createStream(`/operatorvalueservicetest-1-${Date.now()}`)).id
        streamId2 = (await client.createStream(`/operatorvalueservicetest-2-${Date.now()}`)).id
        await client.destroy()
    })

    beforeEach(async () => {
        provider = getProvider()
        logger.debug("Connected to: ", await provider.getNetwork())

<<<<<<< HEAD
        token = new Contract(chainConfig.contracts.DATA, tokenABI) as unknown as TestToken

        ({ operatorWallet, operatorContract } = await createWalletAndDeployOperator(
            provider, chainConfig, theGraphUrl
        ))
=======
        token = new Contract(chainConfig.contracts.LINK, tokenABI) as unknown as TestToken

        ({ operatorWallet, operatorContract } = await setupOperatorContract({
            provider,
            chainConfig,
            theGraphUrl
        }))
>>>>>>> 75804e0e

        await (
            await token.connect(operatorWallet).transferAndCall(operatorContract.address, parseEther(`${STAKE_AMOUNT * 2}`), operatorWallet.address)
        ).wait()
        for (const streamId of [streamId1, streamId2]) {
            const sponsorship = await deploySponsorship(chainConfig, operatorWallet, { streamId })
            await (await token.connect(operatorWallet).transferAndCall(sponsorship.address, parseEther(`${SPONSOR_AMOUNT}`), "0x")).wait()
            await (await operatorContract.stake(sponsorship.address, parseEther(`${STAKE_AMOUNT}`))).wait()
        }
    }, 60 * 1000)

    // TODO: split into two test, where one verifies that not all sponsorships are used to update
    // .each([parseEther("0.001"),]
    test("updates only some (1) of the sponsorships to get under the threshold", async () => {
        const penaltyFraction = parseEther("0.001")
        const maintainOperatorValueService = new MaintainOperatorValueService(operatorConfig, penaltyFraction.toBigInt())

        const totalValueInSponsorshipsBefore = await operatorContract.totalValueInSponsorshipsWei()

        const approxValuesBefore = (await operatorContract.getApproximatePoolValuesPerSponsorship()).approxValues
        for (const approxValue of approxValuesBefore) {
            logger.debug(`approxValue: ${approxValue.toString()}`)
        }

        await waitForCondition(async () => {
            const diff = await getDiffBetweenApproxAndRealValues()
            const poolValue = await operatorContract.totalValueInSponsorshipsWei()
            const threshold = penaltyFraction.mul(poolValue).div(parseEther("1")).toBigInt()
            logger.debug(`diff: ${diff}, threshold: ${threshold}`)
            return diff > threshold 
        }, 10000, 1000)

        await maintainOperatorValueService.start()

        await waitForCondition(async () => (await operatorContract.totalValueInSponsorshipsWei()).gt(totalValueInSponsorshipsBefore), 10000, 1000)
        
        const diff = await getDiffBetweenApproxAndRealValues()

        const poolValue = await operatorContract.totalValueInSponsorshipsWei()
        const threshold = penaltyFraction.mul(poolValue).div(parseEther("1")).toBigInt()

        expect((await operatorContract.totalValueInSponsorshipsWei()).toBigInt()).toBeGreaterThan(totalValueInSponsorshipsBefore.toBigInt())
        logger.debug(`at end diff: ${diff}, threshold: ${threshold}`)
        expect(diff).toBeLessThan(threshold)
        const approxValuesAfter = (await operatorContract.getApproximatePoolValuesPerSponsorship()).approxValues
        for (const approxValue of approxValuesAfter) {
            logger.debug(`approxValue: ${approxValue.toString()}`)
        }
        // one of the values should have increased, but not both
        expect((approxValuesAfter[0].toBigInt() > approxValuesBefore[0].toBigInt()
            || approxValuesAfter[1].toBigInt() > approxValuesBefore[1].toBigInt())
            && !((approxValuesAfter[0].toBigInt() > approxValuesBefore[0].toBigInt()
            && approxValuesAfter[1].toBigInt() > approxValuesBefore[1].toBigInt()))).toBeTruthy()

        await maintainOperatorValueService.stop()
    }, 60 * 1000)
})
<|MERGE_RESOLUTION|>--- conflicted
+++ resolved
@@ -16,13 +16,8 @@
 import { createClient } from "../../../utils"
 import { setupOperatorContract } from "./setupOperatorContract"
 
-<<<<<<< HEAD
-const chainConfig = Chains.load()['dev2']
-const theGraphUrl = `http://${process.env.STREAMR_DOCKER_DEV_HOST ?? '10.200.10.1'}:8800/subgraphs/name/streamr-dev/network-subgraphs`
-=======
 const chainConfig = CHAIN_CONFIG["dev1"]
 const theGraphUrl = `http://${process.env.STREAMR_DOCKER_DEV_HOST ?? '127.0.0.1'}:8000/subgraphs/name/streamr-dev/network-subgraphs`
->>>>>>> 75804e0e
 
 const logger = new Logger(module)
 
@@ -63,13 +58,6 @@
         provider = getProvider()
         logger.debug("Connected to: ", await provider.getNetwork())
 
-<<<<<<< HEAD
-        token = new Contract(chainConfig.contracts.DATA, tokenABI) as unknown as TestToken
-
-        ({ operatorWallet, operatorContract } = await createWalletAndDeployOperator(
-            provider, chainConfig, theGraphUrl
-        ))
-=======
         token = new Contract(chainConfig.contracts.LINK, tokenABI) as unknown as TestToken
 
         ({ operatorWallet, operatorContract } = await setupOperatorContract({
@@ -77,7 +65,6 @@
             chainConfig,
             theGraphUrl
         }))
->>>>>>> 75804e0e
 
         await (
             await token.connect(operatorWallet).transferAndCall(operatorContract.address, parseEther(`${STAKE_AMOUNT * 2}`), operatorWallet.address)
