import { Contract } from "@ethersproject/contracts"
import { JsonRpcProvider, Provider } from "@ethersproject/providers"
import { parseEther } from "@ethersproject/units"
import { Wallet } from "@ethersproject/wallet"
import { config as CHAIN_CONFIG } from "@streamr/config"
import type { Operator, TestToken } from "@streamr/network-contracts"
import { tokenABI } from "@streamr/network-contracts"
import { fetchPrivateKeyWithGas } from '@streamr/test-utils'
import { Logger, waitForCondition } from '@streamr/utils'
import { MaintainTopologyHelper } from '../../../../src/plugins/operator/MaintainTopologyHelper'
import { OperatorServiceConfig } from "../../../../src/plugins/operator/OperatorPlugin"
import { createClient, createTestStream } from '../../../utils'
import { deploySponsorship } from "./deploySponsorshipContract"
import { setupOperatorContract } from "./setupOperatorContract"

const chainConfig = CHAIN_CONFIG['dev2']
const theGraphUrl = `http://${process.env.STREAMR_DOCKER_DEV_HOST ?? '10.200.10.1'}:8800/subgraphs/name/streamr-dev/network-subgraphs`

const logger = new Logger(module)

jest.setTimeout(60 * 1000)

describe("MaintainTopologyHelper", () => {
    const chainURL = chainConfig.rpcEndpoints[0].url

    let provider: Provider
    let token: TestToken
    let streamId1: string
    let streamId2: string
    let operatorWallet: Wallet
    let operatorContract: Operator
    let operatorConfig: OperatorServiceConfig

    beforeAll(async () => {
        provider = new JsonRpcProvider(chainURL)
        logger.debug("Connected to: ", await provider.getNetwork())

<<<<<<< HEAD
        const streamCreatorKey = "0xfe1d528b7e204a5bdfb7668a1ed3adfee45b4b96960a175c9ef0ad16dd58d728"
        adminWallet = new Wallet(streamCreatorKey, provider)

        token = new Contract(chainConfig.contracts.DATA, tokenABI) as unknown as TestToken
=======
        token = new Contract(chainConfig.contracts.LINK, tokenABI) as unknown as TestToken
>>>>>>> a8b7f3ca
        const client = createClient(await fetchPrivateKeyWithGas())
        streamId1 = (await createTestStream(client, module)).id
        streamId2 = (await createTestStream(client, module)).id
        await client.destroy()
        ;({ operatorWallet, operatorContract, operatorConfig } = await setupOperatorContract({
            provider,
            chainConfig,
            theGraphUrl
        }))
    })

    describe("maintain topology service normal wolkflow", () => {

        let sponsorship: Contract
        let sponsorship2: Contract
        let topologyHelper: MaintainTopologyHelper

        afterEach(async () => {
            topologyHelper.stop()
            operatorContract.provider.removeAllListeners()
        })

        it("client emits events when sponsorships are staked", async () => {
            topologyHelper = new MaintainTopologyHelper(operatorConfig)
            let eventcount = 0
            topologyHelper.on("addStakedStreams", (streamid: string[]) => {
                logger.debug(`got addStakedStream event for stream ${streamid}`)
                eventcount += 1
            })
            topologyHelper.on("removeStakedStream", (streamid: string) => {
                logger.debug(`got removeStakedStream event for stream ${streamid}`)
            })
            await topologyHelper.start()
            
            logger.debug("Added OperatorClient listeners, deploying Sponsorship contract...")
            sponsorship = await deploySponsorship(chainConfig, operatorWallet, {
                streamId: streamId1 })
            sponsorship2 = await deploySponsorship(chainConfig, operatorWallet, {
                streamId: streamId2
            })

            logger.debug(`Sponsorship deployed at ${sponsorship.address}, delegating...`)
            await (await token.connect(operatorWallet).transferAndCall(operatorContract.address, parseEther("200"), operatorWallet.address)).wait()

            logger.debug("Staking to sponsorship...")
            await (await operatorContract.stake(sponsorship.address, parseEther("100"))).wait()
            logger.debug(`staked on sponsorship ${sponsorship.address}`)
            await (await operatorContract.stake(sponsorship2.address, parseEther("100"))).wait()
            logger.debug(`staked on sponsorship ${sponsorship2.address}`)

            await waitForCondition(() => eventcount === 2, 10000, 1000)

            topologyHelper.stop()
        })

        it("client returns all streams from theGraph on initial startup as event", async () => {
            await new Promise((resolve) => setTimeout(resolve, 5000))
            topologyHelper = new MaintainTopologyHelper(operatorConfig)
            let streams: string[] = []
            topologyHelper.on("addStakedStreams", (streamid: string[]) => {
                logger.debug(`got addStakedStream event for stream ${streamid}`)
                streams = streams.concat(streamid)
            })

            await topologyHelper.start()
            await new Promise((resolve) => setTimeout(resolve, 3000))
            logger.debug(`streams: ${JSON.stringify(streams)}`)
            expect(streams.length).toEqual(2)
            expect(streams).toContain(streamId1)
            expect(streams).toContain(streamId2)

            topologyHelper.stop()
        })

        it("client catches onchain events and emits join and leave events", async () => {

            topologyHelper = new MaintainTopologyHelper(operatorConfig)
            let eventcount = 0
            topologyHelper.on("addStakedStreams", (streamid: string[]) => {
                logger.debug(`got addStakedStream event for stream ${streamid}`)
            })
            topologyHelper.on("removeStakedStream", (streamid: string) => {
                logger.debug(`got removeStakedStream event for stream ${streamid}`)
                eventcount += 1
            })
            await topologyHelper.start()
            await new Promise((resolve) => setTimeout(resolve, 2000))

            logger.debug("Staking to sponsorship...")
            await (await operatorContract.unstake(sponsorship.address)).wait()
            logger.debug(`staked on sponsorship ${sponsorship.address}`)
            await (await operatorContract.unstake(sponsorship2.address)).wait()
            logger.debug(`staked on sponsorship ${sponsorship2.address}`)
            await waitForCondition(() => eventcount === 2, 10000, 1000)
            topologyHelper.stop()
        })
    })

    describe("maintain topology workflow edge cases", () => {

        let sponsorship: Contract
        let sponsorship2: Contract
        let operatorClient: MaintainTopologyHelper

        afterEach(async () => {
            operatorClient.stop()
            operatorContract.provider.removeAllListeners()
        })

        it("edge cases, 2 sponsorships for the same stream, join only fired once", async () => {

            operatorClient = new MaintainTopologyHelper(operatorConfig)
            let receivedAddStreams = 0
            operatorClient.on("addStakedStreams", (streamid: string[]) => {
                logger.debug(`got addStakedStream event for stream ${streamid}`)
                receivedAddStreams += 1
            })
            operatorClient.on("removeStakedStream", (streamid: string) => {
                logger.debug(`got removeStakedStream event for stream ${streamid}`)
            })
            await new Promise((resolve) => setTimeout(resolve, 2000))
            await operatorClient.start()

            logger.debug("Added OperatorClient listeners, deploying Sponsorship contract...")
            sponsorship = await deploySponsorship(chainConfig, operatorWallet, {
                streamId: streamId1 })
            sponsorship2 = await deploySponsorship(chainConfig, operatorWallet, {
                streamId: streamId1
            })

            logger.debug(`Sponsorship deployed at ${sponsorship.address}, delegating...`)
            await (await token.connect(operatorWallet).transferAndCall(operatorContract.address, parseEther("200"), operatorWallet.address)).wait()

            logger.debug("Staking to sponsorship 1...")
            await (await operatorContract.stake(sponsorship.address, parseEther("100"))).wait()
            logger.debug(`staked on sponsorship ${sponsorship.address}`)
            await waitForCondition(() => receivedAddStreams === 1, 10000, 1000)
            logger.debug("Staking to sponsorship 2...")
            await (await operatorContract.stake(sponsorship2.address, parseEther("100"))).wait()
            logger.debug(`staked on sponsorship ${sponsorship2.address}`)
            await waitForCondition(() => receivedAddStreams === 1, 10000, 1000)

            await new Promise((resolve) => setTimeout(resolve, 10000)) // wait for events to be processed

            operatorClient.stop()

        })

        it("only returns the stream from getAllStreams when staked on 2 sponsorships for the stream", async () => {

            const operatorClient = new MaintainTopologyHelper(operatorConfig)
            let streams: string[] = []
            operatorClient.on("addStakedStreams", (streamIDs: string[]) => {
                logger.debug(`got addStakedStream event for stream ${streamIDs}`)
                streams = streamIDs
            })
            operatorClient.on("removeStakedStream", (streamid: string) => {
                logger.debug(`got removeStakedStream event for stream ${streamid}`)
            })
            await operatorClient.start()
            await waitForCondition(() => streams.length === 1, 10000, 1000)
            expect(streams).toContain(streamId1)
            operatorClient.stop()
        })

        it("edge cases, 2 sponsorships for the same stream, remove only fired once", async () => {

            operatorClient = new MaintainTopologyHelper(operatorConfig)
            let receivedRemoveStreams = 0
            operatorClient.on("addStakedStreams", (streamid: string[]) => {
                logger.debug(`got addStakedStream event for stream ${streamid}`)
            })
            operatorClient.on("removeStakedStream", (streamid: string) => {
                logger.debug(`got removeStakedStream event for stream ${streamid}`)
                receivedRemoveStreams += 1
            })
            await operatorClient.start()

            await new Promise((resolve) => setTimeout(resolve, 3000))

            logger.debug("Unstaking from sponsorship1...")
            await (await operatorContract.unstake(sponsorship.address)).wait()
            logger.debug(`unstaked from sponsorship1 ${sponsorship.address}`)
            await waitForCondition(() => receivedRemoveStreams === 0, 10000, 1000)
            await (await operatorContract.unstake(sponsorship2.address)).wait()
            await waitForCondition(() => receivedRemoveStreams === 1, 10000, 1000)

            operatorClient.stop()
        })
    })
})<|MERGE_RESOLUTION|>--- conflicted
+++ resolved
@@ -35,14 +35,7 @@
         provider = new JsonRpcProvider(chainURL)
         logger.debug("Connected to: ", await provider.getNetwork())
 
-<<<<<<< HEAD
-        const streamCreatorKey = "0xfe1d528b7e204a5bdfb7668a1ed3adfee45b4b96960a175c9ef0ad16dd58d728"
-        adminWallet = new Wallet(streamCreatorKey, provider)
-
         token = new Contract(chainConfig.contracts.DATA, tokenABI) as unknown as TestToken
-=======
-        token = new Contract(chainConfig.contracts.LINK, tokenABI) as unknown as TestToken
->>>>>>> a8b7f3ca
         const client = createClient(await fetchPrivateKeyWithGas())
         streamId1 = (await createTestStream(client, module)).id
         streamId2 = (await createTestStream(client, module)).id
