import { AsyncMqttClient } from 'async-mqtt'
import StreamrClient, { Stream } from 'streamr-client'
import { startTracker, Tracker } from 'streamr-network'
import { wait, waitForCondition } from 'streamr-test-utils'
import { Broker } from '../broker'
<<<<<<< HEAD
import { startBroker, fastPrivateKey, createClient, createMqttClient, createTestStream, getSPIDKeys } from '../utils'
=======
import { startBroker, createClient, createMqttClient, createTestStream, getPrivateKey } from '../utils'

jest.setTimeout(30000)
>>>>>>> 5905c61a

const httpPort1 = 13381
const httpPort2 = 13382
const wsPort1 = 13391
const wsPort2 = 13392
const trackerPort = 13410
const mqttPort1 = 13551
const mqttPort2 = 13552

describe('SubscriptionManager', () => {
    let tracker: Tracker
    let broker1: Broker
    let broker2: Broker
    let client1: StreamrClient
    let client2: StreamrClient
    let freshStream1: Stream
    let freshStream2: Stream
    let mqttClient1: AsyncMqttClient
    let mqttClient2: AsyncMqttClient

    beforeEach(async () => {
        tracker = await startTracker({
            listen: {
                hostname: '127.0.0.1',
                port: trackerPort
            },
            id: 'tracker'
        })

        broker1 = await startBroker({
            name: 'broker1',
            trackerPort,
            httpPort: httpPort1,
            wsPort: wsPort1,
            legacyMqttPort: mqttPort1
        })
        broker2 = await startBroker({
            name: 'broker2',
            trackerPort,
            httpPort: httpPort2,
            wsPort: wsPort2,
            legacyMqttPort: mqttPort2
        })

        await wait(2000)

        client1 = createClient(tracker, await getPrivateKey())
        client2 = createClient(tracker, await getPrivateKey())

        mqttClient1 = createMqttClient(mqttPort1, 'localhost', await getPrivateKey())
        mqttClient2 = createMqttClient(mqttPort2, 'localhost', await getPrivateKey())

        freshStream1 = await createTestStream(client1, module)
        freshStream2 = await createTestStream(client2, module)
    })

    afterEach(async () => {
        await mqttClient1.end(true)
        await mqttClient2.end(true)
        await client1.destroy()
        await client2.destroy()
        await broker1.stop()
        await broker2.stop()
        await tracker.stop()
    })

    it('SubscriptionManager correctly handles subscribe/unsubscribe requests across all plugins', async () => {
        await waitForCondition(() => mqttClient1.connected)
        await waitForCondition(() => mqttClient2.connected)

        await mqttClient1.subscribe(freshStream1.id)
        await mqttClient2.subscribe(freshStream2.id)

        await waitForCondition(() => getSPIDKeys(broker1).length === 1)
        await waitForCondition(() => getSPIDKeys(broker2).length === 1)

        expect(getSPIDKeys(broker1)).toIncludeSameMembers([freshStream1.id + '#0'])
        expect(getSPIDKeys(broker2)).toIncludeSameMembers([freshStream2.id + '#0'])

        await mqttClient1.subscribe(freshStream2.id)
        await mqttClient2.subscribe(freshStream1.id)

        await waitForCondition(() => getSPIDKeys(broker1).length === 2)
        await waitForCondition(() => getSPIDKeys(broker2).length === 2)

        expect(getSPIDKeys(broker1)).toIncludeSameMembers([freshStream1.id + '#0', freshStream2.id + '#0'].sort())
        expect(getSPIDKeys(broker2)).toIncludeSameMembers([freshStream1.id + '#0', freshStream2.id + '#0'].sort())

        // client boots own node, so broker streams should not change
        await client1.subscribe(freshStream1, () => {})
        // subscribing twice should do nothing to count
        await mqttClient1.subscribe(freshStream2.id)

        await wait(500) // give some time for client1 to subscribe.

        expect(getSPIDKeys(broker1)).toIncludeSameMembers([freshStream1.id + '#0', freshStream2.id + '#0'].sort())
        expect(getSPIDKeys(broker2)).toIncludeSameMembers([freshStream1.id + '#0', freshStream2.id + '#0'].sort())

        await mqttClient1.unsubscribe(freshStream1.id)

        await waitForCondition(() => getSPIDKeys(broker1).length === 1)
        await waitForCondition(() => getSPIDKeys(broker2).length === 2)

        expect(getSPIDKeys(broker1)).toIncludeSameMembers([freshStream2.id + '#0'])
        expect(getSPIDKeys(broker2)).toIncludeSameMembers([freshStream1.id + '#0', freshStream2.id + '#0'].sort())

        await mqttClient1.unsubscribe(freshStream2.id)

        await waitForCondition(() => getSPIDKeys(broker1).length === 0)
        await waitForCondition(() => getSPIDKeys(broker2).length === 2)

<<<<<<< HEAD
        expect(getSPIDKeys(broker1)).toIncludeSameMembers([])
        expect(getSPIDKeys(broker2)).toIncludeSameMembers([freshStream1.id + '#0', freshStream2.id + '#0'].sort())
    }, 10000)
=======
        expect(broker1.getStreams()).toEqual([])
        expect(broker2.getStreams()).toEqual([freshStream1.id + '::0', freshStream2.id + '::0'].sort())
    })
>>>>>>> 5905c61a
})<|MERGE_RESOLUTION|>--- conflicted
+++ resolved
@@ -3,13 +3,9 @@
 import { startTracker, Tracker } from 'streamr-network'
 import { wait, waitForCondition } from 'streamr-test-utils'
 import { Broker } from '../broker'
-<<<<<<< HEAD
-import { startBroker, fastPrivateKey, createClient, createMqttClient, createTestStream, getSPIDKeys } from '../utils'
-=======
 import { startBroker, createClient, createMqttClient, createTestStream, getPrivateKey } from '../utils'
 
 jest.setTimeout(30000)
->>>>>>> 5905c61a
 
 const httpPort1 = 13381
 const httpPort2 = 13382
@@ -121,13 +117,7 @@
         await waitForCondition(() => getSPIDKeys(broker1).length === 0)
         await waitForCondition(() => getSPIDKeys(broker2).length === 2)
 
-<<<<<<< HEAD
         expect(getSPIDKeys(broker1)).toIncludeSameMembers([])
         expect(getSPIDKeys(broker2)).toIncludeSameMembers([freshStream1.id + '#0', freshStream2.id + '#0'].sort())
     }, 10000)
-=======
-        expect(broker1.getStreams()).toEqual([])
-        expect(broker2.getStreams()).toEqual([freshStream1.id + '::0', freshStream2.id + '::0'].sort())
-    })
->>>>>>> 5905c61a
 })