import { Wallet } from '@ethersproject/wallet'
import { MessageMetadata, Stream, StreamrClient } from 'streamr-client'
import { fetchPrivateKeyWithGas, Queue } from '@streamr/test-utils'
import { Broker } from '../../src/broker'
import { Message } from '../../src/helpers/PayloadFormat'
import { createClient, startBroker, createTestStream } from '../utils'
import { toEthereumAddress, wait } from '@streamr/utils'

interface MessagingPluginApi<T> {
    createClient: (action: 'publish' | 'subscribe', streamId: string, apiKey?: string) => Promise<T>
    closeClient: (client: T) => Promise<void>
    publish: (message: Message, streamId: string, client: T) => Promise<void>
    subscribe: (messageQueue: Queue<Message>, streamId: string, client: T) => Promise<void>
    errors: {
        unauthorized: string
        forbidden: string
    }
}

interface Ports {
    plugin: number
    brokerConnectionManager: number
}

const MOCK_MESSAGE = {
    content: {
        foo: 'bar'
    },
    metadata: {
        timestamp: 11111111
    }
}
const MOCK_API_KEY = 'mock-api-key'
let brokerUser: Wallet

const assertReceivedMessage = (message: Message) => {
    const { content, metadata } = message
    expect(content).toEqual(MOCK_MESSAGE.content)
    expect(metadata.timestamp).toEqual(MOCK_MESSAGE.metadata.timestamp)
    expect(metadata.sequenceNumber).toEqual(0)
    expect(metadata.publisherId).toEqual(brokerUser.address.toLocaleLowerCase())
    expect(metadata.msgChainId).toBeDefined()
}

export const createMessagingPluginTest = <T>(
    pluginName: string,
    api: MessagingPluginApi<T>,
    ports: Ports,
    testModule: NodeJS.Module,
    pluginConfig: any = {}
): any => {

    describe(`Plugin: ${pluginName}`, () => {

        let stream: Stream
        let streamrClient: StreamrClient
        let pluginClient: T
        let broker: Broker
        let messageQueue: Queue<Message>

        beforeAll(async () => {
            brokerUser = new Wallet(await fetchPrivateKeyWithGas())
            broker = await startBroker({
                privateKey: brokerUser.privateKey,
<<<<<<< HEAD
                apiAuthentication: {
                    keys: [MOCK_API_KEY]
                },
=======
                trackerPort: ports.tracker,
>>>>>>> c6c47b1c
                extraPlugins: {
                    [pluginName]: {
                        port: ports.plugin,
                        payloadMetadata: true,
                        apiAuthentication: {
                            keys: [MOCK_API_KEY]
                        },
                        ...pluginConfig
                    }
                },
                wsServerPort: ports.brokerConnectionManager,
                entryPoints: [{
                    kademliaId: toEthereumAddress(await brokerUser.getAddress()),
                    type: 0,
                    websocket: {
                        ip: '127.0.0.1',
                        port: ports.brokerConnectionManager
                    }
                }]
            })
        })

        afterAll(async () => {
            await Promise.allSettled([
                broker.stop(),
            ])
        })

        beforeEach(async () => {
            streamrClient = await createClient(brokerUser.privateKey, {
                network: {
                    layer0: {
                        peerDescriptor: {
                            kademliaId: 'client',
                            type: 0
                        },
                        entryPoints: [{
                            kademliaId: (await broker.getAddress()),
                            type: 0,
                            websocket: {
                                ip: '127.0.0.1',
                                port: ports.brokerConnectionManager
                            }
                        }]
                    }
                }
            })
            stream = await createTestStream(streamrClient, testModule)
            messageQueue = new Queue<Message>()
        })

        afterEach(async () => {
            if (pluginClient !== undefined) {
                await api.closeClient(pluginClient)
            }
            await streamrClient?.destroy()
        })

        describe('happy path', () => {
            it('publish', async () => {
                await streamrClient.subscribe(stream.id, (content: any, metadata: MessageMetadata) => {
                    messageQueue.push({ content, metadata })
                })
                pluginClient = await api.createClient('publish', stream.id, MOCK_API_KEY)
                await api.publish(MOCK_MESSAGE, stream.id, pluginClient)
                const message = await messageQueue.pop()
                assertReceivedMessage(message)
            })

            it('subscribe', async () => {
                pluginClient = await api.createClient('subscribe', stream.id, MOCK_API_KEY)
                await api.subscribe(messageQueue, stream.id, pluginClient)
                await streamrClient.publish(stream.id, MOCK_MESSAGE.content, {
                    timestamp: MOCK_MESSAGE.metadata.timestamp
                })
                const message = await messageQueue.pop()
                assertReceivedMessage(message)
            })
        })

        describe('unauthorized', () => {
            test('publish', async () => {
                await expect(() => {
                    return api.createClient('publish', stream.id)
                }).rejects.toThrow(api.errors.unauthorized)
            })

            test('subscribe', async () => {
                await expect(() => {
                    return api.createClient('subscribe', stream.id)
                }).rejects.toThrow(api.errors.unauthorized)
            })
        })

        describe('forbidden', () => {
            test('publish', async () => {
                await expect(() => {
                    return api.createClient('publish', stream.id, 'invalid-key')
                }).rejects.toThrow(api.errors.forbidden)
            })

            test('subscribe', async () => {
                await expect(() => {
                    return api.createClient('subscribe', stream.id, 'invalid-key')
                }).rejects.toThrow(api.errors.forbidden)
            })
        })

        it('publish to non-existent stream', async () => {
            const streamId = 'non-existent-stream'
            pluginClient = await api.createClient('publish', streamId, MOCK_API_KEY)
            await api.publish(MOCK_MESSAGE, streamId, pluginClient)
            // Wait for some time so that the plugin can handle the publish request (api.publish()
            // resolves immediately e.g. in websocket plugin test as websocket.send() doesn't
            // return a promise).
            // If the api.publish call causes the plugin to throw an unhandled error, jest catches
            // the error and this test fails. There should be "Unable to publish" warning in the
            // Broker log, but this test can't verify it.
            await wait(1000)
        })
    })
}<|MERGE_RESOLUTION|>--- conflicted
+++ resolved
@@ -62,13 +62,9 @@
             brokerUser = new Wallet(await fetchPrivateKeyWithGas())
             broker = await startBroker({
                 privateKey: brokerUser.privateKey,
-<<<<<<< HEAD
                 apiAuthentication: {
                     keys: [MOCK_API_KEY]
                 },
-=======
-                trackerPort: ports.tracker,
->>>>>>> c6c47b1c
                 extraPlugins: {
                     [pluginName]: {
                         port: ports.plugin,
