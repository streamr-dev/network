import { Wallet } from '@ethersproject/wallet'
import { Stream, StreamrClient } from 'streamr-client'
import { startTracker, Tracker } from 'streamr-network'
import { Broker } from '../../src/broker'
<<<<<<< HEAD
import { Message } from '../helpers/PayloadFormat'
import { createClient, startBroker, createTestStream, Queue, getPrivateKey } from '../utils'
=======
import { Message } from '../../src/helpers/PayloadFormat'
import { createClient, startBroker, createTestStream, createMockUser, Queue } from '../utils'
>>>>>>> e84770e7

interface MessagingPluginApi<T> {
    createClient: (action: 'publish'|'subscribe', streamId: string, apiKey: string) => Promise<T>
    closeClient: (client: T) => Promise<void>
    publish: (message: Message, streamId: string, client: T) => Promise<void>,
    subscribe: (messageQueue: Queue<Message>, streamId: string, client: T) => Promise<void>
}

interface Ports {
    plugin: number,
    legacyWebsocket: number
    tracker: number
}

const MOCK_MESSAGE = {
    content: {
        foo: 'bar'
    },
    metadata: {
        timestamp: 11111111
    }
}
const MOCK_API_KEY = 'mock-api-key'
let brokerUser: Wallet

const assertReceivedMessage = (message: Message) => {
    const { content, metadata } = message
    expect(content).toEqual(MOCK_MESSAGE.content)
    expect(metadata.timestamp).toEqual(MOCK_MESSAGE.metadata.timestamp)
    expect(metadata.sequenceNumber).toEqual(0)
    expect(metadata.publisherId).toEqual(brokerUser.address.toLocaleLowerCase())
    expect(metadata.msgChainId).toBeDefined()
}

export const createMessagingPluginTest = <T>(
    pluginName: string,
    api: MessagingPluginApi<T>,
    ports: Ports,
    testModule: NodeJS.Module,
    pluginConfig: any = {}
): any => {

    describe(`Plugin: ${pluginName}`, () => {

        let stream: Stream
        let streamrClient: StreamrClient
        let pluginClient: T
        let tracker: Tracker
        let broker: Broker
        let messageQueue: Queue<Message>

        beforeAll(async () => {
            brokerUser = new Wallet(await getPrivateKey())
            tracker = await startTracker({
                id: 'tracker-1',
                listen: {
                    hostname: '127.0.0.1',
                    port: ports.tracker
                },
            })
            broker = await startBroker({
                name: 'broker',
                privateKey: brokerUser.privateKey,
                trackerPort: ports.tracker,
                wsPort: ports.legacyWebsocket,
                apiAuthentication: {
                    keys: [MOCK_API_KEY]
                },
                extraPlugins: {
                    [pluginName]: {
                        port: ports.plugin,
                        payloadMetadata: true,
                        ...pluginConfig
                    }
                }
            })
        })

        afterAll(async () => {
            await Promise.allSettled([
                broker.stop(),
                tracker.stop()
            ])
        })

        beforeEach(async () => {
            streamrClient = await createClient(tracker, brokerUser.privateKey)
            stream = await createTestStream(streamrClient, testModule)
            messageQueue = new Queue<Message>()
        })

        afterEach(async () => {
            if (pluginClient !== undefined) {
                await api.closeClient(pluginClient)
            }
            streamrClient?.debug('destroy after test')
            await streamrClient?.destroy()
        })

        test('publish', async () => {
            await streamrClient.subscribe(stream.id, (content: any, metadata: any) => {
                messageQueue.push({ content, metadata: metadata.messageId })
            })
            pluginClient = await api.createClient('publish', stream.id, MOCK_API_KEY)
            await api.publish(MOCK_MESSAGE, stream.id, pluginClient)
            const message = await messageQueue.pop()
            assertReceivedMessage(message)
        })

        test('subscribe', async () => {
            pluginClient = await api.createClient('subscribe', stream.id, MOCK_API_KEY)
            await api.subscribe(messageQueue, stream.id, pluginClient)
            await streamrClient.publish(stream.id, MOCK_MESSAGE.content, MOCK_MESSAGE.metadata.timestamp)
            const message = await messageQueue.pop()
            assertReceivedMessage(message)
        })
    })
}<|MERGE_RESOLUTION|>--- conflicted
+++ resolved
@@ -2,13 +2,8 @@
 import { Stream, StreamrClient } from 'streamr-client'
 import { startTracker, Tracker } from 'streamr-network'
 import { Broker } from '../../src/broker'
-<<<<<<< HEAD
 import { Message } from '../helpers/PayloadFormat'
 import { createClient, startBroker, createTestStream, Queue, getPrivateKey } from '../utils'
-=======
-import { Message } from '../../src/helpers/PayloadFormat'
-import { createClient, startBroker, createTestStream, createMockUser, Queue } from '../utils'
->>>>>>> e84770e7
 
 interface MessagingPluginApi<T> {
     createClient: (action: 'publish'|'subscribe', streamId: string, apiKey: string) => Promise<T>
