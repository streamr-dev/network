import crypto from 'crypto'
import StreamrClient, { Stream, StreamProperties, StreamrClientOptions } from 'streamr-client'
import mqtt from 'async-mqtt'
import fetch from 'node-fetch'
import { Wallet } from 'ethers'
import { waitForCondition } from 'streamr-test-utils'
import { startBroker as createBroker } from '../src/broker'
import { StorageConfig } from '../src/plugins/storage/StorageConfig'
import { Todo } from '../src/types'
import { Config } from '../src/config'

export const STREAMR_DOCKER_DEV_HOST = process.env.STREAMR_DOCKER_DEV_HOST || '127.0.0.1'
const API_URL = `http://${STREAMR_DOCKER_DEV_HOST}/api/v1`

export function formConfig({
    name,
    networkPort,
    trackerPort,
    privateKey,
    httpPort = null,
    wsPort = null,
    legacyMqttPort = null,
    extraPlugins = {},
    apiAuthentication = null,
    enableCassandra = false,
    privateKeyFileName = null,
    certFileName = null,
    streamrAddress = '0xFCAd0B19bB29D4674531d6f115237E16AfCE377c',
    streamrUrl = `http://${STREAMR_DOCKER_DEV_HOST}`,
    storageNodeRegistry = [],
    storageConfigRefreshInterval = 0,
    reporting = false
}: Todo): Config {
    const plugins: Record<string,any> = { ...extraPlugins }
    if (httpPort) {
        plugins['legacyPublishHttp'] = {}
        plugins['metrics'] = {}
        if (enableCassandra) {
            plugins['storage'] = {
                cassandra: {
                    hosts: [STREAMR_DOCKER_DEV_HOST],
                    datacenter: 'datacenter1',
                    username: '',
                    password: '',
                    keyspace: 'streamr_dev_v2',
                },
                storageConfig: {
                    refreshInterval: storageConfigRefreshInterval
                } 
            }
        }
    }
    if (wsPort) {
        plugins['legacyWebsocket'] = {
            port: wsPort,
            pingInterval: 3000,
            privateKeyFileName,
            certFileName
        }
    }
    if (legacyMqttPort) {
        plugins['legacyMqtt'] = {
            port: legacyMqttPort,
            streamsTimeout: 300000
        }
    }

    return {
        ethereumPrivateKey: privateKey,
        network: {
            name,
            hostname: '127.0.0.1',
            port: networkPort,
            advertisedWsUrl: null,
            trackers: [
                `ws://127.0.0.1:${trackerPort}`
            ],
            location: {
                latitude: 60.19,
                longitude: 24.95,
                country: 'Finland',
                city: 'Helsinki'
            }
        },
        reporting: reporting || {
            streamr: null,
            intervalInSeconds: 0,
            perNodeMetrics: {
                enabled: false,
                wsUrl: null,
                httpUrl: null,
                storageNode: null,
                intervals:{
                    sec: 0,
                    min: 0,
                    hour: 0,
                    day: 0
                }
            }
        },
        streamrUrl,
        streamrAddress,
        storageNodeRegistry,
        httpServer: httpPort ? {
            port: httpPort,
            privateKeyFileName: null,
            certFileName: null
        } : null,
        apiAuthentication,
        plugins
    }
}

export function startBroker(...args: Todo[]) {
    // @ts-expect-error
    return createBroker(formConfig(...args))
}

export function getWsUrl(port: number, ssl = false) {
    return `${ssl ? 'wss' : 'ws'}://127.0.0.1:${port}/api/v1/ws`
}

export function getWsUrlWithControlAndMessageLayerVersions(port: number, ssl = false, controlLayerVersion = 2, messageLayerVersion = 32) {
    return `${ssl ? 'wss' : 'ws'}://127.0.0.1:${port}/api/v1/ws?controlLayerVersion=${controlLayerVersion}&messageLayerVersion=${messageLayerVersion}`
}

// generates a private key
// equivalent to Wallet.createRandom().privateKey but much faster
// the slow part seems to be deriving the address from the key so if you can avoid this, just use
// fastPrivateKey instead of createMockUser
export function fastPrivateKey() {
    return `0x${crypto.randomBytes(32).toString('hex')}`
}

export const createMockUser = () => Wallet.createRandom()

export function createClient(
    wsPort: number,
    privateKey = fastPrivateKey(),
    clientOptions?: StreamrClientOptions
): StreamrClient {
    return new StreamrClient({
        auth: {
            privateKey
        },
        url: getWsUrl(wsPort),
        restUrl: `http://${STREAMR_DOCKER_DEV_HOST}/api/v1`,
        ...clientOptions,
    })
}

export function createMqttClient(mqttPort = 9000, host = 'localhost', privateKey = fastPrivateKey()) {
    return mqtt.connect({
        hostname: host,
        port: mqttPort,
        username: '',
        password: privateKey
    })
}

export class StorageAssignmentEventManager {

    engineAndEditorAccount: Wallet
    client: StreamrClient
    eventStream?: Stream

    constructor(wsPort: number, engineAndEditorAccount: Wallet) {
        this.engineAndEditorAccount = engineAndEditorAccount
        this.client = createClient(wsPort, engineAndEditorAccount.privateKey)
    }

    async createStream() {
        this.eventStream = await this.client.createStream({
            id: this.engineAndEditorAccount.address + StorageConfig.ASSIGNMENT_EVENT_STREAM_ID_SUFFIX
        })
    }

    async addStreamToStorageNode(streamId: string, storageNodeAddress: string, client: StreamrClient) {
        await fetch(`${API_URL}/streams/${encodeURIComponent(streamId)}/storageNodes`, {
            body: JSON.stringify({
                address: storageNodeAddress
            }),
            headers: {
                // eslint-disable-next-line quote-props
                'Authorization': 'Bearer ' + await client.session.getSessionToken(),
                'Content-Type': 'application/json',
            },
            method: 'POST'
        })
        this.publishAddEvent(streamId)
    }

    publishAddEvent(streamId: string) {
        this.eventStream!.publish({
            event: 'STREAM_ADDED',
            stream: {
                id: streamId,
                partitions: 1
            }
        })
    }

    close() {
        return this.client.ensureDisconnected()
    }
}

export const waitForStreamPersistedInStorageNode = async (streamId: string, partition: number, nodeHost: string, nodeHttpPort: number) => {
    const isPersistent = async () => {
        const response = await fetch(`http://${nodeHost}:${nodeHttpPort}/api/v1/streams/${encodeURIComponent(streamId)}/storage/partitions/${partition}`)
        return (response.status === 200)
    }
    await waitForCondition(() => isPersistent(), undefined, 1000)
}

const getTestName = (module: NodeModule) => {
<<<<<<< HEAD
    const fileNamePattern = new RegExp('.*/(.*).test\...')
=======
    const fileNamePattern = new RegExp('.*/(.*).test\\...')
>>>>>>> 81365408
    const groups = module.filename.match(fileNamePattern)
    return (groups !== null) ? groups[1] : module.filename
}

<<<<<<< HEAD
export const createTestStream = (streamrClient: StreamrClient, module: NodeModule) => {
    return streamrClient.createStream({
        id: '/test/' + getTestName(module) + '/' + Date.now()
    })
}

export const createQueue = () => {
    const items: any[] = []
    return {
        push: (item: any) => {
            items.push(item)
        },
        pop: async () => {
            await waitForCondition(() => items.length > 0)
            return items.shift()
        }
    }
=======
export const createTestStream = (streamrClient: StreamrClient, module: NodeModule, props?: Partial<StreamProperties>) => {
    return streamrClient.createStream({
        id: '/test/' + getTestName(module) + '/' + Date.now(),
        ...props
    })
>>>>>>> 81365408
}<|MERGE_RESOLUTION|>--- conflicted
+++ resolved
@@ -214,19 +214,15 @@
 }
 
 const getTestName = (module: NodeModule) => {
-<<<<<<< HEAD
-    const fileNamePattern = new RegExp('.*/(.*).test\...')
-=======
     const fileNamePattern = new RegExp('.*/(.*).test\\...')
->>>>>>> 81365408
     const groups = module.filename.match(fileNamePattern)
     return (groups !== null) ? groups[1] : module.filename
 }
 
-<<<<<<< HEAD
-export const createTestStream = (streamrClient: StreamrClient, module: NodeModule) => {
+export const createTestStream = (streamrClient: StreamrClient, module: NodeModule, props?: Partial<StreamProperties>) => {
     return streamrClient.createStream({
-        id: '/test/' + getTestName(module) + '/' + Date.now()
+        id: '/test/' + getTestName(module) + '/' + Date.now(),
+        ...props
     })
 }
 
@@ -241,11 +237,4 @@
             return items.shift()
         }
     }
-=======
-export const createTestStream = (streamrClient: StreamrClient, module: NodeModule, props?: Partial<StreamProperties>) => {
-    return streamrClient.createStream({
-        id: '/test/' + getTestName(module) + '/' + Date.now(),
-        ...props
-    })
->>>>>>> 81365408
 }