import crypto from 'crypto'
import StreamrClient, { Stream, StreamProperties, StreamrClientOptions } from 'streamr-client'
import mqtt from 'async-mqtt'
import fetch from 'node-fetch'
import { Wallet } from 'ethers'
import { waitForCondition } from 'streamr-test-utils'
import { Broker, createBroker } from '../src/broker'
import { StorageConfig } from '../src/plugins/storage/StorageConfig'
import { Todo } from '../src/types'
import { Config } from '../src/config'

export const STREAMR_DOCKER_DEV_HOST = process.env.STREAMR_DOCKER_DEV_HOST || '127.0.0.1'
const API_URL = `http://${STREAMR_DOCKER_DEV_HOST}/api/v1`

export function formConfig({
    name,
    trackerPort,
    privateKey,
<<<<<<< HEAD
    trackerId = 'tracker-1',
=======
    generateSessionId = false,
>>>>>>> 95099ca9
    httpPort = null,
    wsPort = null,
    legacyMqttPort = null,
    extraPlugins = {},
    apiAuthentication = null,
    enableCassandra = false,
    privateKeyFileName = null,
    certFileName = null,
    streamrAddress = '0xFCAd0B19bB29D4674531d6f115237E16AfCE377c',
    streamrUrl = `http://${STREAMR_DOCKER_DEV_HOST}`,
    storageNodeConfig = { registry: [] },
    storageConfigRefreshInterval = 0,
    reporting = false
}: Todo): Config {
    const plugins: Record<string,any> = { ...extraPlugins }
    if (httpPort) {
        plugins['legacyPublishHttp'] = {}
        plugins['metrics'] = {}
        if (enableCassandra) {
            plugins['storage'] = {
                cassandra: {
                    hosts: [STREAMR_DOCKER_DEV_HOST],
                    datacenter: 'datacenter1',
                    username: '',
                    password: '',
                    keyspace: 'streamr_dev_v2',
                },
                storageConfig: {
                    refreshInterval: storageConfigRefreshInterval
                } 
            }
        }
    }
    if (wsPort) {
        plugins['legacyWebsocket'] = {
            port: wsPort,
            pingInterval: 3000,
            privateKeyFileName,
            certFileName
        }
    }
    if (legacyMqttPort) {
        plugins['legacyMqtt'] = {
            port: legacyMqttPort,
            streamsTimeout: 300000
        }
    }

    return {
        ethereumPrivateKey: privateKey,
        generateSessionId,
        network: {
            name,
            trackers: [
                {
                    id: trackerId,
                    ws: `ws://127.0.0.1:${trackerPort}`,
                    http: `http://127.0.0.1:${trackerPort}`
                }
            ],
            location: {
                latitude: 60.19,
                longitude: 24.95,
                country: 'Finland',
                city: 'Helsinki'
            }
        },
        reporting: reporting || {
            streamr: null,
            intervalInSeconds: 0,
            perNodeMetrics: {
                enabled: false,
                wsUrl: null,
                httpUrl: null,
                storageNode: null,
                intervals:{
                    sec: 0,
                    min: 0,
                    hour: 0,
                    day: 0
                }
            }
        },
        streamrUrl,
        streamrAddress,
        storageNodeConfig,
        httpServer: httpPort ? {
            port: httpPort,
            privateKeyFileName: null,
            certFileName: null
        } : null,
        apiAuthentication,
        plugins
    }
}

export const startBroker = async (...args: Todo[]): Promise<Broker> => {
    // @ts-expect-error
    const broker = await createBroker(formConfig(...args))
    await broker.start()
    return broker
}

export function getWsUrl(port: number, ssl = false) {
    return `${ssl ? 'wss' : 'ws'}://127.0.0.1:${port}/api/v1/ws`
}

// generates a private key
// equivalent to Wallet.createRandom().privateKey but much faster
// the slow part seems to be deriving the address from the key so if you can avoid this, just use
// fastPrivateKey instead of createMockUser
export function fastPrivateKey() {
    return `0x${crypto.randomBytes(32).toString('hex')}`
}

export const createMockUser = () => Wallet.createRandom()

export function createClient(
    wsPort: number,
    privateKey = fastPrivateKey(),
    clientOptions?: StreamrClientOptions
): StreamrClient {
    return new StreamrClient({
        auth: {
            privateKey
        },
        url: getWsUrl(wsPort),
        restUrl: `http://${STREAMR_DOCKER_DEV_HOST}/api/v1`,
        ...clientOptions,
    })
}

export function createMqttClient(mqttPort = 9000, host = 'localhost', privateKey = fastPrivateKey()) {
    return mqtt.connect({
        hostname: host,
        port: mqttPort,
        username: '',
        password: privateKey
    })
}

export class StorageAssignmentEventManager {

    engineAndEditorAccount: Wallet
    client: StreamrClient
    eventStream?: Stream

    constructor(wsPort: number, engineAndEditorAccount: Wallet) {
        this.engineAndEditorAccount = engineAndEditorAccount
        this.client = createClient(wsPort, engineAndEditorAccount.privateKey)
    }

    async createStream() {
        this.eventStream = await this.client.createStream({
            id: this.engineAndEditorAccount.address + StorageConfig.ASSIGNMENT_EVENT_STREAM_ID_SUFFIX
        })
    }

    async addStreamToStorageNode(streamId: string, storageNodeAddress: string, client: StreamrClient) {
        await fetch(`${API_URL}/streams/${encodeURIComponent(streamId)}/storageNodes`, {
            body: JSON.stringify({
                address: storageNodeAddress
            }),
            headers: {
                // eslint-disable-next-line quote-props
                'Authorization': 'Bearer ' + await client.session.getSessionToken(),
                'Content-Type': 'application/json',
            },
            method: 'POST'
        })
        this.publishAddEvent(streamId)
    }

    publishAddEvent(streamId: string) {
        this.eventStream!.publish({
            event: 'STREAM_ADDED',
            stream: {
                id: streamId,
                partitions: 1
            }
        })
    }

    close() {
        return this.client.ensureDisconnected()
    }
}

export const waitForStreamPersistedInStorageNode = async (streamId: string, partition: number, nodeHost: string, nodeHttpPort: number) => {
    const isPersistent = async () => {
        const response = await fetch(`http://${nodeHost}:${nodeHttpPort}/api/v1/streams/${encodeURIComponent(streamId)}/storage/partitions/${partition}`)
        return (response.status === 200)
    }
    await waitForCondition(() => isPersistent(), undefined, 1000)
}

const getTestName = (module: NodeModule) => {
    const fileNamePattern = new RegExp('.*/(.*).test\\...')
    const groups = module.filename.match(fileNamePattern)
    return (groups !== null) ? groups[1] : module.filename
}

export const createTestStream = (
    streamrClient: StreamrClient,
    module: NodeModule,
    props?: Partial<StreamProperties>
): Promise<Stream> => {
    return streamrClient.createStream({
        id: '/test/' + getTestName(module) + '/' + Date.now(),
        ...props
    })
}

export class Queue<T> {
    items: T[] = []

    push(item: T) {
        this.items.push(item)
    }

    async pop(): Promise<T> {
        await waitForCondition(() => this.items.length > 0)
        return this.items.shift()!
    }
}<|MERGE_RESOLUTION|>--- conflicted
+++ resolved
@@ -16,11 +16,8 @@
     name,
     trackerPort,
     privateKey,
-<<<<<<< HEAD
     trackerId = 'tracker-1',
-=======
     generateSessionId = false,
->>>>>>> 95099ca9
     httpPort = null,
     wsPort = null,
     legacyMqttPort = null,
