import crypto from 'crypto'
import StreamrClient, { ConfigTest, MaybeAsync, Stream, StreamProperties, StreamrClientOptions } from 'streamr-client'
import fetch from 'node-fetch'
import _ from 'lodash'
import { Wallet } from 'ethers'
import { Tracker, Protocol, startTracker } from 'streamr-network'
import { waitForCondition } from 'streamr-test-utils'
import { Broker, createBroker } from '../src/broker'
<<<<<<< HEAD
import { ApiAuthenticationConfig, Config } from '../src/config'
import { NodeRegistryOptions } from 'streamr-client/src/NodeRegistry'
=======
import { StorageConfig } from '../src/plugins/storage/StorageConfig'
import { ApiAuthenticationConfig, Config } from '../src/config'
import { NodeRegistryOptions } from '../src/StorageNodeRegistry'
>>>>>>> c8ff951e

export const STREAMR_DOCKER_DEV_HOST = process.env.STREAMR_DOCKER_DEV_HOST || '127.0.0.1'
// const API_URL = `http://${STREAMR_DOCKER_DEV_HOST}/api/v1`

interface TestConfig {
    name: string
    trackerPort: number
    privateKey: string
<<<<<<< HEAD
    trackerId?: string
=======
>>>>>>> c8ff951e
    httpPort?: null | number
    wsPort?: null | number
    extraPlugins?: Record<string, unknown>
    apiAuthentication?: ApiAuthenticationConfig
    enableCassandra?: boolean
    privateKeyFileName?: null | string
    certFileName?: null | string
    streamrAddress?: string
    restUrl?: string
    storageNodeRegistry?: NodeRegistryOptions
    storageConfigRefreshInterval?: number
}

export const formConfig = ({
    name,
    trackerPort,
    privateKey,
<<<<<<< HEAD
    trackerId = 'tracker-1',
=======
>>>>>>> c8ff951e
    httpPort = null,
    wsPort = null,
    extraPlugins = {},
    apiAuthentication = null,
    enableCassandra = false,
    privateKeyFileName = null,
    certFileName = null,
    streamrAddress = '0xFCAd0B19bB29D4674531d6f115237E16AfCE377c',
    restUrl = `http://${STREAMR_DOCKER_DEV_HOST}/api/v1`,
<<<<<<< HEAD
    storageNodeRegistry,
=======
    storageNodeRegistry = [],
>>>>>>> c8ff951e
    storageConfigRefreshInterval = 0,
}: TestConfig): Config => {
    const plugins: Record<string,any> = { ...extraPlugins }
    if (httpPort) {
        if (enableCassandra) {
            plugins['storage'] = {
                cassandra: {
                    hosts: [STREAMR_DOCKER_DEV_HOST],
                    datacenter: 'datacenter1',
                    username: '',
                    password: '',
                    keyspace: 'streamr_dev_v2',
                },
                storageConfig: {
                    streamrAddress,
                    refreshInterval: storageConfigRefreshInterval
                }
            }
        }
    }
    if (wsPort) {
        plugins['legacyWebsocket'] = {
            port: wsPort,
            pingInterval: 3000,
            privateKeyFileName,
            certFileName
        }
    }

    return {
        client: {
<<<<<<< HEAD
            ...ConfigTest,
            auth: {
                privateKey
            },
            restUrl,
            network: {
                name,
                id: new Wallet(privateKey).address,
                trackers: [
                    {
                        id: trackerId,
                        ws: `ws://127.0.0.1:${trackerPort}`,
                        http: `http://127.0.0.1:${trackerPort}`
                    }
                ],
                location: {
                    latitude: 60.19,
                    longitude: 24.95,
                    country: 'Finland',
                    city: 'Helsinki'
                },
                webrtcDisallowPrivateAddresses: false,
            },
=======
            auth: {
                privateKey
            },
            restUrl,
            network: {
                name,
                id: new Wallet(privateKey).address,
                trackers: [
                    {
                        id: createEthereumAddress(trackerPort),
                        ws: `ws://127.0.0.1:${trackerPort}`,
                        http: `http://127.0.0.1:${trackerPort}`
                    }
                ],
                location: {
                    latitude: 60.19,
                    longitude: 24.95,
                    country: 'Finland',
                    city: 'Helsinki'
                },
                webrtcDisallowPrivateAddresses: false,
            },
>>>>>>> c8ff951e
            storageNodeRegistry,
        },
        httpServer: {
            port: httpPort ? httpPort : 7171,
            privateKeyFileName: null,
            certFileName: null
        },
        apiAuthentication,
        plugins
    }
}

<<<<<<< HEAD
export async function getPrivateKey(): Promise<string> {
    const response = await fetch('http://localhost:45454/key')
    return response.text()
=======
export const startTestTracker = async (port: number): Promise<Tracker> => {
    return await startTracker({
        id: createEthereumAddress(port),
        listen: {
            hostname: '127.0.0.1',
            port
        },
    })
>>>>>>> c8ff951e
}

export const startBroker = async (testConfig: TestConfig): Promise<Broker> => {
    const broker = await createBroker(formConfig(testConfig))
    await broker.start()
    return broker
}

export const getWsUrl = (port: number, ssl = false): string => {
    return `${ssl ? 'wss' : 'ws'}://127.0.0.1:${port}/api/v1/ws`
}

// generates a private key
// equivalent to Wallet.createRandom().privateKey but much faster
// the slow part seems to be deriving the address from the key so if you can avoid this, just use
// fastPrivateKey instead of createMockUser
export const fastPrivateKey = (): string => {
    return `0x${crypto.randomBytes(32).toString('hex')}`
}

export const createEthereumAddress = (id: number): string => {
    return '0x' + _.padEnd(String(id), 40, '0')
}

export const createMockUser = (): Wallet => Wallet.createRandom()

export const createClient = async (
    tracker: Tracker,
    privateKey?: string,
    clientOptions?: StreamrClientOptions
): Promise<StreamrClient> => {
    const newPrivateKey = privateKey ? privateKey :  await getPrivateKey()
    return new StreamrClient({
        ...ConfigTest,
        auth: {
            privateKey: newPrivateKey
        },
        restUrl: `http://${STREAMR_DOCKER_DEV_HOST}/api/v1`,
        network: {
            trackers: [tracker.getConfigRecord()]
        },
        ...clientOptions,
    })
}

export class StorageAssignmentEventManager {
    storageNodeAccount: Wallet
    engineAndEditorAccount: Wallet
    client: Promise<StreamrClient>
    eventStream?: Stream

    constructor(tracker: Tracker, engineAndEditorAccount: Wallet, storageNodeAccount: Wallet) {
        this.engineAndEditorAccount = engineAndEditorAccount
        this.storageNodeAccount = storageNodeAccount
        this.client = createClient(tracker, engineAndEditorAccount.privateKey)
    }

    async createStream(): Promise<void> {
        this.eventStream = await (await this.client).createStream({
            id: '/' + this.engineAndEditorAccount.address + '/' + getTestName(module) + '/' + Date.now(),
        })
    }

    async addStreamToStorageNode(streamId: string, storageNodeAddress: string, client: StreamrClient): Promise<void> {
        await client.addStreamToStorageNode(streamId, storageNodeAddress)
        await until(async () => { return client.isStreamStoredInStorageNode(streamId, storageNodeAddress) }, 100000, 1000)
        this.publishAddEvent(streamId)
    }

    publishAddEvent(streamId: string): void {
        this.eventStream!.publish({
            event: 'STREAM_ADDED',
            stream: {
                id: streamId,
                partitions: 1
            },
            storageNode: this.storageNodeAccount.address,
        })
    }

    async close(): Promise<void> {
        await (await this.client).destroy()
    }
}

export const waitForStreamPersistedInStorageNode = async (
    streamId: string,
    partition: number,
    nodeHost: string,
    nodeHttpPort: number
): Promise<void> => {
    const isPersistent = async () => {
        // eslint-disable-next-line max-len
        const response = await fetch(`http://${nodeHost}:${nodeHttpPort}/api/v1/streams/${encodeURIComponent(streamId)}/storage/partitions/${partition}`)
        return (response.status === 200)
    }
    await waitForCondition(() => isPersistent(), 20000, 500)
}

const getTestName = (module: NodeModule) => {
    const fileNamePattern = new RegExp('.*/(.*).test\\...')
    const groups = module.filename.match(fileNamePattern)
    return (groups !== null) ? groups[1] : module.filename
}

export const createTestStream = async (
    streamrClient: StreamrClient,
    module: NodeModule,
    props?: Partial<StreamProperties>
): Promise<Stream> => {
    const id = (await streamrClient.getAddress()) + '/test/' + getTestName(module) + '/' + Date.now()
    const stream = await streamrClient.createStream({
        id,
        ...props
    })
    await until(async () => { return streamrClient.streamExistsOnTheGraph(id) }, 100000, 1000)
    return stream
}

export class Queue<T> {
    items: T[] = []

    push(item: T): void {
        this.items.push(item)
    }

    async pop(timeout?: number): Promise<T> {
        await waitForCondition(() => this.items.length > 0, timeout)
        return this.items.shift()!
    }
}

export const getSPIDKeys = (broker: Broker): Protocol.SPIDKey[] => {
    return Array.from(broker.getSPIDs(), (spid) => spid.toKey())
}

export async function sleep(ms = 0): Promise<void> {
    return new Promise((resolve) => {
        setTimeout(resolve, ms)
    })
}

/**
 * Wait until a condition is true
 * @param condition - wait until this callback function returns true
 * @param timeOutMs - stop waiting after that many milliseconds, -1 for disable
 * @param pollingIntervalMs - check condition between so many milliseconds
 * @param failedMsgFn - append the string return value of this getter function to the error message, if given
 * @return the (last) truthy value returned by the condition function
 */
export async function until(condition: MaybeAsync<() => boolean>, timeOutMs = 10000,
    pollingIntervalMs = 100, failedMsgFn?: () => string): Promise<boolean> {
    // condition could as well return any instead of boolean, could be convenient
    // sometimes if waiting until a value is returned. Maybe change if such use
    // case emerges.
    const err = new Error(`Timeout after ${timeOutMs} milliseconds`)
    let isTimedOut = false
    let t!: ReturnType<typeof setTimeout>
    if (timeOutMs > 0) {
        t = setTimeout(() => { isTimedOut = true }, timeOutMs)
    }

    try {
        // Promise wrapped condition function works for normal functions just the same as Promises
        let wasDone = false
        while (!wasDone && !isTimedOut) { // eslint-disable-line no-await-in-loop
            wasDone = await Promise.resolve().then(condition) // eslint-disable-line no-await-in-loop
            if (!wasDone && !isTimedOut) {
                await sleep(pollingIntervalMs) // eslint-disable-line no-await-in-loop
            }
        }

        if (isTimedOut) {
            if (failedMsgFn) {
                err.message += ` ${failedMsgFn()}`
            }
            throw err
        }

        return wasDone
    } finally {
        clearTimeout(t)
    }
}<|MERGE_RESOLUTION|>--- conflicted
+++ resolved
@@ -6,14 +6,8 @@
 import { Tracker, Protocol, startTracker } from 'streamr-network'
 import { waitForCondition } from 'streamr-test-utils'
 import { Broker, createBroker } from '../src/broker'
-<<<<<<< HEAD
 import { ApiAuthenticationConfig, Config } from '../src/config'
 import { NodeRegistryOptions } from 'streamr-client/src/NodeRegistry'
-=======
-import { StorageConfig } from '../src/plugins/storage/StorageConfig'
-import { ApiAuthenticationConfig, Config } from '../src/config'
-import { NodeRegistryOptions } from '../src/StorageNodeRegistry'
->>>>>>> c8ff951e
 
 export const STREAMR_DOCKER_DEV_HOST = process.env.STREAMR_DOCKER_DEV_HOST || '127.0.0.1'
 // const API_URL = `http://${STREAMR_DOCKER_DEV_HOST}/api/v1`
@@ -22,10 +16,6 @@
     name: string
     trackerPort: number
     privateKey: string
-<<<<<<< HEAD
-    trackerId?: string
-=======
->>>>>>> c8ff951e
     httpPort?: null | number
     wsPort?: null | number
     extraPlugins?: Record<string, unknown>
@@ -43,10 +33,6 @@
     name,
     trackerPort,
     privateKey,
-<<<<<<< HEAD
-    trackerId = 'tracker-1',
-=======
->>>>>>> c8ff951e
     httpPort = null,
     wsPort = null,
     extraPlugins = {},
@@ -56,11 +42,7 @@
     certFileName = null,
     streamrAddress = '0xFCAd0B19bB29D4674531d6f115237E16AfCE377c',
     restUrl = `http://${STREAMR_DOCKER_DEV_HOST}/api/v1`,
-<<<<<<< HEAD
     storageNodeRegistry,
-=======
-    storageNodeRegistry = [],
->>>>>>> c8ff951e
     storageConfigRefreshInterval = 0,
 }: TestConfig): Config => {
     const plugins: Record<string,any> = { ...extraPlugins }
@@ -92,31 +74,7 @@
 
     return {
         client: {
-<<<<<<< HEAD
             ...ConfigTest,
-            auth: {
-                privateKey
-            },
-            restUrl,
-            network: {
-                name,
-                id: new Wallet(privateKey).address,
-                trackers: [
-                    {
-                        id: trackerId,
-                        ws: `ws://127.0.0.1:${trackerPort}`,
-                        http: `http://127.0.0.1:${trackerPort}`
-                    }
-                ],
-                location: {
-                    latitude: 60.19,
-                    longitude: 24.95,
-                    country: 'Finland',
-                    city: 'Helsinki'
-                },
-                webrtcDisallowPrivateAddresses: false,
-            },
-=======
             auth: {
                 privateKey
             },
@@ -139,7 +97,6 @@
                 },
                 webrtcDisallowPrivateAddresses: false,
             },
->>>>>>> c8ff951e
             storageNodeRegistry,
         },
         httpServer: {
@@ -152,11 +109,6 @@
     }
 }
 
-<<<<<<< HEAD
-export async function getPrivateKey(): Promise<string> {
-    const response = await fetch('http://localhost:45454/key')
-    return response.text()
-=======
 export const startTestTracker = async (port: number): Promise<Tracker> => {
     return await startTracker({
         id: createEthereumAddress(port),
@@ -165,7 +117,11 @@
             port
         },
     })
->>>>>>> c8ff951e
+}
+
+export async function getPrivateKey(): Promise<string> {
+    const response = await fetch('http://localhost:45454/key')
+    return response.text()
 }
 
 export const startBroker = async (testConfig: TestConfig): Promise<Broker> => {
