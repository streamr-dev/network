import StreamrClient, { ConfigTest, MaybeAsync, Stream, StreamProperties, StreamrClientOptions } from 'streamr-client'
import fetch from 'node-fetch'
import _ from 'lodash'
import { Wallet } from 'ethers'
import { Tracker, startTracker } from 'streamr-network'
import { KeyServer, waitForCondition } from 'streamr-test-utils'
import { Broker, createBroker } from '../src/broker'
import { ApiAuthenticationConfig, Config } from '../src/config'
import { StreamPartID } from 'streamr-client-protocol'

export const STREAMR_DOCKER_DEV_HOST = process.env.STREAMR_DOCKER_DEV_HOST || '127.0.0.1'

interface TestConfig {
    name: string
    trackerPort: number
    privateKey: string
    httpPort?: null | number
    extraPlugins?: Record<string, unknown>
    apiAuthentication?: ApiAuthenticationConfig
    enableCassandra?: boolean
    privateKeyFileName?: null | string
    certFileName?: null | string
    restUrl?: string
    storageConfigRefreshInterval?: number
}

export const formConfig = ({
    name,
    trackerPort,
    privateKey,
    httpPort = null,
    extraPlugins = {},
    apiAuthentication = null,
    enableCassandra = false,
    restUrl = `http://${STREAMR_DOCKER_DEV_HOST}/api/v1`,
    storageConfigRefreshInterval = 0,
}: TestConfig): Config => {
    const plugins: Record<string,any> = { ...extraPlugins }
    if (httpPort) {
        if (enableCassandra) {
            plugins['storage'] = {
                cassandra: {
                    hosts: [STREAMR_DOCKER_DEV_HOST],
                    datacenter: 'datacenter1',
                    username: '',
                    password: '',
                    keyspace: 'streamr_dev_v2',
                },
                storageConfig: {
                    refreshInterval: storageConfigRefreshInterval
                }
            }
        }
    }

    return {
        client: {
            ...ConfigTest,
            auth: {
                privateKey
            },
            restUrl,
            network: {
                name,
                id: new Wallet(privateKey).address,
                trackers: [
                    {
                        id: createEthereumAddress(trackerPort),
                        ws: `ws://127.0.0.1:${trackerPort}`,
                        http: `http://127.0.0.1:${trackerPort}`
                    }
                ],
                location: {
                    latitude: 60.19,
                    longitude: 24.95,
                    country: 'Finland',
                    city: 'Helsinki'
                },
                webrtcDisallowPrivateAddresses: false,
            }
        },
        httpServer: {
            port: httpPort ? httpPort : 7171,
            privateKeyFileName: null,
            certFileName: null
        },
        apiAuthentication,
        plugins
    }
}

export const startTestTracker = async (port: number): Promise<Tracker> => {
    return await startTracker({
        id: createEthereumAddress(port),
        listen: {
            hostname: '127.0.0.1',
            port
        },
    })
}

export async function fetchPrivateKeyWithGas(): Promise<string> {
    let response
    try {
        response = await fetch(`http://localhost:${KeyServer.KEY_SERVER_PORT}/key`, {
            timeout: 9 * 1000
        })
    } catch (_e) {
        try {
            await KeyServer.startIfNotRunning() // may throw if parallel attempts at starting server
        } finally {
            response = await fetch(`http://localhost:${KeyServer.KEY_SERVER_PORT}/key`, {
                timeout: 9 * 1000
            })
        }
    }
    return response.text()
}

export const startBroker = async (testConfig: TestConfig): Promise<Broker> => {
    const broker = await createBroker(formConfig(testConfig))
    await broker.start()
    return broker
}

export const createEthereumAddress = (id: number): string => {
    return '0x' + _.padEnd(String(id), 40, '0')
}

export const createClient = async (
    tracker: Tracker,
    privateKey: string,
    clientOptions?: StreamrClientOptions
): Promise<StreamrClient> => {
<<<<<<< HEAD
=======
    const newPrivateKey = privateKey ? privateKey :  await fetchPrivateKeyWithGas()
>>>>>>> bb39c767
    return new StreamrClient({
        ...ConfigTest,
        auth: {
            privateKey
        },
        restUrl: `http://${STREAMR_DOCKER_DEV_HOST}/api/v1`,
        network: {
            trackers: [tracker.getConfigRecord()]
        },
        ...clientOptions,
    })
}

export const getTestName = (module: NodeModule): string => {
    const fileNamePattern = new RegExp('.*/(.*).test\\...')
    const groups = module.filename.match(fileNamePattern)
    return (groups !== null) ? groups[1] : module.filename
}

export const createTestStream = async (
    streamrClient: StreamrClient,
    module: NodeModule,
    props?: Partial<StreamProperties>
): Promise<Stream> => {
    const id = (await streamrClient.getAddress()) + '/test/' + getTestName(module) + '/' + Date.now()
    const stream = await streamrClient.createStream({
        id,
        ...props
    })
    await until(async () => streamrClient.streamExistsOnTheGraph(id), 9999, 500)
    return stream
}

export class Queue<T> {
    items: T[] = []

    push(item: T): void {
        this.items.push(item)
    }

    async pop(timeout?: number): Promise<T> {
        await waitForCondition(() => this.items.length > 0, timeout)
        return this.items.shift()!
    }
}

export const getStreamParts = (broker: Broker): StreamPartID[] => {
    return Array.from(broker.getStreamParts())
}

export async function sleep(ms = 0): Promise<void> {
    return new Promise((resolve) => {
        setTimeout(resolve, ms)
    })
}

/**
 * Wait until a condition is true
 * @param condition - wait until this callback function returns true
 * @param timeOutMs - stop waiting after that many milliseconds, -1 for disable
 * @param pollingIntervalMs - check condition between so many milliseconds
 * @param failedMsgFn - append the string return value of this getter function to the error message, if given
 * @return the (last) truthy value returned by the condition function
 */
export async function until(condition: MaybeAsync<() => boolean>, timeOutMs = 10000,
    pollingIntervalMs = 100, failedMsgFn?: () => string): Promise<boolean> {
    // condition could as well return any instead of boolean, could be convenient
    // sometimes if waiting until a value is returned. Maybe change if such use
    // case emerges.
    const err = new Error(`Timeout after ${timeOutMs} milliseconds`)
    let isTimedOut = false
    let t!: ReturnType<typeof setTimeout>
    if (timeOutMs > 0) {
        t = setTimeout(() => { isTimedOut = true }, timeOutMs)
    }

    try {
        // Promise wrapped condition function works for normal functions just the same as Promises
        let wasDone = false
        while (!wasDone && !isTimedOut) { // eslint-disable-line no-await-in-loop
            wasDone = await Promise.resolve().then(condition) // eslint-disable-line no-await-in-loop
            if (!wasDone && !isTimedOut) {
                await sleep(pollingIntervalMs) // eslint-disable-line no-await-in-loop
            }
        }

        if (isTimedOut) {
            if (failedMsgFn) {
                err.message += ` ${failedMsgFn()}`
            }
            throw err
        }

        return wasDone
    } finally {
        clearTimeout(t)
    }
}<|MERGE_RESOLUTION|>--- conflicted
+++ resolved
@@ -132,10 +132,6 @@
     privateKey: string,
     clientOptions?: StreamrClientOptions
 ): Promise<StreamrClient> => {
-<<<<<<< HEAD
-=======
-    const newPrivateKey = privateKey ? privateKey :  await fetchPrivateKeyWithGas()
->>>>>>> bb39c767
     return new StreamrClient({
         ...ConfigTest,
         auth: {
