import crypto from 'crypto'
import StreamrClient, { ConfigTest, MaybeAsync, Stream, StreamProperties, StreamrClientOptions } from 'streamr-client'
import fetch from 'node-fetch'
import { Wallet } from 'ethers'
import { Tracker, Protocol } from 'streamr-network'
import { waitForCondition } from 'streamr-test-utils'
import { Broker, createBroker } from '../src/broker'
<<<<<<< HEAD
import { ApiAuthenticationConfig, Config, StorageNodeConfig } from '../src/config'
=======
import { StorageConfig } from '../src/plugins/storage/StorageConfig'
import { ApiAuthenticationConfig, Config } from '../src/config'
import { NodeRegistryOptions } from '../src/StorageNodeRegistry'
>>>>>>> 678bf5a5

export const STREAMR_DOCKER_DEV_HOST = process.env.STREAMR_DOCKER_DEV_HOST || '127.0.0.1'
// const API_URL = `http://${STREAMR_DOCKER_DEV_HOST}/api/v1`

interface TestConfig {
    name: string
    trackerPort: number
    privateKey: string
    trackerId?: string
    httpPort?: null | number
    wsPort?: null | number
    extraPlugins?: Record<string, unknown>
    apiAuthentication?: ApiAuthenticationConfig
    enableCassandra?: boolean
    privateKeyFileName?: null | string
    certFileName?: null | string
    streamrAddress?: string
    restUrl?: string
    storageNodeRegistry?: NodeRegistryOptions
    storageConfigRefreshInterval?: number
}

export const formConfig = ({
    name,
    trackerPort,
    privateKey,
    trackerId = 'tracker-1',
    httpPort = null,
    wsPort = null,
    extraPlugins = {},
    apiAuthentication = null,
    enableCassandra = false,
    privateKeyFileName = null,
    certFileName = null,
    streamrAddress = '0xFCAd0B19bB29D4674531d6f115237E16AfCE377c',
<<<<<<< HEAD
    streamrUrl = `http://${STREAMR_DOCKER_DEV_HOST}`,
    storageNodeConfig = {
        // privatekey: '0x2cd9855d17e01ce041953829398af7e48b24ece04ff9d0e183414de54dc52285',
        // address: '0x505D48552Ac17FfD0845FFA3783C2799fd4aaD78',
        // url: `http://${process.env.STREAMR_DOCKER_DEV_HOST || '10.200.10.1'}:8891`,
        registry: {
            contractAddress: "0xbAA81A0179015bE47Ad439566374F2Bae098686F",
            jsonRpcProvider: "http://10.200.10.1:8546"
        }
    },
    storageConfigRefreshInterval = 5000,
}: TestConfig): any => {
=======
    restUrl = `http://${STREAMR_DOCKER_DEV_HOST}/api/v1`,
    storageNodeRegistry = [],
    storageConfigRefreshInterval = 0,
}: TestConfig): Config => {
>>>>>>> 678bf5a5
    const plugins: Record<string,any> = { ...extraPlugins }
    if (httpPort) {
        if (enableCassandra) {
            plugins['storage'] = {
                cassandra: {
                    hosts: [STREAMR_DOCKER_DEV_HOST],
                    datacenter: 'datacenter1',
                    username: '',
                    password: '',
                    keyspace: 'streamr_dev_v2',
                },
                storageConfig: {
                    streamrAddress,
                    refreshInterval: storageConfigRefreshInterval
                }
            }
        }
    }
    if (wsPort) {
        plugins['legacyWebsocket'] = {
            port: wsPort,
            pingInterval: 3000,
            privateKeyFileName,
            certFileName
        }
    }

    return {
<<<<<<< HEAD
        ...ConfigTest,
        ethereumPrivateKey: privateKey,
        generateSessionId,
        network: {
            name,
            trackers: [
                {
                    id: trackerId,
                    ws: `ws://127.0.0.1:${trackerPort}`,
                    http: `http://127.0.0.1:${trackerPort}`
                }
            ],
            location: {
                latitude: 60.19,
                longitude: 24.95,
                country: 'Finland',
                city: 'Helsinki'
=======
        client: {
            auth: {
                privateKey
            },
            restUrl,
            network: {
                name,
                id: new Wallet(privateKey).address,
                trackers: [
                    {
                        id: trackerId,
                        ws: `ws://127.0.0.1:${trackerPort}`,
                        http: `http://127.0.0.1:${trackerPort}`
                    }
                ],
                location: {
                    latitude: 60.19,
                    longitude: 24.95,
                    country: 'Finland',
                    city: 'Helsinki'
                },
                webrtcDisallowPrivateAddresses: false,
>>>>>>> 678bf5a5
            },
            storageNodeRegistry,
        },
        httpServer: {
            port: httpPort ? httpPort : 7171,
            privateKeyFileName: null,
            certFileName: null
        },
        apiAuthentication,
        plugins
    }
}

export async function getPrivateKey(): Promise<string> {
    const response = await fetch('http://localhost:45454/key')
    return response.text()
}

export const startBroker = async (testConfig: TestConfig): Promise<Broker> => {
    const broker = await createBroker(formConfig(testConfig))
    await broker.start()
    return broker
}

export const getWsUrl = (port: number, ssl = false): string => {
    return `${ssl ? 'wss' : 'ws'}://127.0.0.1:${port}/api/v1/ws`
}

// generates a private key
// equivalent to Wallet.createRandom().privateKey but much faster
// the slow part seems to be deriving the address from the key so if you can avoid this, just use
// fastPrivateKey instead of createMockUser
export const fastPrivateKey = (): string => {
    return `0x${crypto.randomBytes(32).toString('hex')}`
}

export const createMockUser = (): Wallet => Wallet.createRandom()

export const createClient = async (
    tracker: Tracker,
    privateKey?: string,
    clientOptions?: StreamrClientOptions
): Promise<StreamrClient> => {
    const newPrivateKey = privateKey ? privateKey :  await getPrivateKey()
    return new StreamrClient({
        ...ConfigTest,
        auth: {
            privateKey: newPrivateKey
        },
        restUrl: `http://${STREAMR_DOCKER_DEV_HOST}/api/v1`,
        network: {
            trackers: [tracker.getConfigRecord()]
        },
        ...clientOptions,
    })
}

export class StorageAssignmentEventManager {
    storageNodeAccount: Wallet
    engineAndEditorAccount: Wallet
    client: Promise<StreamrClient>
    eventStream?: Stream

    constructor(tracker: Tracker, engineAndEditorAccount: Wallet, storageNodeAccount: Wallet) {
        this.engineAndEditorAccount = engineAndEditorAccount
        this.storageNodeAccount = storageNodeAccount
        this.client = createClient(tracker, engineAndEditorAccount.privateKey)
    }

    async createStream(): Promise<void> {
        this.eventStream = await (await this.client).createStream({
            id: '/' + this.engineAndEditorAccount.address + '/' + getTestName(module) + '/' + Date.now(),
        })
    }

    async addStreamToStorageNode(streamId: string, storageNodeAddress: string, client: StreamrClient): Promise<void> {
        await client.addStreamToStorageNode(streamId, storageNodeAddress)
        await until(async () => { return client.isStreamStoredInStorageNode(streamId, storageNodeAddress) }, 100000, 1000)
        this.publishAddEvent(streamId)
    }

    publishAddEvent(streamId: string): void {
        this.eventStream!.publish({
            event: 'STREAM_ADDED',
            stream: {
                id: streamId,
                partitions: 1
            },
            storageNode: this.storageNodeAccount.address,
        })
    }

    async close(): Promise<void> {
        await (await this.client).destroy()
    }
}

export const waitForStreamPersistedInStorageNode = async (
    streamId: string,
    partition: number,
    nodeHost: string,
    nodeHttpPort: number
): Promise<void> => {
    const isPersistent = async () => {
        // eslint-disable-next-line max-len
        const response = await fetch(`http://${nodeHost}:${nodeHttpPort}/api/v1/streams/${encodeURIComponent(streamId)}/storage/partitions/${partition}`)
        return (response.status === 200)
    }
    await waitForCondition(() => isPersistent(), 20000, 500)
}

const getTestName = (module: NodeModule) => {
    const fileNamePattern = new RegExp('.*/(.*).test\\...')
    const groups = module.filename.match(fileNamePattern)
    return (groups !== null) ? groups[1] : module.filename
}

export const createTestStream = async (
    streamrClient: StreamrClient,
    module: NodeModule,
    props?: Partial<StreamProperties>
): Promise<Stream> => {
    const id = (await streamrClient.getAddress()) + '/test/' + getTestName(module) + '/' + Date.now()
    const stream = await streamrClient.createStream({
        id,
        ...props
    })
    await until(async () => { return streamrClient.streamExistsOnTheGraph(id) }, 100000, 1000)
    return stream
}

export class Queue<T> {
    items: T[] = []

    push(item: T): void {
        this.items.push(item)
    }

    async pop(timeout?: number): Promise<T> {
        await waitForCondition(() => this.items.length > 0, timeout)
        return this.items.shift()!
    }
}

export const getSPIDKeys = (broker: Broker): Protocol.SPIDKey[] => {
    return Array.from(broker.getSPIDs(), (spid) => spid.toKey())
}

export async function sleep(ms = 0): Promise<void> {
    return new Promise((resolve) => {
        setTimeout(resolve, ms)
    })
}

/**
 * Wait until a condition is true
 * @param condition - wait until this callback function returns true
 * @param timeOutMs - stop waiting after that many milliseconds, -1 for disable
 * @param pollingIntervalMs - check condition between so many milliseconds
 * @param failedMsgFn - append the string return value of this getter function to the error message, if given
 * @return the (last) truthy value returned by the condition function
 */
export async function until(condition: MaybeAsync<() => boolean>, timeOutMs = 10000,
    pollingIntervalMs = 100, failedMsgFn?: () => string): Promise<boolean> {
    // condition could as well return any instead of boolean, could be convenient
    // sometimes if waiting until a value is returned. Maybe change if such use
    // case emerges.
    const err = new Error(`Timeout after ${timeOutMs} milliseconds`)
    let isTimedOut = false
    let t!: ReturnType<typeof setTimeout>
    if (timeOutMs > 0) {
        t = setTimeout(() => { isTimedOut = true }, timeOutMs)
    }

    try {
        // Promise wrapped condition function works for normal functions just the same as Promises
        let wasDone = false
        while (!wasDone && !isTimedOut) { // eslint-disable-line no-await-in-loop
            wasDone = await Promise.resolve().then(condition) // eslint-disable-line no-await-in-loop
            if (!wasDone && !isTimedOut) {
                await sleep(pollingIntervalMs) // eslint-disable-line no-await-in-loop
            }
        }

        if (isTimedOut) {
            if (failedMsgFn) {
                err.message += ` ${failedMsgFn()}`
            }
            throw err
        }

        return wasDone
    } finally {
        clearTimeout(t)
    }
}<|MERGE_RESOLUTION|>--- conflicted
+++ resolved
@@ -5,13 +5,9 @@
 import { Tracker, Protocol } from 'streamr-network'
 import { waitForCondition } from 'streamr-test-utils'
 import { Broker, createBroker } from '../src/broker'
-<<<<<<< HEAD
-import { ApiAuthenticationConfig, Config, StorageNodeConfig } from '../src/config'
-=======
 import { StorageConfig } from '../src/plugins/storage/StorageConfig'
 import { ApiAuthenticationConfig, Config } from '../src/config'
 import { NodeRegistryOptions } from '../src/StorageNodeRegistry'
->>>>>>> 678bf5a5
 
 export const STREAMR_DOCKER_DEV_HOST = process.env.STREAMR_DOCKER_DEV_HOST || '127.0.0.1'
 // const API_URL = `http://${STREAMR_DOCKER_DEV_HOST}/api/v1`
@@ -47,25 +43,10 @@
     privateKeyFileName = null,
     certFileName = null,
     streamrAddress = '0xFCAd0B19bB29D4674531d6f115237E16AfCE377c',
-<<<<<<< HEAD
-    streamrUrl = `http://${STREAMR_DOCKER_DEV_HOST}`,
-    storageNodeConfig = {
-        // privatekey: '0x2cd9855d17e01ce041953829398af7e48b24ece04ff9d0e183414de54dc52285',
-        // address: '0x505D48552Ac17FfD0845FFA3783C2799fd4aaD78',
-        // url: `http://${process.env.STREAMR_DOCKER_DEV_HOST || '10.200.10.1'}:8891`,
-        registry: {
-            contractAddress: "0xbAA81A0179015bE47Ad439566374F2Bae098686F",
-            jsonRpcProvider: "http://10.200.10.1:8546"
-        }
-    },
-    storageConfigRefreshInterval = 5000,
-}: TestConfig): any => {
-=======
     restUrl = `http://${STREAMR_DOCKER_DEV_HOST}/api/v1`,
     storageNodeRegistry = [],
     storageConfigRefreshInterval = 0,
 }: TestConfig): Config => {
->>>>>>> 678bf5a5
     const plugins: Record<string,any> = { ...extraPlugins }
     if (httpPort) {
         if (enableCassandra) {
@@ -94,25 +75,6 @@
     }
 
     return {
-<<<<<<< HEAD
-        ...ConfigTest,
-        ethereumPrivateKey: privateKey,
-        generateSessionId,
-        network: {
-            name,
-            trackers: [
-                {
-                    id: trackerId,
-                    ws: `ws://127.0.0.1:${trackerPort}`,
-                    http: `http://127.0.0.1:${trackerPort}`
-                }
-            ],
-            location: {
-                latitude: 60.19,
-                longitude: 24.95,
-                country: 'Finland',
-                city: 'Helsinki'
-=======
         client: {
             auth: {
                 privateKey
@@ -135,7 +97,6 @@
                     city: 'Helsinki'
                 },
                 webrtcDisallowPrivateAddresses: false,
->>>>>>> 678bf5a5
             },
             storageNodeRegistry,
         },
