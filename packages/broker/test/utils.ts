import StreamrClient, {
    CONFIG_TEST,
    Stream,
    StreamPermission,
    StreamMetadata,
    StreamrClientConfig,
    JsonPeerDescriptor
} from 'streamr-client'
import padEnd from 'lodash/padEnd'
import { Wallet } from 'ethers'
import { Broker, createBroker } from '../src/broker'
import { Config } from '../src/config/config'
import { StreamPartID } from '@streamr/protocol'
<<<<<<< HEAD
import { EthereumAddress, toEthereumAddress } from '@streamr/utils'
=======
import { EthereumAddress, MetricsContext, toEthereumAddress } from '@streamr/utils'
import { TEST_CONFIG } from '@streamr/network-node'
import { merge } from '@streamr/utils'
>>>>>>> 9cae09c8

export const STREAMR_DOCKER_DEV_HOST = process.env.STREAMR_DOCKER_DEV_HOST || '127.0.0.1'

interface TestConfig {
    privateKey: string
    wsServerPort?: number
    httpPort?: number
    extraPlugins?: Record<string, unknown>
    apiAuthentication?: Config['apiAuthentication']
    enableCassandra?: boolean
    storageConfigRefreshInterval?: number
    entryPoints?: JsonPeerDescriptor[]
}

const DEFAULT_ENTRYPOINTS = [{
    kademliaId: "entryPointBroker",
    type: 0,
    websocket: {
        ip: "127.0.0.1",
        port: 40401
    }
}]

export const formConfig = ({
    privateKey,
    httpPort,
    extraPlugins = {},
    apiAuthentication,
    enableCassandra = false,
    storageConfigRefreshInterval = 0,
    wsServerPort,
    entryPoints = DEFAULT_ENTRYPOINTS
}: TestConfig): Config => {
    const plugins: Record<string, any> = { ...extraPlugins }
    if (httpPort) {
        if (enableCassandra) {
            plugins['storage'] = {
                cassandra: {
                    hosts: [STREAMR_DOCKER_DEV_HOST],
                    datacenter: 'datacenter1',
                    username: '',
                    password: '',
                    keyspace: 'streamr_dev_v2',
                },
                storageConfig: {
                    refreshInterval: storageConfigRefreshInterval
                }
            }
        }
    }
    const peerDescriptor = wsServerPort ? {
        kademliaId: toEthereumAddress(new Wallet(privateKey).address),
        type: 0,
        websocket: {
            ip: '127.0.0.1',
            port: wsServerPort
        }
    } : {
        kademliaId: toEthereumAddress(new Wallet(privateKey).address),
        type: 0,
    }

    return {
        client: {
            ...CONFIG_TEST,
            auth: {
                privateKey
            },
            network: {
                layer0: {
                    entryPoints,
                    peerDescriptor,
                },
                networkNode: {
                    id: toEthereumAddress(new Wallet(privateKey).address),
                }
            }
        },
        httpServer: {
            port: httpPort ? httpPort : 7171
        },
        apiAuthentication,
        plugins
    }
}

export const startBroker = async (testConfig: TestConfig): Promise<Broker> => {
    const broker = await createBroker(formConfig(testConfig))
    await broker.start()
    return broker
}

export const createEthereumAddress = (id: number): EthereumAddress => {
    return toEthereumAddress('0x' + padEnd(String(id), 40, '0'))
}

export const createClient = async (
    privateKey: string,
    clientOptions?: StreamrClientConfig
): Promise<StreamrClient> => {
<<<<<<< HEAD
    const networkOptions = {
        ...CONFIG_TEST?.network,
        ...clientOptions?.network
    }
    return new StreamrClient({
        ...CONFIG_TEST,
        auth: {
            privateKey
=======
    const opts = merge(
        CONFIG_TEST,
        {
            auth: {
                privateKey
            },
            network: merge(
                CONFIG_TEST?.network,
                { 
                    trackers: [tracker.getConfigRecord()]
                },
                clientOptions?.network
            )
>>>>>>> 9cae09c8
        },
        clientOptions
    )
    return new StreamrClient(opts)
}

export const getTestName = (module: NodeModule): string => {
    const fileNamePattern = new RegExp('.*/(.*).test\\...')
    const groups = module.filename.match(fileNamePattern)
    return (groups !== null) ? groups[1] : module.filename
}

export const createTestStream = async (
    streamrClient: StreamrClient,
    module: NodeModule,
    props?: Partial<StreamMetadata>
): Promise<Stream> => {
    const id = (await streamrClient.getAddress()) + '/test/' + getTestName(module) + '/' + Date.now()
    const stream = await streamrClient.createStream({
        id,
        ...props
    })
    return stream
}

export const getStreamParts = async (broker: Broker): Promise<StreamPartID[]> => {
    const node = await broker.getNode()
    return Array.from(node.getStreamParts())
}

export async function startStorageNode(
    storageNodePrivateKey: string,
    httpPort: number,
    wsServerPort: number,
    entryPoints?: JsonPeerDescriptor[],
    extraPlugins = {}
): Promise<Broker> {
    const client = new StreamrClient({
        ...CONFIG_TEST,
        auth: {
            privateKey: storageNodePrivateKey
        }
    })
    try {
        await client.setStorageNodeMetadata({
            http: `http://127.0.0.1:${httpPort}`
        })
        await createAssignmentStream(client)
    } finally {
        client?.destroy()
    }
    return startBroker({
        privateKey: storageNodePrivateKey,
        httpPort,
        enableCassandra: true,
        wsServerPort,
        entryPoints,
        extraPlugins
    })
}

async function createAssignmentStream(client: StreamrClient): Promise<Stream> {
    const stream = await client.getOrCreateStream({
        id: '/assignments',
        partitions: 1
    })
    await stream.grantPermissions({
        public: true,
        permissions: [StreamPermission.SUBSCRIBE]
    })
    return stream
}<|MERGE_RESOLUTION|>--- conflicted
+++ resolved
@@ -11,13 +11,7 @@
 import { Broker, createBroker } from '../src/broker'
 import { Config } from '../src/config/config'
 import { StreamPartID } from '@streamr/protocol'
-<<<<<<< HEAD
-import { EthereumAddress, toEthereumAddress } from '@streamr/utils'
-=======
-import { EthereumAddress, MetricsContext, toEthereumAddress } from '@streamr/utils'
-import { TEST_CONFIG } from '@streamr/network-node'
-import { merge } from '@streamr/utils'
->>>>>>> 9cae09c8
+import { EthereumAddress, toEthereumAddress, merge } from '@streamr/utils'
 
 export const STREAMR_DOCKER_DEV_HOST = process.env.STREAMR_DOCKER_DEV_HOST || '127.0.0.1'
 
@@ -118,16 +112,6 @@
     privateKey: string,
     clientOptions?: StreamrClientConfig
 ): Promise<StreamrClient> => {
-<<<<<<< HEAD
-    const networkOptions = {
-        ...CONFIG_TEST?.network,
-        ...clientOptions?.network
-    }
-    return new StreamrClient({
-        ...CONFIG_TEST,
-        auth: {
-            privateKey
-=======
     const opts = merge(
         CONFIG_TEST,
         {
@@ -136,12 +120,8 @@
             },
             network: merge(
                 CONFIG_TEST?.network,
-                { 
-                    trackers: [tracker.getConfigRecord()]
-                },
                 clientOptions?.network
             )
->>>>>>> 9cae09c8
         },
         clientOptions
     )
