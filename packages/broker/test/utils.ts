--- conflicted
+++ resolved
@@ -152,16 +152,10 @@
     client: StreamrClient
     eventStream?: Stream
 
-<<<<<<< HEAD
-    constructor(tracker: Tracker, engineAndEditorAccount: Wallet) {
-        this.engineAndEditorAccount = engineAndEditorAccount
-        this.client = createClient(tracker, engineAndEditorAccount.privateKey)
-=======
-    constructor(wsPort: number, engineAndEditorAccount: Wallet, storageNodeAccount: Wallet) {
+    constructor(tracker: Tracker, engineAndEditorAccount: Wallet, storageNodeAccount: Wallet) {
         this.engineAndEditorAccount = engineAndEditorAccount
         this.storageNodeAccount = storageNodeAccount
-        this.client = createClient(wsPort, engineAndEditorAccount.privateKey)
->>>>>>> 92cd55e9
+        this.client = createClient(tracker, engineAndEditorAccount.privateKey)
     }
 
     async createStream() {
@@ -197,7 +191,7 @@
     }
 
     close() {
-        return this.client.disconnect()
+        return this.client.destroy()
     }
 }
 
