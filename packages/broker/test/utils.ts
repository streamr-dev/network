import crypto from 'crypto'
<<<<<<< HEAD
import StreamrClient, { MaybeAsync, Stream, StreamProperties, StreamrClientOptions } from 'streamr-client'
import mqtt from 'async-mqtt'
=======
import StreamrClient, { Stream, StreamProperties, StreamrClientOptions } from 'streamr-client'
>>>>>>> e84770e7
import fetch from 'node-fetch'
import { Wallet } from 'ethers'
import { Tracker, Protocol } from 'streamr-network'
import { waitForCondition } from 'streamr-test-utils'
import { Broker, createBroker } from '../src/broker'
import { ApiAuthenticationConfig, Config, StorageNodeConfig } from '../src/config'

export const STREAMR_DOCKER_DEV_HOST = process.env.STREAMR_DOCKER_DEV_HOST || '127.0.0.1'
// const API_URL = `http://${STREAMR_DOCKER_DEV_HOST}/api/v1`

interface TestConfig {
    name: string
    trackerPort: number
    privateKey: string
    trackerId?: string
    generateSessionId?: boolean
    httpPort?: null | number
    wsPort?: null | number
<<<<<<< HEAD
    mqttPort?: null | number
=======
>>>>>>> e84770e7
    extraPlugins?: Record<string, unknown>
    apiAuthentication?: ApiAuthenticationConfig
    enableCassandra?: boolean
    privateKeyFileName?: null | string
    certFileName?: null | string
    streamrAddress?: string
    streamrUrl?: string
    storageNodeConfig?: StorageNodeConfig
    storageConfigRefreshInterval?: number
}

export const formConfig = ({
    name,
    trackerPort,
    privateKey,
    trackerId = 'tracker-1',
    generateSessionId = false,
    httpPort = null,
    wsPort = null,
<<<<<<< HEAD
    mqttPort = null,
=======
>>>>>>> e84770e7
    extraPlugins = {},
    apiAuthentication = null,
    enableCassandra = false,
    privateKeyFileName = null,
    certFileName = null,
    streamrAddress = '0xFCAd0B19bB29D4674531d6f115237E16AfCE377c',
    streamrUrl = `http://${STREAMR_DOCKER_DEV_HOST}`,
    storageNodeConfig = {
        // privatekey: '0x2cd9855d17e01ce041953829398af7e48b24ece04ff9d0e183414de54dc52285',
        // address: '0x505D48552Ac17FfD0845FFA3783C2799fd4aaD78',
        // url: `http://${process.env.STREAMR_DOCKER_DEV_HOST || '10.200.10.1'}:8891`,
        registry: {
            contractAddress: "0xbAA81A0179015bE47Ad439566374F2Bae098686F",
            jsonRpcProvider: "http://10.200.10.1:8546"
        }
    },
    storageConfigRefreshInterval = 5000,
}: TestConfig): Config => {
    const plugins: Record<string,any> = { ...extraPlugins }
    if (httpPort) {
<<<<<<< HEAD
        plugins['publishHttp'] = {}
=======
>>>>>>> e84770e7
        if (enableCassandra) {
            plugins['storage'] = {
                cassandra: {
                    hosts: [STREAMR_DOCKER_DEV_HOST],
                    datacenter: 'datacenter1',
                    username: '',
                    password: '',
                    keyspace: 'streamr_dev_v2',
                },
                storageConfig: {
                    refreshInterval: storageConfigRefreshInterval
                }
            }
        }
    }
    if (wsPort) {
        plugins['legacyWebsocket'] = {
            port: wsPort,
            pingInterval: 3000,
            privateKeyFileName,
            certFileName
        }
    }
<<<<<<< HEAD
    if (mqttPort) {
        plugins['mqtt'] = {
            port: mqttPort
        }
    }
=======
>>>>>>> e84770e7

    return {
        ethereumPrivateKey: privateKey,
        generateSessionId,
        network: {
            name,
            trackers: [
                {
                    id: trackerId,
                    ws: `ws://127.0.0.1:${trackerPort}`,
                    http: `http://127.0.0.1:${trackerPort}`
                }
            ],
            location: {
                latitude: 60.19,
                longitude: 24.95,
                country: 'Finland',
                city: 'Helsinki'
            },
            stun: null,
            turn: null,
            webrtcDisallowPrivateAddresses: false
        },
        streamrUrl,
        streamrAddress,
        storageNodeConfig,
        httpServer: {
            port: httpPort ? httpPort : 7171,
            privateKeyFileName: null,
            certFileName: null
        },
        apiAuthentication,
        plugins
    }
}

export async function getPrivateKey(): Promise<string> {
    const response = await fetch('http://localhost:45454/key')
    return response.text()
}

export const startBroker = async (testConfig: TestConfig): Promise<Broker> => {
    const broker = await createBroker(formConfig(testConfig))
    await broker.start()
    return broker
}

export const getWsUrl = (port: number, ssl = false): string => {
    return `${ssl ? 'wss' : 'ws'}://127.0.0.1:${port}/api/v1/ws`
}

// generates a private key
// equivalent to Wallet.createRandom().privateKey but much faster
// the slow part seems to be deriving the address from the key so if you can avoid this, just use
// fastPrivateKey instead of createMockUser
export const fastPrivateKey = (): string => {
    return `0x${crypto.randomBytes(32).toString('hex')}`
}

export const createMockUser = (): Wallet => Wallet.createRandom()

export const createClient = async (
    tracker: Tracker,
    privateKey?: string,
    clientOptions?: StreamrClientOptions
): Promise<StreamrClient> => {
    const newPrivateKey = privateKey ? privateKey :  await getPrivateKey()
    return new StreamrClient({
        auth: {
            privateKey: newPrivateKey
        },
        restUrl: `http://${STREAMR_DOCKER_DEV_HOST}/api/v1`,
        network: {
            trackers: [tracker.getConfigRecord()]
        },
        ...clientOptions,
    })
}

export class StorageAssignmentEventManager {
    storageNodeAccount: Wallet
    engineAndEditorAccount: Wallet
    client: Promise<StreamrClient>
    eventStream?: Stream

    constructor(tracker: Tracker, engineAndEditorAccount: Wallet, storageNodeAccount: Wallet) {
        this.engineAndEditorAccount = engineAndEditorAccount
        this.storageNodeAccount = storageNodeAccount
        this.client = createClient(tracker, engineAndEditorAccount.privateKey)
    }

    async createStream(): Promise<void> {
        this.eventStream = await (await this.client).createStream({
            id: '/' + this.engineAndEditorAccount.address + '/' + getTestName(module) + '/' + Date.now(),
        })
    }

    async addStreamToStorageNode(streamId: string, storageNodeAddress: string, client: StreamrClient): Promise<void> {
        await client.addStreamToStorageNode(streamId, storageNodeAddress)
        await until(async () => { return client.isStreamStoredInStorageNode(streamId, storageNodeAddress) }, 100000, 1000)
        this.publishAddEvent(streamId)
    }

    publishAddEvent(streamId: string): void {
        this.eventStream!.publish({
            event: 'STREAM_ADDED',
            stream: {
                id: streamId,
                partitions: 1
            },
            storageNode: this.storageNodeAccount.address,
        })
    }

    async close(): Promise<void> {
        await (await this.client).destroy()
    }
}

export const waitForStreamPersistedInStorageNode = async (
    streamId: string,
    partition: number,
    nodeHost: string,
    nodeHttpPort: number
): Promise<void> => {
    const isPersistent = async () => {
        // eslint-disable-next-line max-len
        const response = await fetch(`http://${nodeHost}:${nodeHttpPort}/api/v1/streams/${encodeURIComponent(streamId)}/storage/partitions/${partition}`)
        return (response.status === 200)
    }
    await waitForCondition(() => isPersistent(), 20000, 500)
}

const getTestName = (module: NodeModule) => {
    const fileNamePattern = new RegExp('.*/(.*).test\\...')
    const groups = module.filename.match(fileNamePattern)
    return (groups !== null) ? groups[1] : module.filename
}

export const createTestStream = async (
    streamrClient: StreamrClient,
    module: NodeModule,
    props?: Partial<StreamProperties>
): Promise<Stream> => {
    const id = (await streamrClient.getAddress()) + '/test/' + getTestName(module) + '/' + Date.now()
    const stream = await streamrClient.createStream({
        id,
        ...props
    })
    await until(async () => { return streamrClient.streamExistsOnTheGraph(id) }, 100000, 1000)
    return stream
}

export class Queue<T> {
    items: T[] = []

    push(item: T): void {
        this.items.push(item)
    }

    async pop(timeout?: number): Promise<T> {
        await waitForCondition(() => this.items.length > 0, timeout)
        return this.items.shift()!
    }
}

export const getSPIDKeys = (broker: Broker): Protocol.SPIDKey[] => {
    return Array.from(broker.getSPIDs(), (spid) => spid.toKey())
}

export async function sleep(ms = 0): Promise<void> {
    return new Promise((resolve) => {
        setTimeout(resolve, ms)
    })
}

/**
 * Wait until a condition is true
 * @param condition - wait until this callback function returns true
 * @param timeOutMs - stop waiting after that many milliseconds, -1 for disable
 * @param pollingIntervalMs - check condition between so many milliseconds
 * @param failedMsgFn - append the string return value of this getter function to the error message, if given
 * @return the (last) truthy value returned by the condition function
 */
export async function until(condition: MaybeAsync<() => boolean>, timeOutMs = 10000,
    pollingIntervalMs = 100, failedMsgFn?: () => string): Promise<boolean> {
    // condition could as well return any instead of boolean, could be convenient
    // sometimes if waiting until a value is returned. Maybe change if such use
    // case emerges.
    const err = new Error(`Timeout after ${timeOutMs} milliseconds`)
    let isTimedOut = false
    let t!: ReturnType<typeof setTimeout>
    if (timeOutMs > 0) {
        t = setTimeout(() => { isTimedOut = true }, timeOutMs)
    }

    try {
        // Promise wrapped condition function works for normal functions just the same as Promises
        let wasDone = false
        while (!wasDone && !isTimedOut) { // eslint-disable-line no-await-in-loop
            wasDone = await Promise.resolve().then(condition) // eslint-disable-line no-await-in-loop
            if (!wasDone && !isTimedOut) {
                await sleep(pollingIntervalMs) // eslint-disable-line no-await-in-loop
            }
        }

        if (isTimedOut) {
            if (failedMsgFn) {
                err.message += ` ${failedMsgFn()}`
            }
            throw err
        }

        return wasDone
    } finally {
        clearTimeout(t)
    }
}<|MERGE_RESOLUTION|>--- conflicted
+++ resolved
@@ -1,10 +1,5 @@
 import crypto from 'crypto'
-<<<<<<< HEAD
-import StreamrClient, { MaybeAsync, Stream, StreamProperties, StreamrClientOptions } from 'streamr-client'
-import mqtt from 'async-mqtt'
-=======
 import StreamrClient, { Stream, StreamProperties, StreamrClientOptions } from 'streamr-client'
->>>>>>> e84770e7
 import fetch from 'node-fetch'
 import { Wallet } from 'ethers'
 import { Tracker, Protocol } from 'streamr-network'
@@ -23,10 +18,6 @@
     generateSessionId?: boolean
     httpPort?: null | number
     wsPort?: null | number
-<<<<<<< HEAD
-    mqttPort?: null | number
-=======
->>>>>>> e84770e7
     extraPlugins?: Record<string, unknown>
     apiAuthentication?: ApiAuthenticationConfig
     enableCassandra?: boolean
@@ -46,10 +37,6 @@
     generateSessionId = false,
     httpPort = null,
     wsPort = null,
-<<<<<<< HEAD
-    mqttPort = null,
-=======
->>>>>>> e84770e7
     extraPlugins = {},
     apiAuthentication = null,
     enableCassandra = false,
@@ -70,10 +57,6 @@
 }: TestConfig): Config => {
     const plugins: Record<string,any> = { ...extraPlugins }
     if (httpPort) {
-<<<<<<< HEAD
-        plugins['publishHttp'] = {}
-=======
->>>>>>> e84770e7
         if (enableCassandra) {
             plugins['storage'] = {
                 cassandra: {
@@ -97,14 +80,6 @@
             certFileName
         }
     }
-<<<<<<< HEAD
-    if (mqttPort) {
-        plugins['mqtt'] = {
-            port: mqttPort
-        }
-    }
-=======
->>>>>>> e84770e7
 
     return {
         ethereumPrivateKey: privateKey,
