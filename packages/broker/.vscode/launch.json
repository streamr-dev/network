--- conflicted
+++ resolved
@@ -4,7 +4,6 @@
     // For more information, visit: https://go.microsoft.com/fwlink/?linkid=830387
     "version": "0.2.0",
     "configurations": [
-<<<<<<< HEAD
     {
       "name": "Launch via NPM",
       "request": "launch",
@@ -22,31 +21,6 @@
     },
       {
         "name": "test this file",
-=======
-      {
-        "name": "test via npm",
->>>>>>> 254dc8de
-        "request": "launch",
-        "runtimeArgs": [
-          "jest",
-          "${file}"
-        ],
-        "runtimeExecutable": "npx",
-        "skipFiles": [
-          "<node_internals>/**"
-        ],
-<<<<<<< HEAD
-        "console": "internalConsole", 
-        "outputCapture": "std",
-        "type": "node",
-        "env": {
-          "LOG_LEVEL": "trace",
-          "DEBUG": "*",
-          "STREAMR_DOCKER_DEV_HOST": "localhost"
-        }
-      },
-      {
-        "name": "test this file",
         "request": "launch",
         "runtimeArgs": [
           "jest",
@@ -58,8 +32,6 @@
         ],
         "console": "internalConsole", 
         "outputCapture": "std",
-=======
->>>>>>> 254dc8de
         "type": "node",
         "env": {
           "LOG_LEVEL": "trace",
@@ -67,6 +39,5 @@
           "STREAMR_DOCKER_DEV_HOST": "localhost"
         }
       }
-
     ]
 }