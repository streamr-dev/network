--- conflicted
+++ resolved
@@ -2,11 +2,7 @@
 import { validateConfig } from './config/validateConfig'
 import { Schema } from 'ajv'
 import { StreamrClient } from 'streamr-client'
-<<<<<<< HEAD
-import { ApiAuthenticator } from './apiAuthenticator'
 import { Endpoint } from './httpServer'
-=======
->>>>>>> 9b396354
 
 export interface PluginOptions {
     name: string
