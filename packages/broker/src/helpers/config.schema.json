{
  "$id": "config.schema.json",
  "$schema": "http://json-schema.org/draft-07/schema#",
  "description": "Broker configuration format",
  "type": "object",
  "required": [
    "plugins",
    "httpServer",
    "ethereumPrivateKey",
    "network",
    "reporting",
    "streamrUrl",
    "streamrAddress",
    "storageNodeConfig"
  ],
  "additionalProperties": false,
  "properties": {
    "plugins": {
      "type": "object",
      "description": "Pluging configurations",
      "required": [],
      "additionalProperties": true
    },
    "httpServer": {
      "type": [
        "object",
        "null"
      ],
      "description": "HTTP server configuration",
      "required": [
        "port"
      ],
      "additionalProperties": false,
      "properties": {
        "port": {
          "$ref": "#/definitions/port",
          "description": "Port to start HTTP server on"
        },
        "certFileName": {
          "type": [
            "string",
            "null"
          ],
          "description": "Path of certificate file to use for SSL"
        },
        "privateKeyFileName": {
          "type": [
            "string",
            "null"
          ],
          "description": "Path of private key file to use for SSL"
        }
      }
    },
    "ethereumPrivateKey": {
      "type": "string",
      "description": "Ethereum private key to establish broker identity",
      "pattern": "^0x[a-f0-9]{64}$"
    },
    "network": {
      "type": "object",
      "description": "Network node settings",
      "required": [
        "name",
<<<<<<< HEAD
        "hostname",
        "port",
=======
>>>>>>> a336cc3d
        "trackers",
        "location"
      ],
      "additionalProperties": false,
      "properties": {
        "name": {
          "type": "string",
          "description": "Human-readable name for network node"
        },
<<<<<<< HEAD
        "hostname": {
          "type": "string",
          "format": "hostname",
          "description": "Hostname to start network node on"
        },
        "port": {
          "$ref": "#/definitions/port",
          "description": "Port to start network node on"
        },
=======
>>>>>>> a336cc3d
        "trackers": {
          "oneOf": [
            {
              "type": "array",
              "description": "List of tracker WebSocket URLs to connect to",
              "items": {
                "type": "string"
              }
            },
            {
              "description": "Tracker registry smart contract to use for fetching tracker WebSocket URLs",
              "$ref": "#/definitions/smartContractConfig"
            }
          ]
        },
        "location": {
          "description": "Location of node",
          "oneOf": [
            {
              "type": "null",
              "description": "Location undefined"
            },
            {
              "type": "object",
              "additionalProperties": false,
              "required": [
                "latitude",
                "longitude",
                "country",
                "city"
              ],
              "properties": {
                "latitude": {
                  "type": [
                    "number",
                    "null"
                  ]
                },
                "longitude": {
                  "type": [
                    "number",
                    "null"
                  ]
                },
                "country": {
                  "type": [
                    "string",
                    "null"
                  ]
                },
                "city": {
                  "type": [
                    "string",
                    "null"
                  ]
                }
              }
            }
          ]
        }
      }
    },
    "reporting": {
      "type": "object",
      "description": "Configuration for reporting, metrics gathering, error gathering etc.",
      "required": [
        "intervalInSeconds",
        "streamr",
        "perNodeMetrics"
      ],
      "additionalProperties": false,
      "properties": {
        "intervalInSeconds": {
          "type": "integer",
          "description": "Interval (in seconds) in which to collect and report metrics (0 = disable)",
          "minimum": 0
        },
        "streamr": {
            "type": [
              "object",
              "null"
            ],
            "description": "Report metrics to Streamr stream",
            "required": [
              "streamId"
            ],
            "additionalProperties": false,
            "properties": {
              "streamId": {
                "type": "string",
                "description": "Stream identifier"
              }
            }
        },
        "perNodeMetrics" : {
          "type": [
            "object",
            "null"
          ],
          "description": "Specific configuration for the metrics on each node",
          "required": [
            "enabled",
            "wsUrl",
            "httpUrl",
            "intervals",
            "storageNode"
          ],
          "additionalProperties": false,
          "properties": {
            "enabled" : {
              "type" : "boolean"
            },
            "wsUrl" : {
              "type" : [
                "string",
                "null"
              ]
            },
            "httpUrl": {
              "type" : [
                "string",
                "null"
              ]
            },
            "intervals": {
              "type":[
                "object",
                "null"
              ],
              "required": [
                "sec",
                "min",
                "hour",
                "day"
              ]
            },
            "storageNode":{
              "type": [
                "string",
                "null"
              ]
            }
          }
        }
      }
    },
    "streamrUrl": {
      "type": "string",
      "description": "Base URL of Core (E&E) API to use",
      "format": "uri"
    },
    "streamrAddress": {
      "type": "string",
      "description": "Ethereum address Core (E&E)",
      "pattern": "^0x[a-fA-F0-9]{40}$"
    },
    "storageNodeConfig": {
      "type": "object",
      "description": "Storage node settings",
      "required": [
        "registry"
      ],
      "additionalProperties": false,
      "properties": {
        "registry": {
          "oneOf": [
            {
              "type": "array",
              "description": "List of storageNode HTTP URLs to connect to",
              "items": {
                "$ref": "#/definitions/storageNodeRegistryItem"
              }
            },
            {
              "description": "Storage Node Registry Config",
              "$ref": "#/definitions/smartContractConfig"
            }
          ]
        }
      }
    },
    "apiAuthentication": {
      "type": [
        "object",
        "null"
      ],
      "description": "Plugins should restrict the API access: if an endpoint requires authentication, the user must provide one of the API keys e.g. in a request header",
      "required": [
        "keys"
      ],
      "additionalProperties": false,
      "properties": {
        "keys": {
          "type": "array",
          "items": {
            "type": "string"
          }
        }
      }
    }
  },
  "definitions": {
    "port": {
      "type": "number",
      "minimum": 0,
      "maximum": 65353
    },
    "storageNodeRegistryItem": {
      "type": "object",
      "required": [
        "address",
        "url"
      ],
      "additionalProperties": false,
      "properties": {
        "address": {
          "type": "string"
        },
        "url": {
          "type": "string"
        }  
      }
    },
    "smartContractConfig": {
      "type": "object",
      "required": [
        "contractAddress",
        "jsonRpcProvider"
      ],
      "additionalProperties": false,
      "properties": {
        "contractAddress": {
          "type": "string",
          "description": "Ethereum address of registry smart contract",
          "pattern": "^0x[a-fA-F0-9]{40}$"
        },
        "jsonRpcProvider": {
          "type": "string",
          "description": "URL for JSON RPC Provider",
          "format": "uri"
        }
      }
    }
  }
}<|MERGE_RESOLUTION|>--- conflicted
+++ resolved
@@ -62,11 +62,6 @@
       "description": "Network node settings",
       "required": [
         "name",
-<<<<<<< HEAD
-        "hostname",
-        "port",
-=======
->>>>>>> a336cc3d
         "trackers",
         "location"
       ],
@@ -76,18 +71,6 @@
           "type": "string",
           "description": "Human-readable name for network node"
         },
-<<<<<<< HEAD
-        "hostname": {
-          "type": "string",
-          "format": "hostname",
-          "description": "Hostname to start network node on"
-        },
-        "port": {
-          "$ref": "#/definitions/port",
-          "description": "Port to start network node on"
-        },
-=======
->>>>>>> a336cc3d
         "trackers": {
           "oneOf": [
             {
