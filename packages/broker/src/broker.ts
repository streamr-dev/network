<<<<<<< HEAD
import { EthereumAddress, Logger, toEthereumAddress } from '@streamr/utils'
import StreamrClient, { validateConfig as validateClientConfig, NetworkNodeStub } from 'streamr-client'
=======
import { Logger, toEthereumAddress } from '@streamr/utils'
import StreamrClient, { NetworkNodeStub } from 'streamr-client'
>>>>>>> 56af475c
import { Server as HttpServer } from 'http'
import { Server as HttpsServer } from 'https'
import { createPlugin } from './pluginRegistry'
import { validateConfig } from './config/validateConfig'
import { version as CURRENT_VERSION } from '../package.json'
import { Config } from './config/config'
import { HttpServerEndpoint, Plugin, PluginOptions } from './Plugin'
import { startServer as startHttpServer, stopServer } from './httpServer'
import BROKER_CONFIG_SCHEMA from './config/config.schema.json'
import { generateMnemonicFromAddress } from './helpers/generateMnemonicFromAddress'

const logger = new Logger(module)

export interface Broker {
    getNode: () => Promise<NetworkNodeStub>
    getAddress: () => Promise<EthereumAddress>
    start: () => Promise<unknown>
    stop: () => Promise<unknown>
}

export const createBroker = async (configWithoutDefaults: Config): Promise<Broker> => {
    const config = validateConfig(configWithoutDefaults, BROKER_CONFIG_SCHEMA)
    const streamrClient = new StreamrClient(config.client)

    const plugins: Plugin<any>[] = Object.keys(config.plugins).map((name) => {
        const pluginOptions: PluginOptions = {
            name,
            streamrClient,
            brokerConfig: config
        }
        return createPlugin(name, pluginOptions)
    })

    let started = false
    let httpServer: HttpServer | HttpsServer | undefined

    const getNode = async (): Promise<NetworkNodeStub> => {
        if (!started) {
            throw new Error('cannot invoke on non-started broker')
        }
        return streamrClient.getNode()
    }

    const getAddress = async (): Promise<EthereumAddress> => {
        return streamrClient.getAddress()
    }

    return {
        getNode,
        getAddress,
        start: async () => {
            logger.info(`Starting broker version ${CURRENT_VERSION}`)
            const nodeId = (await streamrClient.getNode()).getNodeId()

            await Promise.all(plugins.map((plugin) => plugin.start()))
            const httpServerEndpoints = plugins.flatMap((plugin: Plugin<any>) => {
                return plugin.getHttpServerEndpoints().map((endpoint: HttpServerEndpoint) => {
                    return { ...endpoint, apiAuthentication: plugin.getApiAuthentication() }
                })
            })
            if (httpServerEndpoints.length > 0) {
                httpServer = await startHttpServer(httpServerEndpoints, config.httpServer)
            }

            const brokerAddress = await streamrClient.getAddress()
            const mnemonic = generateMnemonicFromAddress(toEthereumAddress(brokerAddress))

            logger.info(`Welcome to the Streamr Network. Your node's generated name is ${mnemonic}.`)
            logger.info(`View your node in the Network Explorer: https://streamr.network/network-explorer/nodes/${encodeURIComponent(nodeId)}`)
            logger.info(`Network node ${nodeId} running`)
            logger.info(`Ethereum address ${brokerAddress}`)
            // logger.info(`Tracker Configuration: ${config.client.network?.trackers ? JSON.stringify(config.client.network?.trackers) : 'default'}`)

            logger.info(`Plugins: ${JSON.stringify(plugins.map((p) => p.name))}`)

            if (config.client.network?.layer0?.webrtcDisallowPrivateAddresses === undefined
                || config.client.network?.layer0?.webrtcDisallowPrivateAddresses) {
                logger.warn('WebRTC private address probing is disabled. ' +
                    'This makes it impossible to create network layer connections directly via local routers ' +
                    'More info: https://github.com/streamr-dev/network-monorepo/wiki/WebRTC-private-addresses')
            }
            started = true
        },
        stop: async () => {
            if (httpServer !== undefined) {
                await stopServer(httpServer)
            }
            await Promise.all(plugins.map((plugin) => plugin.stop()))
            await streamrClient.destroy()
        }
    }
}

process.on('uncaughtException', (err) => {
    logger.fatal('uncaughtException', err)
    process.exit(1)
})

process.on('unhandledRejection', (err) => {
    logger.fatal('unhandledRejection', err)
    process.exit(1)
})<|MERGE_RESOLUTION|>--- conflicted
+++ resolved
@@ -1,10 +1,5 @@
-<<<<<<< HEAD
 import { EthereumAddress, Logger, toEthereumAddress } from '@streamr/utils'
-import StreamrClient, { validateConfig as validateClientConfig, NetworkNodeStub } from 'streamr-client'
-=======
-import { Logger, toEthereumAddress } from '@streamr/utils'
 import StreamrClient, { NetworkNodeStub } from 'streamr-client'
->>>>>>> 56af475c
 import { Server as HttpServer } from 'http'
 import { Server as HttpsServer } from 'https'
 import { createPlugin } from './pluginRegistry'
