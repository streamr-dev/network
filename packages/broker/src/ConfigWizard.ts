--- conflicted
+++ resolved
@@ -71,13 +71,8 @@
         legacyWebsocket: {},
         testnetMiner: {
             rewardStreamId: "streamr.eth/brubeck-testnet/rewards",
-<<<<<<< HEAD
-            claimServerUrl: "http://testnet2.streamr.network:3011",
+            claimServerUrl: "http://testnet1.streamr.network:3011",
             maxClaimDelay: 60000
-=======
-            claimServerUrl: "http://testnet1.streamr.network:3011",
-            maxClaimDelay: 5000
->>>>>>> 9129d5ba
         },
         metrics: {
             consoleAndPM2IntervalInSeconds: 0,
