--- conflicted
+++ resolved
@@ -28,12 +28,6 @@
     return Buffer.from(hex).toString('base64').replace(/[^0-9a-z]/gi, '')
 }
 
-<<<<<<< HEAD
-const DefaultConfig: Config = {
-    ethereumPrivateKey: '',
-    generateSessionId: false,
-    streamrWsUrl: `ws://127.0.0.1:${DEFAULT_LEGACY_WS_PORT}/api/v1/ws`,
-=======
 export const DEFAULT_CONFIG_PORTS: { [plugin: string]: number } = {
     WS: WebsocketConfigSchema.properties.port.default,
     MQTT: MqttConfigSchema.properties.port.default,
@@ -51,7 +45,6 @@
 const PRIVATE_KEY_SOURCE_IMPORT = 'Import'
 
 export const CONFIG_TEMPLATE: any = {
->>>>>>> 15d6b6ed
     network: {
         name: 'miner-node',
         trackers: [
