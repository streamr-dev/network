--- conflicted
+++ resolved
@@ -9,11 +9,7 @@
 import * as WebsocketConfigSchema from './plugins/websocket/config.schema.json'
 import * as MqttConfigSchema from './plugins/mqtt/config.schema.json'
 import * as BrokerConfigSchema from './helpers/config.schema.json'
-<<<<<<< HEAD
-import * as LegacyWebsocketConfigSchema from './plugins/legacyWebsocket/config.schema.json'
 import { getDefaultFile } from './config'
-=======
->>>>>>> 4d32d8b1
 
 const createLogger = () => {
     return {
