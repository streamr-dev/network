import memoize from 'memoizee'
import StreamrClient, { StreamPermission, EthereumAddress, Stream } from 'streamr-client'
import memoizee from "memoizee"

const MAX_AGE = 15 * 60 * 1000 // 15 minutes
const MAX_AGE_MINUTE = 1000 // 1 minutes

type FetchMethod = (streamId: string, sessionToken?: string) => Promise<Stream>

type CheckPermissionMethod = (
    streamId: string,
    user: EthereumAddress,
    permission?: StreamPermission,
) => Promise<true>

type AuthenticateMethod = (
    streamId: string,
    user: EthereumAddress,
    permission?: StreamPermission,
) => Promise<Stream>
export class StreamFetcher {
<<<<<<< HEAD
=======
    private readonly restUrl: string
>>>>>>> 678bf5a5
    fetch: memoizee.Memoized<FetchMethod> & FetchMethod
    checkPermission: memoizee.Memoized<CheckPermissionMethod> & CheckPermissionMethod
    authenticate: memoize.Memoized<AuthenticateMethod> & AuthenticateMethod
    client: StreamrClient

<<<<<<< HEAD
    constructor(client: StreamrClient) {
=======
    constructor(restUrl: string) {
        this.restUrl = restUrl
>>>>>>> 678bf5a5
        this.fetch = memoize<FetchMethod>(this.uncachedFetch, {
            maxAge: MAX_AGE,
            promise: true,
        })
        this.checkPermission = memoize<CheckPermissionMethod>(this.uncachedCheckPermission, {
            maxAge: MAX_AGE,
            promise: true,
        })
        this.authenticate = memoize<StreamFetcher['uncachedAuthenticate']>(this.uncachedAuthenticate, {
            maxAge: MAX_AGE_MINUTE,
            promise: true,
        })
<<<<<<< HEAD
        this.client = client
=======
    }

    async getToken(privateKey: string): Promise<string> {
        const client = new StreamrClient({
            auth: {
                privateKey,
            },
            restUrl: this.restUrl,
            autoConnect: false
        })
        return client.session.getSessionToken()
>>>>>>> 678bf5a5
    }

    private async uncachedAuthenticate(
        streamId: string,
        user: EthereumAddress,
        permission = StreamPermission.SUBSCRIBE
    ): Promise<Stream>  {
        await this.checkPermission(streamId, user, permission)
        return this.fetch(streamId)
    }

    /**
     * Returns a Promise that resolves with the stream json.
     */
<<<<<<< HEAD
    private async uncachedFetch(streamId: string): Promise<Stream> {
        return this.client.getStream(streamId)
=======
    private async uncachedFetch(streamId: string, sessionToken?: string): Promise<Record<string, unknown>> {
        const url = `${this.restUrl}/streams/${encodeURIComponent(streamId)}`
        const headers = formAuthorizationHeader(sessionToken)

        const response = await fetchWithErrorLogging(url, {
            headers,
        })

        if (response.status !== 200) {
            this.fetch.delete(streamId, sessionToken) // clear cache result
            throw await handleNon2xxResponse('_fetch', response, streamId, sessionToken, 'GET', url)
        }

        return response.json()
>>>>>>> 678bf5a5
    }

    /**
     * Retrieves permissions to a stream, and checks if a permission is granted
     * for the requested operation.
     * Promise always resolves to true or throws if permission has not been granted.
     */
    private async uncachedCheckPermission(streamId: string, user: EthereumAddress,
        permission: StreamPermission = StreamPermission.SUBSCRIBE): Promise<true> {
        if (streamId == null) {
            throw new Error('_checkPermission: streamId can not be null!')
        }
<<<<<<< HEAD
        const result = await (await this.client.getStream(streamId)).hasUserPermission(permission, user)
        if (result) {
            return result
        } else {
            throw new Error(`unauthorized: user ${user} does not have permission ${permission.toString()} on stream ${streamId}`)
=======

        sessionToken = sessionToken || undefined

        const url = `${this.restUrl}/streams/${encodeURIComponent(streamId)}/permissions/me`
        const headers = formAuthorizationHeader(sessionToken)

        const response = await fetchWithErrorLogging(url, {
            headers,
        })

        if (response.status !== 200) {
            this.checkPermission.delete(streamId, sessionToken) // clear cache result
            throw await handleNon2xxResponse('_checkPermission', response, streamId, sessionToken, 'GET', url)
        }

        const permissions = await response.json()
        if (permissions.some((p: Record<string, unknown>) => p.operation === operation)) {
            return true
>>>>>>> 678bf5a5
        }
    }
}<|MERGE_RESOLUTION|>--- conflicted
+++ resolved
@@ -19,21 +19,13 @@
     permission?: StreamPermission,
 ) => Promise<Stream>
 export class StreamFetcher {
-<<<<<<< HEAD
-=======
     private readonly restUrl: string
->>>>>>> 678bf5a5
     fetch: memoizee.Memoized<FetchMethod> & FetchMethod
     checkPermission: memoizee.Memoized<CheckPermissionMethod> & CheckPermissionMethod
     authenticate: memoize.Memoized<AuthenticateMethod> & AuthenticateMethod
     client: StreamrClient
 
-<<<<<<< HEAD
     constructor(client: StreamrClient) {
-=======
-    constructor(restUrl: string) {
-        this.restUrl = restUrl
->>>>>>> 678bf5a5
         this.fetch = memoize<FetchMethod>(this.uncachedFetch, {
             maxAge: MAX_AGE,
             promise: true,
@@ -46,21 +38,7 @@
             maxAge: MAX_AGE_MINUTE,
             promise: true,
         })
-<<<<<<< HEAD
         this.client = client
-=======
-    }
-
-    async getToken(privateKey: string): Promise<string> {
-        const client = new StreamrClient({
-            auth: {
-                privateKey,
-            },
-            restUrl: this.restUrl,
-            autoConnect: false
-        })
-        return client.session.getSessionToken()
->>>>>>> 678bf5a5
     }
 
     private async uncachedAuthenticate(
@@ -75,25 +53,8 @@
     /**
      * Returns a Promise that resolves with the stream json.
      */
-<<<<<<< HEAD
     private async uncachedFetch(streamId: string): Promise<Stream> {
         return this.client.getStream(streamId)
-=======
-    private async uncachedFetch(streamId: string, sessionToken?: string): Promise<Record<string, unknown>> {
-        const url = `${this.restUrl}/streams/${encodeURIComponent(streamId)}`
-        const headers = formAuthorizationHeader(sessionToken)
-
-        const response = await fetchWithErrorLogging(url, {
-            headers,
-        })
-
-        if (response.status !== 200) {
-            this.fetch.delete(streamId, sessionToken) // clear cache result
-            throw await handleNon2xxResponse('_fetch', response, streamId, sessionToken, 'GET', url)
-        }
-
-        return response.json()
->>>>>>> 678bf5a5
     }
 
     /**
@@ -106,32 +67,11 @@
         if (streamId == null) {
             throw new Error('_checkPermission: streamId can not be null!')
         }
-<<<<<<< HEAD
         const result = await (await this.client.getStream(streamId)).hasUserPermission(permission, user)
         if (result) {
             return result
         } else {
             throw new Error(`unauthorized: user ${user} does not have permission ${permission.toString()} on stream ${streamId}`)
-=======
-
-        sessionToken = sessionToken || undefined
-
-        const url = `${this.restUrl}/streams/${encodeURIComponent(streamId)}/permissions/me`
-        const headers = formAuthorizationHeader(sessionToken)
-
-        const response = await fetchWithErrorLogging(url, {
-            headers,
-        })
-
-        if (response.status !== 200) {
-            this.checkPermission.delete(streamId, sessionToken) // clear cache result
-            throw await handleNon2xxResponse('_checkPermission', response, streamId, sessionToken, 'GET', url)
-        }
-
-        const permissions = await response.json()
-        if (permissions.some((p: Record<string, unknown>) => p.operation === operation)) {
-            return true
->>>>>>> 678bf5a5
         }
     }
 }