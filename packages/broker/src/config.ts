export interface NetworkSmartContract {
    contractAddress: string
    jsonRpcProvider: string
}

export interface NetworkConfig {
    name: string,
<<<<<<< HEAD
    hostname: string,
    port: number,
=======
>>>>>>> a336cc3d
    trackers: string[] | NetworkSmartContract,
    location: {
        latitude: number,
        longitude: number,
        country: string,
        city: string
    } | null
}

export interface HttpServerConfig {
    port: number, 
    privateKeyFileName: string | null,
    certFileName: string | null
}

export interface StorageNodeRegistryItem {
    address: string
    url: string
}

export interface StorageNodeConfig {
    registry: StorageNodeRegistryItem[] | NetworkSmartContract
}

export interface Config {
    ethereumPrivateKey: string
    network: NetworkConfig,
    reporting: {
        intervalInSeconds: number,
        streamr: {
            streamId: string
        } | null,
        perNodeMetrics: {
            enabled: boolean
            wsUrl: string | null
            httpUrl: string | null
            intervals: {
                sec: number,
                min: number,
                hour: number,
                day: number
            } | null,
            storageNode: string
        } | null,
    },
    streamrUrl: string,
    streamrAddress: string,
    storageNodeConfig: StorageNodeConfig,
    httpServer: HttpServerConfig | null
    plugins: Record<string,any>
    apiAuthentication: {
        keys: string[]
    } | null
}<|MERGE_RESOLUTION|>--- conflicted
+++ resolved
@@ -5,11 +5,6 @@
 
 export interface NetworkConfig {
     name: string,
-<<<<<<< HEAD
-    hostname: string,
-    port: number,
-=======
->>>>>>> a336cc3d
     trackers: string[] | NetworkSmartContract,
     location: {
         latitude: number,
