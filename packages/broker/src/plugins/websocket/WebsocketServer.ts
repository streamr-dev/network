import http from 'http'
import https from 'https'
import fs from 'fs'
import WebSocket from 'ws'
import { once } from 'events'
import { Socket } from 'net'
import qs, { ParsedQs } from 'qs'
import StreamrClient from 'streamr-client'
import { Logger } from '@streamr/utils'
<<<<<<< HEAD
import { addPingSender, Connection } from './Connection'
=======
import { addPingListener, Connection } from './Connection'
>>>>>>> d92315de
import { ApiAuthenticator } from '../../apiAuthenticator'
import { PublishConnection } from './PublishConnection'
import { SubscribeConnection } from './SubscribeConnection'
import { PayloadFormat } from '../../helpers/PayloadFormat'
import { WebsocketPluginConfig } from './WebsocketPlugin'

const logger = new Logger(module)

enum Action {
    PUBLISH = 'publish',
    SUBSCRIBE = 'subscribe'
}

const sendHttpError = (status: string, socket: Socket) => {
    socket.write(`HTTP/1.1 ${status}\r\n\r\n`)
    socket.destroy()
}

interface ConnectionUrl {
    streamId: string
    action: string
    queryParams: ParsedQs
}

export class WebsocketServer {

    private wss?: WebSocket.Server
    private httpServer?: http.Server | https.Server
    private streamrClient: StreamrClient
    private pingSendInterval: number
    private disconnectTimeout: number

    constructor(streamrClient: StreamrClient, pingSendInterval: number, disconnectTimeout: number) {
        this.streamrClient = streamrClient
        this.pingSendInterval = pingSendInterval
        this.disconnectTimeout = disconnectTimeout
    }

    async start(
        port: number, 
        payloadFormat: PayloadFormat,
        apiAuthenticator: ApiAuthenticator, 
        sslCertificateConfig?: WebsocketPluginConfig['sslCertificate']
    ): Promise<void> {
        this.httpServer = (sslCertificateConfig !== undefined) 
            ? https.createServer({
                key: fs.readFileSync(sslCertificateConfig.privateKeyFileName),
                cert: fs.readFileSync(sslCertificateConfig.certFileName)
            })
            : http.createServer()
        this.wss = new WebSocket.Server({ noServer: true })

        this.httpServer.on('upgrade', (request: http.IncomingMessage, socket: Socket, head: Buffer) => {
            let connectionUrl: ConnectionUrl
            let connection: Connection
            try {
                connectionUrl = this.parseUrl(request.url!)
                connection = this.createConnection(connectionUrl)
            } catch (e) {
                logger.warn(`Unable to create connection: ${e.message} ${request.url}`)
                sendHttpError('400 Bad Request', socket)
                return
            }
            const apiKey = connectionUrl.queryParams.apiKey as string | undefined
            if (!apiAuthenticator.isValidAuthentication(apiKey)) {
                sendHttpError((apiKey === undefined) ? '401 Unauthorized' : '403 Forbidden', socket)
                return
            }
            this.wss!.handleUpgrade(request, socket, head, (ws: WebSocket) => {
                this.wss!.emit('connection', ws, request, connection)
            })
        })

        this.wss.on('connection', (ws: WebSocket, _request: http.IncomingMessage, connection: Connection) => {
            connection.init(ws, this.streamrClient, payloadFormat)
<<<<<<< HEAD
            if (this.pingSendInterval !== 0) {
                addPingSender(ws, this.pingSendInterval, this.disconnectTimeout)
            }
=======
            addPingListener(ws)
>>>>>>> d92315de
        })

        this.httpServer.listen(port)
        await once(this.httpServer, 'listening')
        logger.info('Websocket server listening on ' + port)
    }

    // eslint-disable-next-line class-methods-use-this
    private createConnection(connectionUrl: ConnectionUrl): Connection | never {
        switch (connectionUrl.action) {
            case Action.PUBLISH:
                return new PublishConnection(connectionUrl.streamId, connectionUrl.queryParams)
            case Action.SUBSCRIBE:
                return new SubscribeConnection(connectionUrl.streamId, connectionUrl.queryParams)
            default:
                throw new Error(`Assertion failed: unknown action "${connectionUrl.action}"`)
        }
    }

    // eslint-disable-next-line class-methods-use-this
    private parseUrl(url: string): ConnectionUrl {
        const PATH_PATTERN = new RegExp(`^.*/streams/(.*)/(${Action.PUBLISH}|${Action.SUBSCRIBE})(\\?.*)?$`)
        const groups = url.match(PATH_PATTERN)
        if (groups !== null) {
            return {
                streamId: decodeURIComponent(groups[1]),
                action: groups[2] as Action,
                queryParams: qs.parse(groups[3], { ignoreQueryPrefix: true })
            }
        } else {
            throw new Error('Malformed path')
        }
    }

    async stop(): Promise<void> {
        this.wss!.close()
        for (const ws of this.wss!.clients) {
            ws.terminate()
        }
        this.httpServer!.close()
        await once(this.httpServer!, 'close')
        logger.info('WebSocket server stopped')
    }
}<|MERGE_RESOLUTION|>--- conflicted
+++ resolved
@@ -7,11 +7,7 @@
 import qs, { ParsedQs } from 'qs'
 import StreamrClient from 'streamr-client'
 import { Logger } from '@streamr/utils'
-<<<<<<< HEAD
-import { addPingSender, Connection } from './Connection'
-=======
-import { addPingListener, Connection } from './Connection'
->>>>>>> d92315de
+import { addPingSender, addPingListener, Connection } from './Connection'
 import { ApiAuthenticator } from '../../apiAuthenticator'
 import { PublishConnection } from './PublishConnection'
 import { SubscribeConnection } from './SubscribeConnection'
@@ -87,13 +83,10 @@
 
         this.wss.on('connection', (ws: WebSocket, _request: http.IncomingMessage, connection: Connection) => {
             connection.init(ws, this.streamrClient, payloadFormat)
-<<<<<<< HEAD
+            addPingListener(ws)
             if (this.pingSendInterval !== 0) {
                 addPingSender(ws, this.pingSendInterval, this.disconnectTimeout)
             }
-=======
-            addPingListener(ws)
->>>>>>> d92315de
         })
 
         this.httpServer.listen(port)
