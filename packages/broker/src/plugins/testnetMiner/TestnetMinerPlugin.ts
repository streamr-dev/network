import fetchNatType from 'nat-type-identifier'
import { Logger } from 'streamr-network'
import { wait } from 'streamr-test-utils'
import { Metrics } from 'streamr-network/dist/helpers/MetricsContext'
import { Plugin, PluginOptions } from '../../Plugin'
import PLUGIN_CONFIG_SCHEMA from './config.schema.json'
import { scheduleAtInterval } from '../../helpers/scheduler'
import { withTimeout } from '../../helpers/withTimeout'
import { fetchOrThrow } from '../../helpers/fetch'
import { version as CURRENT_VERSION } from '../../../package.json'

const REWARD_STREAM_PARTITION = 0
const LATENCY_POLL_INTERVAL = 30 * 60 * 1000
const NAT_ANALYSIS_SAMPLE_COUNT = 5
const NAT_ANALYSIS_TIMEOUT = {
    maxWaitTime: 60 * 1000,
    errorCode: 'NAT_ANALYSIS_TIMEOUT'
}
const NAT_TYPE_UNKNOWN = 'Unknown'
const METRIC_CONTEXT_NAME = 'broker/plugin/testnetMiner'
const METRIC_LATEST_CODE = 'latestCode'

const logger = new Logger(module)

export interface TestnetMinerPluginConfig {
    rewardStreamIds: string
    claimServerUrl: string
    maxClaimDelay: number
    stunServerHost: string|null
}

interface Peer {
    id: string
    rtt: number|undefined
}

export class TestnetMinerPlugin extends Plugin<TestnetMinerPluginConfig> {

    latestLatency?: number
    latencyPoller?: { stop: () => void }
    natType?: string
    metrics: Metrics
    dummyMessagesReceived: number
<<<<<<< HEAD
    rewardSubscriptionRetryRef: NodeJS.Timeout | null
    subscriptionRetryInterval: number

=======
    streamId: string
>>>>>>> 4794c42b
    constructor(options: PluginOptions) {
        super(options)
        if (this.streamrClient === undefined) {
            throw new Error('StreamrClient is not available')
        }
        this.metrics = this.metricsContext.create(METRIC_CONTEXT_NAME).addFixedMetric(METRIC_LATEST_CODE)
        this.dummyMessagesReceived = 0
<<<<<<< HEAD
        this.rewardSubscriptionRetryRef = null
        this.subscriptionRetryInterval = 3 * 60 * 1000
=======
        this.streamId = this.pluginConfig.rewardStreamIds[Math.floor(Math.random()*this.pluginConfig.rewardStreamIds.length)]
>>>>>>> 4794c42b
    }

    async start() {
        this.latencyPoller = await scheduleAtInterval(async () => {
            this.latestLatency = await this.getLatency()
        }, LATENCY_POLL_INTERVAL, true)
        if (this.pluginConfig.stunServerHost !== null) {
            this.natType = await this.getNatType()
        }
        this.networkNode.setExtraMetadata({
            natType: this.natType || null,
            brokerVersion: CURRENT_VERSION,
        })
<<<<<<< HEAD

        await this.subscribe()

        this.rewardSubscriptionRetryRef = setTimeout(() => this.subscriptionIntervalFn(), this.subscriptionRetryInterval)

=======
        await this.streamrClient!.subscribe(this.streamId, (message: any) => {
            if (message.rewardCode) {
                this.onRewardCodeReceived(message.rewardCode)
            } if (message.info) {
                logger.info(message.info)
            } else {
                logger.trace(`Dummy message (#${this.dummyMessagesReceived}) received: ${message}`)
                this.dummyMessagesReceived += 1
            }
        })
>>>>>>> 4794c42b
        logger.info('Testnet miner plugin started')
    }

    private async onRewardCodeReceived(rewardCode: string): Promise<void> {
        logger.info(`Reward code received: ${rewardCode}`)
        this.metrics.set(METRIC_LATEST_CODE, Date.now())
        const peers = this.getPeers()
        const delay = Math.floor(Math.random() * this.pluginConfig.maxClaimDelay)
        await wait(delay) 
        await this.claimRewardCode(rewardCode, peers, delay)
    }

    private async subscriptionIntervalFn(): Promise<void> {
        if (this.streamrClient && this.streamrClient.getSubscription(this.pluginConfig.rewardStreamId).length === 0) {
            try {
                await this.subscribe()
            } catch (err) {
                logger.warn(`Subscription retry failed, retrying in ${this.subscriptionRetryInterval / 1000} seconds`)
            }
        }
        this.rewardSubscriptionRetryRef = setTimeout(() => this.subscriptionIntervalFn(), this.subscriptionRetryInterval)
    }

    private async subscribe(): Promise<void> {
        await this.streamrClient!.subscribe(this.pluginConfig.rewardStreamId, (message: any) => {
            if (message.rewardCode) {
                this.onRewardCodeReceived(message.rewardCode)
            } if (message.info) {
                logger.info(message.info)
            } else {
                logger.trace(`Dummy message (#${this.dummyMessagesReceived}) received: ${message}`)
                this.dummyMessagesReceived += 1
            }
        })
    }

    private getPeers(): Peer[] {
        const neighbors = this.networkNode.getNeighborsForStream(this.streamId, REWARD_STREAM_PARTITION)
        return neighbors.map((nodeId: string) => ({
            id: nodeId,
            rtt: this.networkNode.getRtt(nodeId)
        }))
    }

    private async claimRewardCode(rewardCode: string, peers: Peer[], delay: number): Promise<void> {
        const body = {
            rewardCode,
            nodeAddress: this.nodeId,
            streamId: this.streamId,
            clientServerLatency: this.latestLatency,
            waitTime: delay,
            natType: this.natType,
            peers
        }
        try {
            await fetchOrThrow(`${this.pluginConfig.claimServerUrl}/claim`, {
                body: JSON.stringify(body),
                method: 'POST',
                headers: {
                    'Content-Type': 'application/json'
                }
            })
            logger.info('Reward claimed successfully')
        } catch (e) {
            logger.error(`Unable to claim reward: code=${rewardCode}`, e)
        }
    }

    private async getLatency(): Promise<number|undefined> {
        const startTime = Date.now()
        try {
            await fetchOrThrow(`${this.pluginConfig.claimServerUrl}/ping`)
            return Date.now() - startTime
        } catch (e) {
            logger.warn('Ping error')
            return undefined
        }
    }

    private async getNatType(): Promise<string> {
        logger.info('Analyzing NAT type')
        try {
            const result = await withTimeout(fetchNatType({ 
                logsEnabled: false,
                sampleCount: NAT_ANALYSIS_SAMPLE_COUNT,
                stunHost: this.pluginConfig.stunServerHost!
            }), NAT_ANALYSIS_TIMEOUT.maxWaitTime, NAT_ANALYSIS_TIMEOUT.errorCode)
            logger.info(`NAT type: ${result}`)
            return result
        } catch (e) {
            logger.warn(`Unable to analyze NAT type: ${e.message}`)
            return NAT_TYPE_UNKNOWN
        }
    }

    async stop() {
        this.latencyPoller?.stop()
        if (this.rewardSubscriptionRetryRef) {
            clearTimeout(this.rewardSubscriptionRetryRef)
            this.rewardSubscriptionRetryRef = null
        }
    }

    getConfigSchema() {
        return PLUGIN_CONFIG_SCHEMA
    }
}<|MERGE_RESOLUTION|>--- conflicted
+++ resolved
@@ -41,13 +41,10 @@
     natType?: string
     metrics: Metrics
     dummyMessagesReceived: number
-<<<<<<< HEAD
     rewardSubscriptionRetryRef: NodeJS.Timeout | null
     subscriptionRetryInterval: number
+    streamId: string
 
-=======
-    streamId: string
->>>>>>> 4794c42b
     constructor(options: PluginOptions) {
         super(options)
         if (this.streamrClient === undefined) {
@@ -55,12 +52,9 @@
         }
         this.metrics = this.metricsContext.create(METRIC_CONTEXT_NAME).addFixedMetric(METRIC_LATEST_CODE)
         this.dummyMessagesReceived = 0
-<<<<<<< HEAD
         this.rewardSubscriptionRetryRef = null
         this.subscriptionRetryInterval = 3 * 60 * 1000
-=======
         this.streamId = this.pluginConfig.rewardStreamIds[Math.floor(Math.random()*this.pluginConfig.rewardStreamIds.length)]
->>>>>>> 4794c42b
     }
 
     async start() {
@@ -74,24 +68,11 @@
             natType: this.natType || null,
             brokerVersion: CURRENT_VERSION,
         })
-<<<<<<< HEAD
 
         await this.subscribe()
 
         this.rewardSubscriptionRetryRef = setTimeout(() => this.subscriptionIntervalFn(), this.subscriptionRetryInterval)
 
-=======
-        await this.streamrClient!.subscribe(this.streamId, (message: any) => {
-            if (message.rewardCode) {
-                this.onRewardCodeReceived(message.rewardCode)
-            } if (message.info) {
-                logger.info(message.info)
-            } else {
-                logger.trace(`Dummy message (#${this.dummyMessagesReceived}) received: ${message}`)
-                this.dummyMessagesReceived += 1
-            }
-        })
->>>>>>> 4794c42b
         logger.info('Testnet miner plugin started')
     }
 
@@ -105,7 +86,7 @@
     }
 
     private async subscriptionIntervalFn(): Promise<void> {
-        if (this.streamrClient && this.streamrClient.getSubscription(this.pluginConfig.rewardStreamId).length === 0) {
+        if (this.streamrClient && this.streamrClient.getSubscription(this.pluginConfig.rewardStreamIds).length === 0) {
             try {
                 await this.subscribe()
             } catch (err) {
@@ -116,7 +97,7 @@
     }
 
     private async subscribe(): Promise<void> {
-        await this.streamrClient!.subscribe(this.pluginConfig.rewardStreamId, (message: any) => {
+        await this.streamrClient!.subscribe(this.streamId, (message: any) => {
             if (message.rewardCode) {
                 this.onRewardCodeReceived(message.rewardCode)
             } if (message.info) {
