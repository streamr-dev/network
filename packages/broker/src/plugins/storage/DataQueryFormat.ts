<<<<<<< HEAD
import { EncryptionType, StreamMessage } from 'streamr-client-protocol'
=======
import type { StreamMessage } from '@streamr/protocol'
>>>>>>> 9d41dd2b

export interface Format {
    getMessageAsString: (streamMessage: StreamMessage, version: number | undefined) => string
    contentType: string
    delimiter: string
    header: string
    footer: string
}

const createJsonFormat = (getMessageAsString: (streamMessage: StreamMessage, version: number | undefined) => string): Format => {
    return {
        getMessageAsString,
        contentType: 'application/json',
        delimiter: ',',
        header: '[',
        footer: ']'
    }
}

const createPlainTextFormat = (getMessageAsString: (streamMessage: StreamMessage, version: number | undefined) => string): Format => {
    return {
        getMessageAsString,
        contentType: 'text/plain',
        delimiter: '\n',
        header: '',
        footer: ''
    }
}

export const toObject = (msg: StreamMessage<any>): any => {
    return {
        streamId: msg.getStreamId(),
        streamPartition: msg.getStreamPartition(),
        timestamp: msg.getTimestamp(),
        sequenceNumber: msg.getSequenceNumber(),
        publisherId: msg.getPublisherId(),
        msgChainId: msg.getMsgChainId(),
        messageType: msg.messageType,
        contentType: msg.contentType,
        encryptionType: msg.encryptionType,
        groupKeyId: msg.groupKeyId,
        content: (msg.encryptionType === EncryptionType.NONE ? msg.getParsedContent() : msg.getSerializedContent()),
        signature: msg.signature,
    }
}

const FORMATS: Record<string, Format> = {
    // TODO could we deprecate protocol format?
    // eslint-disable-next-line max-len
    'protocol': createJsonFormat((streamMessage: StreamMessage, version: number | undefined) => JSON.stringify(streamMessage.serialize(version))),
    'object': createJsonFormat((streamMessage: StreamMessage) => JSON.stringify(toObject(streamMessage))),
    // the raw format message is the same string which we have we have stored to Cassandra (if the version numbers match)
    // -> TODO we could optimize the reading if we'd fetch the data from Cassandra as plain text
    // currently we:
    // 1) deserialize the string to an object in Storage._parseRow
    // 2) serialize the same object to string here
    'raw': createPlainTextFormat((streamMessage: StreamMessage, version: number | undefined) => streamMessage.serialize(version))
}

export const getFormat = (id: string | undefined): Format | undefined => {
    const key = id ?? 'object'
    return FORMATS[key]
}<|MERGE_RESOLUTION|>--- conflicted
+++ resolved
@@ -1,8 +1,4 @@
-<<<<<<< HEAD
-import { EncryptionType, StreamMessage } from 'streamr-client-protocol'
-=======
-import type { StreamMessage } from '@streamr/protocol'
->>>>>>> 9d41dd2b
+import { EncryptionType, StreamMessage } from '@streamr/protocol'
 
 export interface Format {
     getMessageAsString: (streamMessage: StreamMessage, version: number | undefined) => string
