--- conflicted
+++ resolved
@@ -1,12 +1,8 @@
 import { Server, Socket } from 'net'
 import { EventEmitter } from 'events'
 import mqttCon from 'mqtt-connection'
-<<<<<<< HEAD
 import { Metrics, MetricsContext, NetworkNode } from 'streamr-network'
 import { StreamMessage, MessageID } from 'streamr-client-protocol'
-=======
-import { Metrics, MetricsContext, NetworkNode, Protocol } from 'streamr-network'
->>>>>>> d67b764f
 import { Logger } from 'streamr-network'
 import { partition } from '../../helpers/partition'
 import { Publisher } from '../../Publisher'
