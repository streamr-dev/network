import { Plugin, PluginOptions } from '../../Plugin'
import PLUGIN_CONFIG_SCHEMA from './config.schema.json'
import { Schema } from 'ajv'
import { AnnounceNodeService } from './AnnounceNodeService'
import { InspectRandomNodeService } from './InspectRandomNodeService'
import { MaintainOperatorContractService } from './MaintainOperatorContractService'
import { MaintainTopologyService } from './MaintainTopologyService'
<<<<<<< HEAD
import fetch from 'node-fetch'
import { FetchResponse, toEthereumAddress } from '@streamr/utils'
=======
import { EthereumAddress, toEthereumAddress } from '@streamr/utils'
>>>>>>> ba92ba5c
import { Provider, JsonRpcProvider } from '@ethersproject/providers'
import { Signer } from '@ethersproject/abstract-signer'
import { Wallet } from 'ethers'
import { VoteOnSuspectNodeService } from './VoteOnSuspectNodeService'
import { MaintainTopologyHelper } from './MaintainTopologyHelper'
<<<<<<< HEAD
=======
import { MaintainOperatorValueService } from './MaintainOperatorValueService'
>>>>>>> ba92ba5c

export interface OperatorPluginConfig {
    operatorContractAddress: string
}

export interface OperatorServiceConfig {
    provider: Provider
    signer: Signer
<<<<<<< HEAD
    operatorContractAddress: string
    theGraphUrl: string
    fetch: (url: string, init?: Record<string, unknown>) => Promise<FetchResponse>
=======
    operatorContractAddress: EthereumAddress
    theGraphUrl: string
>>>>>>> ba92ba5c
}

export class OperatorPlugin extends Plugin<OperatorPluginConfig> {
    private readonly announceNodeService: AnnounceNodeService
    private readonly inspectRandomNodeService = new InspectRandomNodeService()
    private readonly maintainOperatorContractService = new MaintainOperatorContractService()
    private readonly voteOnSuspectNodeService: VoteOnSuspectNodeService
    private readonly maintainTopologyService: MaintainTopologyService
    private readonly maintainOperatorValueService: MaintainOperatorValueService

    constructor(options: PluginOptions) {
        super(options)
        const provider = new JsonRpcProvider(this.brokerConfig.client.contracts!.streamRegistryChainRPCs!.rpcs[0].url)
        const serviceHelperConfig = {
            provider,
<<<<<<< HEAD
            operatorContractAddress: this.pluginConfig.operatorContractAddress,
            theGraphUrl: `http://${process.env.STREAMR_DOCKER_DEV_HOST ?? '10.200.10.1'}:8000/subgraphs/name/streamr-dev/network-subgraphs`,
            fetch: fetch,
=======
            operatorContractAddress: toEthereumAddress(this.pluginConfig.operatorContractAddress),
            theGraphUrl: `http://${process.env.STREAMR_DOCKER_DEV_HOST ?? '10.200.10.1'}:8000/subgraphs/name/streamr-dev/network-subgraphs`,
>>>>>>> ba92ba5c
            signer: Wallet.createRandom().connect(provider)
        }
        this.announceNodeService = new AnnounceNodeService(
            this.streamrClient,
            toEthereumAddress(this.pluginConfig.operatorContractAddress)
        )
        this.maintainTopologyService = new MaintainTopologyService(
            this.streamrClient,
            new MaintainTopologyHelper(
                serviceHelperConfig
            )
<<<<<<< HEAD
        )
        this.voteOnSuspectNodeService = new VoteOnSuspectNodeService(
            this.streamrClient,
            serviceHelperConfig
        )
=======
        )
        this.maintainOperatorValueService = new MaintainOperatorValueService(serviceHelperConfig)
>>>>>>> ba92ba5c
    
    }

    async start(): Promise<void> {
        await this.announceNodeService.start()
        await this.inspectRandomNodeService.start()
        await this.maintainOperatorContractService.start()
        await this.maintainOperatorValueService.start()
        await this.maintainTopologyService.start()
        await this.voteOnSuspectNodeService.start()
    }

    async stop(): Promise<void> {
        await this.announceNodeService.stop()
        await this.inspectRandomNodeService.stop()
        await this.maintainOperatorContractService.stop()
        await this.maintainOperatorValueService.stop()
        await this.maintainTopologyService.stop()
        await this.voteOnSuspectNodeService.stop()
    }

    // eslint-disable-next-line class-methods-use-this
    override getConfigSchema(): Schema {
        return PLUGIN_CONFIG_SCHEMA
    }
}<|MERGE_RESOLUTION|>--- conflicted
+++ resolved
@@ -5,21 +5,13 @@
 import { InspectRandomNodeService } from './InspectRandomNodeService'
 import { MaintainOperatorContractService } from './MaintainOperatorContractService'
 import { MaintainTopologyService } from './MaintainTopologyService'
-<<<<<<< HEAD
-import fetch from 'node-fetch'
-import { FetchResponse, toEthereumAddress } from '@streamr/utils'
-=======
 import { EthereumAddress, toEthereumAddress } from '@streamr/utils'
->>>>>>> ba92ba5c
 import { Provider, JsonRpcProvider } from '@ethersproject/providers'
 import { Signer } from '@ethersproject/abstract-signer'
 import { Wallet } from 'ethers'
 import { VoteOnSuspectNodeService } from './VoteOnSuspectNodeService'
 import { MaintainTopologyHelper } from './MaintainTopologyHelper'
-<<<<<<< HEAD
-=======
 import { MaintainOperatorValueService } from './MaintainOperatorValueService'
->>>>>>> ba92ba5c
 
 export interface OperatorPluginConfig {
     operatorContractAddress: string
@@ -28,14 +20,8 @@
 export interface OperatorServiceConfig {
     provider: Provider
     signer: Signer
-<<<<<<< HEAD
-    operatorContractAddress: string
-    theGraphUrl: string
-    fetch: (url: string, init?: Record<string, unknown>) => Promise<FetchResponse>
-=======
     operatorContractAddress: EthereumAddress
     theGraphUrl: string
->>>>>>> ba92ba5c
 }
 
 export class OperatorPlugin extends Plugin<OperatorPluginConfig> {
@@ -51,14 +37,8 @@
         const provider = new JsonRpcProvider(this.brokerConfig.client.contracts!.streamRegistryChainRPCs!.rpcs[0].url)
         const serviceHelperConfig = {
             provider,
-<<<<<<< HEAD
-            operatorContractAddress: this.pluginConfig.operatorContractAddress,
-            theGraphUrl: `http://${process.env.STREAMR_DOCKER_DEV_HOST ?? '10.200.10.1'}:8000/subgraphs/name/streamr-dev/network-subgraphs`,
-            fetch: fetch,
-=======
             operatorContractAddress: toEthereumAddress(this.pluginConfig.operatorContractAddress),
             theGraphUrl: `http://${process.env.STREAMR_DOCKER_DEV_HOST ?? '10.200.10.1'}:8000/subgraphs/name/streamr-dev/network-subgraphs`,
->>>>>>> ba92ba5c
             signer: Wallet.createRandom().connect(provider)
         }
         this.announceNodeService = new AnnounceNodeService(
@@ -70,16 +50,12 @@
             new MaintainTopologyHelper(
                 serviceHelperConfig
             )
-<<<<<<< HEAD
         )
+        this.maintainOperatorValueService = new MaintainOperatorValueService(serviceHelperConfig)
         this.voteOnSuspectNodeService = new VoteOnSuspectNodeService(
             this.streamrClient,
             serviceHelperConfig
         )
-=======
-        )
-        this.maintainOperatorValueService = new MaintainOperatorValueService(serviceHelperConfig)
->>>>>>> ba92ba5c
     
     }
 
