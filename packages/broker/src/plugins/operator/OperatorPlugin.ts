import { toStreamID } from '@streamr/protocol'
import { EthereumAddress, Logger, toEthereumAddress } from '@streamr/utils'
import { Schema } from 'ajv'
import { Signer } from 'ethers'
import StreamrClient, { CONFIG_TEST } from 'streamr-client'
import { Plugin } from '../../Plugin'
import { AnnounceNodeToContractHelper } from './AnnounceNodeToContractHelper'
import { AnnounceNodeToContractService } from './AnnounceNodeToContractService'
import { AnnounceNodeToStreamService } from './AnnounceNodeToStreamService'
import { InspectRandomNodeService } from './InspectRandomNodeService'
import { MaintainOperatorPoolValueService } from './MaintainOperatorPoolValueService'
import { MaintainTopologyService, setUpAndStartMaintainTopologyService } from './MaintainTopologyService'
import { OperatorPoolValueBreachWatcher } from './OperatorPoolValueBreachWatcher'
import { OperatorFleetState } from './OperatorFleetState'
import { VoteOnSuspectNodeService } from './VoteOnSuspectNodeService'
import PLUGIN_CONFIG_SCHEMA from './config.schema.json'
import { fetchRedundancyFactor } from './fetchRedundancyFactor'

export const DEFAULT_MAX_SPONSORSHIP_IN_WITHDRAW = 20 // max number to loop over before the earnings withdraw tx gets too big and EVM reverts it
export const DEFAULT_MIN_SPONSORSHIP_EARNINGS_IN_WITHDRAW = 1 // token value, not wei

export interface OperatorPluginConfig {
    operatorContractAddress: string
}

export interface OperatorServiceConfig {
    signer: Signer
    operatorContractAddress: EthereumAddress
    theGraphUrl: string
    maxSponsorshipsInWithdraw?: number
    minSponsorshipEarningsInWithdraw?: number
}

const logger = new Logger(module)

export class OperatorPlugin extends Plugin<OperatorPluginConfig> {
    private announceNodeToStreamService?: AnnounceNodeToStreamService
    private announceNodeToContractService?: AnnounceNodeToContractService
    private inspectRandomNodeService = new InspectRandomNodeService()
    private voteOnSuspectNodeService?: VoteOnSuspectNodeService
    private maintainTopologyService?: MaintainTopologyService
    private maintainOperatorPoolValueService?: MaintainOperatorPoolValueService
    private operatorPoolValueBreachWatcher?: OperatorPoolValueBreachWatcher
    private fleetState?: OperatorFleetState
    private serviceConfig?: OperatorServiceConfig

    async start(streamrClient: StreamrClient): Promise<void> {
        const signer = await streamrClient.getSigner()
        this.serviceConfig = {
            signer,
            operatorContractAddress: toEthereumAddress(this.pluginConfig.operatorContractAddress),
            // TODO read from client, as we need to use production value in production environment (not ConfigTest)
            theGraphUrl: CONFIG_TEST.contracts!.theGraphUrl!,
            maxSponsorshipsInWithdraw: DEFAULT_MAX_SPONSORSHIP_IN_WITHDRAW,
            minSponsorshipEarningsInWithdraw: DEFAULT_MIN_SPONSORSHIP_EARNINGS_IN_WITHDRAW
        }
        this.announceNodeToStreamService = new AnnounceNodeToStreamService(
            streamrClient,
            toEthereumAddress(this.pluginConfig.operatorContractAddress)
        )
        this.fleetState = new OperatorFleetState(
            streamrClient,
            toStreamID('/operator/coordination', this.serviceConfig.operatorContractAddress)
        )
        this.announceNodeToContractService = new AnnounceNodeToContractService(
            streamrClient,
            new AnnounceNodeToContractHelper(this.serviceConfig),
            this.fleetState
        )
        this.maintainOperatorPoolValueService = new MaintainOperatorPoolValueService(this.serviceConfig)
        this.operatorPoolValueBreachWatcher = new OperatorPoolValueBreachWatcher(this.serviceConfig)
        this.voteOnSuspectNodeService = new VoteOnSuspectNodeService(
            streamrClient,
            this.serviceConfig
        )

        const redundancyFactor = await fetchRedundancyFactor(this.serviceConfig)
        if (redundancyFactor === undefined) {
            throw new Error('Failed to retrieve redundancy factor')
        }
        logger.info('Fetched redundancy factor', { redundancyFactor })

        this.maintainTopologyService = await setUpAndStartMaintainTopologyService({
<<<<<<< HEAD
            streamrClient: this.streamrClient,
            redundancyFactor,
=======
            streamrClient,
            redundancyFactor: this.pluginConfig.redundancyFactor,
>>>>>>> 8a92fa15
            serviceHelperConfig: this.serviceConfig,
            operatorFleetState: this.fleetState
        })
        await this.announceNodeToStreamService.start()
        await this.inspectRandomNodeService.start()
        await this.maintainOperatorPoolValueService.start()
        await this.maintainTopologyService.start()
        await this.voteOnSuspectNodeService.start()
        await this.operatorPoolValueBreachWatcher.start()
        await this.fleetState.start()
        this.announceNodeToContractService.start().catch((err) => {
            logger.fatal('Encountered fatal error in announceNodeToContractService', { err })
            process.exit(1)
        })
    }

    async stop(): Promise<void> {
        await this.announceNodeToStreamService!.stop()
        await this.inspectRandomNodeService.stop()
        await this.maintainOperatorPoolValueService!.stop()
        await this.voteOnSuspectNodeService!.stop()
        await this.operatorPoolValueBreachWatcher!.stop()
    }

    // eslint-disable-next-line class-methods-use-this
    override getConfigSchema(): Schema {
        return PLUGIN_CONFIG_SCHEMA
    }

    // eslint-disable-next-line class-methods-use-this
    override getClientConfig(): { path: string, value: any }[] {
        return [{
            path: 'network.node.acceptProxyConnections', value: true
        }]
    }
}<|MERGE_RESOLUTION|>--- conflicted
+++ resolved
@@ -2,7 +2,7 @@
 import { EthereumAddress, Logger, toEthereumAddress } from '@streamr/utils'
 import { Schema } from 'ajv'
 import { Signer } from 'ethers'
-import StreamrClient, { CONFIG_TEST } from 'streamr-client'
+import { CONFIG_TEST, StreamrClient } from 'streamr-client'
 import { Plugin } from '../../Plugin'
 import { AnnounceNodeToContractHelper } from './AnnounceNodeToContractHelper'
 import { AnnounceNodeToContractService } from './AnnounceNodeToContractService'
@@ -81,13 +81,8 @@
         logger.info('Fetched redundancy factor', { redundancyFactor })
 
         this.maintainTopologyService = await setUpAndStartMaintainTopologyService({
-<<<<<<< HEAD
-            streamrClient: this.streamrClient,
+            streamrClient,
             redundancyFactor,
-=======
-            streamrClient,
-            redundancyFactor: this.pluginConfig.redundancyFactor,
->>>>>>> 8a92fa15
             serviceHelperConfig: this.serviceConfig,
             operatorFleetState: this.fleetState
         })
