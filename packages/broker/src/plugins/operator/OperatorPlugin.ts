import { Plugin, PluginOptions } from '../../Plugin'
import PLUGIN_CONFIG_SCHEMA from './config.schema.json'
import { Schema } from 'ajv'
import { AnnounceNodeService } from './AnnounceNodeService'
import { InspectRandomNodeService } from './InspectRandomNodeService'
import { MaintainOperatorContractService } from './MaintainOperatorContractService'
import { MaintainTopologyService, setUpAndStartMaintainTopologyService } from './MaintainTopologyService'
import { EthereumAddress, toEthereumAddress } from '@streamr/utils'
import { Provider, JsonRpcProvider } from '@ethersproject/providers'
import { Signer } from '@ethersproject/abstract-signer'
import { Wallet } from 'ethers'
import { VoteOnSuspectNodeService } from './VoteOnSuspectNodeService'
import { MaintainOperatorValueService } from './MaintainOperatorValueService'
import { OperatorValueBreachWatcher } from './OperatorValueBreachWatcher'
import { OperatorFleetState } from './OperatorFleetState'
import { toStreamID } from '@streamr/protocol'
import { CONFIG_TEST } from 'streamr-client'

export interface OperatorPluginConfig {
    operatorContractAddress: string
    replicationFactor: number
}

export interface OperatorServiceConfig {
    provider: Provider
    signer: Signer
    operatorContractAddress: EthereumAddress
    theGraphUrl: string
    maxSponsorshipsCount?: number
    minSponsorshipEarnings?: number
}

export class OperatorPlugin extends Plugin<OperatorPluginConfig> {
    private readonly announceNodeService: AnnounceNodeService
    private readonly inspectRandomNodeService = new InspectRandomNodeService()
    private readonly maintainOperatorContractService = new MaintainOperatorContractService()
    private readonly voteOnSuspectNodeService: VoteOnSuspectNodeService
    private maintainTopologyService?: MaintainTopologyService
    private readonly maintainOperatorValueService: MaintainOperatorValueService
    private readonly operatorValueBreachWatcher: OperatorValueBreachWatcher
    private readonly fleetState: OperatorFleetState
    private readonly serviceConfig: OperatorServiceConfig

    constructor(options: PluginOptions) {
        super(options)
        const provider = new JsonRpcProvider(this.brokerConfig.client.contracts!.streamRegistryChainRPCs!.rpcs[0].url)
        this.serviceConfig = {
            provider,
            operatorContractAddress: toEthereumAddress(this.pluginConfig.operatorContractAddress),
<<<<<<< HEAD
            theGraphUrl: `http://${process.env.STREAMR_DOCKER_DEV_HOST ?? '10.200.10.1'}:8000/subgraphs/name/streamr-dev/network-subgraphs`,
            signer: Wallet.createRandom().connect(provider),
            maxSponsorshipsCount: 20, // max number of sponsorships to loop over before tx reverts
            minSponsorshipEarnings: 1 // token value, not wei
=======
            // TODO read from client, as we need to use production value in production environment (not ConfigTest)
            theGraphUrl: CONFIG_TEST.contracts!.theGraphUrl!,
            signer: Wallet.createRandom().connect(provider)
>>>>>>> bf281f10
        }
        this.announceNodeService = new AnnounceNodeService(
            this.streamrClient,
            toEthereumAddress(this.pluginConfig.operatorContractAddress)
        )
        this.fleetState = new OperatorFleetState(
            this.streamrClient,
            toStreamID('/operator/coordination', this.serviceConfig.operatorContractAddress)
        )
        this.maintainOperatorValueService = new MaintainOperatorValueService(this.serviceConfig)
        this.operatorValueBreachWatcher = new OperatorValueBreachWatcher(this.serviceConfig)
        this.voteOnSuspectNodeService = new VoteOnSuspectNodeService(
            this.streamrClient,
            this.serviceConfig
        )

    }

    async start(): Promise<void> {
        this.maintainTopologyService = await setUpAndStartMaintainTopologyService({
            streamrClient: this.streamrClient,
            replicationFactor: this.pluginConfig.replicationFactor,
            serviceHelperConfig: this.serviceConfig,
            operatorFleetState: this.fleetState
        })
        await this.announceNodeService.start()
        await this.inspectRandomNodeService.start()
        await this.maintainOperatorContractService.start()
        await this.maintainOperatorValueService.start()
        await this.maintainTopologyService.start()
        await this.voteOnSuspectNodeService.start()
        await this.operatorValueBreachWatcher.start()

        await this.fleetState.start() // must be started last!
    }

    async stop(): Promise<void> {
        await this.announceNodeService.stop()
        await this.inspectRandomNodeService.stop()
        await this.maintainOperatorContractService.stop()
        await this.maintainOperatorValueService.stop()
        await this.voteOnSuspectNodeService.stop()
        await this.operatorValueBreachWatcher.stop()
    }

    // eslint-disable-next-line class-methods-use-this
    override getConfigSchema(): Schema {
        return PLUGIN_CONFIG_SCHEMA
    }
}<|MERGE_RESOLUTION|>--- conflicted
+++ resolved
@@ -47,16 +47,11 @@
         this.serviceConfig = {
             provider,
             operatorContractAddress: toEthereumAddress(this.pluginConfig.operatorContractAddress),
-<<<<<<< HEAD
-            theGraphUrl: `http://${process.env.STREAMR_DOCKER_DEV_HOST ?? '10.200.10.1'}:8000/subgraphs/name/streamr-dev/network-subgraphs`,
+            // TODO read from client, as we need to use production value in production environment (not ConfigTest)
+            theGraphUrl: CONFIG_TEST.contracts!.theGraphUrl!,
             signer: Wallet.createRandom().connect(provider),
             maxSponsorshipsCount: 20, // max number of sponsorships to loop over before tx reverts
             minSponsorshipEarnings: 1 // token value, not wei
-=======
-            // TODO read from client, as we need to use production value in production environment (not ConfigTest)
-            theGraphUrl: CONFIG_TEST.contracts!.theGraphUrl!,
-            signer: Wallet.createRandom().connect(provider)
->>>>>>> bf281f10
         }
         this.announceNodeService = new AnnounceNodeService(
             this.streamrClient,
