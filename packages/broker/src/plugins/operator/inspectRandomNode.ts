import { EthereumAddress, Logger } from '@streamr/utils'
import { StreamPartAssignments } from './StreamPartAssignments'
import { StreamrClient } from 'streamr-client'
import { StreamPartIDUtils } from '@streamr/protocol'
import { findNodesForTarget, findTarget, inspectTarget } from './inspectionUtils'
<<<<<<< HEAD
import { CreateOperatorFleetStateFn } from './OperatorFleetState'
=======
import { ContractFacade } from './ContractFacade'
>>>>>>> 48909e5c

const logger = new Logger(module)

export type FindTargetFn = typeof findTarget
export type FindNodesForTargetFn = typeof findNodesForTarget
export type InspectTargetFn = typeof inspectTarget

export async function inspectRandomNode(
    operatorContractAddress: EthereumAddress,
    contractFacade: ContractFacade,
    assignments: StreamPartAssignments,
    streamrClient: StreamrClient,
    heartbeatTimeoutInMs: number,
    getRedundancyFactor: (operatorContractAddress: EthereumAddress) => Promise<number | undefined>,
    createOperatorFleetState: CreateOperatorFleetStateFn,
    abortSignal: AbortSignal,
    findTargetFn = findTarget,
    findNodesForTargetFn = findNodesForTarget,
    inspectTargetFn = inspectTarget
): Promise<void> {
    logger.info('Select a random operator to inspect')

    const target = await findTargetFn(operatorContractAddress, contractFacade, assignments)
    if (target === undefined) {
        return
    }

    const onlineNodeDescriptors = await findNodesForTargetFn(
        target,
        getRedundancyFactor,
        createOperatorFleetState,
        heartbeatTimeoutInMs,
        abortSignal
    )

    const pass = await inspectTargetFn({
        target,
        targetPeerDescriptors: onlineNodeDescriptors,
        streamrClient,
        abortSignal
    })

    if (!pass) {
        logger.info('Raise flag', { target })
        await contractFacade.flag(
            target.sponsorshipAddress,
            target.operatorAddress,
            StreamPartIDUtils.getStreamPartition(target.streamPart)
        )
    }
}<|MERGE_RESOLUTION|>--- conflicted
+++ resolved
@@ -3,11 +3,8 @@
 import { StreamrClient } from 'streamr-client'
 import { StreamPartIDUtils } from '@streamr/protocol'
 import { findNodesForTarget, findTarget, inspectTarget } from './inspectionUtils'
-<<<<<<< HEAD
+import { ContractFacade } from './ContractFacade'
 import { CreateOperatorFleetStateFn } from './OperatorFleetState'
-=======
-import { ContractFacade } from './ContractFacade'
->>>>>>> 48909e5c
 
 const logger = new Logger(module)
 
