import { Contract } from '@ethersproject/contracts'
import type { Operator } from '@streamr/network-contracts'
import { operatorABI } from '@streamr/network-contracts'
import { Logger } from '@streamr/utils'
import { OperatorServiceConfig } from './OperatorPlugin'
import { ensureValidStreamPartitionIndex } from '@streamr/protocol'

export const VOTE_KICK = '0x0000000000000000000000000000000000000000000000000000000000000001'
export const VOTE_NO_KICK = '0x0000000000000000000000000000000000000000000000000000000000000000'

const logger = new Logger(module)

export class ParseError extends Error {
    public readonly reasonText: string

    constructor(reasonText: string) {
        super(`Failed to parse metadata: ${reasonText}`)
        this.reasonText = reasonText
    }
}

export function parsePartitionFromMetadata(metadataAsString: string | undefined): number | never {
    if (metadataAsString === undefined) {
        throw new ParseError('no metadata')
    }

    let metadata: Record<string, unknown>
    try {
        metadata = JSON.parse(metadataAsString)
    } catch {
        throw new ParseError('malformed metadata')
    }

    const partition = Number(metadata.partition)
    if (isNaN(partition)) {
        throw new ParseError('invalid or missing "partition" field')
    }

    try {
        ensureValidStreamPartitionIndex(partition)
    } catch {
        throw new ParseError('invalid partition numbering')
    }

    return partition
}

export type ReviewRequestCallback = (sponsorship: string, operatorContractAddress: string, partition: number) => void

export class VoteOnSuspectNodeHelper {
    private readonly callback: ReviewRequestCallback
    private readonly contract: Operator

<<<<<<< HEAD
    constructor(config: OperatorServiceConfig) {
        this.nodeWallet = config.nodeWallet
        this.contract = new Contract(config.operatorContractAddress, operatorABI, this.nodeWallet) as unknown as Operator
=======
    constructor(
        config: OperatorServiceConfig,
        callback: ReviewRequestCallback,
        contract = new Contract(config.operatorContractAddress, operatorABI, config.signer) as unknown as Operator
    ) {
        this.callback = callback
        this.contract = contract
>>>>>>> b5de37cf
    }

    async start(reviewRequestCallback: (sponsorship: string, targetOperator: string) => void): Promise<void> {
        logger.debug('Starting')
<<<<<<< HEAD
        this.contract.on('ReviewRequest', async (sponsorship: string, targetOperator: string) => {
            logger.debug('Receive review request', { address: this.contract.address, sponsorship, targetOperator })
            reviewRequestCallback(sponsorship, targetOperator)
=======
        this.contract.on('ReviewRequest', (sponsorship: string, targetOperator: string, metadataAsString?: string) => {
            let partition: number
            try {
                partition = parsePartitionFromMetadata(metadataAsString)
            } catch (err) {
                if (err instanceof ParseError) {
                    logger.warn(`Skip review request (${err.reasonText})`, {
                        address: this.contract.address,
                        sponsorship,
                        targetOperator,
                    })
                } else {
                    logger.warn('Encountered unexpected error', { err })
                }
                return
            }
            logger.debug('Receive review request', {
                address: this.contract.address,
                sponsorship,
                targetOperator,
                partition
            })
            this.callback(sponsorship, targetOperator, partition)
>>>>>>> b5de37cf
        })
    }

    async voteOnFlag(sponsorship: string, targetOperator: string, kick: boolean): Promise<void> {
        const voteData = kick ? VOTE_KICK : VOTE_NO_KICK
        await (await this.contract.voteOnFlag(sponsorship, targetOperator, voteData)).wait()
    }

    stop(): void {
        this.contract.removeAllListeners()
    }
}<|MERGE_RESOLUTION|>--- conflicted
+++ resolved
@@ -48,31 +48,17 @@
 export type ReviewRequestCallback = (sponsorship: string, operatorContractAddress: string, partition: number) => void
 
 export class VoteOnSuspectNodeHelper {
-    private readonly callback: ReviewRequestCallback
     private readonly contract: Operator
 
-<<<<<<< HEAD
-    constructor(config: OperatorServiceConfig) {
-        this.nodeWallet = config.nodeWallet
-        this.contract = new Contract(config.operatorContractAddress, operatorABI, this.nodeWallet) as unknown as Operator
-=======
     constructor(
         config: OperatorServiceConfig,
-        callback: ReviewRequestCallback,
         contract = new Contract(config.operatorContractAddress, operatorABI, config.signer) as unknown as Operator
     ) {
-        this.callback = callback
         this.contract = contract
->>>>>>> b5de37cf
     }
 
-    async start(reviewRequestCallback: (sponsorship: string, targetOperator: string) => void): Promise<void> {
+    async start(reviewRequestCallback: ReviewRequestCallback): Promise<void> {
         logger.debug('Starting')
-<<<<<<< HEAD
-        this.contract.on('ReviewRequest', async (sponsorship: string, targetOperator: string) => {
-            logger.debug('Receive review request', { address: this.contract.address, sponsorship, targetOperator })
-            reviewRequestCallback(sponsorship, targetOperator)
-=======
         this.contract.on('ReviewRequest', (sponsorship: string, targetOperator: string, metadataAsString?: string) => {
             let partition: number
             try {
@@ -95,8 +81,7 @@
                 targetOperator,
                 partition
             })
-            this.callback(sponsorship, targetOperator, partition)
->>>>>>> b5de37cf
+            reviewRequestCallback(sponsorship, targetOperator, partition)
         })
     }
 
