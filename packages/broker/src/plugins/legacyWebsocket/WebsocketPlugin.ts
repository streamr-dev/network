import { MissingConfigError } from '../../errors/MissingConfigError'
import { WebsocketServer } from './WebsocketServer'
import { Plugin, PluginOptions } from '../../Plugin'
import { StreamFetcher } from '../../StreamFetcher'
import PLUGIN_CONFIG_SCHEMA from './config.schema.json'
import { Logger, Protocol } from "streamr-network"
import { DEFAULTS } from 'streamr-client'
import { once } from "events"
import fs from "fs"
import http from 'http'
import https from "https"
import { Schema } from 'ajv'
import { NetworkSmartContract, NodeRegistryItem, NodeRegistryOptions, StorageNodeRegistry } from '../../StorageNodeRegistry'

const logger = new Logger(module)

export interface WebsocketPluginConfig {
    port: number
    privateKeyFileName: string|null, 
    certFileName: string|null,
    pingInterval: number
}

export class WebsocketPlugin extends Plugin<WebsocketPluginConfig> {
    private websocketServer: WebsocketServer | undefined

    constructor(options: PluginOptions) {
        super(options)
    }

    async start(): Promise<unknown> {
        if (this.pluginConfig.port === undefined) {
            throw new MissingConfigError('port')
        }
        let httpServer: http.Server | https.Server
        if (this.pluginConfig.privateKeyFileName && this.pluginConfig.certFileName) {
            const opts = {
                key: fs.readFileSync(this.pluginConfig.privateKeyFileName),
                cert: fs.readFileSync(this.pluginConfig.certFileName)
            }
            httpServer = https.createServer(opts)
        } else {
            httpServer = http.createServer()
        }
        this.websocketServer = new WebsocketServer(
            httpServer,
            this.networkNode,
<<<<<<< HEAD
            new StreamFetcher(this.streamrClient!),
            this.publisher,
            (await (this.streamrClient!.getNode())).getMetricsContext(),
            this.subscriptionManager,
=======
            new StreamFetcher(this.getRestUrl()),
            this.publisher,
            (await (this.streamrClient!.getNode())).getMetricsContext(),
            this.subscriptionManager,
            await this.getStorageNodeRegistry(),
>>>>>>> c8ff951e
            this.pluginConfig.pingInterval,
            this.streamrClient!
        )
        httpServer.listen(this.pluginConfig.port)
        await once(httpServer, 'listening')
        logger.info(`started on port %s`, this.pluginConfig.port)
        return true
    }

    async stop(): Promise<unknown> {
        return this.websocketServer!.close()
    }

    private async getStorageNodeRegistry() {
        const config = this.brokerConfig.client.storageNodeRegistry ?? DEFAULTS.storageNodeRegistry
        const storageNodes = await this.getStorageNodes(config)
        return StorageNodeRegistry.createInstance(this.getRestUrl(), storageNodes)
    }
    
    private async getStorageNodes(config: NodeRegistryOptions): Promise<NodeRegistryItem[]> {
        if ((config as NetworkSmartContract).contractAddress !== undefined) {
            const registry = await Protocol.Utils.getStorageNodeRegistryFromContract({
                contractAddress: (config as NetworkSmartContract).contractAddress,
                jsonRpcProvider: (config as NetworkSmartContract).jsonRpcProvider
            })
            return registry.getAllStorageNodes()
        } else {
            return config as NodeRegistryItem[]
        }
    }
    
    getConfigSchema(): Schema {
        return PLUGIN_CONFIG_SCHEMA
    }
}<|MERGE_RESOLUTION|>--- conflicted
+++ resolved
@@ -45,18 +45,10 @@
         this.websocketServer = new WebsocketServer(
             httpServer,
             this.networkNode,
-<<<<<<< HEAD
             new StreamFetcher(this.streamrClient!),
             this.publisher,
             (await (this.streamrClient!.getNode())).getMetricsContext(),
             this.subscriptionManager,
-=======
-            new StreamFetcher(this.getRestUrl()),
-            this.publisher,
-            (await (this.streamrClient!.getNode())).getMetricsContext(),
-            this.subscriptionManager,
-            await this.getStorageNodeRegistry(),
->>>>>>> c8ff951e
             this.pluginConfig.pingInterval,
             this.streamrClient!
         )
