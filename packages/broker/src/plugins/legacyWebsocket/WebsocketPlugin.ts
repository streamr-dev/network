--- conflicted
+++ resolved
@@ -45,19 +45,10 @@
         this.websocketServer = new WebsocketServer(
             httpServer,
             this.networkNode,
-<<<<<<< HEAD
             new StreamFetcher(this.streamrClient!),
-=======
-            new StreamFetcher(this.getRestUrl()),
->>>>>>> 678bf5a5
             this.publisher,
             (await (this.streamrClient!.getNode())).getMetricsContext(),
             this.subscriptionManager,
-<<<<<<< HEAD
-            this.brokerConfig.streamrUrl,
-=======
-            await this.getStorageNodeRegistry(),
->>>>>>> 678bf5a5
             this.pluginConfig.pingInterval,
             this.streamrClient!
         )
@@ -71,24 +62,6 @@
         return this.websocketServer!.close()
     }
 
-    private async getStorageNodeRegistry() {
-        const config = this.brokerConfig.client.storageNodeRegistry ?? DEFAULTS.storageNodeRegistry
-        const storageNodes = await this.getStorageNodes(config)
-        return StorageNodeRegistry.createInstance(this.getRestUrl(), storageNodes)
-    }
-    
-    private async getStorageNodes(config: NodeRegistryOptions): Promise<NodeRegistryItem[]> {
-        if ((config as NetworkSmartContract).contractAddress !== undefined) {
-            const registry = await Protocol.Utils.getStorageNodeRegistryFromContract({
-                contractAddress: (config as NetworkSmartContract).contractAddress,
-                jsonRpcProvider: (config as NetworkSmartContract).jsonRpcProvider
-            })
-            return registry.getAllStorageNodes()
-        } else {
-            return config as NodeRegistryItem[]
-        }
-    }
-    
     getConfigSchema(): Schema {
         return PLUGIN_CONFIG_SCHEMA
     }
