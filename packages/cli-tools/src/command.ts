import commander, { Command } from 'commander'
<<<<<<< HEAD
import { StreamrClientOptions } from 'streamr-client'
=======
import { StreamrClientConfig } from 'streamr-client'
>>>>>>> afc202ad
import pkg from '../package.json'
import { createClient } from './client'

export const createCommand = (): commander.Command => {
    return new Command()
        .version(pkg.version)
        .showHelpAfterError()
        .allowExcessArguments(false)
}

export interface CommandOpts {
    autoDestroyClient?: boolean
<<<<<<< HEAD
    clientOptionsFactory?: (options: any) => StreamrClientOptions
=======
    clientOptionsFactory?: (options: any) => StreamrClientConfig
>>>>>>> afc202ad
}

export const createClientCommand = (
    action: (...handleArgs: any[]) => Promise<void>, 
    opts: CommandOpts = {
        autoDestroyClient: true,
        clientOptionsFactory: () => ({})
    }
): commander.Command => {
    return createCommand()
        .option('--private-key <key>', 'use an Ethereum private key to authenticate')
        .option('--config <file>', 'read connection and authentication settings from a config file')
        .option('--dev', 'use pre-defined development environment')
        .action(async (...args: any[]) => {
            const commandLineOptions = args[args.length - 1].opts()
            try {
                const client = createClient(commandLineOptions, opts.clientOptionsFactory!(commandLineOptions))
                try {
                    await action(...[client].concat(args))
                } finally {
                    if (opts.autoDestroyClient) {
                        await client.destroy()
                    }
                }
            } catch (e: any) {
                console.error(e)
                process.exit(1)
            }
        })
}<|MERGE_RESOLUTION|>--- conflicted
+++ resolved
@@ -1,9 +1,5 @@
 import commander, { Command } from 'commander'
-<<<<<<< HEAD
-import { StreamrClientOptions } from 'streamr-client'
-=======
 import { StreamrClientConfig } from 'streamr-client'
->>>>>>> afc202ad
 import pkg from '../package.json'
 import { createClient } from './client'
 
@@ -16,11 +12,7 @@
 
 export interface CommandOpts {
     autoDestroyClient?: boolean
-<<<<<<< HEAD
-    clientOptionsFactory?: (options: any) => StreamrClientOptions
-=======
     clientOptionsFactory?: (options: any) => StreamrClientConfig
->>>>>>> afc202ad
 }
 
 export const createClientCommand = (
