--- conflicted
+++ resolved
@@ -30,13 +30,9 @@
   },
   "homepage": "https://github.com/streamr-dev/cli-tools#readme",
   "dependencies": {
-<<<<<<< HEAD
-    "@streamr/utils": "7.0.0-beta.0",
-=======
     "@ethersproject/wallet": "^5.5.0",
     "@snapshot-labs/snapshot.js": "^0.4.43",
-    "@streamr/utils": "^1.0.0",
->>>>>>> 4e021b14
+    "@streamr/utils": "7.0.0-beta.0",
     "commander": "^8.3.0",
     "easy-table": "^1.1.1",
     "event-stream": "^4.0.1",
