--- conflicted
+++ resolved
@@ -32,12 +32,8 @@
     "commander": "^8.3.0",
     "easy-table": "^1.1.1",
     "event-stream": "^4.0.1",
-<<<<<<< HEAD
     "lodash": "^4.17.21",
-    "streamr-client": "^6.0.0-alpha.19"
-=======
-   "streamr-client": "^6.1.0-ocr-experimental.12"
->>>>>>> 13e75b4d
+    "streamr-client": "^6.1.0-ocr-experimental.12"
   },
   "devDependencies": {
     "@streamr/dev-config": "^1.0.0",
