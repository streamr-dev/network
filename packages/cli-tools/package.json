{
  "name": "@streamr/cli-tools",
  "version": "100.0.0-pretestnet.0",
  "description": "Command line tools for Streamr",
  "repository": {
    "type": "git",
    "url": "git+https://github.com/streamr-dev/network.git",
    "directory": "packages/cli-tools"
  },
  "bin": {
    "streamr": "dist/bin/streamr.js"
  },
  "scripts": {
    "build": "tsc -b tsconfig.json",
    "check": "tsc -p ./tsconfig.json --noEmit",
    "clean": "jest --clearCache || true; rm -rf dist *.tsbuildinfo node_modules/.cache || true",
    "eslint": "eslint --cache --cache-location=node_modules/.cache/.eslintcache/ '*/**/*.{js,ts}'",
    "test": "npm run build && jest --bail --forceExit"
  },
  "keywords": [
    "streamr",
    "cli",
    "tool",
    "utility"
  ],
  "author": "Streamr Network AG <contact@streamr.com>",
  "license": "AGPL-3.0",
  "dependencies": {
    "@ethersproject/wallet": "^5.5.0",
<<<<<<< HEAD
    "@snapshot-labs/snapshot.js": "^0.7.8",
    "@streamr/utils": "100.0.0-pretestnet.0",
=======
    "@snapshot-labs/snapshot.js": "^0.8.1",
    "@streamr/utils": "8.5.5",
>>>>>>> 106a7029
    "commander": "^11.1.0",
    "easy-table": "^1.1.1",
    "event-stream": "^4.0.1",
    "lodash": "^4.17.21",
    "streamr-client": "100.0.0-pretestnet.0"
  },
  "devDependencies": {
    "@streamr/test-utils": "100.0.0-pretestnet.0",
    "@types/event-stream": "^4.0.3",
    "@types/lodash": "^4.14.200",
    "@types/merge2": "^1.4.3",
    "merge2": "^1.4.1"
  }
}<|MERGE_RESOLUTION|>--- conflicted
+++ resolved
@@ -27,13 +27,8 @@
   "license": "AGPL-3.0",
   "dependencies": {
     "@ethersproject/wallet": "^5.5.0",
-<<<<<<< HEAD
-    "@snapshot-labs/snapshot.js": "^0.7.8",
+    "@snapshot-labs/snapshot.js": "^0.8.1",
     "@streamr/utils": "100.0.0-pretestnet.0",
-=======
-    "@snapshot-labs/snapshot.js": "^0.8.1",
-    "@streamr/utils": "8.5.5",
->>>>>>> 106a7029
     "commander": "^11.1.0",
     "easy-table": "^1.1.1",
     "event-stream": "^4.0.1",
