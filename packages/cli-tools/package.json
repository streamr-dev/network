{
  "name": "@streamr/cli-tools",
  "version": "103.0.0-rc.11",
  "description": "Command line tools for Streamr",
  "repository": {
    "type": "git",
    "url": "git+https://github.com/streamr-dev/network.git",
    "directory": "packages/cli-tools"
  },
  "files": [
    "dist",
    "!*.tsbuildinfo",
    "README.md",
    "LICENSE"
  ],
  "bin": {
    "streamr": "dist/bin/streamr.js"
  },
  "scripts": {
    "build": "tsc -b tsconfig.node.json",
    "check": "tsc -p ./tsconfig.jest.json",
    "clean": "jest --clearCache || true; rm -rf dist *.tsbuildinfo node_modules/.cache || true",
    "eslint": "eslint --cache --cache-location=node_modules/.cache/.eslintcache/ '*/**/*.{js,ts}'",
    "test": "npm run build && jest --bail --forceExit"
  },
  "keywords": [
    "streamr",
    "cli",
    "tool",
    "utility"
  ],
  "author": "Streamr Network AG <contact@streamr.com>",
  "license": "AGPL-3.0",
  "dependencies": {
<<<<<<< HEAD
    "@streamr/config": "^5.5.3",
    "@streamr/dht": "103.0.0-rc.3",
    "@streamr/network-contracts": "^9.1.0",
    "@streamr/sdk": "103.0.0-rc.3",
    "@streamr/trackerless-network": "103.0.0-rc.3",
    "@streamr/utils": "103.0.0-rc.3",
=======
    "@streamr/dht": "103.0.0-rc.11",
    "@streamr/sdk": "103.0.0-rc.11",
    "@streamr/trackerless-network": "103.0.0-rc.11",
    "@streamr/utils": "103.0.0-rc.11",
>>>>>>> 46982642
    "commander": "^13.1.0",
    "easy-table": "^1.1.1",
    "ethers": "^6.13.0",
    "event-stream": "^4.0.1",
    "lodash": "^4.17.21",
    "semver": "^7.7.1"
  },
  "devDependencies": {
<<<<<<< HEAD
    "@streamr/test-utils": "103.0.0-rc.3",
=======
    "@streamr/network-contracts": "^9.0.0",
    "@streamr/test-utils": "103.0.0-rc.11",
>>>>>>> 46982642
    "@types/event-stream": "^4.0.5",
    "@types/lodash": "^4.17.16",
    "@types/merge2": "^1.4.4",
    "@types/semver": "^7.7.0",
    "merge2": "^1.4.1"
  }
}<|MERGE_RESOLUTION|>--- conflicted
+++ resolved
@@ -32,19 +32,12 @@
   "author": "Streamr Network AG <contact@streamr.com>",
   "license": "AGPL-3.0",
   "dependencies": {
-<<<<<<< HEAD
     "@streamr/config": "^5.5.3",
-    "@streamr/dht": "103.0.0-rc.3",
+    "@streamr/dht": "103.0.0-rc.11",
     "@streamr/network-contracts": "^9.1.0",
-    "@streamr/sdk": "103.0.0-rc.3",
-    "@streamr/trackerless-network": "103.0.0-rc.3",
-    "@streamr/utils": "103.0.0-rc.3",
-=======
-    "@streamr/dht": "103.0.0-rc.11",
     "@streamr/sdk": "103.0.0-rc.11",
     "@streamr/trackerless-network": "103.0.0-rc.11",
     "@streamr/utils": "103.0.0-rc.11",
->>>>>>> 46982642
     "commander": "^13.1.0",
     "easy-table": "^1.1.1",
     "ethers": "^6.13.0",
@@ -53,12 +46,7 @@
     "semver": "^7.7.1"
   },
   "devDependencies": {
-<<<<<<< HEAD
-    "@streamr/test-utils": "103.0.0-rc.3",
-=======
-    "@streamr/network-contracts": "^9.0.0",
     "@streamr/test-utils": "103.0.0-rc.11",
->>>>>>> 46982642
     "@types/event-stream": "^4.0.5",
     "@types/lodash": "^4.17.16",
     "@types/merge2": "^1.4.4",
