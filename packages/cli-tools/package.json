--- conflicted
+++ resolved
@@ -27,13 +27,8 @@
   "license": "AGPL-3.0",
   "dependencies": {
     "@ethersproject/wallet": "^5.5.0",
-<<<<<<< HEAD
-    "@snapshot-labs/snapshot.js": "^0.6.2",
+    "@snapshot-labs/snapshot.js": "^0.7.3",
     "@streamr/utils": "0.0.1-tatum.4",
-=======
-    "@snapshot-labs/snapshot.js": "^0.7.3",
-    "@streamr/utils": "8.5.5",
->>>>>>> a7b2af9f
     "commander": "^11.0.0",
     "easy-table": "^1.1.1",
     "event-stream": "^4.0.1",
