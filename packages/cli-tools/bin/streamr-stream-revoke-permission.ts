#!/usr/bin/env node
<<<<<<< HEAD
import StreamrClient from 'streamr-client'
import { createClientCommand } from '../src/command'

createClientCommand(async (client: StreamrClient, streamId: string, permissionId: number) => {
    const stream = await client.getStream(streamId)
    stream.revokePermission(permissionId)
})
    .arguments('<streamId> <permissionId>')
    .description('revoke permission')
    .parseAsync()
=======

import { Stream, StreamPermission } from 'streamr-client'
import { runModifyPermissionsCommand } from '../src/permission'

runModifyPermissionsCommand(
    (stream: Stream, permission: StreamPermission, target: string) => stream.revokeUserPermission(permission, target),
    (stream: Stream, permission: StreamPermission) => stream.revokePublicPermission(permission),
    'revoke'
)
>>>>>>> 13e75b4d
<|MERGE_RESOLUTION|>--- conflicted
+++ resolved
@@ -1,16 +1,4 @@
 #!/usr/bin/env node
-<<<<<<< HEAD
-import StreamrClient from 'streamr-client'
-import { createClientCommand } from '../src/command'
-
-createClientCommand(async (client: StreamrClient, streamId: string, permissionId: number) => {
-    const stream = await client.getStream(streamId)
-    stream.revokePermission(permissionId)
-})
-    .arguments('<streamId> <permissionId>')
-    .description('revoke permission')
-    .parseAsync()
-=======
 
 import { Stream, StreamPermission } from 'streamr-client'
 import { runModifyPermissionsCommand } from '../src/permission'
@@ -19,5 +7,4 @@
     (stream: Stream, permission: StreamPermission, target: string) => stream.revokeUserPermission(permission, target),
     (stream: Stream, permission: StreamPermission) => stream.revokePublicPermission(permission),
     'revoke'
-)
->>>>>>> 13e75b4d
+)