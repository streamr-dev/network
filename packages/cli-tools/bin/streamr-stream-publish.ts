#!/usr/bin/env node
import '../src/logLevel'

import { Writable } from 'stream'
import { StreamrClient } from '@streamr/sdk'
import { hexToBinary, wait } from '@streamr/utils'
import es from 'event-stream'
import { createClientCommand, Options as BaseOptions } from '../src/command'
import { createFnParseInt } from '../src/common'

interface Options extends BaseOptions {
    partitionKeyField?: string,
    partition?: string
}

const isHexadecimal = (str: string): boolean => {
    return /^[0-9a-fA-F]+$/.test(str)
}

const publishStream = (
    stream: string,
    partitionKeyField: string | undefined,
    partition: string | undefined,
    client: StreamrClient,
): Writable => {
    const parser = createFnParseInt('partition')
    const writable = new Writable({
        objectMode: true,
        write: (data: any, _: any, done: any) => {
            let message = null
            // ignore newlines, etc
            if (!data || String(data).trim() === '') {
                done()
                return
            }
            const trimmedData = String(data).trim()
            if (isHexadecimal(trimmedData)) {
                message = hexToBinary(trimmedData)
            } else {
                try {
                    message = JSON.parse(trimmedData)
                } catch (e) {
                    console.error(data.toString())
                    done(e)
                    return
                }
            }
<<<<<<< HEAD
            const partitionKey = (partitionKeyField !== undefined) ? json[partitionKeyField] : undefined
            const streamOptions = (partition !== undefined) ? {id: stream, partition: parser(partition)} : stream
            client.publish(streamOptions, json, { partitionKey }).then(
=======
            const partitionKey = (partitionKeyField !== undefined && typeof message === 'object') ? message[partitionKeyField] : undefined
            client.publish(stream, message, { partitionKey }).then(
>>>>>>> fd60daa9
                () => done(),
                (err) => done(err)
            )
        }
    })
    return writable
}

createClientCommand(async (client: StreamrClient, streamId: string, options: Options) => {
    if (options.partitionKeyField !== undefined && options.partition !== undefined) {
        console.error('Partition key and partition id are mutually exclusive. Use only one of these options.')
        process.exit()
    }

    const ps = publishStream(streamId, options.partitionKeyField, options.partition, client)
    return new Promise((resolve, reject) => {
        process.stdin
            .pipe(es.split())
            .pipe(ps)
            .once('finish', async () => {
                // We need to wait some time because the client.publish() may resolve the promise
                // before the node has propagated the message. That may happend if the node
                // has not yet connected to Tracker when client.publish() is called. In that case
                // the message is put to the propagation queue (activeTaskStore.add call in
                // network Propagation.ts:59) and the client.publish() promise resolves immeditatelly.
                // TODO Remove this wait when NET-604 has been resolved
                await wait(2000)
                resolve(undefined)
            })
            // eslint-disable-next-line @typescript-eslint/prefer-promise-reject-errors
            .once('error', (err: any) => reject(err) )
    })
})
    .arguments('<streamId>')
<<<<<<< HEAD
    .description('publish to a stream by reading JSON messages from stdin line-by-line')
    .option('-k, --partition-key-field <string>', 'field name in each message to use for assigning the message to a stream partition')
    .option('-p, --partition [partition]', 'partition')
=======
    .description('publish to a stream by reading JSON messages from stdin line-by-line or hexadecimal strings for binary data')
    // eslint-disable-next-line max-len
    .option('-k, --partition-key-field <string>', 'field name in each message to use for assigning the message to a stream partition (only for JSON data)')
>>>>>>> fd60daa9
    .parseAsync()<|MERGE_RESOLUTION|>--- conflicted
+++ resolved
@@ -9,8 +9,8 @@
 import { createFnParseInt } from '../src/common'
 
 interface Options extends BaseOptions {
-    partitionKeyField?: string,
-    partition?: string
+    partitionKeyField?: string
+    partition?: number
 }
 
 const isHexadecimal = (str: string): boolean => {
@@ -20,10 +20,9 @@
 const publishStream = (
     stream: string,
     partitionKeyField: string | undefined,
-    partition: string | undefined,
-    client: StreamrClient,
+    partition: number | undefined,
+    client: StreamrClient
 ): Writable => {
-    const parser = createFnParseInt('partition')
     const writable = new Writable({
         objectMode: true,
         write: (data: any, _: any, done: any) => {
@@ -45,14 +44,9 @@
                     return
                 }
             }
-<<<<<<< HEAD
-            const partitionKey = (partitionKeyField !== undefined) ? json[partitionKeyField] : undefined
-            const streamOptions = (partition !== undefined) ? {id: stream, partition: parser(partition)} : stream
-            client.publish(streamOptions, json, { partitionKey }).then(
-=======
             const partitionKey = (partitionKeyField !== undefined && typeof message === 'object') ? message[partitionKeyField] : undefined
-            client.publish(stream, message, { partitionKey }).then(
->>>>>>> fd60daa9
+            const streamOptions = (partition !== undefined) ? { id: stream, partition: partition } : stream
+            client.publish(streamOptions, message, { partitionKey }).then(
                 () => done(),
                 (err) => done(err)
             )
@@ -83,17 +77,12 @@
                 resolve(undefined)
             })
             // eslint-disable-next-line @typescript-eslint/prefer-promise-reject-errors
-            .once('error', (err: any) => reject(err) )
+            .once('error', (err: any) => reject(err))
     })
 })
     .arguments('<streamId>')
-<<<<<<< HEAD
-    .description('publish to a stream by reading JSON messages from stdin line-by-line')
-    .option('-k, --partition-key-field <string>', 'field name in each message to use for assigning the message to a stream partition')
-    .option('-p, --partition [partition]', 'partition')
-=======
     .description('publish to a stream by reading JSON messages from stdin line-by-line or hexadecimal strings for binary data')
     // eslint-disable-next-line max-len
     .option('-k, --partition-key-field <string>', 'field name in each message to use for assigning the message to a stream partition (only for JSON data)')
->>>>>>> fd60daa9
+    .option('-p, --partition [partition]', 'partition', createFnParseInt('--partition'))
     .parseAsync()