--- conflicted
+++ resolved
@@ -25,12 +25,8 @@
   "author": "Streamr Network AG <contact@streamr.network>",
   "license": "Apache-2.0",
   "dependencies": {
-<<<<<<< HEAD
-    "@streamr/config": "^5.5.2",
+    "@streamr/config": "^5.5.3",
     "@streamr/network-contracts": "^9.0.0",
-=======
-    "@streamr/config": "^5.5.3",
->>>>>>> 4a7983fc
     "@streamr/utils": "103.0.0-rc.3",
     "cors": "^2.8.5",
     "ethers": "^6.13.0",
