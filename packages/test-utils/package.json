--- conflicted
+++ resolved
@@ -1,10 +1,6 @@
 {
   "name": "@streamr/test-utils",
-<<<<<<< HEAD
-  "version": "103.0.0-rc.10",
-=======
   "version": "103.0.0-rc.12",
->>>>>>> e80bd9d3
   "description": "A collection of shared test utilities",
   "repository": {
     "type": "git",
@@ -29,14 +25,9 @@
   "author": "Streamr Network AG <contact@streamr.network>",
   "license": "Apache-2.0",
   "dependencies": {
-<<<<<<< HEAD
-    "@streamr/config": "^5.5.2",
-    "@streamr/utils": "103.0.0-rc.10",
-=======
     "@streamr/config": "^5.5.3",
     "@streamr/network-contracts": "^9.1.0",
     "@streamr/utils": "103.0.0-rc.12",
->>>>>>> e80bd9d3
     "cors": "^2.8.5",
     "ethers": "^6.13.0",
     "express": "^5.1.0",
