import { Tracker } from '../../src/logic/Tracker'
import { startTracker } from '../../src/startTracker'
<<<<<<< HEAD
import { runAndWaitForEvents, waitForCondition } from '@streamr/test-utils'
import { waitForEvent } from '@streamr/utils'
import { InstructionMessage, toStreamID, toStreamPartID } from '@streamr/protocol'
import { NetworkNode, createNetworkNode, NodeEvent } from '@streamr/network-node'
=======
import { runAndWaitForEvents } from 'streamr-test-utils'
import { waitForCondition, waitForEvent } from '@streamr/utils'
import { InstructionMessage, toStreamID, toStreamPartID } from 'streamr-client-protocol'
import { NetworkNode, createNetworkNode, NodeEvent } from 'streamr-network'
>>>>>>> d210559c
import { Event as TrackerServerEvent } from '../../src/protocol/TrackerServer'
import { getTopology } from '../../src/logic/trackerSummaryUtils'

describe('check tracker, nodes and statuses from nodes', () => {
    let tracker: Tracker
    const trackerPort = 32900

    let node1: NetworkNode
    let node2: NetworkNode

    const streamOne = toStreamID('stream-1')
    const streamPartOne = toStreamPartID(streamOne, 0)

    beforeEach(async () => {
        tracker = await startTracker({
            listen: {
                hostname: '127.0.0.1',
                port: trackerPort
            }
        })
        const trackerInfo = tracker.getConfigRecord()

        // @ts-expect-error private method
        tracker.formAndSendInstructions = () => {}
        node1 = createNetworkNode({
            id: 'node1',
            trackers: [trackerInfo],
            disconnectionWaitTime: 200,
            webrtcDisallowPrivateAddresses: false
        })
        node2 = createNetworkNode({
            id: 'node2',
            trackers: [trackerInfo],
            disconnectionWaitTime: 200,
            webrtcDisallowPrivateAddresses: false
        })

        await runAndWaitForEvents([
            () => { node1.subscribeToStreamIfHaveNotYet(streamPartOne) },
            () => { node2.subscribeToStreamIfHaveNotYet(streamPartOne) },
            () => { node1.start() },
            () => { node2.start() }
        ], [
            // @ts-expect-error private variable
            [tracker.trackerServer, TrackerServerEvent.NODE_STATUS_RECEIVED],
            // @ts-expect-error private variable
            [tracker.trackerServer, TrackerServerEvent.NODE_STATUS_RECEIVED]
        ])
    })

    afterEach(async () => {
        await node1.stop()
        await node2.stop()
        await tracker.stop()
    })

    it('if failed to follow tracker instructions, inform tracker about current status', async () => {
        const trackerInstruction1 = new InstructionMessage({
            requestId: 'requestId',
            streamId: streamOne,
            streamPartition: 0,
            nodeIds: ['node2', 'unknown'],
            counter: 0
        })

        const trackerInstruction2 = new InstructionMessage({
            requestId: 'requestId',
            streamId: streamOne,
            streamPartition: 0,
            nodeIds: ['node1', 'unknown'],
            counter: 0
        })

        await Promise.race([
            // @ts-expect-error private field
            node1.trackerManager.instructionThrottler.add(trackerInstruction1, tracker.getTrackerId()),
            // @ts-expect-error private field
            node2.trackerManager.instructionThrottler.add(trackerInstruction2, tracker.getTrackerId())
        ]).catch(() => {})

        await Promise.race([
            waitForEvent(node1, NodeEvent.NODE_SUBSCRIBED),
            waitForEvent(node2, NodeEvent.NODE_SUBSCRIBED)
        ])

        await Promise.all([
            // @ts-expect-error private variable
            waitForEvent(tracker.trackerServer, TrackerServerEvent.NODE_STATUS_RECEIVED),
            // @ts-expect-error private variable
            waitForEvent(tracker.trackerServer, TrackerServerEvent.NODE_STATUS_RECEIVED)
        ])

        await waitForCondition(() => node1.getNeighbors().length > 0)
        await waitForCondition(() => node2.getNeighbors().length > 0)

        expect(getTopology(tracker.getOverlayPerStreamPart(), tracker.getOverlayConnectionRtts())).toEqual({
            'stream-1#0': {
                node1: [{ neighborId: 'node2', rtt: null }],
                node2: [{ neighborId: 'node1', rtt: null }],
            }
        })

        expect(node1.getNeighbors()).toEqual(['node2'])
        expect(node2.getNeighbors()).toEqual(['node1'])
    })
})<|MERGE_RESOLUTION|>--- conflicted
+++ resolved
@@ -1,16 +1,9 @@
 import { Tracker } from '../../src/logic/Tracker'
 import { startTracker } from '../../src/startTracker'
-<<<<<<< HEAD
-import { runAndWaitForEvents, waitForCondition } from '@streamr/test-utils'
-import { waitForEvent } from '@streamr/utils'
+import { runAndWaitForEvents } from '@streamr/test-utils'
+import { waitForCondition, waitForEvent } from '@streamr/utils'
 import { InstructionMessage, toStreamID, toStreamPartID } from '@streamr/protocol'
 import { NetworkNode, createNetworkNode, NodeEvent } from '@streamr/network-node'
-=======
-import { runAndWaitForEvents } from 'streamr-test-utils'
-import { waitForCondition, waitForEvent } from '@streamr/utils'
-import { InstructionMessage, toStreamID, toStreamPartID } from 'streamr-client-protocol'
-import { NetworkNode, createNetworkNode, NodeEvent } from 'streamr-network'
->>>>>>> d210559c
 import { Event as TrackerServerEvent } from '../../src/protocol/TrackerServer'
 import { getTopology } from '../../src/logic/trackerSummaryUtils'
 
