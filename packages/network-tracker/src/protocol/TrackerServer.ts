--- conflicted
+++ resolved
@@ -1,35 +1,15 @@
 import { EventEmitter } from 'events'
 import { v4 as uuidv4 } from 'uuid'
-<<<<<<< HEAD
 import {
-    StreamPartID,
-    StreamPartIDUtils,
-    TrackerLayer,
-    TrackerMessageType
-} from 'streamr-client-protocol'
-=======
->>>>>>> f1e089e1
-import {
-    ErrorMessage,
+   ErrorMessage,
     InstructionMessage,
-    RelayMessage, StatusMessage,
-    StreamPartID,
+    RelayMessage, StatusMessage, StreamPartID,
     StreamPartIDUtils,
     TrackerMessage,
     TrackerMessageType
 } from 'streamr-client-protocol'
 import {
     decode,
-<<<<<<< HEAD
-    PeerId,
-    PeerInfo,
-    NameDirectory,
-    ServerWsEndpoint,
-    DisconnectionCode,
-    DisconnectionReason,
-    WsEndpointEvent,
-    NodeId,
-=======
     DisconnectionCode,
     DisconnectionReason,
     NameDirectory,
@@ -37,7 +17,6 @@
     PeerId,
     PeerInfo,
     WsEndpointEvent
->>>>>>> f1e089e1
 } from 'streamr-network'
 import type { ServerWsEndpoint } from 'streamr-network'
 import { Logger } from '@streamr/utils'
@@ -89,15 +68,9 @@
     }
 
     async sendUnknownPeerError(receiverNodeId: NodeId, requestId: string, targetNode: NodeId): Promise<void> {
-<<<<<<< HEAD
-        await this.send(receiverNodeId, new TrackerLayer.ErrorMessage({
-            requestId,
-            errorCode: TrackerLayer.ErrorMessage.ERROR_CODES.UNKNOWN_PEER,
-=======
         await this.send(receiverNodeId, new ErrorMessage({
             requestId,
             errorCode: ErrorMessage.ERROR_CODES.UNKNOWN_PEER,
->>>>>>> f1e089e1
             targetNode
         }))
     }
