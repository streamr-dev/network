--- conflicted
+++ resolved
@@ -6,13 +6,10 @@
 import PLUGIN_CONFIG_SCHEMA from './config.schema.json'
 import { adjustStakes } from './payoutProportionalStrategy'
 import { Action, SponsorshipConfig, SponsorshipID } from './types'
-<<<<<<< HEAD
 import { formCoordinationStreamId } from '../operator/formCoordinationStreamId'
 import { OperatorFleetState } from '../operator/OperatorFleetState'
 import { createIsLeaderFn } from '../operator/createIsLeaderFn'
-=======
 import { sum } from './sum'
->>>>>>> cecc74df
 
 export interface AutostakerPluginConfig {
     operatorContractAddress: string
