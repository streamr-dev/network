--- conflicted
+++ resolved
@@ -1,19 +1,4 @@
 {
-<<<<<<< HEAD
-    "extends": "../../tsconfig.jest.json",
-    "include": [
-        "src/**/*",
-        "src/**/*.json",
-        "bin/*.ts",
-        "package.json",
-        "test/**/*"
-    ],
-    "references": [
-        { "path": "../utils/tsconfig.node.json" },
-        { "path": "../test-utils/tsconfig.node.json" },
-        { "path": "../sdk" }
-    ]
-=======
   "extends": "../../tsconfig.jest.json",
   "include": [
     "src",
@@ -25,7 +10,6 @@
   "references": [
     { "path": "../utils/tsconfig.node.json" },
     { "path": "../test-utils/tsconfig.node.json" },
-    { "path": "../sdk/tsconfig.node.json" }
+    { "path": "../sdk" }
   ]
->>>>>>> 1c39b80f
 }