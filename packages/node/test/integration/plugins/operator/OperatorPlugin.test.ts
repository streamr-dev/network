import type { Operator } from '@streamr/network-contracts-ethers6'
import {
    ProxyDirection,
    StreamPermission,
    _operatorContractUtils
} from '@streamr/sdk'
import { fastPrivateKey, fetchPrivateKeyWithGas } from '@streamr/test-utils'
import { EthereumAddress, StreamPartIDUtils, collect, toEthereumAddress, waitForCondition } from '@streamr/utils'
import { Wallet } from 'ethers'
import { Broker, createBroker } from '../../../../src/broker'
import { formCoordinationStreamId } from '../../../../src/plugins/operator/formCoordinationStreamId'
<<<<<<< HEAD
import { createClient, createTestStream, formConfig, startBroker } from '../../../utils'
=======
import { cloneDeep, set } from 'lodash'
>>>>>>> be54bddb

const {
    delegate,
    deploySponsorshipContract,
    generateWalletWithGasAndTokens,
    setupOperatorContract,
    sponsor,
    stake
} = _operatorContractUtils

describe('OperatorPlugin', () => {

    let broker: Broker
    let brokerWallet: Wallet
    let operatorContract: Operator
    let operatorWallet: Wallet

    beforeAll(async () => {
        const deployment = (await setupOperatorContract({
            nodeCount: 1
        }))
        brokerWallet = deployment.nodeWallets[0]
        operatorWallet = deployment.operatorWallet
        operatorContract = deployment.operatorContract
    }, 30 * 1000)

    afterEach(async () => {
        await broker?.stop()
    })

    async function waitForHeartbeatMessage(operatorContractAddress: EthereumAddress): Promise<void> {
        const client = createClient(fastPrivateKey())
        const sub = await client.subscribe(formCoordinationStreamId(operatorContractAddress))
        await collect(sub, 1)
        await client?.destroy()
    }

    it('accepts proxy connections', async () => {
        const subscriber = createClient(await fetchPrivateKeyWithGas())
        const stream = await createTestStream(subscriber, module)

        const sponsorer = await generateWalletWithGasAndTokens()
        const sponsorship1 = await deploySponsorshipContract({ streamId: stream.id, deployer: sponsorer })
        await sponsor(sponsorer, await sponsorship1.getAddress(), 10000)
        await delegate(operatorWallet, await operatorContract.getAddress(), 10000)
        await stake(operatorContract, await sponsorship1.getAddress(), 10000)

        const publisher = createClient(fastPrivateKey())
        await stream.grantPermissions({
            permissions: [StreamPermission.PUBLISH],
            user: await publisher.getUserId()
        })
        const publishTimer = setInterval(async () => {
            await publisher.publish({ id: stream.id }, { foo: 'bar' })
        }, 500)
        broker = await startBroker({
            privateKey: brokerWallet.privateKey,
            extraPlugins: {
                operator: {
                    operatorContractAddress: await operatorContract.getAddress()
                }
            }
        })
        // wait for MaintainTopologyService to handle addStakedStreams
        // events emitted during Broker start
        await waitForCondition(async () => (await broker.getStreamrClient().getSubscriptions(stream.id)).length > 0)
        const brokerDescriptor = await broker.getStreamrClient().getPeerDescriptor()
        await subscriber.setProxies({ id: stream.id }, [brokerDescriptor], ProxyDirection.SUBSCRIBE)
        const subscription = await subscriber.subscribe(stream.id)
        const receivedMessages = await collect(subscription, 1)
        clearInterval(publishTimer)

        expect(receivedMessages[0].content).toEqual({ foo: 'bar' })
        await subscriber.destroy()
        await publisher.destroy()
    }, 60 * 1000)  // TODO why this is slower?

    it('invalid configuration', async () => {
        await expect(async () => {
            let config = formConfig({
                privateKey: brokerWallet.privateKey,
                extraPlugins: {
                    operator: {
                        operatorContractAddress: await operatorContract.getAddress()
                    }
                }
            })
            // clone the config as we inject some TEST_CONFIG properties by refence in formConfig
            // -> without cloning we'd modify also the TEST_CONFIG object
            config = cloneDeep(config)
            set(config, 'client.network.node.acceptProxyConnections', false)
            await createBroker(config)
        }).rejects.toThrow('Plugin operator doesn\'t support client config value "false" in network.node.acceptProxyConnections')
    })
    
    it('accepts OperatorDiscoveryRequests', async () => {
        const client = createClient(await fetchPrivateKeyWithGas())
        const stream = await createTestStream(client, module)

        const sponsorer = await generateWalletWithGasAndTokens()
        const sponsorship1 = await deploySponsorshipContract({ streamId: stream.id, deployer: sponsorer })
        await sponsor(sponsorer, await sponsorship1.getAddress(), 10000)
        await delegate(operatorWallet, await operatorContract.getAddress(), 10000)
        await stake(operatorContract, await sponsorship1.getAddress(), 10000)

        const operatorContractAddress = await operatorContract.getAddress()
        broker = await startBroker({
            privateKey: brokerWallet.privateKey,
            extraPlugins: {
                operator: {
                    operatorContractAddress,
                }
            }
        })
        await waitForCondition(async () => (await broker.getStreamrClient().getSubscriptions(stream.id)).length > 0)
        // Ensure that heartbeat has been sent (setting heartbeatUpdateIntervalInMs lower did not help)
        await waitForHeartbeatMessage(toEthereumAddress(operatorContractAddress))
        const brokerDescriptor = await broker.getStreamrClient().getPeerDescriptor()
        const operators = await client.getNode().discoverOperators(brokerDescriptor, StreamPartIDUtils.parse(`${stream.id}#0`))
        expect(operators[0].nodeId).toEqual(brokerDescriptor.nodeId)
    }, 60 * 1000)

})<|MERGE_RESOLUTION|>--- conflicted
+++ resolved
@@ -7,13 +7,10 @@
 import { fastPrivateKey, fetchPrivateKeyWithGas } from '@streamr/test-utils'
 import { EthereumAddress, StreamPartIDUtils, collect, toEthereumAddress, waitForCondition } from '@streamr/utils'
 import { Wallet } from 'ethers'
+import { cloneDeep, set } from 'lodash'
 import { Broker, createBroker } from '../../../../src/broker'
 import { formCoordinationStreamId } from '../../../../src/plugins/operator/formCoordinationStreamId'
-<<<<<<< HEAD
 import { createClient, createTestStream, formConfig, startBroker } from '../../../utils'
-=======
-import { cloneDeep, set } from 'lodash'
->>>>>>> be54bddb
 
 const {
     delegate,
