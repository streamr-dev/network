--- conflicted
+++ resolved
@@ -2,14 +2,8 @@
 import { StreamrConfig, streamrConfigABI } from '@streamr/network-contracts'
 import { _operatorContractUtils } from '@streamr/sdk'
 import { fetchPrivateKeyWithGas } from '@streamr/test-utils'
-<<<<<<< HEAD
 import { Logger, StreamID, TheGraphClient, wait, until, multiplyWeiAmount } from '@streamr/utils'
 import { Contract, JsonRpcProvider, parseEther, Wallet } from 'ethers'
-import fetch from 'node-fetch'
-=======
-import { Logger, StreamID, TheGraphClient, wait, until } from '@streamr/utils'
-import { Contract, formatEther, JsonRpcProvider, parseEther, Wallet } from 'ethers'
->>>>>>> 989c1f48
 import { Broker, createBroker } from '../../src/broker'
 import { createClient, createTestStream, formConfig } from '../utils'
 import { OperatorPluginConfig } from './../../src/plugins/operator/OperatorPlugin'
