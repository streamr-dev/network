--- conflicted
+++ resolved
@@ -1,15 +1,9 @@
 import {
-    DEFAULT_PARTITION_COUNT,
     HexString,
     StreamID,
     StreamPartID,
     collect,
-<<<<<<< HEAD
-    merge, toEthereumAddress,
-=======
-    ensureValidStreamPartitionCount,
     toEthereumAddress,
->>>>>>> 78f99652
     toStreamPartID,
     withTimeout
 } from '@streamr/utils'
@@ -318,35 +312,6 @@
         return convertStreamMessageToMessage(result)
     }
 
-<<<<<<< HEAD
-=======
-    /** @internal */
-    static parseMetadata(metadata: string): StreamMetadata {
-        // TODO we could pick the fields of StreamMetadata explicitly, so that this
-        // object can't contain extra fields
-        if (metadata === '') {
-            return {}
-        }
-        const err = new StreamrClientError(`Invalid stream metadata: ${metadata}`, 'INVALID_STREAM_METADATA')
-        let json
-        try {
-            json = JSON.parse(metadata)
-        } catch (_ignored) {
-            throw err
-        }
-        if (json.partitions !== undefined) {
-            try {
-                ensureValidStreamPartitionCount(json.partitions)
-                return json
-            } catch (_ignored) {
-                throw err
-            }
-        } else {
-            return json
-        }
-    }
-
->>>>>>> 78f99652
     /**
      * See {@link StreamrClient.hasPermission | StreamrClient.hasPermission}.
      *
