--- conflicted
+++ resolved
@@ -41,20 +41,7 @@
         const signer = provider.getSigner()
         return {
             getAddress: pMemoize(async () => {
-<<<<<<< HEAD
-                try {
-                    if (!('request' in ethereum && typeof ethereum.request === 'function')) {
-                        // eslint-disable-next-line @typescript-eslint/restrict-template-expressions
-                        throw new Error(`invalid ethereum provider ${ethereum}`)
-                    }
-                    const accounts = await ethereum.request({ method: 'eth_requestAccounts' })
-                    return toEthereumAddress(accounts[0])
-                } catch {
-                    throw new Error('no addresses connected and selected in the custom authentication provider')
-                }
-=======
                 return toEthereumAddress(await (await signer).getAddress())
->>>>>>> cba833f4
             }),
             createMessageSignature: pLimitFn(async (payload: Uint8Array) => {
                 // sign one at a time & wait a moment before asking for next signature
