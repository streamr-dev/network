--- conflicted
+++ resolved
@@ -1,19 +1,6 @@
-<<<<<<< HEAD
-import { formLookupKey } from './utils'
-import LRU from '../../vendor/quick-lru'
-
-type KeyType = (string | number | symbol)[]
-
-interface Options<K extends KeyType, V> {
-    valueFactory: (...args: K) => Promise<V>
-    maxSize: number
-    maxAge?: number
-}
-=======
 import { formLookupKey, LookupKeyType } from './utils'
 import LRU from '../../vendor/quick-lru'
 import { MarkRequired } from 'ts-essentials' 
->>>>>>> 9a312608
 
 interface BaseOptions<K extends LookupKeyType, V> {
     valueFactory: (key: K) => Promise<V>
@@ -36,33 +23,6 @@
  * A map that lazily creates values. The factory function is called only when a key
  * is accessed for the first time. Subsequent calls to `get()` return the cached value
  * unless it has been evicted due to `maxSize` or `maxAge` limits.
-<<<<<<< HEAD
- */
-export class Mapping<K extends KeyType, V> {
-
-    private readonly cache: LRU<string, ValueWrapper<V>>
-    private readonly pendingPromises: Map<string, Promise<V>> = new Map()
-    private readonly opts: Options<K, V>
-
-    constructor(opts: Options<K, V>) {
-        this.cache = new LRU<string, ValueWrapper<V>>({
-            maxSize: opts.maxSize,
-            maxAge: opts.maxAge
-        })
-        this.opts = opts
-    }
-
-    async get(...args: K): Promise<V> {
-        const key = formLookupKey(...args)
-        const pendingPromises = this.pendingPromises.get(key)
-        if (pendingPromises !== undefined) {
-            return await pendingPromises
-        } else {
-            let valueWrapper = this.cache.get(key)
-            if (valueWrapper === undefined) {
-                const promise = this.opts.valueFactory(...args)
-                this.pendingPromises.set(key, promise)
-=======
  * 
  * It is possible to implement e.g. positive cache by using `isCacheableValue()`
  * config option. If that method returns `false`, the value is not stored to cache.
@@ -108,7 +68,6 @@
             if (item === undefined) {
                 const promise = this.opts.valueFactory(key)
                 this.pendingPromises.set(lookupKey, promise)
->>>>>>> 9a312608
                 let value
                 try {
                     value = await promise
@@ -119,34 +78,11 @@
                 if (this.opts.isCacheableValue(value)) {
                     this.delegate.set(lookupKey, item)
                 }
-<<<<<<< HEAD
-                valueWrapper = { value }
-                this.cache.set(key, valueWrapper)
-=======
->>>>>>> 9a312608
             }
             return item.value
         }
     }
 
-<<<<<<< HEAD
-    set(args: K, value: V): void {
-        this.cache.set(formLookupKey(...args), { value })
-    }
-
-    invalidate(predicate: (lookupKey: string) => boolean): void {
-        for (const key of this.cache.keys()) {
-            if (predicate(key)) {
-                this.cache.delete(key)
-            }
-        }
-    }
-
-    values(): V[] {
-        const result: V[] = []
-        for (const wrapper of this.cache.values()) {
-            result.push(wrapper.value)
-=======
     set(key: K, value: V): void {
         this.delegate.set(formLookupKey(key), { key, value })
     }
@@ -162,7 +98,6 @@
     *values(): IterableIterator<V> {
         for (const item of this.delegate.values()) {
             yield item.value
->>>>>>> 9a312608
         }
     }
 }
