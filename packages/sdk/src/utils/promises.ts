--- conflicted
+++ resolved
@@ -1,11 +1,5 @@
-import { Defer } from '@streamr/utils'
 import pLimit from 'p-limit'
 import pThrottle from 'p-throttle'
-<<<<<<< HEAD
-=======
-import { wait } from '@streamr/utils'
-import { MaybeAsync } from '../types'
->>>>>>> 8f43c7f9
 
 /**
  * Returns a function that executes with limited concurrency.
@@ -107,129 +101,6 @@
     })
 }
 
-export class TimeoutError extends Error {
-    public timeout: number
-
-    constructor(msg = '', timeout = 0) {
-        super(`The operation timed out. ${timeout}ms. ${msg}`)
-        this.timeout = timeout
-    }
-}
-
-<<<<<<< HEAD
-/**
- * Takes a promise and a timeout and an optional message for timeout errors.
- * Returns a promise that rejects when timeout expires, or when promise settles, whichever comes first.
- *
- * Invoke with positional arguments for timeout & message:
- * await pTimeout(promise, timeout, message)
- *
- * or using an options object for timeout, message & rejectOnTimeout:
- *
- * await pTimeout(promise, { timeout, message, rejectOnTimeout })
- *
- * message and rejectOnTimeout are optional.
- */
-
-interface pTimeoutOpts {
-    timeout?: number
-    message?: string
-    rejectOnTimeout?: boolean
-}
-
-type pTimeoutArgs = [timeout?: number, message?: string] | [pTimeoutOpts]
-
-export async function pTimeout<T>(promise: Promise<T>, ...args: pTimeoutArgs): Promise<T | undefined> {
-    let opts: pTimeoutOpts = {}
-    if (args[0] && typeof args[0] === 'object') {
-        [opts] = args
-    } else {
-        [opts.timeout, opts.message] = args
-    }
-
-    const { timeout = 0, message = '', rejectOnTimeout = true } = opts
-
-    if (typeof timeout !== 'number') {
-        throw new Error(`timeout must be a number, got ${timeout}`)
-    }
-
-    let timedOut = false
-    const p = new Defer<undefined>()
-    const t = setTimeout(() => {
-        timedOut = true
-        if (rejectOnTimeout) {
-            p.reject(new TimeoutError(message, timeout))
-        } else {
-            p.resolve(undefined)
-        }
-    }, timeout)
-    p.catch(() => {})
-
-    return Promise.race([
-        Promise.resolve(promise).catch((err) => {
-            clearTimeout(t)
-            if (timedOut) {
-                // ignore errors after timeout
-                return undefined
-            }
-
-            throw err
-        }),
-        p
-    ]).finally(() => {
-        clearTimeout(t)
-        p.resolve(undefined)
-    })
-=======
-// TODO use streamr-test-utils#until instead (when streamr-test-utils is no longer a test-only dependency)
-/**
- * Wait until a condition is true
- * @param condition - wait until this callback function returns true
- * @param timeOutMs - stop waiting after that many milliseconds, -1 for disable
- * @param pollingIntervalMs - check condition between so many milliseconds
- * @param failedMsgFn - append the string return value of this getter function to the error message, if given
- * @return the (last) truthy value returned by the condition function
- */
-export async function until(
-    condition: MaybeAsync<() => boolean>,
-    timeOutMs = 10000,
-    pollingIntervalMs = 100,
-    failedMsgFn?: () => string
-): Promise<boolean> {
-    // condition could as well return any instead of boolean, could be convenient
-    // sometimes if waiting until a value is returned. Maybe change if such use
-    // case emerges.
-    const err = new Error(`Timeout after ${timeOutMs} milliseconds`)
-    let isTimedOut = false
-    let t!: ReturnType<typeof setTimeout>
-    if (timeOutMs > 0) {
-        t = setTimeout(() => { isTimedOut = true }, timeOutMs)
-    }
-
-    try {
-        // Promise wrapped condition function works for normal functions just the same as Promises
-        let wasDone = false
-        while (!wasDone && !isTimedOut) {
-            wasDone = await Promise.resolve().then(condition)
-            if (!wasDone && !isTimedOut) {
-                await wait(pollingIntervalMs)
-            }
-        }
-
-        if (isTimedOut) {
-            if (failedMsgFn) {
-                err.message += ` ${failedMsgFn()}`
-            }
-            throw err
-        }
-
-        return wasDone
-    } finally {
-        clearTimeout(t)
-    }
->>>>>>> 8f43c7f9
-}
-
 // TODO better type annotations
 export const withThrottling = (fn: (...args: any[]) => Promise<any>, maxInvocationsPerSecond: number): ((...args: any[]) => Promise<any>) => {
     const throttler = pThrottle({
