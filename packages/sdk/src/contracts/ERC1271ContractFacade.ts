--- conflicted
+++ resolved
@@ -1,16 +1,10 @@
-<<<<<<< HEAD
-import { BrandedString, EthereumAddress, MapWithTtl, UserID, hash, recoverSignerUserId, toUserId } from '@streamr/utils'
-import { inject, Lifecycle, scoped } from 'tsyringe'
-=======
 import { BrandedString, EthereumAddress, hash, MapWithTtl, recoverSignerUserId, toUserId, UserID } from '@streamr/utils'
 import { Lifecycle, scoped } from 'tsyringe'
->>>>>>> 9a312608
 import { RpcProviderSource } from '../RpcProviderSource'
 import type { IERC1271 as ERC1271Contract } from '../ethereumArtifacts/IERC1271'
 import ERC1271ContractArtifact from '../ethereumArtifacts/IERC1271Abi.json'
 import { createLazyMap, Mapping } from '../utils/Mapping'
 import { ContractFactory } from './ContractFactory'
-import { ConfigInjectionToken, StrictStreamrClientConfig } from '../Config'
 
 export const SUCCESS_MAGIC_VALUE = '0x1626ba7e' // Magic value for success as defined by ERC-1271
 
@@ -25,23 +19,14 @@
 @scoped(Lifecycle.ContainerScoped)
 export class ERC1271ContractFacade {
 
-<<<<<<< HEAD
-    private readonly contractsByAddress: Mapping<[EthereumAddress], ERC1271Contract>
-=======
     private readonly contractsByAddress: Mapping<EthereumAddress, ERC1271Contract>
->>>>>>> 9a312608
     private readonly publisherCache = new MapWithTtl<CacheKey, boolean>(() => CACHE_TTL)
 
     constructor(
         contractFactory: ContractFactory,
-        rpcProviderSource: RpcProviderSource,
-        @inject(ConfigInjectionToken) config: Pick<StrictStreamrClientConfig, 'cache'>
+        rpcProviderSource: RpcProviderSource
     ) {
-<<<<<<< HEAD
-        this.contractsByAddress = new Mapping<[EthereumAddress], ERC1271Contract>({
-=======
         this.contractsByAddress = createLazyMap<EthereumAddress, ERC1271Contract>({
->>>>>>> 9a312608
             valueFactory: async (address) => {
                 return contractFactory.createReadContract(
                     address,
@@ -49,12 +34,7 @@
                     rpcProviderSource.getProvider(),
                     'erc1271Contract'
                 ) as ERC1271Contract
-<<<<<<< HEAD
-            },
-            maxSize: config.cache.maxSize
-=======
             }
->>>>>>> 9a312608
         })
     }
 
