<<<<<<< HEAD
import { EthereumAddress, Logger, randomString, scheduleAtInterval, toEthereumAddress, wait } from '@streamr/utils'
import { AbstractProvider, EventFragment, Interface } from 'ethers'
import { remove, sample, uniq } from 'lodash'
import { inject, Lifecycle, scoped } from 'tsyringe'
import { ConfigInjectionToken, StrictStreamrClientConfig } from '../Config'
import { RpcProviderSource } from '../RpcProviderSource'

export interface EventListenerDefinition {
    onEvent: (...args: any[]) => void
    contractInterfaceFragment: EventFragment
    contractAddress: EthereumAddress
}
=======
import { Logger, Multimap, randomString, scheduleAtInterval, wait } from '@streamr/utils'
import { Contract, EventLog, Provider } from 'ethers'
import sample from 'lodash/sample'

type EventName = string
type Listener = (...args: any[]) => void
>>>>>>> eab2200d

const BLOCK_NUMBER_QUERY_RETRY_DELAY = 1000
export const POLLS_SINCE_LAST_FROM_BLOCK_UPDATE_THRESHOLD = 30

@scoped(Lifecycle.ContainerScoped)
export class ChainEventPoller {

    private listeners: EventListenerDefinition[] = []
    private providers: AbstractProvider[]
    private pollInterval: number
    private abortController?: AbortController

    constructor(
        rpcProviderSource: RpcProviderSource,
        @inject(ConfigInjectionToken) config: Pick<StrictStreamrClientConfig, 'contracts'>
    ) {
        this.providers = rpcProviderSource.getSubProviders()
        this.pollInterval = config.contracts.pollInterval
    }

    on(definition: EventListenerDefinition): void {
        const started = this.listeners.length > 0
        this.listeners.push(definition)
        if (!started) {
            this.start()
        }
    }

    off(definition: EventListenerDefinition): void {
        const started = this.listeners.length > 0
        remove(this.listeners, (l) => {
            return (l.contractAddress === definition.contractAddress)
                && (l.contractInterfaceFragment.topicHash === definition.contractInterfaceFragment.topicHash)
                && (l.onEvent == definition.onEvent)
        })
        if (started && this.listeners.length === 0) {
            this.abortController!.abort()
        }
    }

    private start(): void {
        const abortController = new AbortController()
        this.abortController = abortController
        setImmediate(async () => {
            const logger = new Logger(module, { sessionId: randomString(6) })
            logger.debug('Start polling', { pollInterval: this.pollInterval })

            let fromBlock: number | undefined = undefined
            do {
                try {
                    fromBlock = await sample(this.providers)!.getBlockNumber()
                } catch (err) {
                    logger.debug('Failed to query block number', { err })
                    await wait(BLOCK_NUMBER_QUERY_RETRY_DELAY) // TODO: pass signal?
                }
            } while (fromBlock === undefined)

            let pollsSinceFromBlockUpdate = 0
            await scheduleAtInterval(async () => {
                const provider = sample(this.providers)!
                const eventNames = this.listeners.map((l) => l.contractInterfaceFragment.name)
                let newFromBlock = 0
                let events: { contractAddress: EthereumAddress, name: string, args: any[], blockNumber: number }[] | undefined = undefined

                try {
                    // If we haven't updated `fromBlock` for a while, fetch the latest block number explicitly. If
                    // `fromBlock` falls too much behind the current block number, the RPCs may start rejecting our
                    // eth_getLogs requests (presumably for performance reasons).
                    if (pollsSinceFromBlockUpdate >= POLLS_SINCE_LAST_FROM_BLOCK_UPDATE_THRESHOLD) {
                        newFromBlock = await provider.getBlockNumber() + 1
                        logger.debug('Fetch next block number explicitly', { newFromBlock } )
                        if (abortController.signal.aborted) {
                            return
                        }
                    }
                    logger.debug('Polling', { fromBlock, eventNames })
                    const filter = {
                        address: uniq(this.listeners.map((l) => l.contractAddress)),
                        topics: [uniq(this.listeners.map((l) => l.contractInterfaceFragment.topicHash))],
                        fromBlock
                    }
                    const logItems = await provider.getLogs(filter)
                    events = []
                    for (const logItem of logItems) {
                        const definition = this.listeners.find((l) => {
                            return (l.contractAddress === toEthereumAddress(logItem.address))
                                && (l.contractInterfaceFragment.topicHash === logItem.topics[0])
                        })
                        if (definition !== undefined) {
                            const contractInterface = new Interface([definition.contractInterfaceFragment.format('minimal')])
                            const args = contractInterface.decodeEventLog(definition.contractInterfaceFragment.name, logItem.data, logItem.topics)
                            events.push({
                                contractAddress: definition.contractAddress,
                                name: definition.contractInterfaceFragment.name,
                                args,
                                blockNumber: logItem.blockNumber
                            })
                        }
                    }
                    logger.debug('Polled', { fromBlock, events: events.length })
                } catch (err) {
                    logger.debug('Failed to poll', { reason: err?.reason, eventNames, fromBlock })
                }

                if (abortController.signal.aborted) {
                    return
                }

                if (events !== undefined && events.length > 0) {
                    for (const event of events) {
                        const listeners = this.listeners.filter(
                            (l) => (l.contractAddress === event.contractAddress) && (l.contractInterfaceFragment.name === event.name)
                        )
                        for (const listener of listeners) {
                            listener.onEvent(...event.args, event.blockNumber)
                        }
                    }
                    newFromBlock = Math.max(...events.map((e) => e.blockNumber)) + 1
                }

                // note: do not update fromBlock if polling events failed
                if (events !== undefined && newFromBlock > fromBlock!) {
                    logger.debug('Forward fromBlock', { before: fromBlock, after: newFromBlock })
                    fromBlock = newFromBlock
                    // eslint-disable-next-line require-atomic-updates
                    pollsSinceFromBlockUpdate = 0
                } else {
                    pollsSinceFromBlockUpdate += 1
                }

            }, this.pollInterval, true, abortController.signal)
        })
    }
}<|MERGE_RESOLUTION|>--- conflicted
+++ resolved
@@ -1,7 +1,8 @@
-<<<<<<< HEAD
 import { EthereumAddress, Logger, randomString, scheduleAtInterval, toEthereumAddress, wait } from '@streamr/utils'
 import { AbstractProvider, EventFragment, Interface } from 'ethers'
-import { remove, sample, uniq } from 'lodash'
+import remove from 'lodash/remove'
+import sample from 'lodash/sample'
+import uniq from 'lodash/uniq'
 import { inject, Lifecycle, scoped } from 'tsyringe'
 import { ConfigInjectionToken, StrictStreamrClientConfig } from '../Config'
 import { RpcProviderSource } from '../RpcProviderSource'
@@ -11,14 +12,6 @@
     contractInterfaceFragment: EventFragment
     contractAddress: EthereumAddress
 }
-=======
-import { Logger, Multimap, randomString, scheduleAtInterval, wait } from '@streamr/utils'
-import { Contract, EventLog, Provider } from 'ethers'
-import sample from 'lodash/sample'
-
-type EventName = string
-type Listener = (...args: any[]) => void
->>>>>>> eab2200d
 
 const BLOCK_NUMBER_QUERY_RETRY_DELAY = 1000
 export const POLLS_SINCE_LAST_FROM_BLOCK_UPDATE_THRESHOLD = 30
