import { OperatorABI, Operator as OperatorContract, SponsorshipABI, Sponsorship as SponsorshipContract } from '@streamr/network-contracts'
import {
    EthereumAddress,
    Logger,
    ObservableEventEmitter, StreamID, TheGraphClient,
    WeiAmount,
    collect, ensureValidStreamPartitionIndex, toEthereumAddress, toStreamID
} from '@streamr/utils'
import { Interface, Overrides } from 'ethers'
import { z } from 'zod'
<<<<<<< HEAD
import { Authentication } from '../Authentication'
import { NetworkPeerDescriptor } from '../Config'
=======
import { Identity } from '../identity/Identity'
>>>>>>> d275b531
import { DestroySignal } from '../DestroySignal'
import { RpcProviderSource } from '../RpcProviderSource'
import { LoggerFactory } from '../utils/LoggerFactory'
import { ChainEventPoller } from './ChainEventPoller'
import { ContractFactory } from './ContractFactory'
import { ObservableContract, initContractEventGateway } from './contract'

interface RawResult {
    operator: null | { latestHeartbeatTimestamp: string | null }
}

interface EarningsData {
    sponsorshipAddresses: EthereumAddress[]
    sum: WeiAmount
    maxAllowedEarnings: WeiAmount
}

/**
 * @deprecated
 * @hidden
 */
export interface StakeEvent {
    sponsorship: EthereumAddress
}

/**
 * @deprecated
 * @hidden
 */
export interface ReviewRequestEvent {
    sponsorship: EthereumAddress
    targetOperator: EthereumAddress
    partition: number
    votingPeriodStartTimestamp: number
    votingPeriodEndTimestamp: number
}

/**
 * @deprecated
 * @hidden
 */
export interface OperatorEvents {
    staked: (payload: StakeEvent) => void
    unstaked: (payload: StakeEvent) => void
    reviewRequested: (payload: ReviewRequestEvent) => void
}

export const VOTE_KICK = '0x0000000000000000000000000000000000000000000000000000000000000001'
export const VOTE_NO_KICK = '0x0000000000000000000000000000000000000000000000000000000000000000'

export class ParseError extends Error {
    public readonly reasonText: string

    constructor(reasonText: string) {
        super(`Failed to parse metadata: ${reasonText}`)
        this.reasonText = reasonText
    }
}

export function parsePartitionFromReviewRequestMetadata(metadataAsString: string | undefined): number | never {
    if (metadataAsString === undefined) {
        throw new ParseError('no metadata')
    }

    let metadata: Record<string, unknown>
    try {
        metadata = JSON.parse(metadataAsString)
    } catch {
        throw new ParseError('malformed metadata')
    }

    const partition = Number(metadata.partition)
    if (isNaN(partition)) {
        throw new ParseError('invalid or missing "partition" field')
    }

    try {
        ensureValidStreamPartitionIndex(partition)
    } catch {
        throw new ParseError('invalid partition numbering')
    }

    return partition
}

const compareBigInts = (a: bigint, b: bigint) => {
    if (a < b) {
        return -1
    } else if (a > b) {
        return 1
    } else {
        return 0
    }
}

const logger = new Logger(module)

/**
 * @deprecated
 * @hidden
 */
export interface GetOperatorSponsorshipsResult {
    sponsorshipAddress: EthereumAddress
    streamId: StreamID
    operatorCount: number
}

/**
 * @deprecated
 * @hidden
 */
export interface Flag {
    id: string
    flaggingTimestamp: number
    targetOperator: EthereumAddress
    sponsorship: EthereumAddress
}

/**
 * @deprecated This in an internal class
 * @hidden
 */
export class Operator {

    private readonly contractAddress: EthereumAddress
    private contract?: ObservableContract<OperatorContract>
    private readonly contractReadonly: ObservableContract<OperatorContract> // TODO: implement lazy loading because all methods don't use this
    private readonly contractFactory: ContractFactory
    private readonly rpcProviderSource: RpcProviderSource
    private readonly theGraphClient: TheGraphClient
    private readonly identity: Identity
    private readonly getEthersOverrides: () => Promise<Overrides>
    private readonly eventEmitter: ObservableEventEmitter<OperatorEvents> = new ObservableEventEmitter()

    constructor(
        contractAddress: EthereumAddress,
        contractFactory: ContractFactory,
        rpcProviderSource: RpcProviderSource,
        chainEventPoller: ChainEventPoller,
        theGraphClient: TheGraphClient,
        identity: Identity,
        destroySignal: DestroySignal,
        loggerFactory: LoggerFactory,
        getEthersOverrides: () => Promise<Overrides>,
    ) {
        this.contractAddress = contractAddress
        this.contractFactory = contractFactory
        this.rpcProviderSource = rpcProviderSource
        this.contractReadonly = contractFactory.createReadContract<OperatorContract>(
            toEthereumAddress(contractAddress),
            OperatorABI,
            rpcProviderSource.getProvider(),
            'operator'
        )
        this.theGraphClient = theGraphClient
        this.identity = identity
        this.getEthersOverrides = getEthersOverrides
        this.initEventGateways(contractAddress, chainEventPoller, loggerFactory)
        destroySignal.onDestroy.listen(() => {
            this.eventEmitter.removeAllListeners()
        })
    }

    private initEventGateways(
        contractAddress: EthereumAddress,
        chainEventPoller: ChainEventPoller,
        loggerFactory: LoggerFactory
    ): void {
        const contractInterface = new Interface(OperatorABI)
        const stakeEventTransformation = (sponsorship: string) => ({
            sponsorship: toEthereumAddress(sponsorship)
        })
        initContractEventGateway({
            sourceDefinition: {
                contractInterfaceFragment: contractInterface.getEvent('Staked')!,
                contractAddress
            },
            sourceEmitter: chainEventPoller,
            targetName: 'staked',
            targetEmitter: this.eventEmitter,
            transformation: stakeEventTransformation,
            loggerFactory
        })
        initContractEventGateway({
            sourceDefinition: {
                contractInterfaceFragment: contractInterface.getEvent('Unstaked')!,
                contractAddress
            },
            sourceEmitter: chainEventPoller,
            targetName: 'unstaked',
            targetEmitter: this.eventEmitter,
            transformation: stakeEventTransformation,
            loggerFactory
        })
        const reviewRequestTransform = (
            sponsorship: string,
            targetOperator: string,
            voteStartTimestampInSecs: bigint,
            voteEndTimestampInSecs: bigint,
            metadataAsString?: string
        ) => {
            const partition = parsePartitionFromReviewRequestMetadata(metadataAsString)
            return {
                sponsorship: toEthereumAddress(sponsorship),
                targetOperator: toEthereumAddress(targetOperator),
                partition,
                votingPeriodStartTimestamp: Number(voteStartTimestampInSecs) * 1000,
                votingPeriodEndTimestamp: Number(voteEndTimestampInSecs) * 1000
            }
        }
        initContractEventGateway({
            sourceDefinition: {
                contractInterfaceFragment: contractInterface.getEvent('ReviewRequest')!,
                contractAddress
            },
            sourceEmitter: chainEventPoller,
            targetName: 'reviewRequested',
            targetEmitter: this.eventEmitter,
            transformation: reviewRequestTransform,
            loggerFactory
        })
    }

    async writeHeartbeat(nodeDescriptor: NetworkPeerDescriptor): Promise<void> {
        const metadata = JSON.stringify(nodeDescriptor)
        await this.connectToContract()
        await (await this.contract!.heartbeat(metadata, await this.getEthersOverrides())).wait()
    }

    async getTimestampOfLastHeartbeat(): Promise<number | undefined> {
        const result = await this.theGraphClient.queryEntity<RawResult>({
            query: `{
                operator(id: "${await this.getContractAddress()}") {
                    latestHeartbeatTimestamp
                }
            }`
        })
        // eslint-disable-next-line @typescript-eslint/prefer-optional-chain
        if (result.operator === null || result.operator.latestHeartbeatTimestamp === null) {
            return undefined
        } else {
            const timestampInSecs = parseInt(result.operator.latestHeartbeatTimestamp)
            if (isNaN(timestampInSecs)) {
                throw new Error('Assertion failed: unexpected non-integer latestHeartbeatTimestamp') // should never happen
            }
            return timestampInSecs * 1000
        }
    }

    async getContractAddress(): Promise<EthereumAddress> {
        return toEthereumAddress(await this.contractReadonly.getAddress())
    }

    async getSponsorships(): Promise<GetOperatorSponsorshipsResult[]> {
        interface Stake {
            id: string
            sponsorship: {
                id: string
                operatorCount: number
                stream: {
                    id: string
                }
            }
        }
        const operatorAddress = await this.getContractAddress()
        const createQuery = (lastId: string, pageSize: number) => {
            return {
                query: `
                    {
                        operator(id: "${operatorAddress}") {
                            stakes(where: {id_gt: "${lastId}"}, first: ${pageSize}) {
                                id
                                sponsorship {
                                    id
                                    operatorCount
                                    stream {
                                        id
                                    }
                                }
                            }
                        }
                    }
                    `
            }
        }
        const parseItems = (response: { operator?: { stakes: Stake[] } }): Stake[] => {
            return response.operator?.stakes ?? []
        }
        const queryResult = this.theGraphClient.queryEntities<Stake>(createQuery, parseItems)
        const results: GetOperatorSponsorshipsResult[] = []
        for await (const stake of queryResult) {
            results.push({
                sponsorshipAddress: toEthereumAddress(stake.sponsorship.id),
                streamId: toStreamID(stake.sponsorship.stream.id),
                operatorCount: stake.sponsorship.operatorCount
            })
        }
        return results
    }

    // TODO could move this method as this is functionality is not specific to one Operator contract instance
    async getExpiredFlags(sponsorshipAddresses: EthereumAddress[], maxAgeInMs: number): Promise<Flag[]> {
        const maxVoteEndTimestamp = Math.floor((Date.now() - maxAgeInMs) / 1000)
        const createQuery = (lastId: string, pageSize: number) => {
            return {
                query: `
                {
                    flags (where : {
                        id_gt: "${lastId}",
                        voteEndTimestamp_lt: ${maxVoteEndTimestamp},
                        result_in: ["waiting", "voting"],
                        sponsorship_in: ${JSON.stringify(sponsorshipAddresses)}
                    }, first: ${pageSize}) {
                        id
                        flaggingTimestamp
                        target {
                            id
                        }
                        sponsorship {
                            id
                        }
                    }
                }`
            }
        }
        interface FlagEntity {
            id: string
            flaggingTimestamp: number
            target: {
                id: string
            }
            sponsorship: {
                id: string
            }
        }
        const flagEntities = this.theGraphClient.queryEntities<FlagEntity>(createQuery)
        const flags: Flag[] = []
        for await (const flagEntity of flagEntities) {
            flags.push({
                id: flagEntity.id,
                flaggingTimestamp: flagEntity.flaggingTimestamp,
                targetOperator: toEthereumAddress(flagEntity.target.id),
                sponsorship: toEthereumAddress(flagEntity.sponsorship.id)
            })
        }
        return flags
    }

    // TODO could move this method as this is functionality is not specific to one Operator contract instance
    async getOperatorsInSponsorship(sponsorshipAddress: EthereumAddress): Promise<EthereumAddress[]> {
        interface Stake {
            id: string
            operator: {
                id: string
            }
        }
        const createQuery = (lastId: string, pageSize: number) => {
            return {
                query: `
                    {
                        sponsorship(id: "${sponsorshipAddress}") {
                            stakes(where: {id_gt: "${lastId}"}, first: ${pageSize}) {
                                id
                                operator {
                                    id
                                }
                            }
                        }
                    }
                    `
            }
        }
        const parseItems = (response: { sponsorship?: { stakes: Stake[] } } ): Stake[] => {
            return response.sponsorship?.stakes ?? []
        }
        const queryResult = this.theGraphClient.queryEntities<Stake>(createQuery, parseItems)
        const operatorIds: EthereumAddress[] = []
        for await (const stake of queryResult) {
            operatorIds.push(toEthereumAddress(stake.operator.id))
        }
        return operatorIds
    }

    async flag(sponsorship: EthereumAddress, operator: EthereumAddress, partition: number): Promise<void> {
        const metadata = JSON.stringify({ partition })
        await this.connectToContract()
        await (await this.contract!.flag(sponsorship, operator, metadata, await this.getEthersOverrides())).wait()
    }

    /**
     * Find the sum of earnings in Sponsorships (that the Operator must withdraw before the sum reaches a limit),
     * SUBJECT TO the constraints:
     *  - only take at most maxSponsorshipsInWithdraw addresses (those with most earnings), or all if undefined
     *  - only take sponsorships that have more than minSponsorshipEarningsInWithdraw, or all if undefined
     */
    async getEarnings(
        minSponsorshipEarningsInWithdraw: WeiAmount,
        maxSponsorshipsInWithdraw: number
    ): Promise<EarningsData> {
        const {
            addresses: allSponsorshipAddresses,
            earnings,
            maxAllowedEarnings,
        } = await this.contractReadonly.getSponsorshipsAndEarnings() as {  // TODO why casting is needed?
            addresses: string[]
            earnings: WeiAmount[]
            maxAllowedEarnings: WeiAmount
        }

        const sponsorships = allSponsorshipAddresses
            .map((address, i) => ({ address, earnings: earnings[i] }))
            .filter((sponsorship) => sponsorship.earnings >= minSponsorshipEarningsInWithdraw)
            .sort((a, b) => compareBigInts(a.earnings, b.earnings)) // TODO: after Node 20, use .toSorted() instead
            .slice(0, maxSponsorshipsInWithdraw) // take all if maxSponsorshipsInWithdraw is undefined

        return {
            sponsorshipAddresses: sponsorships.map((sponsorship) => toEthereumAddress(sponsorship.address)),
            sum: sponsorships.reduce((sum, sponsorship) => sum += sponsorship.earnings, 0n),
            maxAllowedEarnings: maxAllowedEarnings
        }
    }

    async withdrawEarningsFromSponsorships(sponsorshipAddresses: EthereumAddress[]): Promise<void> {
        await this.connectToContract()
        await (await this.contract!.withdrawEarningsFromSponsorships(
            sponsorshipAddresses,
            await this.getEthersOverrides()
        )).wait()
    }

    async triggerAnotherOperatorWithdraw(targetOperatorAddress: EthereumAddress, sponsorshipAddresses: EthereumAddress[]): Promise<void> {
        await this.connectToContract()
        await (await this.contract!.triggerAnotherOperatorWithdraw(
            targetOperatorAddress,
            sponsorshipAddresses,
            await this.getEthersOverrides()
        )).wait()
    }

    // TODO could move this method as this is functionality is not specific to one Operator contract instance
    async getStakedOperators(): Promise<EthereumAddress[]> {
        const createQuery = (lastId: string, pageSize: number) => {
            return {
                query: `
                    {
                        operators(where: {totalStakeInSponsorshipsWei_gt: "0", id_gt: "${lastId}"}, first: ${pageSize}) {
                            id
                        }
                    }
                    `
            }
        }
        const queryResult = this.theGraphClient.queryEntities<{ id: string }>(createQuery)
        const operatorAddresses: EthereumAddress[] = []
        for await (const operator of queryResult) {
            operatorAddresses.push(toEthereumAddress(operator.id))
        }
        return operatorAddresses
    }

    async* pullStakedStreams(
        requiredBlockNumber: number
    ): AsyncGenerator<{ sponsorship: EthereumAddress, streamId: StreamID }, undefined, undefined> {
        const contractAddress = await this.getContractAddress()
        const createQuery = (lastId: string, pageSize: number) => {
            return {
                query: `
                    {
                        operator(id: "${contractAddress}") {
                            stakes(where: {id_gt: "${lastId}"}, first: ${pageSize}) {
                                sponsorship {
                                    id
                                    stream {
                                        id
                                    }
                                }
                            }
                        }
                        _meta {
                            block {
                            number
                            }
                        }
                    }
                    `
            }
        }
        const parseItems = (response: any) => {
            if (!response.operator) {
                logger.error('Unable to find operator in The Graph', { operatorContractAddress: contractAddress })
                return []
            }
            return response.operator.stakes
        }
        this.theGraphClient.updateRequiredBlockNumber(requiredBlockNumber)
        interface StakeEntity {
            id: string
            sponsorship: {
                id: string
                stream: { 
                    id: string
                }
            }
        }
        const entities = this.theGraphClient.queryEntities<StakeEntity>(createQuery, parseItems)
        for await (const entity of entities) {
            yield {
                sponsorship: toEthereumAddress(entity.sponsorship.id),
                streamId: toStreamID(entity.sponsorship.stream.id)
            }
        }
    }

    async hasOpenFlag(sponsorshipAddress: EthereumAddress): Promise<boolean> {
        const operatorContractAddress = await this.getContractAddress()
        const createQuery = () => {
            return {
                query: `
                    {
                        flags(where: {
                            sponsorship: "${sponsorshipAddress}",
                            target: "${operatorContractAddress}",
                            result_in: ["waiting", "voting"]
                        }) {
                            id
                        }
                    }
                    `
            }
        }
        const queryResult = this.theGraphClient.queryEntities<{ id: string }>(createQuery)

        const flags = await collect(queryResult, 1)
        if (flags.length > 0) {
            logger.debug('Found open flag', { flag: flags[0] })
            return true
        } else {
            return false
        }
    }

    // TODO could move this method as this is functionality is not specific to one Operator contract instance
    async getStreamId(sponsorshipAddress: EthereumAddress): Promise<StreamID> {
        const sponsorship = this.contractFactory.createReadContract<SponsorshipContract>(
            toEthereumAddress(sponsorshipAddress),
            SponsorshipABI,
            this.rpcProviderSource.getProvider(),
            'sponsorship'
        )
        return toStreamID(await sponsorship.streamId())
    }

    async voteOnFlag(sponsorshipAddress: EthereumAddress, targetOperator: EthereumAddress, kick: boolean): Promise<void> {
        const voteData = kick ? VOTE_KICK : VOTE_NO_KICK
        await this.connectToContract()

        // typical gas cost 99336, but this has shown insufficient sometimes
        // this estimate should be very conservative, i.e. higher than any observed flag-resolution gas cost
        const gasLimit = 1300000n

        // estimateGas throws if transaction would fail, so doing the gas estimation will avoid sending failing transactions
        const gasEstimate = await this.contract!.voteOnFlag.estimateGas(sponsorshipAddress, targetOperator, voteData)
        if (gasEstimate > gasLimit) {
            throw new Error(`Gas estimate (${gasEstimate}) exceeds limit (${gasLimit})`)
        }

        // TODO should we set gasLimit only here, or also for other transactions made by ContractFacade?
        await (await this.contract!.voteOnFlag(
            sponsorshipAddress,
            targetOperator,
            voteData,
            { ...(await this.getEthersOverrides()), gasLimit }
        )).wait()
    }

    async closeFlag(sponsorshipAddress: EthereumAddress, targetOperatorAddress: EthereumAddress): Promise<void> {
        // voteOnFlag is not used to vote here but to close the expired flag. The vote data gets ignored.
        // Anyone can call this function at this point.
        await this.voteOnFlag(sponsorshipAddress, targetOperatorAddress, false)
    }

    async fetchRedundancyFactor(): Promise<number | undefined> {
        const MetadataSchema = z.object({
            redundancyFactor: z.number()
                .int()
                .gte(1)
        })
        const metadataAsString = await this.contractReadonly.metadata()
        if (metadataAsString.length === 0) {
            return 1
        }
        let metadata: Record<string, unknown>
        try {
            metadata = JSON.parse(metadataAsString)
        } catch {
            logger.warn('Encountered malformed metadata', { operatorAddress: await this.getContractAddress(), metadataAsString })
            return undefined
        }
        let validatedMetadata: z.infer<typeof MetadataSchema>
        try {
            validatedMetadata = MetadataSchema.parse(metadata)
        } catch (err) {
            logger.warn('Encountered invalid metadata', {
                operatorAddress: await this.getContractAddress(),
                metadataAsString,
                reason: err?.reason
            })
            return undefined
        }
        return validatedMetadata.redundancyFactor
    }

    getCurrentBlockNumber(): Promise<number> {
        return this.rpcProviderSource.getProvider().getBlockNumber()
    }

    on<E extends keyof OperatorEvents>(eventName: E, listener: OperatorEvents[E]): void {
        this.eventEmitter.on(eventName, listener as any)  // TODO why casting?
    }

    off<E extends keyof OperatorEvents>(eventName: E, listener: OperatorEvents[E]): void {
        this.eventEmitter.off(eventName, listener as any)  // TODO why casting?
    }

    private async connectToContract(): Promise<void> {
        if (this.contract === undefined) {
            const signer = await this.identity.getTransactionSigner(this.rpcProviderSource)
            this.contract = this.contractFactory.createWriteContract<OperatorContract>(
                this.contractAddress,
                OperatorABI,
                signer,
                'operator'
            )
        }
    }
}<|MERGE_RESOLUTION|>--- conflicted
+++ resolved
@@ -8,14 +8,10 @@
 } from '@streamr/utils'
 import { Interface, Overrides } from 'ethers'
 import { z } from 'zod'
-<<<<<<< HEAD
-import { Authentication } from '../Authentication'
 import { NetworkPeerDescriptor } from '../Config'
-=======
-import { Identity } from '../identity/Identity'
->>>>>>> d275b531
 import { DestroySignal } from '../DestroySignal'
 import { RpcProviderSource } from '../RpcProviderSource'
+import { Identity } from '../identity/Identity'
 import { LoggerFactory } from '../utils/LoggerFactory'
 import { ChainEventPoller } from './ChainEventPoller'
 import { ContractFactory } from './ContractFactory'
