--- conflicted
+++ resolved
@@ -42,11 +42,7 @@
 } from '../permission'
 import { filter, map } from '../utils/GeneratorUtils'
 import { LoggerFactory } from '../utils/LoggerFactory'
-<<<<<<< HEAD
-import { Mapping } from '../utils/Mapping'
-=======
 import { createCacheMap, Mapping } from '../utils/Mapping'
->>>>>>> 9a312608
 import { ChainEventPoller } from './ChainEventPoller'
 import { ContractFactory } from './ContractFactory'
 import { ObservableContract, initContractEventGateway, waitForTx } from './contract'
@@ -106,11 +102,6 @@
     }
 }
 
-<<<<<<< HEAD
-const invalidateCache = (cache: Mapping<[StreamID, ...args: any[]], any>, streamId: StreamID): void => {
-    const matchTarget = (s: string) => s.startsWith(streamId)
-    cache.invalidate(matchTarget)
-=======
 const invalidateCache = (
     cache: { invalidate: (predicate: (key: StreamID | [StreamID, ...any[]]) => boolean) => void },
     streamId: StreamID
@@ -119,7 +110,6 @@
         const cachedStreamId = Array.isArray(key) ? key[0] : key
         return cachedStreamId === streamId
     })
->>>>>>> 9a312608
 }
 
 @scoped(Lifecycle.ContainerScoped)
@@ -135,17 +125,10 @@
     private readonly config: Pick<StrictStreamrClientConfig, 'contracts' | 'cache' | '_timeouts'>
     private readonly authentication: Authentication
     private readonly logger: Logger
-<<<<<<< HEAD
-    private readonly metadataCache: Mapping<[StreamID], StreamMetadata>
-    private readonly publisherCache: Mapping<[StreamID, UserID], boolean>
-    private readonly subscriberCache: Mapping<[StreamID, UserID], boolean>
-    private readonly publicSubscribePermissionCache: Mapping<[StreamID], boolean>
-=======
     private readonly metadataCache: Mapping<StreamID, StreamMetadata>
     private readonly publisherCache: Mapping<[StreamID, UserID], boolean>
     private readonly subscriberCache: Mapping<[StreamID, UserID], boolean>
     private readonly publicSubscribePermissionCache: Mapping<StreamID, boolean>
->>>>>>> 9a312608
 
     /** @internal */
     constructor(
@@ -186,46 +169,26 @@
             }),
             loggerFactory
         })
-<<<<<<< HEAD
-        this.metadataCache = new Mapping({
-            valueFactory: (streamId: StreamID) => {
-=======
         this.metadataCache = createCacheMap({
             valueFactory: (streamId) => {
->>>>>>> 9a312608
                 return this.getStreamMetadata_nonCached(streamId)
             },
             ...config.cache
         })
-<<<<<<< HEAD
-        this.publisherCache = new Mapping({
-            valueFactory: (streamId: StreamID, userId: UserID) => {
-=======
         this.publisherCache = createCacheMap({
             valueFactory: ([streamId, userId]) => {
->>>>>>> 9a312608
                 return this.isStreamPublisherOrSubscriber_nonCached(streamId, userId, StreamPermission.PUBLISH)
             },
             ...config.cache
         })
-<<<<<<< HEAD
-        this.subscriberCache = new Mapping({
-            valueFactory: (streamId: StreamID, userId: UserID) => {
-=======
         this.subscriberCache = createCacheMap({
             valueFactory: ([streamId, userId]) => {
->>>>>>> 9a312608
                 return this.isStreamPublisherOrSubscriber_nonCached(streamId, userId, StreamPermission.SUBSCRIBE)
             }, 
             ...config.cache
         })
-<<<<<<< HEAD
-        this.publicSubscribePermissionCache = new Mapping({
-            valueFactory: (streamId: StreamID) => {
-=======
         this.publicSubscribePermissionCache = createCacheMap({
             valueFactory: (streamId) => {
->>>>>>> 9a312608
                 return this.hasPermission({
                     streamId,
                     public: true,
