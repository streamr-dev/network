import {
    EthereumAddress,
    GraphQLQuery,
    Logger,
    StreamID,
    StreamIDUtils,
    TheGraphClient,
    UserID,
    collect,
    isENSName,
    isEthereumAddressUserId,
    toEthereumAddress,
    toStreamID,
    toUserId,
    until
} from '@streamr/utils'
<<<<<<< HEAD
import { ContractTransactionResponse, Interface } from 'ethers'
import { intersection } from 'lodash'
=======
import { ContractTransactionResponse } from 'ethers'
import intersection from 'lodash/intersection'
>>>>>>> eab2200d
import { Lifecycle, inject, scoped } from 'tsyringe'
import { Authentication, AuthenticationInjectionToken } from '../Authentication'
import { ConfigInjectionToken, StrictStreamrClientConfig } from '../Config'
import { RpcProviderSource } from '../RpcProviderSource'
import { StreamIDBuilder } from '../StreamIDBuilder'
import { StreamMetadata, parseMetadata } from '../StreamMetadata'
import { StreamrClientError } from '../StreamrClientError'
import type { StreamRegistryV5 as StreamRegistryContract } from '../ethereumArtifacts/StreamRegistryV5'
import StreamRegistryArtifact from '../ethereumArtifacts/StreamRegistryV5Abi.json'
import { getEthersOverrides } from '../ethereumUtils'
import { StreamrClientEventEmitter } from '../events'
import {
    ChainPermissions,
    InternalPermissionAssignment,
    InternalPermissionQuery,
    PUBLIC_PERMISSION_USER_ID,
    PermissionQueryResult,
    StreamPermission,
    convertChainPermissionsToStreamPermissions,
    convertStreamPermissionsToChainPermission,
    isPublicPermissionAssignment,
    isPublicPermissionQuery,
    streamPermissionToSolidityType
} from '../permission'
import { filter, map } from '../utils/GeneratorUtils'
import { LoggerFactory } from '../utils/LoggerFactory'
import { createCacheMap, Mapping } from '../utils/Mapping'
import { ChainEventPoller } from './ChainEventPoller'
import { ContractFactory } from './ContractFactory'
import { ObservableContract, initContractEventGateway, waitForTx } from './contract'
import { InternalSearchStreamsPermissionFilter, SearchStreamsOrderBy, searchStreams as _searchStreams } from './searchStreams'

/*
 * On-chain registry of stream metadata and permissions.
 *
 * Does not support system streams (the key exchange stream)
 */

export interface StreamQueryResult {
    id: string
    metadata: string
}

interface StreamPublisherOrSubscriberItem {
    id: string
    userId: string
}

export interface StreamCreationEvent {
    readonly streamId: StreamID
    readonly metadata: StreamMetadata
    readonly blockNumber: number
}

const validatePermissionAssignments = (assignments: InternalPermissionAssignment[]): void | never => {
    for (const assignment of assignments) {
        // In the StreamRegistry v5 contract, these permissions can only be assigned to users
        // who have EthereumAddress as their userId. Also public permission is not allowed
        // for these users.
        const ADMIN_PERMISSION_TYPES = [StreamPermission.EDIT, StreamPermission.DELETE, StreamPermission.GRANT] 
        const adminPermissions = intersection(assignment.permissions, ADMIN_PERMISSION_TYPES)
        if (adminPermissions.length > 0) {
            const createError = (prefix: string) => {
                return new StreamrClientError(
                    `${prefix} is not supported for permission types: ${adminPermissions.map((p) => p.toUpperCase()).join(', ')}`,
                    'UNSUPPORTED_OPERATION'
                )
            }
            if (isPublicPermissionAssignment(assignment)) {
                throw createError('Public permission')
            } else if (!isEthereumAddressUserId(assignment.userId)) {
                throw createError('Non-Ethereum user id')
            }
        }
    }
}

const streamContractErrorProcessor = (err: any, streamId: StreamID, registry: string): never => {
    if (err.reason?.code === 'CALL_EXCEPTION') {
        throw new StreamrClientError('Stream not found: id=' + streamId, 'STREAM_NOT_FOUND')
    } else {
        // eslint-disable-next-line @typescript-eslint/restrict-template-expressions
        throw new Error(`Could not reach the ${registry} Smart Contract: ${err.message}`)
    }
}

const invalidateCache = (
    cache: { invalidate: (predicate: (key: StreamID | [StreamID, ...any[]]) => boolean) => void },
    streamId: StreamID
): void => {
    cache.invalidate((key) => {
        const cachedStreamId = Array.isArray(key) ? key[0] : key
        return cachedStreamId === streamId
    })
}

@scoped(Lifecycle.ContainerScoped)
export class StreamRegistry {

    private streamRegistryContract?: ObservableContract<StreamRegistryContract>
    private readonly streamRegistryContractReadonly: ObservableContract<StreamRegistryContract>
    private readonly contractFactory: ContractFactory
    private readonly rpcProviderSource: RpcProviderSource
    private readonly theGraphClient: TheGraphClient
    private readonly streamIdBuilder: StreamIDBuilder
    /** @internal */
    private readonly config: Pick<StrictStreamrClientConfig, 'contracts' | 'cache' | '_timeouts'>
    private readonly authentication: Authentication
    private readonly logger: Logger
    private readonly metadataCache: Mapping<StreamID, StreamMetadata>
    private readonly publisherCache: Mapping<[StreamID, UserID], boolean>
    private readonly subscriberCache: Mapping<[StreamID, UserID], boolean>
    private readonly publicSubscribePermissionCache: Mapping<StreamID, boolean>

    /** @internal */
    constructor(
        contractFactory: ContractFactory,
        rpcProviderSource: RpcProviderSource,
        chainEventPoller: ChainEventPoller,
        theGraphClient: TheGraphClient,
        streamIdBuilder: StreamIDBuilder,
        @inject(ConfigInjectionToken) config: Pick<StrictStreamrClientConfig, 'contracts' | 'cache' | '_timeouts'>,
        @inject(AuthenticationInjectionToken) authentication: Authentication,
        eventEmitter: StreamrClientEventEmitter,
        loggerFactory: LoggerFactory
    ) {
        this.contractFactory = contractFactory
        this.rpcProviderSource = rpcProviderSource
        this.theGraphClient = theGraphClient
        this.streamIdBuilder = streamIdBuilder
        this.config = config
        this.authentication = authentication
        this.logger = loggerFactory.createLogger(module)
        this.streamRegistryContractReadonly = this.contractFactory.createReadContract<StreamRegistryContract>(
            toEthereumAddress(this.config.contracts.streamRegistryChainAddress),
            StreamRegistryArtifact,
            this.rpcProviderSource.getProvider(),
            'streamRegistry'
        )
        initContractEventGateway({
            sourceDefinition: {
                contractInterfaceFragment: new Interface(StreamRegistryArtifact).getEvent('StreamCreated')!,
                contractAddress: toEthereumAddress(this.config.contracts.streamRegistryChainAddress)
            },
            sourceEmitter: chainEventPoller,
            targetName: 'streamCreated',
            targetEmitter: eventEmitter,
            transformation: (streamId: string, metadata: string, blockNumber: number) => ({
                streamId: toStreamID(streamId),
                metadata: parseMetadata(metadata),
                blockNumber
            }),
            loggerFactory
        })
        this.metadataCache = createCacheMap({
            valueFactory: (streamId) => {
                return this.getStreamMetadata_nonCached(streamId)
            },
            ...config.cache
        })
        this.publisherCache = createCacheMap({
            valueFactory: ([streamId, userId]) => {
                return this.isStreamPublisherOrSubscriber_nonCached(streamId, userId, StreamPermission.PUBLISH)
            },
            ...config.cache
        })
        this.subscriberCache = createCacheMap({
            valueFactory: ([streamId, userId]) => {
                return this.isStreamPublisherOrSubscriber_nonCached(streamId, userId, StreamPermission.SUBSCRIBE)
            }, 
            ...config.cache
        })
        this.publicSubscribePermissionCache = createCacheMap({
            valueFactory: (streamId) => {
                return this.hasPermission({
                    streamId,
                    public: true,
                    permission: StreamPermission.SUBSCRIBE
                })
            },
            ...config.cache
        })
    }

    private async connectToContract(): Promise<void> {
        if (this.streamRegistryContract === undefined) {
            const chainSigner = await this.authentication.getTransactionSigner(this.rpcProviderSource)
            this.streamRegistryContract = this.contractFactory.createWriteContract<StreamRegistryContract>(
                toEthereumAddress(this.config.contracts.streamRegistryChainAddress),
                StreamRegistryArtifact,
                chainSigner,
                'streamRegistry'
            )
        }
    }

    async createStream(streamId: StreamID, metadata: StreamMetadata): Promise<void> {
        const ethersOverrides = await getEthersOverrides(this.rpcProviderSource, this.config)

        const domainAndPath = StreamIDUtils.getDomainAndPath(streamId)
        if (domainAndPath === undefined) {
            throw new Error(`stream id "${streamId}" not valid`)
        }
        const [domain, path] = domainAndPath

        await this.connectToContract()
        if (isENSName(domain)) {
            /*
                The call to createStreamWithENS delegates the ENS ownership check, and therefore the
                call doesn't fail e.g. if the user doesn't own the ENS name. To see whether the stream
                creation succeeeds, we need to poll the chain for stream existence. If the polling timeouts, we don't
                know what the actual error was. (Most likely it has nothing to do with timeout
                -> we don't use the error from until(), but throw an explicit error instead.)
            */
            await waitForTx(this.streamRegistryContract!.createStreamWithENS(domain, path, JSON.stringify(metadata), ethersOverrides))
            try {
                await until(
                    async () => this.streamExistsOnChain(streamId),
                    // eslint-disable-next-line no-underscore-dangle
                    this.config._timeouts.ensStreamCreation.timeout,
                    // eslint-disable-next-line no-underscore-dangle
                    this.config._timeouts.ensStreamCreation.retryInterval
                )
            } catch {
                throw new Error(`unable to create stream "${streamId}"`)
            }
        } else {
            await this.ensureStreamIdInNamespaceOfAuthenticatedUser(domain, streamId)
            await waitForTx(this.streamRegistryContract!.createStream(path, JSON.stringify(metadata), ethersOverrides))
        }
        this.populateMetadataCache(streamId, metadata)
    }

    private async ensureStreamIdInNamespaceOfAuthenticatedUser(address: EthereumAddress, streamId: StreamID): Promise<void> {
        const userAddress = toEthereumAddress(await this.authentication.getUserId())
        if (address !== userAddress) {
            throw new Error(`stream id "${streamId}" not in namespace of authenticated user "${userAddress}"`)
        }
    }

    async setStreamMetadata(streamId: StreamID, metadata: StreamMetadata): Promise<void> {
        await this.connectToContract()
        const ethersOverrides = await getEthersOverrides(this.rpcProviderSource, this.config)
        await waitForTx(this.streamRegistryContract!.updateStreamMetadata(
            streamId,
            JSON.stringify(metadata),
            ethersOverrides
        ))
        this.populateMetadataCache(streamId, metadata)
    }

    async deleteStream(streamIdOrPath: string): Promise<void> {
        const streamId = await this.streamIdBuilder.toStreamID(streamIdOrPath)
        await this.connectToContract()
        const ethersOverrides = await getEthersOverrides(this.rpcProviderSource, this.config)
        await waitForTx(this.streamRegistryContract!.deleteStream(
            streamId,
            ethersOverrides
        ))
        invalidateCache(this.metadataCache, streamId)
        this.invalidatePermissionCaches(streamId)
    }

    private async streamExistsOnChain(streamIdOrPath: string): Promise<boolean> {
        const streamId = await this.streamIdBuilder.toStreamID(streamIdOrPath)
        this.logger.debug('Check if stream exists on chain', { streamId })
        return this.streamRegistryContractReadonly.exists(streamId)
    }

    private async getStreamMetadata_nonCached(streamId: StreamID): Promise<StreamMetadata> {
        let metadata: string
        try {
            metadata = await this.streamRegistryContractReadonly.getStreamMetadata(streamId)
        } catch (err) {
            return streamContractErrorProcessor(err, streamId, 'StreamRegistry')
        }
        return parseMetadata(metadata)
    }

    async* searchStreams(
        term: string | undefined,
        permissionFilter: InternalSearchStreamsPermissionFilter | undefined,
        orderBy: SearchStreamsOrderBy
    ): AsyncGenerator<StreamID> {
        const queryResult = _searchStreams(
            term,
            permissionFilter,
            orderBy,
            this.theGraphClient)
        for await (const item of queryResult) {
            const id = toStreamID(item.stream.id)
            this.populateMetadataCache(id, parseMetadata(item.stream.metadata))
            yield id
        }
    }

    getStreamPublishers(streamIdOrPath: string): AsyncIterable<UserID> {
        return this.getStreamPublishersOrSubscribersList(streamIdOrPath, 'publishExpiration')
    }

    getStreamSubscribers(streamIdOrPath: string): AsyncIterable<UserID> {
        return this.getStreamPublishersOrSubscribersList(streamIdOrPath, 'subscribeExpiration')
    }

    private async* getStreamPublishersOrSubscribersList(streamIdOrPath: string, fieldName: string): AsyncIterable<UserID> {
        const streamId = await this.streamIdBuilder.toStreamID(streamIdOrPath)
        const backendResults = this.theGraphClient.queryEntities<StreamPublisherOrSubscriberItem>(
            (lastId: string, pageSize: number) => StreamRegistry.buildStreamPublishersOrSubscribersQuery(streamId, fieldName, lastId, pageSize)
        )
        /*
         * There can be orphaned permission entities if a stream is deleted (currently
         * we don't remove the assigned permissions, see ETH-222)
         * TODO remove the filtering when ETH-222 has been implemented, and remove also
         * stream result field in buildStreamPublishersOrSubscribersQuery as it is
         * no longer needed
         */
        const validItems = filter<StreamPublisherOrSubscriberItem>(backendResults, (p) => (p as any).stream !== null)
        yield* map<StreamPublisherOrSubscriberItem, UserID>(
            validItems,
            (item) => toUserId(item.userId)
        )
    }

    private static buildStreamPublishersOrSubscribersQuery(
        streamId: StreamID,
        fieldName: string,
        lastId: string,
        pageSize: number
    ): GraphQLQuery {
        const query = `
        {
            streamPermissions (
                first: ${pageSize}
                orderBy: "id"
                where: {
                    id_gt: "${lastId}"
                    stream: "${streamId}"
                    ${fieldName}_gt: "${Math.round(Date.now() / 1000)}"
                }
            ) {
                id
                userId
                stream {
                    id
                }
            }
        }`
        return { query }
    }

    // --------------------------------------------------------------------------------------------
    // Permissions
    // --------------------------------------------------------------------------------------------

    async hasPermission(query: InternalPermissionQuery): Promise<boolean> {
        if (isPublicPermissionQuery(query)) {
            const permissionType = streamPermissionToSolidityType(query.permission)
            return this.streamRegistryContractReadonly.hasPublicPermission(query.streamId, permissionType)
        } else {
            const chainPermissions = query.allowPublic
                ? await this.streamRegistryContractReadonly.getPermissionsForUserId(query.streamId, query.userId)
                : await this.streamRegistryContractReadonly.getDirectPermissionsForUserId(query.streamId, query.userId)
            const permissions = convertChainPermissionsToStreamPermissions(chainPermissions)
            return permissions.includes(query.permission)
        }
    }

    async getPermissions(streamIdOrPath: string): Promise<InternalPermissionAssignment[]> {
        const streamId = await this.streamIdBuilder.toStreamID(streamIdOrPath)
        const queryResults = await collect(this.theGraphClient.queryEntities<PermissionQueryResult>(
            (lastId: string, pageSize: number) => {
                const query = `{
                    stream (id: "${streamId}") {
                        id
                        metadata
                        permissions(first: ${pageSize} orderBy: "id" where: { id_gt: "${lastId}"}) {
                            id
                            userId
                            canEdit
                            canDelete
                            publishExpiration
                            subscribeExpiration
                            canGrant
                        }
                    }
                }`
                return { query }
            }, 
            (response: any) => {
                if (response.stream !== null) {
                    return response.stream.permissions
                } else {
                    throw new StreamrClientError('Stream not found: id=' + streamId, 'STREAM_NOT_FOUND')
                }
            }
        ))
        const assignments: InternalPermissionAssignment[] = []
        queryResults.forEach((permissionResult: PermissionQueryResult) => {
            const permissions = convertChainPermissionsToStreamPermissions(permissionResult)
            /*
            * There can be query results, which don't contain any permissions. That happens if a
            * user revokes all permissions from a stream. Currently we don't remove these empty assignments
            * from The Graph index. TODO remove the "permission.length > 0" if/when we implement the
            * empty assignments cleanup in The Graph.
            */
            if (permissions.length > 0) {
                if (permissionResult.userId === PUBLIC_PERMISSION_USER_ID) {
                    assignments.push({
                        public: true,
                        permissions
                    })
                } else {
                    assignments.push({
                        userId: toUserId(permissionResult.userId),
                        permissions
                    })
                }
            }
        })
        return assignments
    }

    async grantPermissions(streamIdOrPath: string, ...assignments: InternalPermissionAssignment[]): Promise<void> {
        validatePermissionAssignments(assignments)
        const overrides = await getEthersOverrides(this.rpcProviderSource, this.config)
        return this.updatePermissions(streamIdOrPath, (streamId: StreamID, userId: UserID | undefined, solidityType: bigint) => {
            return (userId === undefined)
                ? this.streamRegistryContract!.grantPublicPermission(streamId, solidityType, overrides)
                : this.streamRegistryContract!.grantPermissionForUserId(streamId, userId, solidityType, overrides)
        }, ...assignments)
    }

    async revokePermissions(streamIdOrPath: string, ...assignments: InternalPermissionAssignment[]): Promise<void> {
        validatePermissionAssignments(assignments)
        const overrides = await getEthersOverrides(this.rpcProviderSource, this.config)
        return this.updatePermissions(streamIdOrPath, (streamId: StreamID, userId: UserID | undefined, solidityType: bigint) => {
            return (userId === undefined)
                ? this.streamRegistryContract!.revokePublicPermission(streamId, solidityType, overrides)
                : this.streamRegistryContract!.revokePermissionForUserId(streamId, userId, solidityType, overrides)
        }, ...assignments)
    }

    private async updatePermissions(
        streamIdOrPath: string,
        createTransaction: (streamId: StreamID, userId: UserID | undefined, solidityType: bigint) => Promise<ContractTransactionResponse>,
        ...assignments: InternalPermissionAssignment[]
    ): Promise<void> {
        const streamId = await this.streamIdBuilder.toStreamID(streamIdOrPath)
        this.invalidatePermissionCaches(streamId)
        await this.connectToContract()
        for (const assignment of assignments) {
            for (const permission of assignment.permissions) {
                const solidityType = streamPermissionToSolidityType(permission)
                const userId = isPublicPermissionAssignment(assignment) ? undefined : assignment.userId
                const txToSubmit = createTransaction(streamId, userId, solidityType)
                await waitForTx(txToSubmit)
            }
        }
    }

    async setPermissions(...items: {
        streamId: string
        assignments: InternalPermissionAssignment[]
    }[]): Promise<void> {
        const streamIds: StreamID[] = []
        const targets: (UserID | typeof PUBLIC_PERMISSION_USER_ID)[][] = []
        const chainPermissions: ChainPermissions[][] = []
        for (const item of items) {
            validatePermissionAssignments(item.assignments)
            const streamId = await this.streamIdBuilder.toStreamID(item.streamId)
            this.invalidatePermissionCaches(streamId)
            streamIds.push(streamId)
            targets.push(item.assignments.map((assignment) => {
                return isPublicPermissionAssignment(assignment) ? PUBLIC_PERMISSION_USER_ID : assignment.userId
            }))
            chainPermissions.push(item.assignments.map((assignment) => {
                return convertStreamPermissionsToChainPermission(assignment.permissions)
            }))
        }
        await this.connectToContract()
        const ethersOverrides = await getEthersOverrides(this.rpcProviderSource, this.config)
        const txToSubmit = this.streamRegistryContract!.setMultipleStreamPermissionsForUserIds(
            streamIds,
            targets,
            chainPermissions,
            ethersOverrides
        )
        await waitForTx(txToSubmit)
    }

    private async isStreamPublisherOrSubscriber_nonCached(streamId: StreamID, userId: UserID, permission: StreamPermission): Promise<boolean> {
        try {
            return await this.hasPermission({ streamId, userId, permission, allowPublic: true })
        } catch (err) {
            return streamContractErrorProcessor(err, streamId, 'StreamPermission')
        }
    }

    // --------------------------------------------------------------------------------------------
    // Caching
    // --------------------------------------------------------------------------------------------

    getStreamMetadata(streamId: StreamID): Promise<StreamMetadata> {
        return this.metadataCache.get(streamId)
    }

    isStreamPublisher(streamId: StreamID, userId: UserID): Promise<boolean> {
        return this.publisherCache.get([streamId, userId])
    }

    isStreamSubscriber(streamId: StreamID, userId: UserID): Promise<boolean> {
        return this.subscriberCache.get([streamId, userId])
    }

    hasPublicSubscribePermission(streamId: StreamID): Promise<boolean> {
        return this.publicSubscribePermissionCache.get(streamId)
    }

    populateMetadataCache(streamId: StreamID, metadata: StreamMetadata): void {
        this.metadataCache.set(streamId, metadata)
    }
    
    invalidatePermissionCaches(streamId: StreamID): void {
        this.logger.trace('Clear permission caches for stream', { streamId })
        invalidateCache(this.publisherCache, streamId)
        invalidateCache(this.subscriberCache, streamId)
        // TODO should also clear cache for hasPublicSubscribePermission?
    }
}<|MERGE_RESOLUTION|>--- conflicted
+++ resolved
@@ -14,13 +14,8 @@
     toUserId,
     until
 } from '@streamr/utils'
-<<<<<<< HEAD
 import { ContractTransactionResponse, Interface } from 'ethers'
-import { intersection } from 'lodash'
-=======
-import { ContractTransactionResponse } from 'ethers'
 import intersection from 'lodash/intersection'
->>>>>>> eab2200d
 import { Lifecycle, inject, scoped } from 'tsyringe'
 import { Authentication, AuthenticationInjectionToken } from '../Authentication'
 import { ConfigInjectionToken, StrictStreamrClientConfig } from '../Config'
