--- conflicted
+++ resolved
@@ -260,11 +260,7 @@
         }
     }
 
-<<<<<<< HEAD
-    async updateStreamMetadata(streamId: StreamID, metadata: StreamMetadata): Promise<Stream> {
-=======
-    async updateStream(streamId: StreamID, metadata: StreamMetadata): Promise<void> {
->>>>>>> 2ab16150
+    async updateStreamMetadata(streamId: StreamID, metadata: StreamMetadata): Promise<void> {
         await this.connectToContract()
         const ethersOverrides = await getEthersOverrides(this.rpcProviderSource, this.config)
         await waitForTx(this.streamRegistryContract!.updateStreamMetadata(
@@ -272,11 +268,7 @@
             JSON.stringify(metadata),
             ethersOverrides
         ))
-<<<<<<< HEAD
         this.clearStreamCache(streamId)
-        return this.streamFactory.createStream(streamId, metadata)
-=======
->>>>>>> 2ab16150
     }
 
     async deleteStream(streamIdOrPath: string): Promise<void> {
