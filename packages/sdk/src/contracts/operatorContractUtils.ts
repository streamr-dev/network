--- conflicted
+++ resolved
@@ -78,12 +78,8 @@
     metadata?: string
     earningsPerSecond: WeiAmount
     minOperatorCount?: number
-<<<<<<< HEAD
-=======
     maxOperatorCount?: number
     minStakeDuration?: number
-    earningsPerSecond?: WeiAmount
->>>>>>> c648eff1
     environmentId: EnvironmentId
 }
 
@@ -96,7 +92,7 @@
     ) as unknown as SponsorshipFactoryContract
     const policies: { contractAddress: string, param: number | bigint }[] = [{
         contractAddress: CHAIN_CONFIG[opts.environmentId].contracts.SponsorshipStakeWeightedAllocationPolicy,
-        param: opts.earningsPerSecond ?? parseEther('1')
+        param: opts.earningsPerSecond
     }, {
         contractAddress: CHAIN_CONFIG[opts.environmentId].contracts.SponsorshipDefaultLeavePolicy,
         param: opts.minStakeDuration ?? 0,
@@ -114,20 +110,8 @@
         (opts.minOperatorCount ?? 1).toString(),
         opts.streamId,
         opts.metadata ?? '{}',
-<<<<<<< HEAD
-        [
-            CHAIN_CONFIG[opts.environmentId].contracts.SponsorshipStakeWeightedAllocationPolicy,
-            CHAIN_CONFIG[opts.environmentId].contracts.SponsorshipDefaultLeavePolicy,
-            CHAIN_CONFIG[opts.environmentId].contracts.SponsorshipVoteKickPolicy,
-        ], [
-            opts.earningsPerSecond,
-            '0',
-            '0',
-        ]
-=======
         policies.map((p) => p.contractAddress),
         policies.map((p) => p.param)
->>>>>>> c648eff1
     )
     const sponsorshipDeployReceipt = await sponsorshipDeployTx.wait()
     const newSponsorshipEvent = sponsorshipDeployReceipt!.logs.find((l: any) => l.fragment?.name === 'NewSponsorship') as EventLog
