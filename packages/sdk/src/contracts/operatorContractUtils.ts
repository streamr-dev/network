import { config as CHAIN_CONFIG } from '@streamr/config'
import { EthereumAddress, Logger, retry, StreamID } from '@streamr/utils'
import { Contract, EventLog, JsonRpcProvider, Provider, Signer, Wallet, ZeroAddress, parseEther } from 'ethers'
import { range } from 'lodash'
import type { Operator as OperatorContract } from '../ethereumArtifacts/Operator'
import OperatorArtifact from '../ethereumArtifacts/OperatorAbi.json'
import type { OperatorFactory as OperatorFactoryContract } from '../ethereumArtifacts/OperatorFactory'
import OperatorFactoryArtifact from '../ethereumArtifacts/OperatorFactoryAbi.json'
import type { Sponsorship as SponsorshipContract } from '../ethereumArtifacts/Sponsorship'
import SponsorshipArtifact from '../ethereumArtifacts/SponsorshipAbi.json'
import type { SponsorshipFactory as SponsorshipFactoryContract } from '../ethereumArtifacts/SponsorshipFactory'
import SponsorshipFactoryArtifact from '../ethereumArtifacts/SponsorshipFactoryAbi.json'
import type { DATAv2 as DATATokenContract } from '../ethereumArtifacts/DATAv2'
import DATATokenArtifact from '../ethereumArtifacts/DATAv2Abi.json'
import { SignerWithProvider } from '../Authentication'
import crypto from 'crypto'

const TEST_CHAIN_CONFIG = CHAIN_CONFIG.dev2

/**
 * @deprecated
 * @hidden
 */
export interface SetupTestOperatorContractOpts {
    nodeCount?: number
    operatorConfig?: {
        operatorsCutPercent?: number
        metadata?: string
    }
}

/**
 * @deprecated
 * @hidden
 */
export interface SetupTestOperatorContractReturnType {
    operatorWallet: Wallet
    operatorContract: OperatorContract
    nodeWallets: (Wallet & SignerWithProvider)[]
}

const logger = new Logger(module)

export async function setupTestOperatorContract(
    opts?: SetupTestOperatorContractOpts
): Promise<SetupTestOperatorContractReturnType> {
    const operatorWallet = await createTestWallet()
    const operatorContract = await deployTestOperatorContract({
        deployer: operatorWallet,
        operatorsCutPercent: opts?.operatorConfig?.operatorsCutPercent,
        metadata: opts?.operatorConfig?.metadata
    })
    const nodeWallets: (Wallet & SignerWithProvider)[] = []
    if ((opts?.nodeCount !== undefined) && (opts?.nodeCount > 0)) {
        for (const _ of range(opts.nodeCount)) {
            nodeWallets.push(await createTestWallet())
        }
        await (await operatorContract.setNodeAddresses(nodeWallets.map((w) => w.address))).wait()
    }
    return { operatorWallet, operatorContract, nodeWallets }
}

/**
 * @deprecated
 * @hidden
 */
export interface DeployTestOperatorContractOpts {
    deployer: Signer
    operatorsCutPercent?: number
    metadata?: string
}

/**
 * @param opts.deployer should be the operator's Wallet
 * @returns Operator
 */
export async function deployTestOperatorContract(opts: DeployTestOperatorContractOpts): Promise<OperatorContract> {
    logger.debug('Deploying OperatorContract')
    const abi = OperatorFactoryArtifact
    const operatorFactory = new Contract(TEST_CHAIN_CONFIG.contracts.OperatorFactory, abi, opts.deployer) as unknown as OperatorFactoryContract
    const contractAddress = await operatorFactory.operators(await opts.deployer.getAddress())
    if (contractAddress !== ZeroAddress) {
        throw new Error('Operator already has a contract')
    }
    const operatorReceipt = await (await operatorFactory.deployOperator(
        parseEther('1') * BigInt(opts.operatorsCutPercent ?? 0) / 100n,
        `OperatorToken-${Date.now()}`,
        opts.metadata ?? '',
        [
            TEST_CHAIN_CONFIG.contracts.OperatorDefaultDelegationPolicy,
            TEST_CHAIN_CONFIG.contracts.OperatorDefaultExchangeRatePolicy,
            TEST_CHAIN_CONFIG.contracts.OperatorDefaultUndelegationPolicy,
        ], [
            0,
            0,
            0,
        ]
    )).wait()
    const newSponsorshipEvent = operatorReceipt!.logs.find((l: any) => l.fragment?.name === 'NewOperator') as EventLog
    const newOperatorAddress = newSponsorshipEvent.args.operatorContractAddress
    const newOperator = new Contract(newOperatorAddress, OperatorArtifact, opts.deployer) as unknown as OperatorContract
    logger.debug('Deployed OperatorContract', { address: newOperatorAddress })
    return newOperator
}

/**
 * @deprecated
 * @hidden
 */
export interface DeployTestSponsorshipContractOpts {
    streamId: StreamID
    deployer: Signer
    earningsPerSecond?: bigint
}

export async function deployTestSponsorshipContract(opts: DeployTestSponsorshipContractOpts): Promise<SponsorshipContract> {
    logger.debug('Deploying SponsorshipContract')
    const sponsorshipFactory = new Contract(
        TEST_CHAIN_CONFIG.contracts.SponsorshipFactory,
        SponsorshipFactoryArtifact,
        opts.deployer
    ) as unknown as SponsorshipFactoryContract
    const sponsorshipDeployTx = await sponsorshipFactory.deploySponsorship(
        '1',
        opts.streamId,
        '{}',
        [
            TEST_CHAIN_CONFIG.contracts.SponsorshipStakeWeightedAllocationPolicy,
            TEST_CHAIN_CONFIG.contracts.SponsorshipDefaultLeavePolicy,
            TEST_CHAIN_CONFIG.contracts.SponsorshipVoteKickPolicy,
        ], [
            parseEther((opts.earningsPerSecond ?? 1).toString()).toString(),
            '0',
            '0',
        ]
    )
    const sponsorshipDeployReceipt = await sponsorshipDeployTx.wait()
    const newSponsorshipEvent = sponsorshipDeployReceipt!.logs.find((l: any) => l.fragment?.name === 'NewSponsorship') as EventLog
    const newSponsorshipAddress = newSponsorshipEvent.args.sponsorshipContract
    const newSponsorship = new Contract(newSponsorshipAddress, SponsorshipArtifact, opts.deployer) as unknown as SponsorshipContract
    logger.debug('Deployed SponsorshipContract', { address: newSponsorshipAddress })
    return newSponsorship
}

export function getTestProvider(): Provider {
    return new JsonRpcProvider(TEST_CHAIN_CONFIG.rpcEndpoints[0].url, undefined, {
        batchStallTime: 0,       // Don't batch requests, send them immediately
        cacheTimeout: -1         // Do not employ result caching
    })
}

export function getTestTokenContract(): DATATokenContract {
    return new Contract(TEST_CHAIN_CONFIG.contracts.DATA, DATATokenArtifact) as unknown as DATATokenContract
}

export const getTestAdminWallet = (): Wallet => {
    return new Wallet(TEST_CHAIN_CONFIG.adminPrivateKey).connect(getTestProvider())
}

export async function createTestWallet(): Promise<Wallet & SignerWithProvider> {
    const provider = getTestProvider()
    const privateKey = crypto.randomBytes(32).toString('hex')
    const newWallet = new Wallet(privateKey)
    const adminWallet = getTestAdminWallet()
<<<<<<< HEAD
    const token = getTestTokenContract().connect(adminWallet)
=======
    const token = (opts?.chainConfig !== undefined)
        ? new Contract(opts.chainConfig.contracts.DATA, DATATokenArtifact, adminWallet) as unknown as DATATokenContract
        : getTestTokenContract().connect(adminWallet)
>>>>>>> f5a05e94
    await retry(
        async () => {
            await (await token.mint(newWallet.address, parseEther('1000000'))).wait()
            await (await adminWallet.sendTransaction({
                to: newWallet.address,
                value: parseEther('1')
            })).wait()
        },
        (message: string, err: any) => {
            logger.debug(message, { err })
        },
        'Token minting',
        10,
        100
    )
    return newWallet.connect(provider) as (Wallet & SignerWithProvider)
}

<<<<<<< HEAD
export const delegate = async (
    delegator: Signer,
    operatorContractAddress: EthereumAddress,
    amountWei: bigint,
    token?: TestTokenContract
): Promise<void> => {
    logger.debug('Delegate', { amountWei })
=======
export const delegate = async (delegator: Wallet, operatorContractAddress: string, amount: number, token?: DATATokenContract): Promise<void> => {
    logger.debug('Delegate', { amount })
>>>>>>> f5a05e94
    // onTokenTransfer: the tokens are delegated on behalf of the given data address
    // eslint-disable-next-line max-len
    // https://github.com/streamr-dev/network-contracts/blob/01ec980cfe576e25e8c9acc08a57e1e4769f3e10/packages/network-contracts/contracts/OperatorTokenomics/Operator.sol#L233
    await transferTokens(delegator, operatorContractAddress, amountWei, await delegator.getAddress(), token)
}

export const undelegate = async (delegator: Signer, operatorContract: OperatorContract, amount: bigint): Promise<void> => {
    await (await operatorContract.connect(delegator).undelegate(parseEther(amount.toString()))).wait()
}

export const stake = async (operatorContract: OperatorContract, sponsorshipContractAddress: EthereumAddress, amount: bigint): Promise<void> => {
    logger.debug('Stake', { amount })
    await (await operatorContract.stake(sponsorshipContractAddress, parseEther(amount.toString()))).wait()
}

export const unstake = async (operatorContract: OperatorContract, sponsorshipContractAddress: EthereumAddress): Promise<void> => {
    logger.debug('Unstake')
    await (await operatorContract.unstake(sponsorshipContractAddress)).wait()
}

<<<<<<< HEAD
export const sponsor = async (
    sponsorer: Signer,
    sponsorshipContractAddress: EthereumAddress,
    amountWei: bigint,
    token?: TestTokenContract
): Promise<void> => {
    logger.debug('Sponsor', { amountWei })
=======
export const sponsor = async (sponsorer: Wallet, sponsorshipContractAddress: string, amount: number, token?: DATATokenContract): Promise<void> => {
    logger.debug('Sponsor', { amount })
>>>>>>> f5a05e94
    // eslint-disable-next-line max-len
    // https://github.com/streamr-dev/network-contracts/blob/01ec980cfe576e25e8c9acc08a57e1e4769f3e10/packages/network-contracts/contracts/OperatorTokenomics/Sponsorship.sol#L139
    await transferTokens(sponsorer, sponsorshipContractAddress, amountWei, undefined, token)
}

<<<<<<< HEAD
const transferTokens = async (from: Signer, to: EthereumAddress, amountWei: bigint, data?: string, token?: TestTokenContract): Promise<void> => {
    const tx = await ((token ?? getTestTokenContract()).connect(from).transferAndCall(to, parseEther(amountWei.toString()), data ?? '0x'))
=======
export const transferTokens = async (from: Wallet, to: string, amount: number, data?: string, token?: DATATokenContract): Promise<void> => {
    const tx = await ((token ?? getTestTokenContract()).connect(from).transferAndCall(to, parseEther(amount.toString()), data ?? '0x'))
>>>>>>> f5a05e94
    await tx.wait()
}

export const getOperatorContract = (operatorAddress: EthereumAddress): OperatorContract => {
    return new Contract(operatorAddress, OperatorArtifact) as unknown as OperatorContract
}<|MERGE_RESOLUTION|>--- conflicted
+++ resolved
@@ -162,13 +162,7 @@
     const privateKey = crypto.randomBytes(32).toString('hex')
     const newWallet = new Wallet(privateKey)
     const adminWallet = getTestAdminWallet()
-<<<<<<< HEAD
     const token = getTestTokenContract().connect(adminWallet)
-=======
-    const token = (opts?.chainConfig !== undefined)
-        ? new Contract(opts.chainConfig.contracts.DATA, DATATokenArtifact, adminWallet) as unknown as DATATokenContract
-        : getTestTokenContract().connect(adminWallet)
->>>>>>> f5a05e94
     await retry(
         async () => {
             await (await token.mint(newWallet.address, parseEther('1000000'))).wait()
@@ -187,18 +181,13 @@
     return newWallet.connect(provider) as (Wallet & SignerWithProvider)
 }
 
-<<<<<<< HEAD
 export const delegate = async (
     delegator: Signer,
     operatorContractAddress: EthereumAddress,
     amountWei: bigint,
-    token?: TestTokenContract
+    token?: DATATokenContract
 ): Promise<void> => {
     logger.debug('Delegate', { amountWei })
-=======
-export const delegate = async (delegator: Wallet, operatorContractAddress: string, amount: number, token?: DATATokenContract): Promise<void> => {
-    logger.debug('Delegate', { amount })
->>>>>>> f5a05e94
     // onTokenTransfer: the tokens are delegated on behalf of the given data address
     // eslint-disable-next-line max-len
     // https://github.com/streamr-dev/network-contracts/blob/01ec980cfe576e25e8c9acc08a57e1e4769f3e10/packages/network-contracts/contracts/OperatorTokenomics/Operator.sol#L233
@@ -219,30 +208,20 @@
     await (await operatorContract.unstake(sponsorshipContractAddress)).wait()
 }
 
-<<<<<<< HEAD
 export const sponsor = async (
     sponsorer: Signer,
     sponsorshipContractAddress: EthereumAddress,
     amountWei: bigint,
-    token?: TestTokenContract
+    token?: DATATokenContract
 ): Promise<void> => {
     logger.debug('Sponsor', { amountWei })
-=======
-export const sponsor = async (sponsorer: Wallet, sponsorshipContractAddress: string, amount: number, token?: DATATokenContract): Promise<void> => {
-    logger.debug('Sponsor', { amount })
->>>>>>> f5a05e94
     // eslint-disable-next-line max-len
     // https://github.com/streamr-dev/network-contracts/blob/01ec980cfe576e25e8c9acc08a57e1e4769f3e10/packages/network-contracts/contracts/OperatorTokenomics/Sponsorship.sol#L139
     await transferTokens(sponsorer, sponsorshipContractAddress, amountWei, undefined, token)
 }
 
-<<<<<<< HEAD
-const transferTokens = async (from: Signer, to: EthereumAddress, amountWei: bigint, data?: string, token?: TestTokenContract): Promise<void> => {
+const transferTokens = async (from: Signer, to: EthereumAddress, amountWei: bigint, data?: string, token?: DATATokenContract): Promise<void> => {
     const tx = await ((token ?? getTestTokenContract()).connect(from).transferAndCall(to, parseEther(amountWei.toString()), data ?? '0x'))
-=======
-export const transferTokens = async (from: Wallet, to: string, amount: number, data?: string, token?: DATATokenContract): Promise<void> => {
-    const tx = await ((token ?? getTestTokenContract()).connect(from).transferAndCall(to, parseEther(amount.toString()), data ?? '0x'))
->>>>>>> f5a05e94
     await tx.wait()
 }
 
