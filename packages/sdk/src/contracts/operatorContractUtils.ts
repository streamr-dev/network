--- conflicted
+++ resolved
@@ -11,13 +11,10 @@
 } from '@streamr/network-contracts'
 import { Logger, multiplyWeiAmount, WeiAmount } from '@streamr/utils'
 import { Contract, EventLog, JsonRpcProvider, parseEther, Provider, Wallet, ZeroAddress } from 'ethers'
+import { EnvironmentId } from '../Config'
 import type { DATAv2 as DATATokenContract } from '../ethereumArtifacts/DATAv2'
 import DATATokenArtifact from '../ethereumArtifacts/DATAv2Abi.json'
-<<<<<<< HEAD
-import { EnvironmentId } from '../Config'
-=======
 import { SignerWithProvider } from '../identity/Identity'
->>>>>>> 7c742c1a
 
 const TEST_CHAIN_CONFIG = CHAIN_CONFIG.dev2
 const FRACTION_MAX = parseEther('1')
