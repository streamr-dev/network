--- conflicted
+++ resolved
@@ -32,11 +32,7 @@
 import { Stream } from './Stream'
 import { StreamIDBuilder } from './StreamIDBuilder'
 import { StreamMetadata, getPartitionCount } from './StreamMetadata'
-<<<<<<< HEAD
-import { StreamrClientError } from './StreamrClientError'
 import { ChainEventPoller } from './contracts/ChainEventPoller'
-=======
->>>>>>> 8aa49840
 import { ContractFactory } from './contracts/ContractFactory'
 import { Operator } from './contracts/Operator'
 import { OperatorRegistry } from './contracts/OperatorRegistry'
