--- conflicted
+++ resolved
@@ -69,14 +69,6 @@
         explicitPartition?: number
     ): Promise<StreamMessage> {
         const publisherId = await this.getPublisherId(metadata)
-<<<<<<< HEAD
-        const isPublisher = !this.config.validation.permissions
-            ? true 
-            : await this.streamRegistry.isStreamPublisher(this.streamId, publisherId)
-        if (!isPublisher) {
-            this.streamRegistry.invalidatePermissionCaches(this.streamId)
-            throw new StreamrClientError(`You don't have permission to publish to this stream. Using address: ${publisherId}`, 'MISSING_PERMISSION')
-=======
         if (this.config.validation.permissions) {
             const isPublisher = await this.streamRegistry.isStreamPublisher(this.streamId, publisherId)
             if (!isPublisher) {
@@ -85,7 +77,6 @@
                     `You don't have permission to publish to this stream. Using address: ${publisherId}`, 'MISSING_PERMISSION'
                 )
             }
->>>>>>> 2502c449
         }
         let partition
         if (!this.config.validation.partitions) {
@@ -116,19 +107,11 @@
         const msgRef = createMessageRef(metadata.timestamp, prevMsgRef)
         this.prevMsgRefs.set(msgChainKey, msgRef)
         const messageId = new MessageID(this.streamId, partition, msgRef.timestamp, msgRef.sequenceNumber, publisherId, msgChainId)
-<<<<<<< HEAD
-
-        const hasPublicSubscribePermission = !this.config.validation.permissions
-            ? false
-            : await this.streamRegistry.hasPublicSubscribePermission(this.streamId)
-        const encryptionType = hasPublicSubscribePermission ? EncryptionType.NONE : EncryptionType.AES
-=======
         const encryptionType = this.config.validation.permissions
             ? await this.streamRegistry.hasPublicSubscribePermission(this.streamId)
                 ? EncryptionType.NONE
                 : EncryptionType.AES
             : EncryptionType.AES
->>>>>>> 2502c449
         if (!isCompliantEncryptionType(encryptionType, this.config)) {
             throw new StreamrClientError(
                 `Publishing to stream ${this.streamId} was prevented because configuration requires encryption!`,
