--- conflicted
+++ resolved
@@ -53,12 +53,8 @@
         this.groupKeyQueue = opts.groupKeyQueue
         this.signatureValidator = opts.signatureValidator
         this.messageSigner = opts.messageSigner
-        this.defaultMessageChainIds = new Mapping({
-<<<<<<< HEAD
-            valueFactory: async (_partition: number) => {
-=======
+        this.defaultMessageChainIds = new Mapping<[number], string>({
             valueFactory: async () => {
->>>>>>> 742b7ffa
                 return createRandomMsgChainId()
             }
         })
