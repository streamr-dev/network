import { randomUserId } from '@streamr/test-utils'
import { StreamPartIDUtils, hexToBinary, toStreamID, utf8ToBinary } from '@streamr/utils'
import { EncryptedGroupKey } from '../../src/protocol/EncryptedGroupKey'
import { MessageID } from '../../src/protocol/MessageID'
import { MessageRef } from '../../src/protocol/MessageRef'
import {
    ContentType,
    EncryptionType,
    SignatureType,
    StreamMessage,
    StreamMessageType
} from '../../src/protocol/StreamMessage'
import { ValidationError } from '../../src/protocol/ValidationError'

const content = {
    hello: 'world',
}

const newGroupKey = new EncryptedGroupKey('groupKeyId', hexToBinary('1234'))
const signature = hexToBinary('0x123123')

const msg = ({ timestamp = 1564046332168, sequenceNumber = 10, ...overrides } = {}) => {
    return new StreamMessage({
        messageId: new MessageID(toStreamID('streamId'), 0, timestamp, sequenceNumber, PUBLISHER_ID, 'msgChainId'),
        prevMsgRef: new MessageRef(timestamp, 5),
        content: utf8ToBinary(JSON.stringify(content)),
        contentType: ContentType.JSON,
        messageType: StreamMessageType.MESSAGE,
        encryptionType: EncryptionType.NONE,
        signatureType: SignatureType.SECP256K1,
        signature,
        newGroupKey,
        ...overrides
    })
}

const PUBLISHER_ID = randomUserId()

describe('StreamMessage', () => {
    describe('constructor', () => {
        it('create a StreamMessage with all fields defined', () => {
            const streamMessage = msg()
            expect(streamMessage.getStreamId()).toEqual('streamId')
            expect(streamMessage.getStreamPartition()).toEqual(0)
            expect(streamMessage.getTimestamp()).toEqual(1564046332168)
            expect(streamMessage.getSequenceNumber()).toEqual(10)
            expect(streamMessage.getPublisherId()).toEqual(PUBLISHER_ID)
            expect(streamMessage.getMsgChainId()).toEqual('msgChainId')
            expect(streamMessage.prevMsgRef).toEqual(new MessageRef(1564046332168, 5))
            expect(streamMessage.messageType).toEqual(StreamMessageType.MESSAGE)
            expect(streamMessage.contentType).toEqual(ContentType.JSON)
            expect(streamMessage.encryptionType).toEqual(EncryptionType.NONE)
            expect(streamMessage.groupKeyId).toBeUndefined()
            expect(streamMessage.getParsedContent()).toEqual(content)
            expect(streamMessage.content).toEqualBinary(utf8ToBinary(JSON.stringify(content)))
            expect(streamMessage.signature).toEqualBinary(signature)
            expect(streamMessage.getStreamPartID()).toEqual(StreamPartIDUtils.parse('streamId#0'))
        })

        it('create StreamMessage with minimum fields defined', () => {
            const streamMessage = new StreamMessage({
                messageId: new MessageID(toStreamID('streamId'), 0, 1564046332168, 10, PUBLISHER_ID, 'msgChainId'),
                content: utf8ToBinary(JSON.stringify(content)),
                contentType: ContentType.JSON,
                encryptionType: EncryptionType.NONE,
                signatureType: SignatureType.SECP256K1,
                signature
            })
            expect(streamMessage.getStreamId()).toEqual('streamId')
            expect(streamMessage.getStreamPartition()).toEqual(0)
            expect(streamMessage.getTimestamp()).toEqual(1564046332168)
            expect(streamMessage.getSequenceNumber()).toEqual(10)
            expect(streamMessage.getPublisherId()).toEqual(PUBLISHER_ID)
            expect(streamMessage.getMsgChainId()).toEqual('msgChainId')
            expect(streamMessage.prevMsgRef).toBeUndefined()
            expect(streamMessage.messageType).toEqual(StreamMessageType.MESSAGE)
            expect(streamMessage.contentType).toEqual(ContentType.JSON)
            expect(streamMessage.encryptionType).toEqual(EncryptionType.NONE)
            expect(streamMessage.groupKeyId).toBeUndefined()
            expect(streamMessage.getParsedContent()).toEqual(content)
            expect(streamMessage.content).toEqualBinary(utf8ToBinary(JSON.stringify(content)))
            expect(streamMessage.signature).toEqualBinary(signature)
        })

        it('create StreamMessage binary content', () => {
            const streamMessage = new StreamMessage({
                messageId: new MessageID(toStreamID('streamId'), 0, 1564046332168, 10, PUBLISHER_ID, 'msgChainId'),
                content: new Uint8Array([1, 2, 3]),
                contentType: ContentType.BINARY,
<<<<<<< HEAD
=======
                encryptionType: EncryptionType.NONE,
                signatureType: SignatureType.SECP256K1,
                signature
            })
            expect(streamMessage.getStreamId()).toEqual('streamId')
            expect(streamMessage.getStreamPartition()).toEqual(0)
            expect(streamMessage.getTimestamp()).toEqual(1564046332168)
            expect(streamMessage.getSequenceNumber()).toEqual(10)
            expect(streamMessage.getPublisherId()).toEqual(PUBLISHER_ID)
            expect(streamMessage.getMsgChainId()).toEqual('msgChainId')
            expect(streamMessage.prevMsgRef).toBeUndefined()
            expect(streamMessage.messageType).toEqual(StreamMessageType.MESSAGE)
            expect(streamMessage.contentType).toEqual(ContentType.BINARY)
            expect(streamMessage.encryptionType).toEqual(EncryptionType.NONE)
            expect(streamMessage.groupKeyId).toBeUndefined()
            expect(streamMessage.content).toEqualBinary(new Uint8Array([1, 2, 3]))
            expect(streamMessage.content).toEqualBinary(new Uint8Array([1, 2, 3]))
            expect(streamMessage.signature).toEqualBinary(signature)
        })

        it('create StreamMessage binary content', () => {
            const streamMessage = new StreamMessage({
                messageId: new MessageID(toStreamID('streamId'), 0, 1564046332168, 10, PUBLISHER_ID, 'msgChainId'),
                content: new Uint8Array([1, 2, 3]),
                contentType: ContentType.BINARY,
>>>>>>> c800fcfd
                signatureType: SignatureType.SECP256K1,
                encryptionType: EncryptionType.NONE,
                signature
            })
            expect(streamMessage.getStreamId()).toEqual('streamId')
            expect(streamMessage.getStreamPartition()).toEqual(0)
            expect(streamMessage.getTimestamp()).toEqual(1564046332168)
            expect(streamMessage.getSequenceNumber()).toEqual(10)
            expect(streamMessage.getPublisherId()).toEqual(PUBLISHER_ID)
            expect(streamMessage.getMsgChainId()).toEqual('msgChainId')
            expect(streamMessage.prevMsgRef).toBeUndefined()
            expect(streamMessage.messageType).toEqual(StreamMessageType.MESSAGE)
            expect(streamMessage.contentType).toEqual(ContentType.BINARY)
            expect(streamMessage.encryptionType).toEqual(EncryptionType.NONE)
            expect(streamMessage.groupKeyId).toBeUndefined()
            expect(streamMessage.content).toEqualBinary(new Uint8Array([1, 2, 3]))
            expect(streamMessage.newGroupKey).toBeUndefined()
            expect(streamMessage.signature).toEqualBinary(signature)
        })

        it('can detect encrypted', () => {
            const streamMessage = new StreamMessage({
                messageId: new MessageID(toStreamID('streamId'), 0, 1564046332168, 10, PUBLISHER_ID, 'msgChainId'),
                content: utf8ToBinary(JSON.stringify(content)),
                contentType: ContentType.JSON,
                encryptionType: EncryptionType.NONE,
                signatureType: SignatureType.SECP256K1,
                signature
            })
            expect(StreamMessage.isAESEncrypted(streamMessage)).toBe(false)
            const encryptedMessage = new StreamMessage({
                messageId: new MessageID(toStreamID('streamId'), 0, 1564046332168, 10, PUBLISHER_ID, 'msgChainId'),
                content: utf8ToBinary(JSON.stringify(content)),
                contentType: ContentType.JSON,
                signature,
                encryptionType: EncryptionType.AES,
                signatureType: SignatureType.SECP256K1,
                groupKeyId: 'mock-id'
            })

            expect(StreamMessage.isAESEncrypted(encryptedMessage)).toBe(true)
        })

        it('should not throw when encrypted content', () => {
            expect(() => msg({
                // @ts-expect-error TODO
                content: utf8ToBinary('encrypted content'),
                encryptionType: EncryptionType.AES,
                groupKeyId: 'mock-id'
            })).not.toThrow()
        })

        it('Throws with an no group key for AES encrypted message', () => {
            expect(() => msg({
                encryptionType: EncryptionType.AES
            } as any)).toThrow(ValidationError)
        })

        describe('prevMsgRef validation', () => {
            it('Throws with identical id + prevMsgRef', () => {
                const ts = Date.now()
                expect(() => msg({
                    timestamp: ts,
                    sequenceNumber: 0,
                    // @ts-expect-error TODO
                    prevMsgRef: new MessageRef(ts, 0)
                })).toThrow()
            })
            it('Throws with an invalid ts', () => {
                const ts = Date.now()
                expect(() => msg({
                    timestamp: ts,
                    sequenceNumber: 0,
                    // @ts-expect-error TODO
                    prevMsgRef: new MessageRef(ts + 1, 0)
                })).toThrow()
            })

            it('Throws with an invalid sequence', () => {
                const ts = Date.now()
                expect(() => msg({
                    timestamp: ts,
                    sequenceNumber: 0,
                    // @ts-expect-error TODO
                    prevMsgRef: new MessageRef(ts, 1)
                })).toThrow()
            })

            it('Throws with an invalid ts + seq', () => {
                const ts = Date.now()
                expect(() => msg({
                    timestamp: ts,
                    sequenceNumber: 0,
                    // @ts-expect-error TODO
                    prevMsgRef: new MessageRef(ts + 1, 1)
                })).toThrow()
            })

            it('works with valid seq', () => {
                const ts = Date.now()
                msg({
                    timestamp: ts,
                    sequenceNumber: 1,
                    // @ts-expect-error TODO
                    prevMsgRef: new MessageRef(ts, 0)
                })
            })

            it('works with valid ts', () => {
                const ts = Date.now()
                msg({
                    timestamp: ts,
                    sequenceNumber: 0,
                    // @ts-expect-error TODO
                    prevMsgRef: new MessageRef(ts - 1, 0)
                })
            })

            it('works with no prevMsgRef', () => {
                const ts = Date.now()
                msg({
                    timestamp: ts,
                    sequenceNumber: 0,
                    // @ts-expect-error TODO
                    prevMsgRef: undefined
                })
            })
        })

        describe('copy constructor', () => {
            it('can nullify fields', () => {
                const message = new StreamMessage({
                    messageId: new MessageID(toStreamID('streamId'), 0, 1564046332168, 10, PUBLISHER_ID, 'msgChainId'),
                    content: new Uint8Array([1, 2, 3, 4, 5]),
                    contentType: ContentType.BINARY,
                    encryptionType: EncryptionType.AES,
                    signatureType: SignatureType.SECP256K1,
                    signature,
                    groupKeyId: 'foo',
                    newGroupKey: new EncryptedGroupKey('bar', new Uint8Array([1, 2, 3])),
                    prevMsgRef: new MessageRef(1564046332168, 5),
                })
                const copyWithFieldsNullified = new StreamMessage({
                    ...message,
                    encryptionType: EncryptionType.NONE,
                    groupKeyId: undefined,
                    newGroupKey: undefined,
                    prevMsgRef: undefined,
                })
                expect(copyWithFieldsNullified.messageId).toEqual(message.messageId)
                expect(copyWithFieldsNullified.encryptionType).toEqual(EncryptionType.NONE)
                expect(copyWithFieldsNullified.groupKeyId).toEqual(undefined)
                expect(copyWithFieldsNullified.newGroupKey).toEqual(undefined)
                expect(copyWithFieldsNullified.prevMsgRef).toEqual(undefined)
            })
        })
    })
})<|MERGE_RESOLUTION|>--- conflicted
+++ resolved
@@ -87,34 +87,6 @@
                 messageId: new MessageID(toStreamID('streamId'), 0, 1564046332168, 10, PUBLISHER_ID, 'msgChainId'),
                 content: new Uint8Array([1, 2, 3]),
                 contentType: ContentType.BINARY,
-<<<<<<< HEAD
-=======
-                encryptionType: EncryptionType.NONE,
-                signatureType: SignatureType.SECP256K1,
-                signature
-            })
-            expect(streamMessage.getStreamId()).toEqual('streamId')
-            expect(streamMessage.getStreamPartition()).toEqual(0)
-            expect(streamMessage.getTimestamp()).toEqual(1564046332168)
-            expect(streamMessage.getSequenceNumber()).toEqual(10)
-            expect(streamMessage.getPublisherId()).toEqual(PUBLISHER_ID)
-            expect(streamMessage.getMsgChainId()).toEqual('msgChainId')
-            expect(streamMessage.prevMsgRef).toBeUndefined()
-            expect(streamMessage.messageType).toEqual(StreamMessageType.MESSAGE)
-            expect(streamMessage.contentType).toEqual(ContentType.BINARY)
-            expect(streamMessage.encryptionType).toEqual(EncryptionType.NONE)
-            expect(streamMessage.groupKeyId).toBeUndefined()
-            expect(streamMessage.content).toEqualBinary(new Uint8Array([1, 2, 3]))
-            expect(streamMessage.content).toEqualBinary(new Uint8Array([1, 2, 3]))
-            expect(streamMessage.signature).toEqualBinary(signature)
-        })
-
-        it('create StreamMessage binary content', () => {
-            const streamMessage = new StreamMessage({
-                messageId: new MessageID(toStreamID('streamId'), 0, 1564046332168, 10, PUBLISHER_ID, 'msgChainId'),
-                content: new Uint8Array([1, 2, 3]),
-                contentType: ContentType.BINARY,
->>>>>>> c800fcfd
                 signatureType: SignatureType.SECP256K1,
                 encryptionType: EncryptionType.NONE,
                 signature
