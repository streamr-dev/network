--- conflicted
+++ resolved
@@ -1,8 +1,9 @@
 import 'reflect-metadata'
 
 import { toStreamID } from '@streamr/utils'
+import { StreamRegistry } from '../../src/contracts/StreamRegistry'
+import { Stream } from '../../src/Stream'
 import { StreamFactory } from '../../src/StreamFactory'
-import { StreamRegistry } from '../../src/contracts/StreamRegistry'
 
 const createStreamFactory = (streamRegistry?: StreamRegistry) => {
     return new StreamFactory(
@@ -73,51 +74,6 @@
                 })
             }).rejects.toThrow('mock-error')
             expect(stream.getMetadata().description).toBe('original-description')
-<<<<<<< HEAD
-=======
-            expect(streamRegistry.clearStreamCache).toBeCalledWith('mock-id')
-        })
-    })
-
-    describe('parse metadata', () => {
-        it('happy path', () => {
-            const metadata = JSON.stringify({
-                partitions: 50,
-                foo: 'bar'
-            })
-            expect(Stream.parseMetadata(metadata)).toEqual({
-                partitions: 50,
-                foo: 'bar'
-            })
-        })
-
-        it('no partition count in valid JSON', () => {
-            const metadata = JSON.stringify({
-                foo: 'bar'
-            })
-            expect(Stream.parseMetadata(metadata)).toEqual({
-                foo: 'bar'
-            })
-        })
-
-        it('invalid partition count', () => {
-            const metadata = JSON.stringify({
-                partitions: 150
-            })
-            expect(Stream.parseMetadata(metadata)).toEqual({
-                partitions: 150
-            })
-        })
-
-        it('empty metadata', () => {
-            const metadata = ''
-            expect(Stream.parseMetadata(metadata)).toEqual({})
-        })
-
-        it('invalid JSON', () => {
-            const metadata = 'invalid-json'
-            expect(Stream.parseMetadata(metadata)).toEqual({})
->>>>>>> 2746ccb9
         })
     })
 })