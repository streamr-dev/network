import 'reflect-metadata'

import { Stream } from '../../src/Stream'

describe('Stream', () => {

    it('getPartitionCount', () => {
        const stream = new Stream(
            undefined as any,
            {
                getStreamMetadata: async () => ({ partitions: 150 })
            } as any
        )
<<<<<<< HEAD
        expect(() => stream.getPartitionCount()).rejects.toThrowStreamrError({
=======
        expect(() => stream.getPartitionCount()).toThrowStreamrClientError({
>>>>>>> 497136d1
            message: 'Invalid partition count: 150',
            code: 'INVALID_STREAM_METADATA'
        })
    })
})<|MERGE_RESOLUTION|>--- conflicted
+++ resolved
@@ -11,11 +11,7 @@
                 getStreamMetadata: async () => ({ partitions: 150 })
             } as any
         )
-<<<<<<< HEAD
-        expect(() => stream.getPartitionCount()).rejects.toThrowStreamrError({
-=======
-        expect(() => stream.getPartitionCount()).toThrowStreamrClientError({
->>>>>>> 497136d1
+        expect(() => stream.getPartitionCount()).rejects.toThrowStreamrClientError({
             message: 'Invalid partition count: 150',
             code: 'INVALID_STREAM_METADATA'
         })
