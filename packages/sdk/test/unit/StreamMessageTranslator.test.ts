import {
    ContentType as NewContentType,
    EncryptionType as NewEncryptionType,
    SignatureType as NewSignatureType,
    StreamMessage as NewStreamMessage, UserID
} from '@streamr/trackerless-network'
import {
    StreamPartID,
    StreamPartIDUtils,
<<<<<<< HEAD
    binaryToHex, binaryToUtf8, hexToBinary,
=======
    hexToBinary,
    toEthereumAddress,
>>>>>>> ecaf8d33
    utf8ToBinary
} from '@streamr/utils'
import { MessageID as OldMessageID } from '../../src/protocol/MessageID'
import {
    ContentType as OldContentType,
    EncryptionType as OldEncryptionType,
    SignatureType as OldSignatureType,
    StreamMessage as OldStreamMessage,
    StreamMessageType as OldStreamMessageType
} from '../../src/protocol/StreamMessage'
import { StreamMessageTranslator } from '../../src/protocol/StreamMessageTranslator'

const STREAM_PART_ID = StreamPartIDUtils.parse('TEST#0')

export const createStreamMessage = (
    content: string,
    streamPartId: StreamPartID,
    publisherId: UserID,
    timestamp?: number,
    sequenceNumber?: number
): NewStreamMessage => {
    const messageId = {
        streamId: StreamPartIDUtils.getStreamID(streamPartId),
        streamPartition: StreamPartIDUtils.getStreamPartition(streamPartId),
        sequenceNumber: sequenceNumber ?? 0,
        timestamp: timestamp ?? Date.now(),
        publisherId,
        messageChainId: 'messageChain0',
    }
    const msg = {
        messageId,
        signatureType: NewSignatureType.SECP256K1,
        signature: hexToBinary('0x1234'),
        body: {
            oneofKind: 'contentMessage' as const,
            contentMessage: {
                encryptionType: NewEncryptionType.NONE,
                contentType: NewContentType.JSON,
                content: utf8ToBinary(content)
            }
        }
    }
    return msg
}

describe('StreamMessageTranslator', () => {

    const publisherId = hexToBinary('0xaaaaaaaaaaaaaaaaaaaaaaaaaaaaaaaaaaaaaaaa')
    const signature = hexToBinary('0x1234')
    const protobufMsg = createStreamMessage(
        JSON.stringify({ hello: 'WORLD' }),
        STREAM_PART_ID,
        publisherId
    )
    const messageId = new OldMessageID(
        StreamPartIDUtils.getStreamID(STREAM_PART_ID),
        StreamPartIDUtils.getStreamPartition(STREAM_PART_ID),
        Date.now(),
        0,
        publisherId,
        'test',
    )
    const oldProtocolMsg = new OldStreamMessage({
        messageId,
        content: utf8ToBinary(JSON.stringify({ hello: 'WORLD' })),
        contentType: OldContentType.JSON,
        messageType: OldStreamMessageType.MESSAGE,
        encryptionType: OldEncryptionType.NONE,
        signatureType: OldSignatureType.SECP256K1,
        signature,
    })

    it('translates old protocol to protobuf', () => {
        const translated = StreamMessageTranslator.toProtobuf(oldProtocolMsg)
        expect(translated.messageId!.streamId).toEqual(StreamPartIDUtils.getStreamID(STREAM_PART_ID))
        expect(translated.messageId!.streamPartition).toEqual(StreamPartIDUtils.getStreamPartition(STREAM_PART_ID))
        expect(translated.messageId!.timestamp).toBeGreaterThanOrEqual(0)
        expect(translated.messageId!.sequenceNumber).toEqual(0)
        expect(translated.messageId!.publisherId).toEqualBinary(hexToBinary('0xaaaaaaaaaaaaaaaaaaaaaaaaaaaaaaaaaaaaaaaa'))
        expect(translated.previousMessageRef).toEqual(undefined)
        expect(translated.body.oneofKind).toEqual('contentMessage')
        expect((translated.body as any).contentMessage.groupKeyId).toEqual(undefined)
        expect(translated.signature).toStrictEqual(signature)
        expect((translated.body as any).contentMessage.content).toEqualBinary(utf8ToBinary(JSON.stringify({ hello: 'WORLD' })))
    })

    it('translates protobuf to old protocol', () => {
        const translated = StreamMessageTranslator.toClientProtocol(protobufMsg)
        expect(translated.messageId.streamId).toEqual(StreamPartIDUtils.getStreamID(STREAM_PART_ID))
        expect(translated.messageId.streamPartition).toEqual(StreamPartIDUtils.getStreamPartition(STREAM_PART_ID))
        expect(translated.messageId.timestamp).toBeGreaterThanOrEqual(0)
        expect(translated.messageId.sequenceNumber).toEqual(0)
        expect(translated.getPublisherId()).toEqual(publisherId)
        expect(translated.prevMsgRef).toEqual(undefined)
        expect(translated.messageType).toEqual(OldStreamMessageType.MESSAGE)
        expect(translated.contentType).toEqual(0)
        expect(translated.groupKeyId).toEqual(undefined)
        expect(translated.signature).toStrictEqual(signature)
        expect(translated.getParsedContent()).toEqual({ hello: 'WORLD' })
    })
})<|MERGE_RESOLUTION|>--- conflicted
+++ resolved
@@ -2,17 +2,13 @@
     ContentType as NewContentType,
     EncryptionType as NewEncryptionType,
     SignatureType as NewSignatureType,
-    StreamMessage as NewStreamMessage, UserID
+    StreamMessage as NewStreamMessage,
+    UserID
 } from '@streamr/trackerless-network'
 import {
     StreamPartID,
     StreamPartIDUtils,
-<<<<<<< HEAD
-    binaryToHex, binaryToUtf8, hexToBinary,
-=======
     hexToBinary,
-    toEthereumAddress,
->>>>>>> ecaf8d33
     utf8ToBinary
 } from '@streamr/utils'
 import { MessageID as OldMessageID } from '../../src/protocol/MessageID'
