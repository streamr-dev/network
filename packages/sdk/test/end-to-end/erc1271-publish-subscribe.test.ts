import { createTestPrivateKey, createTestWallet } from '@streamr/test-utils'
import { EthereumAddress, StreamID, areEqualBinaries, toEthereumAddress, until } from '@streamr/utils'
import { Wallet } from 'ethers'
import { MessageMetadata } from '../../src'
import { StreamrClient } from '../../src/StreamrClient'
import { StreamPermission } from '../../src/permission'
import { deployTestERC1271Contract } from '../test-utils/deployTestERC1271Contract'
import { createTestClient, createTestStream } from '../test-utils/utils'

const PAYLOAD = new Uint8Array([1, 2, 3, 4, 5, 6, 7, 8, 9, 10])
const TIMEOUT = 30 * 1000

describe('ERC-1271: publish', () => {
    let publisherWallet: Wallet
    let subscriberWallet: Wallet
    let erc1271ContractAddress: EthereumAddress

    beforeAll(async () => {
        subscriberWallet = await createTestWallet()
        publisherWallet = await createTestWallet({ gas: true })
        erc1271ContractAddress = await deployTestERC1271Contract([toEthereumAddress(publisherWallet.address)])
    }, TIMEOUT)

    async function createStream(publicSubscribePermission: boolean): Promise<StreamID> {
        const creator = createTestClient(await createTestPrivateKey({ gas: true }))
        const stream = await createTestStream(creator, module)
        await stream.grantPermissions({
            permissions: [StreamPermission.PUBLISH],
            userId: erc1271ContractAddress
        })
        await creator.setPermissions({
            streamId: stream.id,
            assignments: publicSubscribePermission ? [
                { permissions: [StreamPermission.SUBSCRIBE], public: true }
            ] : [
                { permissions: [StreamPermission.SUBSCRIBE], userId: subscriberWallet.address }
            ]
        })
        await creator.destroy()
        return stream.id
    }

    describe.each(['public', 'private'])('%s stream', (publicOrPrivate) => {
        let publisher: StreamrClient
        let subscriber: StreamrClient
        let streamId: StreamID

        beforeEach(async () => {
            subscriber = createTestClient(subscriberWallet.privateKey)
            publisher = createTestClient(publisherWallet.privateKey)
            streamId = await createStream(publicOrPrivate === 'public')
        }, TIMEOUT)

        afterEach(async () => {
            await subscriber.destroy()
            await publisher.destroy()
        })

        it('ERC-1271 signed published message is received by subscriber', async () => {
            const messages: unknown[] = []
            const metadatas: MessageMetadata[] = []
            await subscriber.subscribe(streamId, (msg: any, metadata) => {
                messages.push(msg)
                metadatas.push(metadata)
            })
            await publisher.publish(streamId, PAYLOAD, { erc1271Contract: erc1271ContractAddress })
            await until(() => messages.length > 0, TIMEOUT)
            expect(metadatas[0].signatureType).toEqual('ERC_1271')
            if (publicOrPrivate === 'public') {
                expect(metadatas[0].encryptionKeyId).toEqual(undefined)
            } else {
                expect(metadatas[0].encryptionKeyId).toBeString()
            }
            expect(areEqualBinaries(messages[0] as Uint8Array, PAYLOAD)).toBe(true)
        }, TIMEOUT)
    })
})

describe('ERC-1271: subscribe', () => {
    let publisherWallet: Wallet
    let subscriberWallet: Wallet
    let erc1271ContractAddress: EthereumAddress

    beforeAll(async () => {
        subscriberWallet = await createTestWallet()
        publisherWallet = await createTestWallet({ gas: true })
        erc1271ContractAddress = await deployTestERC1271Contract([toEthereumAddress(subscriberWallet.address)])
    }, TIMEOUT)

    async function createStream(): Promise<StreamID> {
        const creator = createTestClient(await createTestPrivateKey({ gas: true }))
        const stream = await createTestStream(creator, module)
        await stream.grantPermissions({
            permissions: [StreamPermission.PUBLISH],
            userId: publisherWallet.address
        })
        await stream.grantPermissions({
            permissions: [StreamPermission.SUBSCRIBE],
            userId: erc1271ContractAddress

        })
        await creator.destroy()
        return stream.id
    }

    let publisher: StreamrClient
    let subscriber: StreamrClient
    let streamId: StreamID

    beforeEach(async () => {
        subscriber = createTestClient(subscriberWallet.privateKey)
        publisher = createTestClient(publisherWallet.privateKey)
        streamId = await createStream()
    }, TIMEOUT)

    afterEach(async () => {
        await subscriber.destroy()
        await publisher.destroy()
    })

    it('subscriber configured with ERC-1271 contract can receive messages', async () => {
        const messages: unknown[] = []
        const metadatas: MessageMetadata[] = []
        await subscriber.subscribe({
            streamId,
            erc1271Contract: erc1271ContractAddress
        }, (msg: any, metadata) => {
            messages.push(msg)
            metadatas.push(metadata)
        })
        await publisher.publish(streamId, PAYLOAD)
        await until(() => messages.length > 0, TIMEOUT)
<<<<<<< HEAD
        expect(metadatas[0].signatureType).toEqual('SECP256K1')
        expect(metadatas[0].encryptionKeyId).toBeString()
=======
        expect(metadatas[0].signatureType).toEqual('ECDSA_SECP256K1_EVM')
        expect(metadatas[0].groupKeyId).toBeString()
>>>>>>> 284e75a4
        expect(areEqualBinaries(messages[0] as Uint8Array, PAYLOAD)).toBe(true)
    }, TIMEOUT)
})

describe('ERC-1271: publish and subscribe', () => {
    let publisherWallet: Wallet
    let subscriberWallet: Wallet
    let erc1271SubscriberContractAddress: EthereumAddress
    let erc1271PublisherContractAddress: EthereumAddress

    beforeAll(async () => {
        subscriberWallet = await createTestWallet()
        publisherWallet = await createTestWallet({ gas: true })
        erc1271SubscriberContractAddress = await deployTestERC1271Contract([toEthereumAddress(subscriberWallet.address)])
        erc1271PublisherContractAddress = await deployTestERC1271Contract([toEthereumAddress(publisherWallet.address)])
    }, TIMEOUT)

    async function createStream(): Promise<StreamID> {
        const creator = createTestClient(await createTestPrivateKey({ gas: true }))
        const stream = await createTestStream(creator, module)
        await stream.grantPermissions({
            permissions: [StreamPermission.PUBLISH],
            userId: erc1271PublisherContractAddress
        })
        await stream.grantPermissions({
            permissions: [StreamPermission.SUBSCRIBE],
            userId: erc1271SubscriberContractAddress
        })
        await creator.destroy()
        return stream.id
    }

    let publisher: StreamrClient
    let subscriber: StreamrClient
    let streamId: StreamID

    beforeEach(async () => {
        subscriber = createTestClient(subscriberWallet.privateKey)
        publisher = createTestClient(publisherWallet.privateKey)
        streamId = await createStream()
    }, TIMEOUT)

    afterEach(async () => {
        await subscriber.destroy()
        await publisher.destroy()
    })

    it('subscriber configured with ERC-1271 contract can receive ERC-1271 signed messages', async () => {
        const messages: unknown[] = []
        const metadatas: MessageMetadata[] = []
        await subscriber.subscribe({
            streamId,
            erc1271Contract: erc1271SubscriberContractAddress
        }, (msg: any, metadata) => {
            messages.push(msg)
            metadatas.push(metadata)
        })
        await publisher.publish(streamId, PAYLOAD, { erc1271Contract: erc1271PublisherContractAddress })
        await until(() => messages.length > 0, TIMEOUT)
        expect(metadatas[0].signatureType).toEqual('ERC_1271')
        expect(metadatas[0].encryptionKeyId).toBeString()
        expect(areEqualBinaries(messages[0] as Uint8Array, PAYLOAD)).toBe(true)
    }, TIMEOUT)
})<|MERGE_RESOLUTION|>--- conflicted
+++ resolved
@@ -130,13 +130,8 @@
         })
         await publisher.publish(streamId, PAYLOAD)
         await until(() => messages.length > 0, TIMEOUT)
-<<<<<<< HEAD
-        expect(metadatas[0].signatureType).toEqual('SECP256K1')
+        expect(metadatas[0].signatureType).toEqual('ECDSA_SECP256K1_EVM')
         expect(metadatas[0].encryptionKeyId).toBeString()
-=======
-        expect(metadatas[0].signatureType).toEqual('ECDSA_SECP256K1_EVM')
-        expect(metadatas[0].groupKeyId).toBeString()
->>>>>>> 284e75a4
         expect(areEqualBinaries(messages[0] as Uint8Array, PAYLOAD)).toBe(true)
     }, TIMEOUT)
 })
