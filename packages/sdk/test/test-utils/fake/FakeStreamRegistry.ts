--- conflicted
+++ resolved
@@ -62,11 +62,7 @@
         }
     }
 
-<<<<<<< HEAD
-    async updateStreamMetadata(streamId: StreamID, metadata: StreamMetadata): Promise<Stream> {
-=======
-    async updateStream(streamId: StreamID, metadata: StreamMetadata): Promise<void> {
->>>>>>> 2ab16150
+    async updateStreamMetadata(streamId: StreamID, metadata: StreamMetadata): Promise<void> {
         const registryItem = this.chain.getStream(streamId)
         if (registryItem === undefined) {
             throw new Error('Stream not found')
