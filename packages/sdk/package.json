--- conflicted
+++ resolved
@@ -36,13 +36,8 @@
     "build-browser": "npm run build-browser-development && npm run build-browser-production",
     "build-browser-development": "NODE_ENV=development webpack --mode=development --progress",
     "build-browser-production": "NODE_ENV=production webpack --mode=production --progress",
-<<<<<<< HEAD
-    "check": "tsc -p ./tsconfig.jest.json",
+    "check": "tsc -p tsconfig.jest.json",
     "clean": "jest --clearCache || true; rm -rf dist src/generated *.tsbuildinfo node_modules/.cache || true",
-=======
-    "check": "tsc -p tsconfig.jest.json",
-    "clean": "jest --clearCache || true; rm -rf dist *.tsbuildinfo node_modules/.cache || true",
->>>>>>> fe18df10
     "eslint": "eslint --cache --cache-location=node_modules/.cache/.eslintcache/ '*/**/*.{js,ts,mts}'",
     "generate-protoc-code": "./proto.sh",
     "test": "npm run test-unit && npm run test-integration && npm run test-end-to-end",
