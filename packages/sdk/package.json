{
  "name": "@streamr/sdk",
  "version": "102.0.0-beta.2",
  "description": "JavaScript / TypeScript SDK for Streamr",
  "private": true,
  "repository": {
    "type": "git",
    "url": "git+https://github.com/streamr-dev/network.git",
    "directory": "packages/client"
  },
  "types": "./dist/types/src/index.d.ts",
  "main": "./dist/src/exports-commonjs.js",
  "browser": "./dist/streamr-sdk.web.js",
  "exports": {
    "browser": "./dist/streamr-sdk.web.js",
    "default": {
      "types": "./dist/types/src/index.d.ts",
      "import": "./dist/src/exports-esm.mjs",
      "require": "./dist/src/exports-commonjs.js"
    }
  },
  "scripts": {
    "prebuild": "node bin/generate-config-validator.js && ./proto.sh",
    "postbuild": "bash copy-package.sh && bash fix-esm.sh",
    "build": "tsc --build ./tsconfig.node.json",
    "build-browser": "npm run build-browser-development && npm run build-browser-production",
    "build-browser-development": "NODE_ENV=development webpack --mode=development --progress",
    "build-browser-production": "NODE_ENV=production webpack --mode=production --progress",
    "check": "tsc -p ./tsconfig.jest.json",
<<<<<<< HEAD
    "clean": "jest --clearCache || true; rm -rf dist vendor *.tsbuildinfo node_modules/.cache || true",
    "eslint": "eslint --cache --cache-location=node_modules/.cache/.eslintcache/ '*/**/*.{js,ts,mts}'",
=======
    "clean": "jest --clearCache || true; rm -rf dist *.tsbuildinfo node_modules/.cache || true",
    "eslint": "eslint --cache --cache-location=node_modules/.cache/.eslintcache/ '*/**/*.{js,ts}'",
>>>>>>> af0b574e
    "generate-protoc-code": "./proto.sh",
    "test": "npm run test-unit && npm run test-integration && npm run test-end-to-end",
    "test-unit": "jest --useStderr --forceExit test/unit",
    "test-integration": "jest --bail --useStderr --forceExit --testTimeout=40000 test/integration/*.test.*",
    "test-end-to-end": "jest --bail --useStderr --forceExit --testTimeout=40000 test/end-to-end/*.test.*",
    "test-browser-unit": "karma start karma-unit.config.js",
    "test-browser-integration": "karma start karma-integration.config.js",
    "test-browser-end-to-end": "karma start karma-end-to-end.config.js",
    "test-browser-smoke": "bash test/browser-smoke-test/smoke-test.sh",
    "test-exports": "cd test/exports && npm run link && tsc --noEmit --project ./tsconfig.json && npm test"
  },
  "author": "Streamr Network AG <contact@streamr.network>",
  "license": "Apache-2.0",
  "devDependencies": {
    "@babel/core": "^7.26.0",
    "@babel/plugin-proposal-decorators": "^7.25.9",
    "@babel/plugin-transform-modules-commonjs": "^7.26.3",
    "@babel/plugin-transform-runtime": "^7.25.9",
    "@babel/preset-env": "^7.26.0",
    "@babel/preset-typescript": "^7.26.0",
    "@jest/globals": "^29.7.0",
    "@streamr/test-utils": "102.0.0-beta.2",
    "@types/heap": "^0.2.34",
    "@types/lodash": "^4.17.14",
    "ajv": "^8.17.1",
    "ajv-formats": "^3.0.1",
    "babel-loader": "^9.2.1",
    "babel-plugin-add-module-exports": "^1.0.4",
    "babel-plugin-transform-typescript-metadata": "^0.3.2",
    "benchmark": "^2.1.4",
    "buffer": "^6.0.3",
    "bytes": "^3.1.1",
    "chromedriver": "^121.0.2",
    "crypto-browserify": "^3.12.1",
    "express": "^4.21.2",
    "git-revision-webpack-plugin": "^5.0.0",
    "jest-leak-detector": "^27.3.1",
    "jest-matcher-utils": "^29.7.0",
    "lodash-webpack-plugin": "^0.11.6",
    "nightwatch": "^3.11.0",
    "node-polyfill-webpack-plugin": "^4.1.0",
    "terser-webpack-plugin": "^5.3.11",
    "ts-loader": "^9.5.2",
    "util": "^0.12.4",
    "weak-napi": "^2.0.2",
    "webpack": "^5.97.1",
    "webpack-bundle-analyzer": "^4.10.1",
    "webpack-cli": "^6.0.1",
    "webpack-merge": "^6.0.1"
  },
  "#IMPORTANT": "babel-runtime must be in dependencies, not devDependencies",
  "dependencies": {
    "@babel/runtime": "^7.26.0",
    "@babel/runtime-corejs3": "^7.26.0",
    "@lit-protocol/core": "2.2.5",
    "@lit-protocol/uint8arrays": "^6.11.2",
    "@protobuf-ts/runtime": "^2.8.2",
    "@protobuf-ts/runtime-rpc": "^2.8.2",
    "@streamr/config": "^5.4.2",
    "@streamr/dht": "102.0.0-beta.2",
    "@streamr/proto-rpc": "102.0.0-beta.2",
    "@streamr/trackerless-network": "102.0.0-beta.2",
    "@streamr/utils": "102.0.0-beta.2",
    "core-js": "^3.40.0",
    "env-paths": "^2.2.1",
    "ethers": "^6.13.0",
    "eventemitter3": "^5.0.0",
    "idb": "^8.0.1",
    "lit-siwe": "^1.1.8",
    "lodash": "^4.17.21",
    "lru-cache": "^11.0.2",
    "p-limit": "^3.1.0",
    "p-memoize": "4.0.4",
    "p-throttle": "4.1.1",
    "readable-stream": "^4.7.0",
    "reflect-metadata": "^0.2.1",
    "sqlite": "^5.1.1",
    "sqlite3": "^5.1.7",
    "ts-essentials": "^10.0.4",
    "ts-toolbelt": "^9.6.0",
    "tsyringe": "^4.8.0",
    "uuid": "^11.0.5",
    "zod": "^3.24.1"
  },
  "optionalDependencies": {
    "bufferutil": "^4.0.9",
    "utf-8-validate": "^6.0.5"
  }
}<|MERGE_RESOLUTION|>--- conflicted
+++ resolved
@@ -27,13 +27,8 @@
     "build-browser-development": "NODE_ENV=development webpack --mode=development --progress",
     "build-browser-production": "NODE_ENV=production webpack --mode=production --progress",
     "check": "tsc -p ./tsconfig.jest.json",
-<<<<<<< HEAD
-    "clean": "jest --clearCache || true; rm -rf dist vendor *.tsbuildinfo node_modules/.cache || true",
+    "clean": "jest --clearCache || true; rm -rf dist *.tsbuildinfo node_modules/.cache || true",
     "eslint": "eslint --cache --cache-location=node_modules/.cache/.eslintcache/ '*/**/*.{js,ts,mts}'",
-=======
-    "clean": "jest --clearCache || true; rm -rf dist *.tsbuildinfo node_modules/.cache || true",
-    "eslint": "eslint --cache --cache-location=node_modules/.cache/.eslintcache/ '*/**/*.{js,ts}'",
->>>>>>> af0b574e
     "generate-protoc-code": "./proto.sh",
     "test": "npm run test-unit && npm run test-integration && npm run test-end-to-end",
     "test-unit": "jest --useStderr --forceExit test/unit",
