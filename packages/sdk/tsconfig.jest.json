{
  "extends": "../../tsconfig.jest.json",
  "compilerOptions": {
    "noEmit": true,
<<<<<<< HEAD
    "experimentalDecorators": true,
    "emitDecoratorMetadata": true,
    "noImplicitOverride": false
  },
  "include": [
    "test",
    "test/**/*.json"
  ],
  "exclude": ["test/exports"],
  "references": [
    { "path": "./tsconfig.node.json" },
    { "path": "../test-utils/tsconfig.node.json" }
=======
    "lib": ["es2021", "dom"],
    "experimentalDecorators": true,
    "emitDecoratorMetadata": true,
    "resolveJsonModule": true,
    "noImplicitOverride": false
  },
  "include": [
    "package.json",
    "src",
    "src/**/*.json",
    "bin",
    "test",
    "test/**/*.json",
    "scripts"
  ],
  "exclude": [
    "test/exports",
    "src/exports-esm.mjs"
  ],
  "references": [
    { "path": "../test-utils/tsconfig.node.json" },
    { "path": "../dht/tsconfig.node.json" },
    { "path": "../trackerless-network/tsconfig.node.json" }
>>>>>>> 1c39b80f
  ]
}<|MERGE_RESOLUTION|>--- conflicted
+++ resolved
@@ -2,7 +2,6 @@
   "extends": "../../tsconfig.jest.json",
   "compilerOptions": {
     "noEmit": true,
-<<<<<<< HEAD
     "experimentalDecorators": true,
     "emitDecoratorMetadata": true,
     "noImplicitOverride": false
@@ -11,34 +10,11 @@
     "test",
     "test/**/*.json"
   ],
-  "exclude": ["test/exports"],
+  "exclude": [
+    "test/exports"
+  ],
   "references": [
     { "path": "./tsconfig.node.json" },
     { "path": "../test-utils/tsconfig.node.json" }
-=======
-    "lib": ["es2021", "dom"],
-    "experimentalDecorators": true,
-    "emitDecoratorMetadata": true,
-    "resolveJsonModule": true,
-    "noImplicitOverride": false
-  },
-  "include": [
-    "package.json",
-    "src",
-    "src/**/*.json",
-    "bin",
-    "test",
-    "test/**/*.json",
-    "scripts"
-  ],
-  "exclude": [
-    "test/exports",
-    "src/exports-esm.mjs"
-  ],
-  "references": [
-    { "path": "../test-utils/tsconfig.node.json" },
-    { "path": "../dht/tsconfig.node.json" },
-    { "path": "../trackerless-network/tsconfig.node.json" }
->>>>>>> 1c39b80f
   ]
 }