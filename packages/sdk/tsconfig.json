--- conflicted
+++ resolved
@@ -1,17 +1,10 @@
 {
   "files": [],
   "compilerOptions": {
-<<<<<<< HEAD
-    "composite": true,
-  },
-  "references": [
-    { "path": "./tsconfig.jest.json" },
-    { "path": "./tsconfig.node.json" }
-=======
     "composite": true
   },
   "references": [
+    { "path": "./tsconfig.node.json" },
     { "path": "./tsconfig.jest.json" }
->>>>>>> 1c39b80f
   ]
 }