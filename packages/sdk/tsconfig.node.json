--- conflicted
+++ resolved
@@ -3,31 +3,12 @@
   "compilerOptions": {
     "outDir": "dist",
     "declarationDir": "dist/types",
-<<<<<<< HEAD
     "experimentalDecorators": true,
     "emitDecoratorMetadata": true,
-    "noImplicitOverride": false,
-    "stripInternal": false
+    "noImplicitOverride": false
   },
   "include": [
     "bin",
-    "src",
-    "src/**/*.json"
-  ],
-  "exclude": ["src/exports-esm.mjs"],
-  "references": [
-    { "path": "../trackerless-network/tsconfig.node.json" },
-    { "path": "../dht/tsconfig.node.json" },
-    { "path": "../utils/tsconfig.node.json" },
-    { "path": "../proto-rpc/tsconfig.node.json" }
-=======
-    "lib": ["es2021", "dom"],
-    "experimentalDecorators": true,
-    "emitDecoratorMetadata": true,
-    "resolveJsonModule": true,
-    "noImplicitOverride": false
-  },
-  "include": [
     "src",
     "src/**/*.json"
   ],
@@ -35,10 +16,9 @@
     "src/exports-esm.mjs"
   ],
   "references": [
-    { "path": "../test-utils/tsconfig.node.json" },
     { "path": "../trackerless-network/tsconfig.node.json" },
-    { "path": "../dht/tsconfig.node.json" }
-    
->>>>>>> 1c39b80f
+    { "path": "../dht/tsconfig.node.json" },
+    { "path": "../utils/tsconfig.node.json" },
+    { "path": "../proto-rpc/tsconfig.node.json" }
   ]
 }