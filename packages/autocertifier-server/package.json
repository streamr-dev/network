{
  "name": "@streamr/autocertifier-server",
<<<<<<< HEAD
  "version": "103.0.0-rc.10",
=======
  "version": "103.0.0-rc.12",
>>>>>>> e80bd9d3
  "description": "Server for providing TLS Certificates",
  "repository": {
    "type": "git",
    "url": "git+https://github.com/streamr-dev/network.git",
    "directory": "packages/autocertifier-server"
  },
  "bin": {
    "autocertifier": "dist/bin/run.js",
    "copyARecordsToRoute53": "dist/bin/copyARecordsToRoute53.js"
  },
  "main": "dist/src/exports.js",
  "types": "dist/src/exports.d.ts",
  "files": [
    "dist",
    "!*.tsbuildinfo",
    "README.md",
    "LICENSE"
  ],
  "browser": {
    "dist/src/exports.js": false
  },
  "license": "STREAMR NETWORK OPEN SOURCE LICENSE",
  "author": "Streamr Network AG <contact@streamr.network>",
  "scripts": {
    "build": "tsc -b tsconfig.node.json",
    "check": "tsc -p ./tsconfig.jest.json",
    "clean": "jest --clearCache || true; rm -rf dist *.tsbuildinfo node_modules/.cache || true",
    "eslint": "eslint --cache --cache-location=node_modules/.cache/.eslintcache/ '*/**/*.{js,ts}'",
    "test": "jest test/unit test/integration",
    "test-unit": "jest test/unit",
    "test-integration": "jest test/integration"
  },
  "dependencies": {
<<<<<<< HEAD
    "@aws-sdk/client-route-53": "^3.787.0",
    "@streamr/autocertifier-client": "103.0.0-rc.10",
    "@streamr/dht": "103.0.0-rc.10",
    "@streamr/proto-rpc": "103.0.0-rc.10",
    "@streamr/utils": "103.0.0-rc.10",
=======
    "@aws-sdk/client-route-53": "^3.797.0",
    "@streamr/autocertifier-client": "103.0.0-rc.12",
    "@streamr/dht": "103.0.0-rc.12",
    "@streamr/proto-rpc": "103.0.0-rc.12",
    "@streamr/utils": "103.0.0-rc.12",
>>>>>>> e80bd9d3
    "acme-client": "^5.4.0",
    "body-parser": "^2.2.0",
    "dns2": "^2.1.0",
    "dotenv": "^16.5.0",
    "express": "^5.1.0",
    "lodash": "^4.17.21",
    "sqlite": "^5.1.1",
    "sqlite3": "^5.1.7",
    "uuid": "^11.1.0"
  },
  "devDependencies": {
    "@types/dns2": "^2.0.9",
    "@types/express": "^5.0.1"
  }
}<|MERGE_RESOLUTION|>--- conflicted
+++ resolved
@@ -1,10 +1,6 @@
 {
   "name": "@streamr/autocertifier-server",
-<<<<<<< HEAD
-  "version": "103.0.0-rc.10",
-=======
   "version": "103.0.0-rc.12",
->>>>>>> e80bd9d3
   "description": "Server for providing TLS Certificates",
   "repository": {
     "type": "git",
@@ -38,19 +34,11 @@
     "test-integration": "jest test/integration"
   },
   "dependencies": {
-<<<<<<< HEAD
-    "@aws-sdk/client-route-53": "^3.787.0",
-    "@streamr/autocertifier-client": "103.0.0-rc.10",
-    "@streamr/dht": "103.0.0-rc.10",
-    "@streamr/proto-rpc": "103.0.0-rc.10",
-    "@streamr/utils": "103.0.0-rc.10",
-=======
     "@aws-sdk/client-route-53": "^3.797.0",
     "@streamr/autocertifier-client": "103.0.0-rc.12",
     "@streamr/dht": "103.0.0-rc.12",
     "@streamr/proto-rpc": "103.0.0-rc.12",
     "@streamr/utils": "103.0.0-rc.12",
->>>>>>> e80bd9d3
     "acme-client": "^5.4.0",
     "body-parser": "^2.2.0",
     "dns2": "^2.1.0",
