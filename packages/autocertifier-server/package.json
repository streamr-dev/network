{
  "name": "@streamr/autocertifier-server",
  "version": "100.0.0-testnet-three.5",
  "description": "Server for providing TLS Certificates",
  "repository": {
    "type": "git",
    "url": "git+https://github.com/streamr-dev/network.git",
    "directory": "packages/autocertifier-server"
  },
  "bin": {
    "autocertifier": "dist/bin/run.js",
    "copyARecordsToRoute53": "dist/bin/copyARecordsToRoute53.js"
  },
  "main": "dist/src/exports.js",
  "types": "dist/src/exports.d.ts",
  "license": "STREAMR NETWORK OPEN SOURCE LICENSE",
  "author": "Streamr Network AG <contact@streamr.network>",
  "scripts": {
    "build": "tsc -b tsconfig.node.json",
    "check": "tsc -p ./tsconfig.jest.json --noEmit",
    "clean": "jest --clearCache || true; rm -rf dist *.tsbuildinfo node_modules/.cache || true",
    "eslint": "eslint --cache --cache-location=node_modules/.cache/.eslintcache/ '*/**/*.{js,ts}'",
    "test": "jest test/unit test/integration",
    "test-unit": "jest test/unit",
    "test-integration": "jest test/integration"
  },
  "dependencies": {
<<<<<<< HEAD
    "@aws-sdk/client-route-53": "^3.490.0",
    "@streamr/autocertifier-client": "100.0.0-testnet-three.5",
    "@streamr/dht": "100.0.0-testnet-three.5",
    "@streamr/utils": "100.0.0-testnet-three.5",
    "acme-client": "^5.0.0",
=======
    "@aws-sdk/client-route-53": "^3.511.0",
    "@streamr/autocertifier-client": "100.0.0-testnet-three.3",
    "@streamr/dht": "100.0.0-testnet-three.3",
    "@streamr/utils": "100.0.0-testnet-three.3",
    "acme-client": "^5.3.0",
>>>>>>> 629bd0df
    "body-parser": "^1.20.2",
    "dns2": "^2.1.0",
    "dotenv": "^16.4.2",
    "express": "^4.17.1",
    "lodash": "^4.17.21",
    "sqlite": "^5.1.1",
    "sqlite3": "^5.1.7",
    "uuid": "^9.0.1"
  },
  "devDependencies": {
    "@streamr/test-utils": "100.0.0-testnet-three.5",
    "@types/dns2": "^2.0.3",
    "@types/express": "^4.17.21",
    "@types/request": "^2.48.8",
    "@types/uuid": "^9.0.8",
    "request": "^2.88.2"
  }
}<|MERGE_RESOLUTION|>--- conflicted
+++ resolved
@@ -25,19 +25,11 @@
     "test-integration": "jest test/integration"
   },
   "dependencies": {
-<<<<<<< HEAD
-    "@aws-sdk/client-route-53": "^3.490.0",
+    "@aws-sdk/client-route-53": "^3.511.0",
     "@streamr/autocertifier-client": "100.0.0-testnet-three.5",
     "@streamr/dht": "100.0.0-testnet-three.5",
     "@streamr/utils": "100.0.0-testnet-three.5",
-    "acme-client": "^5.0.0",
-=======
-    "@aws-sdk/client-route-53": "^3.511.0",
-    "@streamr/autocertifier-client": "100.0.0-testnet-three.3",
-    "@streamr/dht": "100.0.0-testnet-three.3",
-    "@streamr/utils": "100.0.0-testnet-three.3",
     "acme-client": "^5.3.0",
->>>>>>> 629bd0df
     "body-parser": "^1.20.2",
     "dns2": "^2.1.0",
     "dotenv": "^16.4.2",
