{
<<<<<<< HEAD
    "extends": "../../tsconfig.node.json",
    "compilerOptions": {
        "outDir": "dist",
        "noImplicitOverride": false
    },
    "include": [
        "src/**/*",
        "bin/**/*",
    ],
    "references": [
        { "path": "../utils/tsconfig.node.json" },
        { "path": "../test-utils/tsconfig.node.json" },
        { "path": "../proto-rpc" },
        { "path": "../dht/tsconfig.node.json"}
    ]
=======
  "extends": "../../tsconfig.node.json",
  "compilerOptions": {
    "outDir": "dist",
    "noImplicitOverride": false
  },
  "include": [
    "src",
    "bin"
  ],
  "references": [
    { "path": "../utils/tsconfig.node.json" },
    { "path": "../test-utils/tsconfig.node.json" },
    { "path": "../proto-rpc/tsconfig.node.json" },
    { "path": "../dht/tsconfig.node.json" }
  ]
>>>>>>> 1c39b80f
}<|MERGE_RESOLUTION|>--- conflicted
+++ resolved
@@ -1,21 +1,4 @@
 {
-<<<<<<< HEAD
-    "extends": "../../tsconfig.node.json",
-    "compilerOptions": {
-        "outDir": "dist",
-        "noImplicitOverride": false
-    },
-    "include": [
-        "src/**/*",
-        "bin/**/*",
-    ],
-    "references": [
-        { "path": "../utils/tsconfig.node.json" },
-        { "path": "../test-utils/tsconfig.node.json" },
-        { "path": "../proto-rpc" },
-        { "path": "../dht/tsconfig.node.json"}
-    ]
-=======
   "extends": "../../tsconfig.node.json",
   "compilerOptions": {
     "outDir": "dist",
@@ -28,8 +11,7 @@
   "references": [
     { "path": "../utils/tsconfig.node.json" },
     { "path": "../test-utils/tsconfig.node.json" },
-    { "path": "../proto-rpc/tsconfig.node.json" },
+    { "path": "../proto-rpc" },
     { "path": "../dht/tsconfig.node.json" }
   ]
->>>>>>> 1c39b80f
 }