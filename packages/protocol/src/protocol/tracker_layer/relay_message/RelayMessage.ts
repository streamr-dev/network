import {
    validateIsNotEmptyString,
    validateIsNotNullOrUndefined,
    validateIsOneOf,
} from '../../../utils/validations'
import TrackerMessage, { TrackerMessageOptions } from '../TrackerMessage'
import { Originator } from "../Originator"
import { Receipt } from '../../control_layer'

export enum RelayMessageSubType {
    RTC_OFFER = 'rtcOffer',
    RTC_ANSWER = 'rtcAnswer',
    RTC_CONNECT = 'rtcConnect',
    ICE_CANDIDATE = 'iceCandidate',
<<<<<<< HEAD
    INSPECT_REQUEST = 'inspectRequest',
    INSPECT_RESPONSE_PART = 'inspectResponsePart'
}

export type RtcOfferMessage = {
    subType: RelayMessageSubType.RTC_OFFER
    data: {
        connectionId: string,
        description: string,
    }
}

export type RtcAnswerMessage = {
    subType: RelayMessageSubType.RTC_ANSWER
    data: {
        connectionId: string,
        description: string
    }
}

export type RtcConnectMessage = {
    subType: RelayMessageSubType.RTC_CONNECT
}

export type RtcIceCandidateMessage = {
    subType: RelayMessageSubType.ICE_CANDIDATE
    data: {
        connectionId: string,
        candidate: string
        mid: string
    }
}

export type InspectRequestMessage = {
    subType: RelayMessageSubType.INSPECT_REQUEST
    data: {
        inspectionTarget: string
    }
}

export type InspectResponsePartMessage = {
    subType: RelayMessageSubType.INSPECT_RESPONSE_PART
    data: {
        receipt: Receipt
        done: false
    } | {
        done: true
    }
}

export interface SharedOptions extends TrackerMessageOptions {
    originator: Originator,
    targetNode: string,
    subType: RelayMessageSubType,
    data: object
}

export type Options = SharedOptions & (
    RtcOfferMessage
    | RtcAnswerMessage
    | RtcConnectMessage
    | RtcIceCandidateMessage
    | InspectRequestMessage
    | InspectResponsePartMessage
)
=======
}

export interface RtcOfferMessage {
    subType: RelayMessageSubType.RTC_OFFER
    data: {
        connectionId: string
        description: string
    }
}

export interface RtcAnswerMessage {
    subType: RelayMessageSubType.RTC_ANSWER
    data: {
        connectionId: string
        description: string
    }
}

export interface RtcConnectMessage {
    subType: RelayMessageSubType.RTC_CONNECT
}

export interface RtcIceCandidateMessage {
    subType: RelayMessageSubType.ICE_CANDIDATE
    data: {
        connectionId: string
        candidate: string
        mid: string
    }
}

export interface SharedOptions extends TrackerMessageOptions {
    originator: Originator
    targetNode: string
    subType: RelayMessageSubType
    data: object
}

export type Options = SharedOptions & (RtcOfferMessage | RtcAnswerMessage | RtcConnectMessage | RtcIceCandidateMessage)
>>>>>>> f1e089e1

export default class RelayMessage extends TrackerMessage {
    originator: Originator
    targetNode: string
    subType: RelayMessageSubType
    data: object

    constructor({ version = TrackerMessage.LATEST_VERSION, requestId, originator, targetNode, subType, data }: Options) {
        super(version, TrackerMessage.TYPES.RelayMessage, requestId)

        validateIsNotNullOrUndefined('originator', originator)
        validateIsNotEmptyString('targetNode', targetNode)
        validateIsOneOf('subType', subType, Object.values(RelayMessageSubType))
        validateIsNotNullOrUndefined('data', data)

        this.originator = originator
        this.targetNode = targetNode
        this.subType = subType
        this.data = data
    }

    isRtcOfferMessage(): this is RtcOfferMessage {
        return this.subType === RelayMessageSubType.RTC_OFFER
    }

    isRtcAnswerMessage(): this is RtcAnswerMessage {
        return this.subType === RelayMessageSubType.RTC_ANSWER
    }

    isRtcConnectMessage(): this is RtcConnectMessage {
        return this.subType === RelayMessageSubType.RTC_CONNECT
    }

    isIceCandidateMessage(): this is RtcIceCandidateMessage {
        return this.subType === RelayMessageSubType.ICE_CANDIDATE
    }

<<<<<<< HEAD
    isInspectRequestMessage(): this is InspectRequestMessage {
        return this.subType === RelayMessageSubType.INSPECT_REQUEST
    }

    isInspectResponsePartMessage(): this is InspectResponsePartMessage {
        return this.subType === RelayMessageSubType.INSPECT_RESPONSE_PART
    }

=======
>>>>>>> f1e089e1
}<|MERGE_RESOLUTION|>--- conflicted
+++ resolved
@@ -5,80 +5,14 @@
 } from '../../../utils/validations'
 import TrackerMessage, { TrackerMessageOptions } from '../TrackerMessage'
 import { Originator } from "../Originator"
-import { Receipt } from '../../control_layer'
 
 export enum RelayMessageSubType {
     RTC_OFFER = 'rtcOffer',
     RTC_ANSWER = 'rtcAnswer',
     RTC_CONNECT = 'rtcConnect',
     ICE_CANDIDATE = 'iceCandidate',
-<<<<<<< HEAD
     INSPECT_REQUEST = 'inspectRequest',
     INSPECT_RESPONSE_PART = 'inspectResponsePart'
-}
-
-export type RtcOfferMessage = {
-    subType: RelayMessageSubType.RTC_OFFER
-    data: {
-        connectionId: string,
-        description: string,
-    }
-}
-
-export type RtcAnswerMessage = {
-    subType: RelayMessageSubType.RTC_ANSWER
-    data: {
-        connectionId: string,
-        description: string
-    }
-}
-
-export type RtcConnectMessage = {
-    subType: RelayMessageSubType.RTC_CONNECT
-}
-
-export type RtcIceCandidateMessage = {
-    subType: RelayMessageSubType.ICE_CANDIDATE
-    data: {
-        connectionId: string,
-        candidate: string
-        mid: string
-    }
-}
-
-export type InspectRequestMessage = {
-    subType: RelayMessageSubType.INSPECT_REQUEST
-    data: {
-        inspectionTarget: string
-    }
-}
-
-export type InspectResponsePartMessage = {
-    subType: RelayMessageSubType.INSPECT_RESPONSE_PART
-    data: {
-        receipt: Receipt
-        done: false
-    } | {
-        done: true
-    }
-}
-
-export interface SharedOptions extends TrackerMessageOptions {
-    originator: Originator,
-    targetNode: string,
-    subType: RelayMessageSubType,
-    data: object
-}
-
-export type Options = SharedOptions & (
-    RtcOfferMessage
-    | RtcAnswerMessage
-    | RtcConnectMessage
-    | RtcIceCandidateMessage
-    | InspectRequestMessage
-    | InspectResponsePartMessage
-)
-=======
 }
 
 export interface RtcOfferMessage {
@@ -110,6 +44,24 @@
     }
 }
 
+export type InspectRequestMessage = {
+    subType: RelayMessageSubType.INSPECT_REQUEST
+    data: {
+        inspectionTarget: string
+    }
+}
+
+export type InspectResponsePartMessage = {
+    subType: RelayMessageSubType.INSPECT_RESPONSE_PART
+    data: {
+        receipt: Receipt
+        done: false
+    } | {
+        done: true
+    }
+}
+
+
 export interface SharedOptions extends TrackerMessageOptions {
     originator: Originator
     targetNode: string
@@ -117,8 +69,14 @@
     data: object
 }
 
-export type Options = SharedOptions & (RtcOfferMessage | RtcAnswerMessage | RtcConnectMessage | RtcIceCandidateMessage)
->>>>>>> f1e089e1
+export type Options = SharedOptions & (
+    RtcOfferMessage
+    | RtcAnswerMessage
+    | RtcConnectMessage
+    | RtcIceCandidateMessage
+    | InspectRequestMessage
+    | InspectResponsePartMessage
+)
 
 export default class RelayMessage extends TrackerMessage {
     originator: Originator
@@ -156,7 +114,6 @@
         return this.subType === RelayMessageSubType.ICE_CANDIDATE
     }
 
-<<<<<<< HEAD
     isInspectRequestMessage(): this is InspectRequestMessage {
         return this.subType === RelayMessageSubType.INSPECT_REQUEST
     }
@@ -165,6 +122,4 @@
         return this.subType === RelayMessageSubType.INSPECT_RESPONSE_PART
     }
 
-=======
->>>>>>> f1e089e1
 }