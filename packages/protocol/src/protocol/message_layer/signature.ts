import EncryptedGroupKey from './EncryptedGroupKey'
import MessageID from './MessageID'
import MessageRef from './MessageRef'
<<<<<<< HEAD
import { SignatureType, EncryptionType } from './StreamMessage'
import { binaryToHex, binaryToUtf8 } from '@streamr/utils'

export const createSignaturePayload = (opts: {
    messageId: MessageID
    serializedContent: Uint8Array
    signatureType: SignatureType
    encryptionType: EncryptionType
    prevMsgRef?: MessageRef
    newGroupKey?: EncryptedGroupKey
}): Uint8Array => {

    if (opts.signatureType == SignatureType.NEW_SECP256K1) {
        const header = Buffer.from(`${opts.messageId.streamId}${opts.messageId.streamPartition}${opts.messageId.timestamp}`
            + `${opts.messageId.sequenceNumber}${opts.messageId.publisherId}${opts.messageId.msgChainId}`, 'utf8')
        
        const prevMsgRef = (opts.prevMsgRef !== undefined) ? Buffer.from(`${opts.prevMsgRef.timestamp}${opts.prevMsgRef.sequenceNumber}`) : undefined

        const newGroupKeyId = opts.newGroupKey ? Buffer.from(opts.newGroupKey.groupKeyId) : undefined

        return Buffer.concat([
            header,
            opts.serializedContent,
            prevMsgRef || new Uint8Array(0),
            newGroupKeyId || new Uint8Array(0),
            opts.newGroupKey?.data || new Uint8Array(0),
        ])

    } else if (opts.signatureType === SignatureType.LEGACY_SECP256K1) {
        const prev = ((opts.prevMsgRef !== undefined) ? `${opts.prevMsgRef.timestamp}${opts.prevMsgRef.sequenceNumber}` : '')
        const newGroupKey = ((opts.newGroupKey !== undefined) ? opts.newGroupKey.serialize() : '')

        // In the legacy signature type, encrypted content was signed as a hex-encoded string
        const contentAsString = (opts.encryptionType === EncryptionType.NONE ? 
            binaryToUtf8(opts.serializedContent) : binaryToHex(opts.serializedContent))

        return Buffer.from(`${opts.messageId.streamId}${opts.messageId.streamPartition}${opts.messageId.timestamp}${opts.messageId.sequenceNumber}`
            + `${opts.messageId.publisherId}${opts.messageId.msgChainId}${prev}${contentAsString}${newGroupKey}`, 'utf8')

    } else {
        throw new Error(`Unsupported SignatureType: ${SignatureType}`)
    }
=======
import { binaryToHex, binaryToUtf8 } from '@streamr/utils'

const serializeGroupKey = ({ groupKeyId, data }: EncryptedGroupKey): string => {
    return JSON.stringify([groupKeyId, binaryToHex(data)])
}

export const createSignaturePayload = (opts: {
    messageId: MessageID
    content: Uint8Array
    prevMsgRef?: MessageRef
    newGroupKey?: EncryptedGroupKey
}): Uint8Array => {
    // Legacy payload generation
    const prev = ((opts.prevMsgRef !== undefined) ? `${opts.prevMsgRef.timestamp}${opts.prevMsgRef.sequenceNumber}` : '')
    const newGroupKey = ((opts.newGroupKey !== undefined) ? serializeGroupKey(opts.newGroupKey) : '')
    return Buffer.from(`${opts.messageId.streamId}${opts.messageId.streamPartition}${opts.messageId.timestamp}${opts.messageId.sequenceNumber}`
        + `${opts.messageId.publisherId}${opts.messageId.msgChainId}${prev}${binaryToUtf8((opts.content))}${newGroupKey}`)
>>>>>>> 6a6a4d5e
}<|MERGE_RESOLUTION|>--- conflicted
+++ resolved
@@ -1,13 +1,15 @@
 import EncryptedGroupKey from './EncryptedGroupKey'
 import MessageID from './MessageID'
 import MessageRef from './MessageRef'
-<<<<<<< HEAD
-import { SignatureType, EncryptionType } from './StreamMessage'
 import { binaryToHex, binaryToUtf8 } from '@streamr/utils'
+
+const serializeGroupKey = ({ groupKeyId, data }: EncryptedGroupKey): string => {
+    return JSON.stringify([groupKeyId, binaryToHex(data)])
+}
 
 export const createSignaturePayload = (opts: {
     messageId: MessageID
-    serializedContent: Uint8Array
+    content: Uint8Array
     signatureType: SignatureType
     encryptionType: EncryptionType
     prevMsgRef?: MessageRef
@@ -17,7 +19,7 @@
     if (opts.signatureType == SignatureType.NEW_SECP256K1) {
         const header = Buffer.from(`${opts.messageId.streamId}${opts.messageId.streamPartition}${opts.messageId.timestamp}`
             + `${opts.messageId.sequenceNumber}${opts.messageId.publisherId}${opts.messageId.msgChainId}`, 'utf8')
-        
+
         const prevMsgRef = (opts.prevMsgRef !== undefined) ? Buffer.from(`${opts.prevMsgRef.timestamp}${opts.prevMsgRef.sequenceNumber}`) : undefined
 
         const newGroupKeyId = opts.newGroupKey ? Buffer.from(opts.newGroupKey.groupKeyId) : undefined
@@ -32,10 +34,10 @@
 
     } else if (opts.signatureType === SignatureType.LEGACY_SECP256K1) {
         const prev = ((opts.prevMsgRef !== undefined) ? `${opts.prevMsgRef.timestamp}${opts.prevMsgRef.sequenceNumber}` : '')
-        const newGroupKey = ((opts.newGroupKey !== undefined) ? opts.newGroupKey.serialize() : '')
+        const newGroupKey = ((opts.newGroupKey !== undefined) ? serializeGroupKey(opts.newGroupKey) : '')
 
         // In the legacy signature type, encrypted content was signed as a hex-encoded string
-        const contentAsString = (opts.encryptionType === EncryptionType.NONE ? 
+        const contentAsString = (opts.encryptionType === EncryptionType.NONE ?
             binaryToUtf8(opts.serializedContent) : binaryToHex(opts.serializedContent))
 
         return Buffer.from(`${opts.messageId.streamId}${opts.messageId.streamPartition}${opts.messageId.timestamp}${opts.messageId.sequenceNumber}`
@@ -44,23 +46,4 @@
     } else {
         throw new Error(`Unsupported SignatureType: ${SignatureType}`)
     }
-=======
-import { binaryToHex, binaryToUtf8 } from '@streamr/utils'
-
-const serializeGroupKey = ({ groupKeyId, data }: EncryptedGroupKey): string => {
-    return JSON.stringify([groupKeyId, binaryToHex(data)])
-}
-
-export const createSignaturePayload = (opts: {
-    messageId: MessageID
-    content: Uint8Array
-    prevMsgRef?: MessageRef
-    newGroupKey?: EncryptedGroupKey
-}): Uint8Array => {
-    // Legacy payload generation
-    const prev = ((opts.prevMsgRef !== undefined) ? `${opts.prevMsgRef.timestamp}${opts.prevMsgRef.sequenceNumber}` : '')
-    const newGroupKey = ((opts.newGroupKey !== undefined) ? serializeGroupKey(opts.newGroupKey) : '')
-    return Buffer.from(`${opts.messageId.streamId}${opts.messageId.streamPartition}${opts.messageId.timestamp}${opts.messageId.sequenceNumber}`
-        + `${opts.messageId.publisherId}${opts.messageId.msgChainId}${prev}${binaryToUtf8((opts.content))}${newGroupKey}`)
->>>>>>> 6a6a4d5e
 }