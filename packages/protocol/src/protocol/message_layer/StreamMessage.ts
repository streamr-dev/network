--- conflicted
+++ resolved
@@ -43,24 +43,6 @@
     signature: string
 }
 
-<<<<<<< HEAD
-=======
-export interface ObjectType<T> {
-    streamId: string
-    streamPartition: number
-    timestamp: number
-    sequenceNumber: number
-    publisherId: string
-    msgChainId: string
-    messageType: StreamMessageType
-    contentType: ContentType
-    encryptionType: EncryptionType
-    groupKeyId: string | null
-    content: string | T
-    signature: string
-}
-
->>>>>>> c4e3ed17
 /**
  * Encrypted StreamMessage.
  * @internal
@@ -357,24 +339,4 @@
     static isUnencrypted<T = unknown>(msg: StreamMessage<T>): msg is StreamMessageUnencrypted<T> {
         return !this.isEncrypted(msg)
     }
-<<<<<<< HEAD
-=======
-
-    toObject(): ObjectType<T> {
-        return {
-            streamId: this.getStreamId(),
-            streamPartition: this.getStreamPartition(),
-            timestamp: this.getTimestamp(),
-            sequenceNumber: this.getSequenceNumber(),
-            publisherId: this.getPublisherId(),
-            msgChainId: this.getMsgChainId(),
-            messageType: this.messageType,
-            contentType: this.contentType,
-            encryptionType: this.encryptionType,
-            groupKeyId: this.groupKeyId,
-            content: (this.encryptionType === EncryptionType.NONE ? this.getParsedContent() : this.getSerializedContent()),
-            signature: this.signature,
-        }
-    }
->>>>>>> c4e3ed17
 }