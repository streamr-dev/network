--- conflicted
+++ resolved
@@ -4,12 +4,6 @@
 
     constructor(type: number, message: string) {
         super(`Unsupported type: ${type}, message: ${message}`)
-<<<<<<< HEAD
         this.type = type
-        if (Error.captureStackTrace) {
-            Error.captureStackTrace(this, this.constructor)
-        }
-=======
->>>>>>> 3aecdc86
     }
 }