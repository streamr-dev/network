--- conflicted
+++ resolved
@@ -13,11 +13,7 @@
  *
  *  If `streamIdOrPath` is not in path-only format, `domain` can be left undefined.
  */
-<<<<<<< HEAD
-export function toStreamID(streamIdOrPath: string, domain?: EthereumAddress | ENSName): StreamID {
-=======
-export function toStreamID(streamIdOrPath: string, address?: EthereumAddress): StreamID | never {
->>>>>>> 7a862295
+export function toStreamID(streamIdOrPath: string, domain?: EthereumAddress | ENSName): StreamID | never {
     if (streamIdOrPath.length === 0) {
         throw new Error('stream id may not be empty')
     }
