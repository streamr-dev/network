--- conflicted
+++ resolved
@@ -1,16 +1,12 @@
-<<<<<<< HEAD
 import {
     ContentType,
     EncryptionType,
     MessageLayer,
+    toStreamID,
     SigningUtil,
-    StreamIDUtils,
     StreamMessageType,
     StreamMessage
 } from '../../src'
-=======
-import { MessageLayer, toStreamID } from '../../src'
->>>>>>> 212255cc
 
 const { MessageID, MessageRef } = MessageLayer
 
@@ -25,7 +21,7 @@
 
         streamMessage = new StreamMessage({
             messageId: new MessageID(
-                StreamIDUtils.toStreamID('/foo/bar', address),
+                toStreamID('/foo/bar', address),
                 0,
                 1587141844396,
                 0,
