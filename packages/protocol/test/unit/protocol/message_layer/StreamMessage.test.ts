import { toEthereumAddress } from '@streamr/utils'
import assert from 'assert'
import ValidationError from '../../../../src/errors/ValidationError'
import EncryptedGroupKey from '../../../../src/protocol/message_layer/EncryptedGroupKey'
import MessageID from '../../../../src/protocol/message_layer/MessageID'
import MessageRef from '../../../../src/protocol/message_layer/MessageRef'
import StreamMessage, { ContentType, EncryptionType, StreamMessageType } from '../../../../src/protocol/message_layer/StreamMessage'
import { toStreamID } from '../../../../src/utils/StreamID'
import { StreamPartIDUtils } from '../../../../src/utils/StreamPartID'
import { merge, hexToBinary } from '@streamr/utils'

const content = {
    hello: 'world',
}

<<<<<<< HEAD
const newGroupKey = new EncryptedGroupKey('groupKeyId', hexToBinary('1234'))
const signature = hexToBinary('0x1231234')
=======
const newGroupKey = new EncryptedGroupKey('groupKeyId', 'encryptedGroupKeyHex')
const signature = hexToBinary('0x123123')
>>>>>>> 024a8d1a

const msg = ({ timestamp = 1564046332168, sequenceNumber = 10, ...overrides } = {}) => {
    return new StreamMessage(
        merge(
            {
                messageId: new MessageID(toStreamID('streamId'), 0, timestamp, sequenceNumber, PUBLISHER_ID, 'msgChainId'),
                prevMsgRef: new MessageRef(timestamp, 5),
                content: JSON.stringify(content),
                messageType: StreamMessageType.MESSAGE,
                encryptionType: EncryptionType.NONE,
                signature,
                newGroupKey
            },
            overrides
        )
    )
}

const PUBLISHER_ID = toEthereumAddress('0xaaaaaaaaaaaaaaaaaaaaaaaaaaaaaaaaaaaaaaaa')

describe('StreamMessage', () => {
    describe('constructor', () => {
        it('create a StreamMessage with all fields defined', () => {
            const streamMessage = msg()
            assert.strictEqual(streamMessage.getStreamId(), 'streamId')
            assert.strictEqual(streamMessage.getStreamPartition(), 0)
            assert.strictEqual(streamMessage.getTimestamp(), 1564046332168)
            assert.strictEqual(streamMessage.getSequenceNumber(), 10)
            assert.strictEqual(streamMessage.getPublisherId(), PUBLISHER_ID)
            assert.strictEqual(streamMessage.getMsgChainId(), 'msgChainId')
            assert.deepStrictEqual(streamMessage.prevMsgRef, new MessageRef(1564046332168, 5))
            assert.strictEqual(streamMessage.messageType, StreamMessageType.MESSAGE)
            assert.strictEqual(streamMessage.contentType, ContentType.JSON)
            assert.strictEqual(streamMessage.encryptionType, EncryptionType.NONE)
            assert.strictEqual(streamMessage.groupKeyId, null)
            assert.deepStrictEqual(streamMessage.getContent(), content)
            assert.strictEqual(streamMessage.getSerializedContent(), JSON.stringify(content))
            assert.deepStrictEqual(streamMessage.getNewGroupKey(), newGroupKey)
            assert.strictEqual(streamMessage.signature, signature)
            assert.strictEqual(streamMessage.getStreamPartID(), StreamPartIDUtils.parse('streamId#0'))
        })

        it('create StreamMessage with minimum fields defined', () => {
            const streamMessage = new StreamMessage({
                messageId: new MessageID(toStreamID('streamId'), 0, 1564046332168, 10, PUBLISHER_ID, 'msgChainId'),
                content: JSON.stringify(content),
                signature
            })
            assert.strictEqual(streamMessage.getStreamId(), 'streamId')
            assert.strictEqual(streamMessage.getStreamPartition(), 0)
            assert.strictEqual(streamMessage.getTimestamp(), 1564046332168)
            assert.strictEqual(streamMessage.getSequenceNumber(), 10)
            assert.strictEqual(streamMessage.getPublisherId(), PUBLISHER_ID)
            assert.strictEqual(streamMessage.getMsgChainId(), 'msgChainId')
            assert.deepStrictEqual(streamMessage.prevMsgRef, null)
            assert.strictEqual(streamMessage.messageType, StreamMessageType.MESSAGE)
            assert.strictEqual(streamMessage.contentType, ContentType.JSON)
            assert.strictEqual(streamMessage.encryptionType, EncryptionType.NONE)
            assert.strictEqual(streamMessage.groupKeyId, null)
            assert.deepStrictEqual(streamMessage.getContent(), content)
            assert.strictEqual(streamMessage.getSerializedContent(), JSON.stringify(content))
            assert.strictEqual(streamMessage.getNewGroupKey(), null)
            assert.strictEqual(streamMessage.signature, signature)
        })

        it('create StreamMessage with object as content instead of string', () => {
            const streamMessage = new StreamMessage({
                messageId: new MessageID(toStreamID('streamId'), 0, 1564046332168, 10, PUBLISHER_ID, 'msgChainId'),
                content,
                signature
            })
            assert.deepStrictEqual(streamMessage.getContent(), content)
            assert.strictEqual(streamMessage.getSerializedContent(), JSON.stringify(content))
        })

        it('can detect encrypted', () => {
            const streamMessage = new StreamMessage({
                messageId: new MessageID(toStreamID('streamId'), 0, 1564046332168, 10, PUBLISHER_ID, 'msgChainId'),
                content: JSON.stringify(content),
                signature
            })
            expect(StreamMessage.isAESEncrypted(streamMessage)).toBe(false)
            const encryptedMessage = new StreamMessage({
                messageId: new MessageID(toStreamID('streamId'), 0, 1564046332168, 10, PUBLISHER_ID, 'msgChainId'),
                content: JSON.stringify(content),
                signature,
                encryptionType: EncryptionType.AES,
                groupKeyId: 'mock-id'
            })

            expect(StreamMessage.isAESEncrypted(encryptedMessage)).toBe(true)
        })

        it('should throw if required fields are not defined', () => {
            assert.throws(() => new StreamMessage({
                // missing messageId
                content: JSON.stringify(content),
            } as any), ValidationError)
        })

        it('should throw if content is not defined', () => {
            assert.throws(() => new StreamMessage({
                messageId: new MessageID(toStreamID('streamId'), 0, 1564046332168, 10, PUBLISHER_ID, 'msgChainId'),
                // missing content
            } as any), ValidationError)
        })

        it('should not throw when encrypted content', () => {
            assert.doesNotThrow(() => msg({
                // @ts-expect-error TODO
                content: 'encrypted content',
                encryptionType: EncryptionType.AES,
                groupKeyId: 'mock-id'
            }))
        })

        it('Throws with an invalid content type', () => {
            assert.throws(() => msg({
                // @ts-expect-error TODO
                contentType: 999, // invalid
            }), ValidationError)
        })

        it('Throws with an invalid newGroupKey', () => {
            assert.throws(() => msg({
                // @ts-expect-error TODO
                newGroupKey: 'foo', // invalid
            }), ValidationError)
        })

        it('Throws with an no group key for AES encrypted message', () => {
            assert.throws(() => msg({
                encryptionType: EncryptionType.AES,
                groupKeyId: null
            } as any), ValidationError)
        })

        describe('prevMsgRef validation', () => {
            it('Throws with identical id + prevMsgRef', () => {
                const ts = Date.now()
                assert.throws(() => msg({
                    timestamp: ts,
                    sequenceNumber: 0,
                    // @ts-expect-error TODO
                    prevMsgRef: new MessageRef(ts, 0)
                }), 'must come before current')
            })
            it('Throws with an invalid ts', () => {
                const ts = Date.now()
                assert.throws(() => msg({
                    timestamp: ts,
                    sequenceNumber: 0,
                    // @ts-expect-error TODO
                    prevMsgRef: new MessageRef(ts + 1, 0)
                }), 'must come before current')
            })

            it('Throws with an invalid sequence', () => {
                const ts = Date.now()
                assert.throws(() => msg({
                    timestamp: ts,
                    sequenceNumber: 0,
                    // @ts-expect-error TODO
                    prevMsgRef: new MessageRef(ts, 1)
                }), 'must come before current')
            })

            it('Throws with an invalid ts + seq', () => {
                const ts = Date.now()
                assert.throws(() => msg({
                    timestamp: ts,
                    sequenceNumber: 0,
                    // @ts-expect-error TODO
                    prevMsgRef: new MessageRef(ts + 1, 1)
                }), 'must come before current')
            })

            it('works with valid seq', () => {
                const ts = Date.now()
                msg({
                    timestamp: ts,
                    sequenceNumber: 1,
                    // @ts-expect-error TODO
                    prevMsgRef: new MessageRef(ts, 0)
                })
            })

            it('works with valid ts', () => {
                const ts = Date.now()
                msg({
                    timestamp: ts,
                    sequenceNumber: 0,
                    // @ts-expect-error TODO
                    prevMsgRef: new MessageRef(ts - 1, 0)
                })
            })

            it('works with no prevMsgRef', () => {
                const ts = Date.now()
                msg({
                    timestamp: ts,
                    sequenceNumber: 0,
                    // @ts-expect-error TODO
                    prevMsgRef: null
                })
            })
        })
    })

    describe('clone', () => {
        it('works', () => {
            const streamMessage = new StreamMessage({
                messageId: new MessageID(toStreamID('streamId'), 0, 1564046332168, 10, PUBLISHER_ID, 'msgChainId'),
                content: JSON.stringify(content),
                signature
            })
            const streamMessageClone = streamMessage.clone()
            expect(streamMessageClone).not.toBe(streamMessage)
            expect(streamMessageClone.serialize()).toEqual(streamMessage.serialize())
        })

        it('works with encrypted messages', () => {
            const encryptedMessage = new StreamMessage({
                messageId: new MessageID(toStreamID('streamId'), 0, 1564046332168, 10, PUBLISHER_ID, 'msgChainId'),
                content: JSON.stringify(content),
                signature,
                encryptionType: EncryptionType.RSA,
                prevMsgRef: new MessageRef(1564046332168, 5),
            })
            const streamMessageClone = encryptedMessage.clone()
            expect(streamMessageClone).not.toBe(encryptedMessage)
            expect(streamMessageClone.messageId).not.toBe(encryptedMessage.messageId)
            expect(streamMessageClone.prevMsgRef).not.toBe(encryptedMessage.prevMsgRef)
            expect(encryptedMessage.encryptionType).toEqual(EncryptionType.RSA)
            expect(streamMessageClone.encryptionType).toEqual(EncryptionType.RSA)
            expect(streamMessageClone.encryptionType).toEqual(encryptedMessage.encryptionType)
            expect(streamMessageClone.serialize()).toEqual(encryptedMessage.serialize())
        })
    })
})<|MERGE_RESOLUTION|>--- conflicted
+++ resolved
@@ -13,13 +13,8 @@
     hello: 'world',
 }
 
-<<<<<<< HEAD
 const newGroupKey = new EncryptedGroupKey('groupKeyId', hexToBinary('1234'))
-const signature = hexToBinary('0x1231234')
-=======
-const newGroupKey = new EncryptedGroupKey('groupKeyId', 'encryptedGroupKeyHex')
 const signature = hexToBinary('0x123123')
->>>>>>> 024a8d1a
 
 const msg = ({ timestamp = 1564046332168, sequenceNumber = 10, ...overrides } = {}) => {
     return new StreamMessage(
