{
  "files": [],
  "compilerOptions": {
    "composite": true
  },
  "references": [
<<<<<<< HEAD
    { "path": "./tsconfig.jest.json" },
    { "path": "./tsconfig.node.json" }
=======
    { "path": "./tsconfig.jest.json" }
>>>>>>> 1c39b80f
  ]
}<|MERGE_RESOLUTION|>--- conflicted
+++ resolved
@@ -4,11 +4,7 @@
     "composite": true
   },
   "references": [
-<<<<<<< HEAD
-    { "path": "./tsconfig.jest.json" },
-    { "path": "./tsconfig.node.json" }
-=======
+    { "path": "./tsconfig.node.json" },
     { "path": "./tsconfig.jest.json" }
->>>>>>> 1c39b80f
   ]
 }