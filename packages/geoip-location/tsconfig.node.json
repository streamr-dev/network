{
  "extends": "../../tsconfig.node.json",
  "compilerOptions": {
    "outDir": "dist",
    "noImplicitOverride": false
  },
<<<<<<< HEAD
  "include": ["src"],
  "references": [
    { "path": "../utils/tsconfig.node.json" }
=======
  "include": [
    "src"
  ],
  "references": [
    { "path": "../utils/tsconfig.node.json" },
>>>>>>> 1c39b80f
  ]
}<|MERGE_RESOLUTION|>--- conflicted
+++ resolved
@@ -4,16 +4,10 @@
     "outDir": "dist",
     "noImplicitOverride": false
   },
-<<<<<<< HEAD
-  "include": ["src"],
-  "references": [
-    { "path": "../utils/tsconfig.node.json" }
-=======
   "include": [
     "src"
   ],
   "references": [
     { "path": "../utils/tsconfig.node.json" },
->>>>>>> 1c39b80f
   ]
 }