--- conflicted
+++ resolved
@@ -1,27 +1,13 @@
 {
-<<<<<<< HEAD
-	"extends": "../../tsconfig.node.json",
-	"compilerOptions": {
-		"outDir": "dist",
-		"noImplicitOverride": false
-	},
-	"include": [
-		"src"
-	],
-	"references": [
-		{ "path": "../utils/tsconfig.node.json" },
-	]
-=======
   "extends": "../../tsconfig.node.json",
   "compilerOptions": {
     "outDir": "dist",
     "noImplicitOverride": false
   },
   "include": [
-    "src/**/*"
+    "src"
   ],
   "references": [
     { "path": "../utils/tsconfig.node.json" },
   ]
->>>>>>> 99a16109
 }