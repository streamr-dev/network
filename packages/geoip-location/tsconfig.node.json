--- conflicted
+++ resolved
@@ -1,17 +1,4 @@
 {
-<<<<<<< HEAD
-	"extends": "../../tsconfig.node.json",
-	"compilerOptions": {
-		"outDir": "dist",
-		"noImplicitOverride": false
-	},
-	"include": [
-		"src/**/*"
-	],
-	"references": [
-		{ "path": "../utils/tsconfig.node.json" },
-	]
-=======
   "extends": "../../tsconfig.node.json",
   "compilerOptions": {
     "outDir": "dist",
@@ -23,5 +10,4 @@
   "references": [
     { "path": "../utils/tsconfig.node.json" },
   ]
->>>>>>> 0b43c002
 }