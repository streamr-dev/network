{
  "name": "@streamr/geoip-location",
<<<<<<< HEAD
  "version": "103.0.0-rc.10",
=======
  "version": "103.0.0-rc.12",
>>>>>>> e80bd9d3
  "description": "Library for getting location information from IP addresses based on MaxMind GeoLite2 databases",
  "repository": {
    "type": "git",
    "url": "git+https://github.com/streamr-dev/network.git",
    "directory": "packages/geoip-location"
  },
  "main": "dist/src/exports.js",
  "browser": {
    "dist/src/exports.js": false,
    "dist/src/GeoIpLocator.js": false,
    "dist/src/downloadGeoIpDatabase.js": false
  },
  "types": "dist/src/exports.d.ts",
  "files": [
    "dist",
    "!*.tsbuildinfo",
    "README.md",
    "LICENSE"
  ],
  "license": "Apache-2.0",
  "author": "Streamr Network AG <contact@streamr.network>",
  "scripts": {
    "build": "tsc -b tsconfig.node.json",
    "check": "tsc -p ./tsconfig.jest.json",
    "clean": "jest --clearCache || true; rm -rf dist *.tsbuildinfo node_modules/.cache || true",
    "eslint": "eslint --cache --cache-location=node_modules/.cache/.eslintcache/ '*/**/*.{js,ts}'",
    "test": "jest test/unit",
    "test-unit": "jest test/unit"
  },
  "dependencies": {
<<<<<<< HEAD
    "@streamr/utils": "103.0.0-rc.10",
=======
    "@streamr/utils": "103.0.0-rc.12",
>>>>>>> e80bd9d3
    "eventemitter3": "^5.0.0",
    "long-timeout": "^0.1.1",
    "mmdb-lib": "^2.1.1",
    "tar": "^7.4.3",
    "uuid": "^11.1.0"
  },
  "devDependencies": {
    "@types/long-timeout": "^0.1.2",
    "@types/tar": "^6.1.11",
    "express": "^5.1.0"
  }
}<|MERGE_RESOLUTION|>--- conflicted
+++ resolved
@@ -1,10 +1,6 @@
 {
   "name": "@streamr/geoip-location",
-<<<<<<< HEAD
-  "version": "103.0.0-rc.10",
-=======
   "version": "103.0.0-rc.12",
->>>>>>> e80bd9d3
   "description": "Library for getting location information from IP addresses based on MaxMind GeoLite2 databases",
   "repository": {
     "type": "git",
@@ -35,11 +31,7 @@
     "test-unit": "jest test/unit"
   },
   "dependencies": {
-<<<<<<< HEAD
-    "@streamr/utils": "103.0.0-rc.10",
-=======
     "@streamr/utils": "103.0.0-rc.12",
->>>>>>> e80bd9d3
     "eventemitter3": "^5.0.0",
     "long-timeout": "^0.1.1",
     "mmdb-lib": "^2.1.1",
