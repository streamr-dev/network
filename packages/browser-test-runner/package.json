--- conflicted
+++ resolved
@@ -19,11 +19,7 @@
     "@electron/rebuild": "^3.6.0",
     "@jest/fake-timers": "^29.6.2",
     "buffer": "^6.0.3",
-<<<<<<< HEAD
-    "electron": "^28.2.3",
-=======
     "electron": "^29.1.0",
->>>>>>> dc1c5548
     "expect": "^29.6.2",
     "jest-matcher-utils": "^29.5.0",
     "jest-mock": "^29.6.3",
