--- conflicted
+++ resolved
@@ -29,20 +29,13 @@
     "run-kademlia-simulation": "ts-node --project tsconfig.node.json $NODE_DEBUG_OPTION --files test/benchmark/kademlia-simulation/KademliaSimulation.ts"
   },
   "dependencies": {
-<<<<<<< HEAD
     "@protobuf-ts/runtime": "^2.8.2",
     "@protobuf-ts/runtime-rpc": "^2.8.2",
-    "@streamr/proto-rpc": "8.3.0-beta.0",
-    "@streamr/utils": "8.3.0-beta.0",
+    "@streamr/proto-rpc": "8.3.1",
+    "@streamr/utils": "8.3.1",
     "eventemitter3": "^4.0.7",
     "heap": "^0.2.6",
     "ipaddr.js": "^2.0.1",
-=======
-    "@protobuf-ts/plugin": "^2.8.0",
-    "@streamr/proto-rpc": "8.3.1",
-    "@streamr/utils": "8.3.1",
-    "bloomfilter": "^0.0.18",
->>>>>>> c7ba86c1
     "k-bucket": "^5.1.0",
     "lodash": "^4.17.21",
     "node-datachannel": "^0.4.2",
@@ -50,13 +43,8 @@
     "websocket": "^1.0.34"
   },
   "devDependencies": {
-<<<<<<< HEAD
-    "@streamr/test-utils": "8.3.0-beta.0",
-=======
+    "@streamr/test-utils": "8.3.1",
     "@streamr/browser-test-runner": "^0.0.1",
-    "@streamr/test-utils": "8.3.1",
-    "@types/bloomfilter": "^0.0.0",
->>>>>>> c7ba86c1
     "@types/express": "^4.17.13",
     "@types/heap": "^0.2.28",
     "@types/k-bucket": "^5.0.1",
@@ -64,22 +52,7 @@
     "@types/uuid": "^9.0.1",
     "@types/websocket": "^1.0.3",
     "express": "^4.17.1",
-<<<<<<< HEAD
-    "jest-mock": "^29.4.3",
-    "karma": "^6.4.0",
-    "karma-chrome-launcher": "^3.1.1",
-    "karma-electron": "^7.3.0",
-    "karma-jasmine": "^5.1.0",
-    "karma-sourcemap-loader": "^0.4.0",
-    "karma-spec-reporter": "^0.0.36",
-    "karma-webpack": "^5.0.0",
-    "node-polyfill-webpack-plugin": "^2.0.1",
-    "patch-package": "^6.4.7",
-    "path-browserify": "^1.0.1",
-    "process": "^0.11.10",
-=======
     "patch-package": "^7.0.0",
->>>>>>> c7ba86c1
     "setimmediate": "^1.0.5",
     "ts-node": "^10.9.1"
   },
