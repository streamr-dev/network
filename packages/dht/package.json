--- conflicted
+++ resolved
@@ -38,13 +38,8 @@
     "ipaddr.js": "^2.0.1",
     "k-bucket": "^5.1.0",
     "lodash": "^4.17.21",
-<<<<<<< HEAD
-    "node-datachannel": "^0.4.2",
+    "node-datachannel": "^0.4.3",
     "sinon": "15.1.2",
-=======
-    "node-datachannel": "^0.4.3",
-    "p-queue": "6.3.0",
->>>>>>> 37dab417
     "uuid": "^9.0.0",
     "websocket": "^1.0.34"
   },
@@ -59,12 +54,7 @@
     "@types/uuid": "^9.0.2",
     "@types/websocket": "^1.0.3",
     "express": "^4.17.1",
-<<<<<<< HEAD
-    "patch-package": "^7.0.0",
-=======
     "patch-package": "^7.0.2",
-    "setimmediate": "^1.0.5",
->>>>>>> 37dab417
     "ts-node": "^10.9.1"
   },
   "optionalDependencies": {
