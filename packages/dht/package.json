--- conflicted
+++ resolved
@@ -26,11 +26,7 @@
   "dependencies": {
     "@protobuf-ts/plugin": "^2.4.0",
     "k-bucket": "^5.1.0",
-<<<<<<< HEAD
-    "p-queue": "^7.2.0",
-=======
     "p-queue": "6.3.0",
->>>>>>> fb5dee03
     "uuid": "^8.3.2",
     "websocket": "^1.0.34"
   },
