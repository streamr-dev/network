{
  "name": "@streamr/dht",
  "version": "1.0.0",
  "description": "Streamr Network DHT",
  "repository": {
    "type": "git",
    "url": "git+https://github.com/streamr-dev/network-monorepo.git",
    "directory": "packages/dht"
  },
  "main": "dist/src/exports.js",
  "types": "dist/src/exports.d.ts",
  "license": "STREAMR NETWORK OPEN SOURCE LICENSE",
  "author": "Streamr Network AG <contact@streamr.network>",
  "scripts": {
    "generate-protoc-code": "./proto.sh",
    "build": "tsc -b tsconfig.node.json",
    "build-browser": "webpack --mode=development --progress",
    "check": "tsc -p ./tsconfig.jest.json --noEmit",
    "clean": "jest --clearCache || true; rm -rf dist *.tsbuildinfo node_modules/.cache || true",
    "eslint": "eslint --cache --cache-location=node_modules/.cache/.eslintcache/ '*/**/*.{js,ts}'",
    "prepublishOnly": "npm run clean && NODE_ENV=production tsc -b tsconfig.node.json",
    "test": "jest test/unit test/integration test/end-to-end",
    "test-browser": "npm run build-browser && karma start karma.config.js",
    "test-unit": "jest test/unit",
    "test-integration": "jest test/integration",
    "test-end-to-end": "jest test/end-to-end",
    "benchmark": "jest test/benchmark",
    "prepare-kademlia-simulation": "cd test/data && node --max-old-space-size=8096 -- ../../../../node_modules/.bin/ts-node -P ../../tsconfig.node.json generateGroundTruthData.ts",
    "run-kademlia-simulation": "ts-node --project tsconfig.node.json $NODE_DEBUG_OPTION --files test/benchmark/kademlia-simulation/KademliaSimulation.ts",
    "preinstall": "./proto.sh"
  },
  "dependencies": {
<<<<<<< HEAD
    "@protobuf-ts/runtime": "^2.8.0",
    "@protobuf-ts/runtime-rpc": "^2.8.0",
    "@streamr/proto-rpc": "^1.2.0",
    "@streamr/utils": "7.0.0-beta.3",
=======
    "@protobuf-ts/plugin": "^2.8.0",
    "@streamr/proto-rpc": "^1.1.1",
    "@streamr/utils": "7.0.0",
>>>>>>> 52512f12
    "bloomfilter": "^0.0.18",
    "k-bucket": "^5.1.0",
    "karma-mocha-reporter": "^2.2.5",
    "lodash": "^4.17.21",
    "node-datachannel": "^0.4.0",
    "p-queue": "6.3.0",
    "uuid": "^8.3.2",
    "websocket": "^1.0.34"
  },
  "devDependencies": {
    "@streamr/test-utils": "7.0.0",
    "@types/bloomfilter": "^0.0.0",
    "@types/express": "^4.17.13",
    "@types/k-bucket": "^5.0.1",
    "@types/lodash": "^4.14.175",
    "@types/uuid": "^8.3.1",
    "@types/websocket": "^1.0.3",
    "browserify-fs": "^1.0.0",
    "console-browserify": "^1.2.0",
    "electron": "^20.0.3",
    "electron-rebuild": "^3.2.9",
    "expect": "^28.1.3",
    "express": "^4.17.1",
    "jest-mock": "^28.1.3",
    "karma": "^6.4.0",
    "karma-chrome-launcher": "^3.1.1",
    "karma-electron": "^7.3.0",
    "karma-jasmine": "^5.1.0",
    "karma-jest": "^1.0.0-beta.0",
    "karma-sourcemap-loader": "^0.3.8",
    "karma-spec-reporter": "^0.0.34",
    "karma-webpack": "^5.0.0",
    "node-module-polyfill": "^1.0.1",
    "node-polyfill-webpack-plugin": "^1.1.4",
    "patch-package": "^6.4.7",
    "path-browserify": "^1.0.1",
    "process": "^0.11.10",
    "setimmediate": "^1.0.5",
    "source-map-loader": "^3.0.0",
    "ts-loader": "^9.3.1",
    "ts-node": "^10.9.1",
    "webpack": "^5.64.1",
    "webpack-cli": "^4.9.1"
  },
  "optionalDependencies": {
    "bufferutil": "^4.0.5",
    "utf-8-validate": "^5.0.7"
  }
}<|MERGE_RESOLUTION|>--- conflicted
+++ resolved
@@ -30,16 +30,10 @@
     "preinstall": "./proto.sh"
   },
   "dependencies": {
-<<<<<<< HEAD
     "@protobuf-ts/runtime": "^2.8.0",
     "@protobuf-ts/runtime-rpc": "^2.8.0",
     "@streamr/proto-rpc": "^1.2.0",
-    "@streamr/utils": "7.0.0-beta.3",
-=======
-    "@protobuf-ts/plugin": "^2.8.0",
-    "@streamr/proto-rpc": "^1.1.1",
     "@streamr/utils": "7.0.0",
->>>>>>> 52512f12
     "bloomfilter": "^0.0.18",
     "k-bucket": "^5.1.0",
     "karma-mocha-reporter": "^2.2.5",
