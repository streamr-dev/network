--- conflicted
+++ resolved
@@ -1,10 +1,6 @@
 {
   "name": "@streamr/dht",
-<<<<<<< HEAD
-  "version": "103.0.0-rc.10",
-=======
   "version": "103.0.0-rc.12",
->>>>>>> e80bd9d3
   "description": "Streamr Network DHT",
   "repository": {
     "type": "git",
@@ -44,19 +40,11 @@
     "@js-sdsl/ordered-map": "^4.4.2",
     "@protobuf-ts/runtime": "^2.8.2",
     "@protobuf-ts/runtime-rpc": "^2.8.2",
-<<<<<<< HEAD
-    "@streamr/autocertifier-client": "103.0.0-rc.10",
-    "@streamr/cdn-location": "103.0.0-rc.10",
-    "@streamr/geoip-location": "103.0.0-rc.10",
-    "@streamr/proto-rpc": "103.0.0-rc.10",
-    "@streamr/utils": "103.0.0-rc.10",
-=======
     "@streamr/autocertifier-client": "103.0.0-rc.12",
     "@streamr/cdn-location": "103.0.0-rc.12",
     "@streamr/geoip-location": "103.0.0-rc.12",
     "@streamr/proto-rpc": "103.0.0-rc.12",
     "@streamr/utils": "103.0.0-rc.12",
->>>>>>> e80bd9d3
     "eventemitter3": "^5.0.0",
     "heap": "^0.2.6",
     "ipaddr.js": "^2.0.1",
@@ -70,11 +58,7 @@
   },
   "devDependencies": {
     "@streamr/browser-test-runner": "^0.0.1",
-<<<<<<< HEAD
-    "@streamr/test-utils": "103.0.0-rc.10",
-=======
     "@streamr/test-utils": "103.0.0-rc.12",
->>>>>>> e80bd9d3
     "@types/heap": "^0.2.34",
     "@types/k-bucket": "^5.0.1",
     "@types/lodash": "^4.17.16",
