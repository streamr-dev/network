{
  "name": "@streamr/dht",
  "version": "0.0.1",
  "description": "Streamr Network DHT",
  "repository": {
    "type": "git",
    "url": "git+https://github.com/streamr-dev/network-monorepo.git",
    "directory": "packages/dht"
  },
  "license": "STREAMR NETWORK OPEN SOURCE LICENSE",
  "author": "Streamr Network AG <contact@streamr.network>",
  "scripts": {
    "sandbox": "ts-node src/index.ts",
    "prebuild": "./proto.sh",
    "build": "tsc -b tsconfig.node.json",
    "check": "tsc -p ./tsconfig.json --noEmit",
    "clean": "jest --clearCache || true; rm -rf dist *.tsbuildinfo node_modules/.cache src/proto || true",
    "coverage": "jest --coverage",
    "eslint": "eslint --cache --cache-location=node_modules/.cache/.eslintcache/ '*/**/*.{js,ts}'",
    "prepare": "npm run build",
    "prepublishOnly": "npm run clean && NODE_ENV=production tsc -b tsconfig.node.json",
    "test": "jest",
    "prepare-dht-simulation": "cd test/simulation/data && node --max-old-space-size=8096 -- ../../../../../node_modules/.bin/ts-node -P ../../../tsconfig.json generatedhtids.ts",
    "run-dht-simulation": "ts-node $NODE_DEBUG_OPTION src/simulation/DhtSimulation.ts"
  },
  "dependencies": {
    "@protobuf-ts/plugin": "^2.4.0",
<<<<<<< HEAD
    "ts-node": "^9.1.1",
    "uuid": "^8.3.2"
=======
    "@types/k-bucket": "^5.0.1",
    "k-bucket": "^5.1.0"
>>>>>>> da68c2e2
  },
  "devDependencies": {
    "@streamr/dev-config": "^1.0.0",
    "@types/express": "^4.17.13",
    "@types/node": "^16.10.6",
    "@types/uuid": "^8.3.1",
    "@typescript-eslint/eslint-plugin": "^5.0.0",
    "@typescript-eslint/parser": "^5.0.0",
    "eslint": "^7.32.0",
    "eslint-config-streamr-ts": "^4.0.1",
    "eslint-plugin-promise": "^5.1.0",
    "jest": "^27.2.5",
    "jest-circus": "^27.2.5",
    "jest-extended": "^0.11.5",
    "streamr-test-utils": "^2.0.0",
    "ts-jest": "^27.0.5",
    "typescript": "^4.5.2"
  },
  "optionalDependencies": {
    "bufferutil": "^4.0.5",
    "pino-pretty": "^5.0.2",
    "utf-8-validate": "^5.0.7"
  }
}<|MERGE_RESOLUTION|>--- conflicted
+++ resolved
@@ -25,17 +25,13 @@
   },
   "dependencies": {
     "@protobuf-ts/plugin": "^2.4.0",
-<<<<<<< HEAD
-    "ts-node": "^9.1.1",
+    "k-bucket": "^5.1.0",
     "uuid": "^8.3.2"
-=======
-    "@types/k-bucket": "^5.0.1",
-    "k-bucket": "^5.1.0"
->>>>>>> da68c2e2
   },
   "devDependencies": {
     "@streamr/dev-config": "^1.0.0",
     "@types/express": "^4.17.13",
+    "@types/k-bucket": "^5.0.1",
     "@types/node": "^16.10.6",
     "@types/uuid": "^8.3.1",
     "@typescript-eslint/eslint-plugin": "^5.0.0",
@@ -48,6 +44,7 @@
     "jest-extended": "^0.11.5",
     "streamr-test-utils": "^2.0.0",
     "ts-jest": "^27.0.5",
+    "ts-node": "^9.1.1",
     "typescript": "^4.5.2"
   },
   "optionalDependencies": {
