--- conflicted
+++ resolved
@@ -22,22 +22,16 @@
 
         await epDhtNode.joinDht([epPeerDescriptor])
 
-<<<<<<< HEAD
         node1 = new DhtNode({ 
-            nodeName: 'node1', 
             websocketPortRange: { min: 10022, max: 10022 },
             entryPoints: [epPeerDescriptor],
             websocketServerEnableTls: false
         })
         node2 = new DhtNode({ 
-            nodeName: 'node2',
             entryPoints: [epPeerDescriptor],
             websocketServerEnableTls: false
         })
-=======
-        node1 = new DhtNode({ websocketPortRange: { min: 10022, max: 10022 }, entryPoints: [epPeerDescriptor] })
-        node2 = new DhtNode({ entryPoints: [epPeerDescriptor] })
->>>>>>> e14d9390
+
         await node1.start()
         await node2.start()
     })
