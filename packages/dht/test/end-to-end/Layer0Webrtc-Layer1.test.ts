import { DhtNode } from '../../src/dht/DhtNode'
import { DhtAddress, getNodeIdFromPeerDescriptor } from '../../src/identifiers'
import { createMockPeerDescriptor } from '../utils/utils'

describe('Layer 1 on Layer 0 with mocked connections', () => {

    const entrypointDescriptor = createMockPeerDescriptor({
        websocket: {
            host: '127.0.0.1',
            port: 23232,
            tls: false
        }
    })
    let layer0EntryPoint: DhtNode
    let layer1Node1: DhtNode
    let layer0Node1: DhtNode
    let layer1EntryPoint: DhtNode
    let layer0Node2: DhtNode
    let layer1Node2: DhtNode
    let layer0Node3: DhtNode
    let layer1Node3: DhtNode
    let layer0Node4: DhtNode
    let layer1Node4: DhtNode

    beforeEach(async () => {

        layer0EntryPoint = new DhtNode({ peerDescriptor: entrypointDescriptor, websocketServerEnableTls: false })

        const layer0Node1Id = '11' as DhtAddress
        layer0Node1 = new DhtNode({
<<<<<<< HEAD
            id: layer0Node1Id
=======
            nodeId: layer0Node1Id
>>>>>>> 21b0d9c2
        })

        const layer0Node2Id = '22' as DhtAddress
        layer0Node2 = new DhtNode({
<<<<<<< HEAD
            id: layer0Node2Id
=======
            nodeId: layer0Node2Id
>>>>>>> 21b0d9c2
        })

        const layer0Node3Id = '33' as DhtAddress
        layer0Node3 = new DhtNode({
<<<<<<< HEAD
            id: layer0Node3Id
=======
            nodeId: layer0Node3Id
>>>>>>> 21b0d9c2
        })

        const layer0Node4Id = '44' as DhtAddress
        layer0Node4 = new DhtNode({
<<<<<<< HEAD
            id: layer0Node4Id
        })

        layer1EntryPoint = new DhtNode({
            id: getNodeIdFromPeerDescriptor(entrypointDescriptor),
=======
            nodeId: layer0Node4Id
        })

        layer1EntryPoint = new DhtNode({
            nodeId: getNodeIdFromPeerDescriptor(entrypointDescriptor),
>>>>>>> 21b0d9c2
            transport: layer0EntryPoint,
            serviceId: 'layer1'
        })

        layer1Node1 = new DhtNode({
<<<<<<< HEAD
            id: layer0Node1Id,
=======
            nodeId: layer0Node1Id,
>>>>>>> 21b0d9c2
            transport: layer0Node1,
            serviceId: 'layer1'
        })

        layer1Node2 = new DhtNode({
<<<<<<< HEAD
            id: layer0Node2Id,
=======
            nodeId: layer0Node2Id,
>>>>>>> 21b0d9c2
            transport: layer0Node2,
            serviceId: 'layer1'
        })

        layer1Node3 = new DhtNode({
<<<<<<< HEAD
            id: layer0Node3Id,
=======
            nodeId: layer0Node3Id,
>>>>>>> 21b0d9c2
            transport: layer0Node3,
            serviceId: 'layer1'
        })

        layer1Node4 = new DhtNode({
<<<<<<< HEAD
            id: layer0Node4Id,
=======
            nodeId: layer0Node4Id,
>>>>>>> 21b0d9c2
            transport: layer0Node4,
            serviceId: 'layer1'
        })

        await layer0EntryPoint.start()
        await layer0Node1.start()
        await layer0Node2.start()
        await layer0Node3.start()
        await layer0Node4.start()
        await layer1EntryPoint.start()
        await layer1Node1.start()
        await layer1Node2.start()
        await layer1Node3.start()
        await layer1Node4.start()

        await layer0EntryPoint.joinDht([entrypointDescriptor])
        await layer1EntryPoint.joinDht([entrypointDescriptor])
    })

    afterEach(async () => {
        await Promise.all([
            layer0EntryPoint.stop(),
            layer0Node1.stop(),
            layer0Node2.stop(),
            layer0Node3.stop(),
            layer0Node4.stop(),
            layer1EntryPoint.stop(),
            layer1Node1.stop(),
            layer1Node2.stop(),
            layer1Node3.stop(),
            layer1Node4.stop()
        ])
    })

    it('Happy Path', async () => {
        await Promise.all([
            layer0Node1.joinDht([entrypointDescriptor]),
            layer0Node2.joinDht([entrypointDescriptor]),
            layer0Node3.joinDht([entrypointDescriptor]),
            layer0Node4.joinDht([entrypointDescriptor])
        ])

        await layer1Node1.joinDht([entrypointDescriptor])
        await layer1Node2.joinDht([entrypointDescriptor])
        await layer1Node3.joinDht([entrypointDescriptor])
        await layer1Node4.joinDht([entrypointDescriptor])

        expect(layer1Node1.getNumberOfNeighbors()).toBeGreaterThanOrEqual(2)
        expect(layer1Node2.getNumberOfNeighbors()).toBeGreaterThanOrEqual(2)
        expect(layer1Node3.getNumberOfNeighbors()).toBeGreaterThanOrEqual(2)
        expect(layer1Node4.getNumberOfNeighbors()).toBeGreaterThanOrEqual(2)
    }, 60000)
})<|MERGE_RESOLUTION|>--- conflicted
+++ resolved
@@ -28,86 +28,50 @@
 
         const layer0Node1Id = '11' as DhtAddress
         layer0Node1 = new DhtNode({
-<<<<<<< HEAD
-            id: layer0Node1Id
-=======
             nodeId: layer0Node1Id
->>>>>>> 21b0d9c2
         })
 
         const layer0Node2Id = '22' as DhtAddress
         layer0Node2 = new DhtNode({
-<<<<<<< HEAD
-            id: layer0Node2Id
-=======
             nodeId: layer0Node2Id
->>>>>>> 21b0d9c2
         })
 
         const layer0Node3Id = '33' as DhtAddress
         layer0Node3 = new DhtNode({
-<<<<<<< HEAD
-            id: layer0Node3Id
-=======
             nodeId: layer0Node3Id
->>>>>>> 21b0d9c2
         })
 
         const layer0Node4Id = '44' as DhtAddress
         layer0Node4 = new DhtNode({
-<<<<<<< HEAD
-            id: layer0Node4Id
-        })
-
-        layer1EntryPoint = new DhtNode({
-            id: getNodeIdFromPeerDescriptor(entrypointDescriptor),
-=======
             nodeId: layer0Node4Id
         })
 
         layer1EntryPoint = new DhtNode({
             nodeId: getNodeIdFromPeerDescriptor(entrypointDescriptor),
->>>>>>> 21b0d9c2
             transport: layer0EntryPoint,
             serviceId: 'layer1'
         })
 
         layer1Node1 = new DhtNode({
-<<<<<<< HEAD
-            id: layer0Node1Id,
-=======
             nodeId: layer0Node1Id,
->>>>>>> 21b0d9c2
             transport: layer0Node1,
             serviceId: 'layer1'
         })
 
         layer1Node2 = new DhtNode({
-<<<<<<< HEAD
-            id: layer0Node2Id,
-=======
             nodeId: layer0Node2Id,
->>>>>>> 21b0d9c2
             transport: layer0Node2,
             serviceId: 'layer1'
         })
 
         layer1Node3 = new DhtNode({
-<<<<<<< HEAD
-            id: layer0Node3Id,
-=======
             nodeId: layer0Node3Id,
->>>>>>> 21b0d9c2
             transport: layer0Node3,
             serviceId: 'layer1'
         })
 
         layer1Node4 = new DhtNode({
-<<<<<<< HEAD
-            id: layer0Node4Id,
-=======
             nodeId: layer0Node4Id,
->>>>>>> 21b0d9c2
             transport: layer0Node4,
             serviceId: 'layer1'
         })
