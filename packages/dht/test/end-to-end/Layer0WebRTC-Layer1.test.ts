import { binaryToHex } from '@streamr/utils'
import { DhtNode } from '../../src/dht/DhtNode'
import { NodeType, PeerDescriptor } from '../../src/proto/packages/dht/protos/DhtRpc'
<<<<<<< HEAD
import { PeerID } from '../../src/exports'
import { getTI } from '@streamr/test-utils'
=======
>>>>>>> 48909e5c

describe('Layer 1 on Layer 0 with mocked connections', () => {
    const entrypointDescriptor: PeerDescriptor = {
        kademliaId: new Uint8Array([0]),
        type: NodeType.NODEJS,
        websocket: {
            host: '127.0.0.1',
            port: 23232,
            tls: false
        }
    }

    let layer0EntryPoint: DhtNode
    let layer1Node1: DhtNode

    let layer0Node1: DhtNode
    let layer1EntryPoint: DhtNode

    let layer0Node2: DhtNode
    let layer1Node2: DhtNode

    let layer0Node3: DhtNode
    let layer1Node3: DhtNode

    let layer0Node4: DhtNode
    let layer1Node4: DhtNode

    beforeEach(async () => {

        layer0EntryPoint = new DhtNode({ peerDescriptor: entrypointDescriptor })

        const layer0Node1Id = '11'
        layer0Node1 = new DhtNode({
            peerId: layer0Node1Id
        })

        const layer0Node2Id = '22'
        layer0Node2 = new DhtNode({
            peerId: layer0Node2Id
        })

        const layer0Node3Id = '33'
        layer0Node3 = new DhtNode({
            peerId: layer0Node3Id
        })

        const layer0Node4Id = '44'
        layer0Node4 = new DhtNode({
            peerId: layer0Node4Id
        })

        layer1EntryPoint = new DhtNode({
            peerId: binaryToHex(entrypointDescriptor.kademliaId),
            transportLayer: layer0EntryPoint,
            serviceId: 'layer1'
        })

        layer1Node1 = new DhtNode({
            peerId: layer0Node1Id,
            transportLayer: layer0Node1,
            serviceId: 'layer1'
        })

        layer1Node2 = new DhtNode({
            peerId: layer0Node2Id,
            transportLayer: layer0Node2,
            serviceId: 'layer1'
        })

        layer1Node3 = new DhtNode({
            peerId: layer0Node3Id,
            transportLayer: layer0Node3,
            serviceId: 'layer1'
        })

        layer1Node4 = new DhtNode({
            peerId: layer0Node4Id,
            transportLayer: layer0Node4,
            serviceId: 'layer1'
        })

        await layer0EntryPoint.start()
        await layer0Node1.start()
        await layer0Node2.start()
        await layer0Node3.start()
        await layer0Node4.start()
        await layer1EntryPoint.start()
        await layer1Node1.start()
        await layer1Node2.start()
        await layer1Node3.start()
        await layer1Node4.start()

        await layer0EntryPoint.joinDht([entrypointDescriptor])
        await layer1EntryPoint.joinDht([entrypointDescriptor])
    })

    afterEach(async () => {
        await Promise.all([
            layer0EntryPoint.stop(),
            layer0Node1.stop(),
            layer0Node2.stop(),
            layer0Node3.stop(),
            layer0Node4.stop(),
            layer1EntryPoint.stop(),
            layer1Node1.stop(),
            layer1Node2.stop(),
            layer1Node3.stop(),
            layer1Node4.stop()
        ])
    })

    it('Happy Path', async () => {
        await Promise.all([
            layer0Node1.joinDht([entrypointDescriptor]),
            layer0Node2.joinDht([entrypointDescriptor]),
            layer0Node3.joinDht([entrypointDescriptor]),
            layer0Node4.joinDht([entrypointDescriptor])
        ])

        await layer1Node1.joinDht([entrypointDescriptor])
        await layer1Node2.joinDht([entrypointDescriptor])
        await layer1Node3.joinDht([entrypointDescriptor])
        await layer1Node4.joinDht([entrypointDescriptor])

        expect(getTI(layer1Node1).getBucketSize()).toBeGreaterThanOrEqual(2)
        expect(getTI(layer1Node2).getBucketSize()).toBeGreaterThanOrEqual(2)
        expect(getTI(layer1Node3).getBucketSize()).toBeGreaterThanOrEqual(2)
        expect(getTI(layer1Node4).getBucketSize()).toBeGreaterThanOrEqual(2)
    }, 60000)
})<|MERGE_RESOLUTION|>--- conflicted
+++ resolved
@@ -1,11 +1,7 @@
 import { binaryToHex } from '@streamr/utils'
 import { DhtNode } from '../../src/dht/DhtNode'
 import { NodeType, PeerDescriptor } from '../../src/proto/packages/dht/protos/DhtRpc'
-<<<<<<< HEAD
-import { PeerID } from '../../src/exports'
 import { getTI } from '@streamr/test-utils'
-=======
->>>>>>> 48909e5c
 
 describe('Layer 1 on Layer 0 with mocked connections', () => {
     const entrypointDescriptor: PeerDescriptor = {
