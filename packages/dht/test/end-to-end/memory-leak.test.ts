import LeakDetector from 'jest-leak-detector'
import { waitForCondition } from '@streamr/utils'
import { DhtNode } from '../../src/dht/DhtNode'
import { Message, MessageType } from '../../src/proto/packages/dht/protos/DhtRpc'
import { RpcMessage } from '../../src/proto/packages/proto-rpc/protos/ProtoRpc'
import { createMockPeerDescriptor } from '../utils/utils'
import { getNodeIdFromPeerDescriptor } from '../../src/identifiers'

const MESSAGE_ID = 'mock-message-id'

describe('memory leak', () => {

    it('send message', async () => {
        const entryPointDescriptor = createMockPeerDescriptor({
            websocket: {
                host: '127.0.0.1',
                port: 11224,
                tls: false
            }
        })
        let entryPoint: DhtNode | undefined = new DhtNode({
<<<<<<< HEAD
            id: getNodeIdFromPeerDescriptor(entryPointDescriptor),
=======
            nodeId: getNodeIdFromPeerDescriptor(entryPointDescriptor),
>>>>>>> 21b0d9c2
            websocketHost: entryPointDescriptor.websocket!.host,
            websocketPortRange: {
                min: entryPointDescriptor.websocket!.port,
                max: entryPointDescriptor.websocket!.port
            },
            entryPoints: [entryPointDescriptor],
            websocketServerEnableTls: false
        })
        await entryPoint.start()
        await entryPoint.joinDht([entryPointDescriptor])
        let sender: DhtNode | undefined = new DhtNode({})
        let receiver: DhtNode | undefined = new DhtNode({})
        await Promise.all([
            (async () => {
                await sender.start()
                await sender.joinDht([entryPointDescriptor])
            })(),
            (async () => {
                await receiver.start()
                await receiver.joinDht([entryPointDescriptor])
            })()
        ])

        let receivedMessage: Message | undefined = undefined
        receiver.on('message', (msg: Message) => receivedMessage = msg)
        const msg: Message = {
            serviceId: 'mock-service-id',
            targetDescriptor: receiver.getLocalPeerDescriptor(),
            messageType: MessageType.RPC,
            messageId: 'mock-message-id',
            body: {
                oneofKind: 'rpcMessage',
                rpcMessage: RpcMessage.create()
            }
        }
        await sender.send(msg)
        await waitForCondition(() => receivedMessage !== undefined)
        expect(receivedMessage!.messageId).toEqual(MESSAGE_ID)

        await Promise.all([
            entryPoint.stop(),
            sender.stop(),
            receiver.stop()
        ])

        const detector1 = new LeakDetector(entryPoint)
        entryPoint = undefined
        await detector1.isLeaking()
        expect(await detector1.isLeaking()).toBe(false)

        const detector2 = new LeakDetector(sender)
        sender = undefined
        expect(await detector2.isLeaking()).toBe(false)

        const detector3 = new LeakDetector(receiver)
        receiver = undefined
        expect(await detector3.isLeaking()).toBe(false)
    })
})<|MERGE_RESOLUTION|>--- conflicted
+++ resolved
@@ -19,11 +19,7 @@
             }
         })
         let entryPoint: DhtNode | undefined = new DhtNode({
-<<<<<<< HEAD
-            id: getNodeIdFromPeerDescriptor(entryPointDescriptor),
-=======
             nodeId: getNodeIdFromPeerDescriptor(entryPointDescriptor),
->>>>>>> 21b0d9c2
             websocketHost: entryPointDescriptor.websocket!.host,
             websocketPortRange: {
                 min: entryPointDescriptor.websocket!.port,
