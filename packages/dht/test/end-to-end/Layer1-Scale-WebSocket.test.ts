--- conflicted
+++ resolved
@@ -23,15 +23,10 @@
     const websocketPortRange = { min: 62200, max: 62200 + NUM_OF_NODES }
 
     beforeEach(async () => {
-<<<<<<< HEAD
         epLayer0Node = new DhtNode({
             peerDescriptor: epPeerDescriptor,
-            nodeName: 'entrypoint',
             websocketServerEnableTls: false
         })
-=======
-        epLayer0Node = new DhtNode({ peerDescriptor: epPeerDescriptor })
->>>>>>> e14d9390
         await epLayer0Node.start()
         await epLayer0Node.joinDht([epPeerDescriptor])
 
@@ -43,11 +38,7 @@
         layer1Nodes = []
 
         for (let i = 0; i < NUM_OF_NODES; i++) {
-<<<<<<< HEAD
-            const node = new DhtNode({ nodeName: `${i}`, websocketPortRange, entryPoints: [epPeerDescriptor], websocketServerEnableTls: false })
-=======
-            const node = new DhtNode({ websocketPortRange, entryPoints: [epPeerDescriptor] })
->>>>>>> e14d9390
+            const node = new DhtNode({ websocketPortRange, entryPoints: [epPeerDescriptor], websocketServerEnableTls: false })
             await node.start()
             layer0Nodes.push(node)
             const layer1 = new DhtNode({
