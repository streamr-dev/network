/* eslint-disable @typescript-eslint/prefer-for-of */

import { DhtNode, Events as DhtNodeEvents } from '../../src/dht/DhtNode'
<<<<<<< HEAD
import { Message, MessageType, PeerDescriptor, RouteMessageWrapper, RpcMessage } from '../../src/proto/DhtRpc'
import { runAndWaitForEvents3 } from '../../src/helpers/waitForEvent3'
import { waitForCondition } from 'streamr-test-utils'
import { createMockConnectionDhtNode, createWrappedClosestPeersRequest } from '../utils'
import { PeerID } from '../../src/helpers/PeerID'
import { Simulator } from '../../src/connection/Simulator/Simulator'
import { v4 } from 'uuid'
import { UUID } from '../../src/helpers/UUID'
=======
import { Message, MessageType, PeerDescriptor, RpcMessage } from '../../src/proto/DhtRpc'
import { waitForEvent3 } from '../../src/helpers/waitForEvent3'
import { createMockConnectionDhtNode, createWrappedClosestPeersRequest } from '../utils'
import { PeerID } from '../../src/helpers/PeerID'
import { Simulator } from '../../src/connection/Simulator'
import { waitForCondition } from '@streamr/utils'
>>>>>>> 8cba52bb

describe('Route Message With Mock Connections', () => {
    let entryPoint: DhtNode
    let sourceNode: DhtNode
    let destinationNode: DhtNode
    let routerNodes: DhtNode[]
    let simulator: Simulator
    let entryPointDescriptor: PeerDescriptor

    const entryPointId = '0'
    const sourceId = 'eeeeeeeee'
    const destinationId = '000000000'
    const NUM_NODES = 50

    const receiveMatrix: Array<Array<number>> = []

    beforeEach(async () => {
        routerNodes = []
        simulator = new Simulator()
        entryPoint = await createMockConnectionDhtNode(entryPointId, simulator)

        entryPointDescriptor = {
            peerId: entryPoint.getNodeId().value,
            type: 0
        }

        sourceNode = await createMockConnectionDhtNode(sourceId, simulator)
        destinationNode = await createMockConnectionDhtNode(destinationId, simulator)

        for (let i = 1; i < NUM_NODES; i++) {
            const nodeId = `${i}`
            const node = await createMockConnectionDhtNode(nodeId, simulator)
            routerNodes.push(node)
        }
        await entryPoint.joinDht(entryPointDescriptor)
    })

    afterEach(async () => {

        for (let i = 0; i < routerNodes.length; i++) {
            await routerNodes[i].stop()
        }

        await Promise.all([
            entryPoint.stop(),
            destinationNode.stop(),
            sourceNode.stop()
        ])

        await simulator.stop()
    })

    it('Happy path', async () => {
        await destinationNode.joinDht(entryPointDescriptor)
        await sourceNode.joinDht(entryPointDescriptor)
        await Promise.all(
            routerNodes.map((node) => node.joinDht(entryPointDescriptor))
        )

        const rpcWrapper = createWrappedClosestPeersRequest(sourceNode.getPeerDescriptor(), destinationNode.getPeerDescriptor())
        const message: Message = {
            serviceId: 'unknown',
            messageId: v4(),
            messageType: MessageType.RPC,
            body: RpcMessage.toBinary(rpcWrapper)
        }

        await runAndWaitForEvents3<DhtNodeEvents>([() => {
            sourceNode.doRouteMessage({
                message: Message.toBinary(message),
                destinationPeer: destinationNode.getPeerDescriptor(),
                requestId: 'tsatsa',
                sourcePeer: sourceNode.getPeerDescriptor(),
                reachableThrough: []

            })
        }], [[destinationNode, 'message']])
    })
    /* ToDo: replace this with a case where no candidates
    can be found 

    it('Destination node does not exist after first hop', async () => {
        await sourceNode.joinDht(entryPointDescriptor)

        const rpcWrapper = createWrappedClosestPeersRequest(sourceNode.getPeerDescriptor(), destinationNode.getPeerDescriptor())
        const message: Message = {
            serviceId: SERVICE_ID,
            messageId: 'tsutsu',
            messageType: MessageType.RPC,
            body: RpcMessage.toBinary(rpcWrapper)
        }
        await expect(sourceNode.doRouteMessage({
            message: Message.toBinary(message),
            destinationPeer: destinationNode.getPeerDescriptor(),
            requestId: 'tsutsu',
            sourcePeer: sourceNode.getPeerDescriptor()
        })).rejects.toThrow()
    })

    */

    it('Receives multiple messages', async () => {
        const numOfMessages = 100
        await sourceNode.joinDht(entryPointDescriptor)
        await destinationNode.joinDht(entryPointDescriptor)

        let receivedMessages = 0
        destinationNode.on('message', (_message: Message) => {
            receivedMessages += 1
        })
        const rpcWrapper = createWrappedClosestPeersRequest(sourceNode.getPeerDescriptor(), destinationNode.getPeerDescriptor())

        for (let i = 0; i < numOfMessages; i++) {
            const message: Message = {
                serviceId: 'unknown',
                messageId: v4(),
                messageType: MessageType.RPC,
                body: RpcMessage.toBinary(rpcWrapper)
            }
            sourceNode.doRouteMessage({
                message: Message.toBinary(message),
                destinationPeer: destinationNode.getPeerDescriptor(),
                requestId: v4(),
                sourcePeer: sourceNode.getPeerDescriptor(),
                reachableThrough: []
            })
        }
        await waitForCondition(() => {
            return receivedMessages >= numOfMessages
        })
    })

    it('From all to all', async () => {
        const routers: DhtNode[] = []
        for (let i = 0; i < routerNodes.length; i++) { 
            routers.push(routerNodes[i])
        }

        for (let i = 0; i < routers.length; i++) {
            const arr: Array<number> = []
            for (let j = 0; j < routers.length; j++) {
                arr.push(0)
            }
            receiveMatrix.push(arr)
        }

        const numsOfReceivedMessages: Record<string, number> = {}
        await entryPoint.joinDht(entryPointDescriptor)
        await Promise.all(
            routers.map((node) => {
                numsOfReceivedMessages[node.getNodeId().toKey()] = 0
                node.on('message', (msg: Message) => {
                    numsOfReceivedMessages[node.getNodeId().toKey()] = numsOfReceivedMessages[node.getNodeId().toKey()] + 1
                    try {
                        const target = receiveMatrix[parseInt(node.getNodeId().toString()) - 1]
                        target[parseInt(PeerID.fromValue(msg.sourceDescriptor!.peerId!).toString()) - 1]++
                    } catch (e) {
                        console.error(e)
                    }
                    if (parseInt(node.getNodeId().toString()) > routers.length || parseInt(node.getNodeId().toString()) < 1) {
                        console.error(node.getNodeId().toString())
                    }
                })
                return node.joinDht(entryPointDescriptor)
            })
        )
        await Promise.all(
            routers.map(async (node) =>
                Promise.all(routers.map(async (receiver) => {
                    if (!node.getNodeId().equals(receiver.getNodeId())) {
                        const rpcWrapper = createWrappedClosestPeersRequest(sourceNode.getPeerDescriptor(), destinationNode.getPeerDescriptor())
                        const message: Message = {
                            serviceId: 'nonexisting_service',
                            messageId: v4(),
                            messageType: MessageType.RPC,
                            body: RpcMessage.toBinary(rpcWrapper),
                            sourceDescriptor: node.getPeerDescriptor(),
                            targetDescriptor: destinationNode.getPeerDescriptor()
                        }
                        await node.doRouteMessage({
                            message: Message.toBinary(message),
                            destinationPeer: receiver.getPeerDescriptor(),
                            sourcePeer: node.getPeerDescriptor(),
                            requestId: v4(),
                            reachableThrough: []
                        })
                    }
                }))
            )
        )
        await waitForCondition(() => {
            return (numsOfReceivedMessages[PeerID.fromString('1').toKey()] >= routers.length - 1)
        }, 30000
        )
        await Promise.all(
            Object.keys(numsOfReceivedMessages).map(async (key) =>
                waitForCondition(() => {
                    return numsOfReceivedMessages[key] >= routers.length - 1
                }, 30000)
            )
        )
       
    }, 60000)

    describe('forwarding', () => {

        it('Destination receives forwarded message', async () => {
            await destinationNode.joinDht(entryPointDescriptor)
            await sourceNode.joinDht(entryPointDescriptor)
            await Promise.all(
                routerNodes.map((node) => node.joinDht(entryPointDescriptor))
            )

            const rpcWrapper = createWrappedClosestPeersRequest(sourceNode.getPeerDescriptor(), destinationNode.getPeerDescriptor())
            const message: Message = {
                serviceId: 'unknown',
                messageId: v4(),
                messageType: MessageType.RPC,
                body: RpcMessage.toBinary(rpcWrapper)
            }

            const routeMessage: RouteMessageWrapper = {
                message: Message.toBinary(message),
                destinationPeer: destinationNode.getPeerDescriptor(),
                requestId: new UUID().toString(),
                sourcePeer: sourceNode.getPeerDescriptor(),
                reachableThrough: [entryPointDescriptor]
            }

            const forwardedMessage: RouteMessageWrapper = {
                message: RouteMessageWrapper.toBinary(routeMessage),
                requestId: v4(),
                destinationPeer: entryPointDescriptor,
                sourcePeer: sourceNode.getPeerDescriptor(),
                reachableThrough: []
            }

            await runAndWaitForEvents3<DhtNodeEvents>([() => {
                sourceNode.doRouteMessage(forwardedMessage, true)
            }], [[entryPoint, 'forwardedMessage'], [destinationNode, 'message']])
        })

    })

})<|MERGE_RESOLUTION|>--- conflicted
+++ resolved
@@ -1,23 +1,15 @@
 /* eslint-disable @typescript-eslint/prefer-for-of */
 
 import { DhtNode, Events as DhtNodeEvents } from '../../src/dht/DhtNode'
-<<<<<<< HEAD
 import { Message, MessageType, PeerDescriptor, RouteMessageWrapper, RpcMessage } from '../../src/proto/DhtRpc'
 import { runAndWaitForEvents3 } from '../../src/helpers/waitForEvent3'
-import { waitForCondition } from 'streamr-test-utils'
+import { waitForCondition } from '@streamr/utils'
 import { createMockConnectionDhtNode, createWrappedClosestPeersRequest } from '../utils'
 import { PeerID } from '../../src/helpers/PeerID'
 import { Simulator } from '../../src/connection/Simulator/Simulator'
 import { v4 } from 'uuid'
 import { UUID } from '../../src/helpers/UUID'
-=======
-import { Message, MessageType, PeerDescriptor, RpcMessage } from '../../src/proto/DhtRpc'
-import { waitForEvent3 } from '../../src/helpers/waitForEvent3'
-import { createMockConnectionDhtNode, createWrappedClosestPeersRequest } from '../utils'
-import { PeerID } from '../../src/helpers/PeerID'
-import { Simulator } from '../../src/connection/Simulator'
-import { waitForCondition } from '@streamr/utils'
->>>>>>> 8cba52bb
+
 
 describe('Route Message With Mock Connections', () => {
     let entryPoint: DhtNode
