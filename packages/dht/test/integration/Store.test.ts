import { LatencyType, Simulator } from '../../src/connection/simulator/Simulator'
import { DhtNode } from '../../src/dht/DhtNode'
import { PeerDescriptor } from '../../src/proto/packages/dht/protos/DhtRpc'
import { createMockConnectionDhtNode, createMockPeerDescriptor, waitConnectionManagersReadyForTesting } from '../utils/utils'
<<<<<<< HEAD
import { areEqualPeerDescriptors, getNodeIdFromPeerDescriptor } from '../../src/helpers/peerIdFromPeerDescriptor'
import { Any } from '../../src/proto/google/protobuf/any'
import { createRandomNodeId, getNodeIdFromBinary } from '../../src/helpers/nodeId'
=======
import { createMockDataEntry, expectEqualData } from '../utils/mock/mockDataEntry'
import { areEqualPeerDescriptors } from '../../src/helpers/peerIdFromPeerDescriptor'
>>>>>>> 7e0f6ba5

const NUM_NODES = 100
const MAX_CONNECTIONS = 20
const K = 4

describe('Storing data in DHT', () => {

    let entryPoint: DhtNode
    let nodes: DhtNode[]
    let entrypointDescriptor: PeerDescriptor
    const simulator = new Simulator(LatencyType.REAL)

    const getRandomNode = () => {
        return nodes[Math.floor(Math.random() * nodes.length)]
    }

    beforeEach(async () => {
        nodes = []
        entryPoint = await createMockConnectionDhtNode(simulator,
            undefined, K, MAX_CONNECTIONS)
        nodes.push(entryPoint)
        entrypointDescriptor = entryPoint.getLocalPeerDescriptor()
        nodes.push(entryPoint)
        for (let i = 1; i < NUM_NODES; i++) {
            const node = await createMockConnectionDhtNode(simulator,
                undefined, K, MAX_CONNECTIONS, 60000)
            nodes.push(node)
        }
        await Promise.all(nodes.map((node) => node.joinDht([entrypointDescriptor])))
        await waitConnectionManagersReadyForTesting(nodes.map((node) => node.connectionManager!), MAX_CONNECTIONS)
    }, 90000)

    afterEach(async () => {
        await Promise.all(nodes.map((node) => node.stop()))
    }, 15000)

    it('Storing data works', async () => {
        const storingNodeIndex = 34
        const entry = createMockDataEntry()
        const successfulStorers = await nodes[storingNodeIndex].storeDataToDht(entry.key, entry.data!)
        expect(successfulStorers.length).toBeGreaterThan(4)
    }, 30000)

    it('Storing and getting data works', async () => {
        const storingNode = getRandomNode()
        const entry = createMockDataEntry()
        const successfulStorers = await storingNode.storeDataToDht(entry.key, entry.data!)
        expect(successfulStorers.length).toBeGreaterThan(4)
        const fetchingNode = getRandomNode()
        const results = await fetchingNode.getDataFromDht(entry.key)
        results.forEach((result) => {
            expectEqualData(result, entry)
        })
    }, 30000)

    it('storing with explicit creator', async () => {
        const storingNode = getRandomNode()
        const entry = createMockDataEntry()
        const requestor = createMockPeerDescriptor()
<<<<<<< HEAD
        const successfulStorers = await storingNode.storeDataToDht(dataKey, data, getNodeIdFromBinary(requestor.nodeId))
=======
        const successfulStorers = await storingNode.storeDataToDht(entry.key, entry.data!, requestor)
>>>>>>> 7e0f6ba5
        expect(successfulStorers.length).toBeGreaterThan(4)
        const fetchingNode = getRandomNode()
<<<<<<< HEAD
        const results = await fetchingNode.getDataFromDht(dataKey)
        results.forEach((entry) => {
            const foundData = Any.unpack(entry.data!, PeerDescriptor)
            expect(areEqualPeerDescriptors(foundData, storedData)).toBeTrue()
            expect(getNodeIdFromBinary(entry.creator)).toEqual(getNodeIdFromPeerDescriptor(requestor))
=======
        const results = await fetchingNode.getDataFromDht(entry.key)
        results.forEach((result) => {
            expectEqualData(result, entry)
            expect(areEqualPeerDescriptors(result.creator!, requestor)).toBeTrue()
>>>>>>> 7e0f6ba5
        })
    }, 30000)
})<|MERGE_RESOLUTION|>--- conflicted
+++ resolved
@@ -1,15 +1,10 @@
 import { LatencyType, Simulator } from '../../src/connection/simulator/Simulator'
 import { DhtNode } from '../../src/dht/DhtNode'
+import { getNodeIdFromBinary } from '../../src/helpers/nodeId'
+import { getNodeIdFromPeerDescriptor } from '../../src/helpers/peerIdFromPeerDescriptor'
 import { PeerDescriptor } from '../../src/proto/packages/dht/protos/DhtRpc'
+import { createMockDataEntry, expectEqualData } from '../utils/mock/mockDataEntry'
 import { createMockConnectionDhtNode, createMockPeerDescriptor, waitConnectionManagersReadyForTesting } from '../utils/utils'
-<<<<<<< HEAD
-import { areEqualPeerDescriptors, getNodeIdFromPeerDescriptor } from '../../src/helpers/peerIdFromPeerDescriptor'
-import { Any } from '../../src/proto/google/protobuf/any'
-import { createRandomNodeId, getNodeIdFromBinary } from '../../src/helpers/nodeId'
-=======
-import { createMockDataEntry, expectEqualData } from '../utils/mock/mockDataEntry'
-import { areEqualPeerDescriptors } from '../../src/helpers/peerIdFromPeerDescriptor'
->>>>>>> 7e0f6ba5
 
 const NUM_NODES = 100
 const MAX_CONNECTIONS = 20
@@ -69,25 +64,13 @@
         const storingNode = getRandomNode()
         const entry = createMockDataEntry()
         const requestor = createMockPeerDescriptor()
-<<<<<<< HEAD
-        const successfulStorers = await storingNode.storeDataToDht(dataKey, data, getNodeIdFromBinary(requestor.nodeId))
-=======
-        const successfulStorers = await storingNode.storeDataToDht(entry.key, entry.data!, requestor)
->>>>>>> 7e0f6ba5
+        const successfulStorers = await storingNode.storeDataToDht(entry.key, entry.data!, getNodeIdFromBinary(requestor.nodeId))
         expect(successfulStorers.length).toBeGreaterThan(4)
         const fetchingNode = getRandomNode()
-<<<<<<< HEAD
-        const results = await fetchingNode.getDataFromDht(dataKey)
-        results.forEach((entry) => {
-            const foundData = Any.unpack(entry.data!, PeerDescriptor)
-            expect(areEqualPeerDescriptors(foundData, storedData)).toBeTrue()
-            expect(getNodeIdFromBinary(entry.creator)).toEqual(getNodeIdFromPeerDescriptor(requestor))
-=======
         const results = await fetchingNode.getDataFromDht(entry.key)
         results.forEach((result) => {
             expectEqualData(result, entry)
-            expect(areEqualPeerDescriptors(result.creator!, requestor)).toBeTrue()
->>>>>>> 7e0f6ba5
+            expect(getNodeIdFromBinary(result.creator)).toEqual(getNodeIdFromPeerDescriptor(requestor))
         })
     }, 30000)
 })