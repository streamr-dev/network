--- conflicted
+++ resolved
@@ -56,13 +56,7 @@
         expect(successfulStorers.length).toBeGreaterThan(4)
     }, 90000)
 
-<<<<<<< HEAD
-    it.only('Storing and getting data works', async () => {
-    // TODO: flaky test, fix in NET-1027
-    // it.skip('Storing and getting data works', async () => {
-=======
     it('Storing and getting data works', async () => {
->>>>>>> 8fb8ec50
         const storingNode = getRandomNode()
         const dataKey = PeerID.fromString('3232323e12r31r3')
         const data = Any.pack(entrypointDescriptor, PeerDescriptor)
