/* eslint-disable no-console */
import { LatencyType, Simulator } from '../../src/connection/simulator/Simulator'
import { DhtNode } from '../../src/dht/DhtNode'
import { createMockConnectionDhtNode, waitNodesReadyForTesting } from '../utils/utils'
import { Logger } from '@streamr/utils'
import { PeerID } from '../../src/helpers/PeerID'
import { getNodeIdFromPeerDescriptor } from '../../src/helpers/peerIdFromPeerDescriptor'
import { SortedContactList } from '../../src/dht/contact/SortedContactList'
import { Contact } from '../../src/dht/contact/Contact'
<<<<<<< HEAD
import { createMockDataEntry, unpackData } from '../utils/mock/mockDataEntry'
import { DhtAddress, createRandomDhtAddress } from '../../src/identifiers'
=======
import { DhtAddress, getDhtAddressFromRaw, getRawFromDhtAddress } from '../../src/identifiers'
import { createMockDataEntry } from '../utils/mock/mockDataEntry'
import { LocalDataStore } from '../../src/dht/store/LocalDataStore'
>>>>>>> 4166c8f5

const logger = new Logger(module)

jest.setTimeout(60000)

const DATA_KEY = PeerID.fromString('3232323e12r31r3').toNodeId()
const DATA_VALUE = createMockDataEntry({ key: DATA_KEY })
const NUM_NODES = 100
const MAX_CONNECTIONS = 80
const K = 8

const getDataValues = (node: DhtNode): { foo: string }[] => {
    // @ts-expect-error private field
    const store = node.localDataStore
    const entries = Array.from(store.getEntries(DATA_KEY).values())
    return entries.map((e) => unpackData(e))
}

const hasData = (node: DhtNode): boolean => {
    return getDataValues(node).length > 0
}

describe('Replicate data from node to node in DHT', () => {

    let entryPoint: DhtNode
    let nodes: DhtNode[]
    const nodesById: Map<DhtAddress, DhtNode> = new Map()
    const simulator = new Simulator(LatencyType.FIXED, 20)

<<<<<<< HEAD
=======
    if (!fs.existsSync('test/data/nodeids.json')) {
        console.log('ground truth data does not exist yet, generating..')
        execSync('npm run prepare-kademlia-simulation')
    }

    const dhtIds: Array<{ type: string, data: Array<number> }> = JSON.parse(fs.readFileSync('test/data/nodeids.json').toString())
    /*
    const getRandomNode = () => {
        return nodes[Math.floor(Math.random() * nodes.length)]
    }
    */

    const getEntries = (key: DhtAddress, localDataStore: LocalDataStore) => {
        return Array.from(localDataStore.values(key))
    }

>>>>>>> 4166c8f5
    beforeEach(async () => {
        entryPoint = await createMockConnectionDhtNode(simulator, createRandomDhtAddress(), K, MAX_CONNECTIONS)
        await entryPoint.joinDht([entryPoint.getLocalPeerDescriptor()])

        nodes = []
        nodesById.clear()
        for (let i = 0; i < NUM_NODES; i++) {
            const node = await createMockConnectionDhtNode(
                simulator,
                createRandomDhtAddress(),
                K,
                MAX_CONNECTIONS,
                undefined,
                [entryPoint.getLocalPeerDescriptor()]
            )
            nodes.push(node)
            nodesById.set(node.getNodeId(), node)
        }
    })

    afterEach(async () => {
        await Promise.all([
            ...nodes.map(async (node) => await node.stop())
        ])
        await entryPoint.stop()
        logger.info('nodes stopped')
    })

    afterAll(async () => {
        simulator.stop()
    })

    it('Data replicates to the closest node no matter where it is stored', async () => {
        // calculate offline which node is closest to the data
        const sortedList = new SortedContactList<Contact>({ 
            referenceId: DATA_KEY,
            maxSize: 10000, 
            allowToContainReferenceId: true, 
            emitEvents: false 
        })

        nodes.forEach((node) => sortedList.addContact(new Contact(node.getLocalPeerDescriptor())))

        const closest = sortedList.getAllContacts()

        logger.info('Nodes sorted according to distance to data are: ')
        closest.forEach((contact) => {
            logger.info(getNodeIdFromPeerDescriptor(contact.getPeerDescriptor()))
        })

        logger.info('storing data to node 0')
        const successfulStorers = await nodes[0].storeDataToDht(DATA_KEY, DATA_VALUE.data!)
        expect(successfulStorers.length).toBe(1)
        logger.info('data successfully stored to node 0')

        logger.info('Nodes sorted according to distance to data with storing nodes marked are: ')

        closest.forEach((contact) => {
            const node = nodesById.get(getNodeIdFromPeerDescriptor(contact.getPeerDescriptor()))!
            let hasDataMarker = ''
            
<<<<<<< HEAD
            if (hasData(node)) {
=======
            // @ts-expect-error private field
            const store = node.localDataStore
            if (getEntries(dataKey, store).length > 0) {
>>>>>>> 4166c8f5
                hasDataMarker = '<-'
            }

            // eslint-disable-next-line max-len
            logger.info(getNodeIdFromPeerDescriptor(contact.getPeerDescriptor()) + ' ' + getNodeIdFromPeerDescriptor(node.getLocalPeerDescriptor()) + hasDataMarker)
        })

        logger.info(NUM_NODES + ' nodes joining layer0 DHT')
        await Promise.all(
            nodes.map(async (node, i) => {
                if (i !== 0) {
                    await node.joinDht([entryPoint.getLocalPeerDescriptor()])
                }
            })
        )

        logger.info('completed ' + NUM_NODES + ' nodes joining layer0 DHT')

        await waitNodesReadyForTesting(nodes)

        logger.info('After join of 99 nodes: nodes sorted according to distance to data with storing nodes marked are: ')

        closest.forEach((contact) => {
            const node = nodesById.get(getNodeIdFromPeerDescriptor(contact.getPeerDescriptor()))!
            let hasDataMarker = ''
<<<<<<< HEAD
            if (hasData(node)) {
                hasDataMarker = ' <-'
=======

            // @ts-expect-error private field
            const store = node.localDataStore
            if (getEntries(dataKey, store).length > 0) {
                hasDataMarker = '<-'
>>>>>>> 4166c8f5
            }
            logger.info(getNodeIdFromPeerDescriptor(node.getLocalPeerDescriptor()) + hasDataMarker)
        })

        const closestNode = nodesById.get(getNodeIdFromPeerDescriptor(closest[0].getPeerDescriptor()))!

<<<<<<< HEAD
        // TODO assert the content?
        expect(hasData(closestNode)).toBe(true)
=======
        // @ts-expect-error private field
        const store = closestNode.localDataStore
        expect(getEntries(dataKey, store).length).toBeGreaterThanOrEqual(1)
>>>>>>> 4166c8f5
    }, 180000)

    it('Data replicates to the last remaining node if all other nodes leave gracefully', async () => {
        logger.info(NUM_NODES + ' nodes joining layer0 DHT')
        await Promise.all(nodes.map((node) => node.joinDht([entryPoint.getLocalPeerDescriptor()])))

        logger.info('completed ' + NUM_NODES + ' nodes joining layer0 DHT')

        await waitNodesReadyForTesting(nodes)

        const randomIndex = Math.floor(Math.random() * nodes.length)
        logger.info('storing data to a random node: ' + randomIndex)

        const successfulStorers = await nodes[randomIndex].storeDataToDht(DATA_KEY, DATA_VALUE.data!)

        logger.info('data successfully stored to ' 
            + successfulStorers.map((peerDescriptor) => getNodeIdFromPeerDescriptor(peerDescriptor)).join() + ' nodes')

        const randomIndices = []
        for (let i = 0; i < nodes.length; i++) {
            randomIndices.push(i)
        }
        logger.info('Random indices: ' + randomIndices.map((i) => i.toString()).join())
        while (randomIndices.length > 1) {
            const index = Math.floor(Math.random() * randomIndices.length)
            const nodeIndex = randomIndices[index]
            randomIndices.splice(index, 1)
<<<<<<< HEAD
            logger.info('Stopping node ' + nodeIndex, { hasData: hasData(nodes[nodeIndex]) })
=======
            // @ts-expect-error private field
            const store = nodes[nodeIndex].localDataStore
            logger.info('Stopping node ' + nodeIndex + ' ' +
                ((getEntries(dataKey, store).length > 0) ? ', has data' : ' does not have data'))

>>>>>>> 4166c8f5
            await nodes[nodeIndex].stop()
        }

        logger.info('after random graceful leaving, node ' + randomIndices[0] + ' is left')

<<<<<<< HEAD
        logger.info('data of ' + randomIndices[0] + ' was ' + JSON.stringify(getDataValues(nodes[randomIndices[0]])))

        // TODO assert the content?
        expect(hasData(nodes[randomIndices[0]])).toBe(true)
=======
        // @ts-expect-error private field
        const firstStore = nodes[randomIndices[0]].localDataStore
        logger.info('data of ' + randomIndices[0] + ' was ' + getEntries(dataKey, firstStore))
        expect(getEntries(dataKey, firstStore).length).toBeGreaterThanOrEqual(1)
>>>>>>> 4166c8f5

    }, 180000)
})<|MERGE_RESOLUTION|>--- conflicted
+++ resolved
@@ -7,14 +7,8 @@
 import { getNodeIdFromPeerDescriptor } from '../../src/helpers/peerIdFromPeerDescriptor'
 import { SortedContactList } from '../../src/dht/contact/SortedContactList'
 import { Contact } from '../../src/dht/contact/Contact'
-<<<<<<< HEAD
 import { createMockDataEntry, unpackData } from '../utils/mock/mockDataEntry'
 import { DhtAddress, createRandomDhtAddress } from '../../src/identifiers'
-=======
-import { DhtAddress, getDhtAddressFromRaw, getRawFromDhtAddress } from '../../src/identifiers'
-import { createMockDataEntry } from '../utils/mock/mockDataEntry'
-import { LocalDataStore } from '../../src/dht/store/LocalDataStore'
->>>>>>> 4166c8f5
 
 const logger = new Logger(module)
 
@@ -29,7 +23,7 @@
 const getDataValues = (node: DhtNode): { foo: string }[] => {
     // @ts-expect-error private field
     const store = node.localDataStore
-    const entries = Array.from(store.getEntries(DATA_KEY).values())
+    const entries = Array.from(store.values(DATA_KEY))
     return entries.map((e) => unpackData(e))
 }
 
@@ -44,25 +38,6 @@
     const nodesById: Map<DhtAddress, DhtNode> = new Map()
     const simulator = new Simulator(LatencyType.FIXED, 20)
 
-<<<<<<< HEAD
-=======
-    if (!fs.existsSync('test/data/nodeids.json')) {
-        console.log('ground truth data does not exist yet, generating..')
-        execSync('npm run prepare-kademlia-simulation')
-    }
-
-    const dhtIds: Array<{ type: string, data: Array<number> }> = JSON.parse(fs.readFileSync('test/data/nodeids.json').toString())
-    /*
-    const getRandomNode = () => {
-        return nodes[Math.floor(Math.random() * nodes.length)]
-    }
-    */
-
-    const getEntries = (key: DhtAddress, localDataStore: LocalDataStore) => {
-        return Array.from(localDataStore.values(key))
-    }
-
->>>>>>> 4166c8f5
     beforeEach(async () => {
         entryPoint = await createMockConnectionDhtNode(simulator, createRandomDhtAddress(), K, MAX_CONNECTIONS)
         await entryPoint.joinDht([entryPoint.getLocalPeerDescriptor()])
@@ -124,13 +99,7 @@
             const node = nodesById.get(getNodeIdFromPeerDescriptor(contact.getPeerDescriptor()))!
             let hasDataMarker = ''
             
-<<<<<<< HEAD
             if (hasData(node)) {
-=======
-            // @ts-expect-error private field
-            const store = node.localDataStore
-            if (getEntries(dataKey, store).length > 0) {
->>>>>>> 4166c8f5
                 hasDataMarker = '<-'
             }
 
@@ -156,30 +125,16 @@
         closest.forEach((contact) => {
             const node = nodesById.get(getNodeIdFromPeerDescriptor(contact.getPeerDescriptor()))!
             let hasDataMarker = ''
-<<<<<<< HEAD
             if (hasData(node)) {
                 hasDataMarker = ' <-'
-=======
-
-            // @ts-expect-error private field
-            const store = node.localDataStore
-            if (getEntries(dataKey, store).length > 0) {
-                hasDataMarker = '<-'
->>>>>>> 4166c8f5
             }
             logger.info(getNodeIdFromPeerDescriptor(node.getLocalPeerDescriptor()) + hasDataMarker)
         })
 
         const closestNode = nodesById.get(getNodeIdFromPeerDescriptor(closest[0].getPeerDescriptor()))!
 
-<<<<<<< HEAD
         // TODO assert the content?
         expect(hasData(closestNode)).toBe(true)
-=======
-        // @ts-expect-error private field
-        const store = closestNode.localDataStore
-        expect(getEntries(dataKey, store).length).toBeGreaterThanOrEqual(1)
->>>>>>> 4166c8f5
     }, 180000)
 
     it('Data replicates to the last remaining node if all other nodes leave gracefully', async () => {
@@ -207,31 +162,16 @@
             const index = Math.floor(Math.random() * randomIndices.length)
             const nodeIndex = randomIndices[index]
             randomIndices.splice(index, 1)
-<<<<<<< HEAD
             logger.info('Stopping node ' + nodeIndex, { hasData: hasData(nodes[nodeIndex]) })
-=======
-            // @ts-expect-error private field
-            const store = nodes[nodeIndex].localDataStore
-            logger.info('Stopping node ' + nodeIndex + ' ' +
-                ((getEntries(dataKey, store).length > 0) ? ', has data' : ' does not have data'))
-
->>>>>>> 4166c8f5
             await nodes[nodeIndex].stop()
         }
 
         logger.info('after random graceful leaving, node ' + randomIndices[0] + ' is left')
 
-<<<<<<< HEAD
         logger.info('data of ' + randomIndices[0] + ' was ' + JSON.stringify(getDataValues(nodes[randomIndices[0]])))
 
         // TODO assert the content?
         expect(hasData(nodes[randomIndices[0]])).toBe(true)
-=======
-        // @ts-expect-error private field
-        const firstStore = nodes[randomIndices[0]].localDataStore
-        logger.info('data of ' + randomIndices[0] + ' was ' + getEntries(dataKey, firstStore))
-        expect(getEntries(dataKey, firstStore).length).toBeGreaterThanOrEqual(1)
->>>>>>> 4166c8f5
 
     }, 180000)
 })