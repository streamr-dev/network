/* eslint-disable no-console */
import { LatencyType, Simulator } from '../../src/connection/simulator/Simulator'
import { DhtNode } from '../../src/dht/DhtNode'
import { NodeType, PeerDescriptor } from '../../src/proto/packages/dht/protos/DhtRpc'
import { createMockConnectionDhtNode, waitNodesReadyForTesting } from '../utils/utils'
import { Logger } from '@streamr/utils'
import { PeerID } from '../../src/helpers/PeerID'
import { getNodeIdFromPeerDescriptor } from '../../src/helpers/peerIdFromPeerDescriptor'
import { Any } from '../../src/proto/google/protobuf/any'
import { SortedContactList } from '../../src/dht/contact/SortedContactList'
import { Contact } from '../../src/dht/contact/Contact'
import { NodeID } from '../../src/helpers/nodeId'
import crypto from 'crypto'
import { createRandomNodeId } from '../../src/helpers/nodeId'

const logger = new Logger(module)

jest.setTimeout(60000)

<<<<<<< HEAD
const DATA_KEY = PeerID.fromString('3232323e12r31r3')
const DATA_VALUE = Any.pack({ nodeId: crypto.randomBytes(10), type: NodeType.NODEJS, }, PeerDescriptor)

const getDataValues = (node: DhtNode): PeerDescriptor[] => {
    // @ts-expect-error private field
    const store = node.localDataStore
    return Array.from(store.getEntries(DATA_KEY.value).values())
        .map((value) => Any.unpack(value.data!, PeerDescriptor))
}

const hasData = (node: DhtNode): boolean => {
    return getDataValues(node).length > 0
}
=======
const NUM_NODES = 100
const MAX_CONNECTIONS = 80
const K = 8
>>>>>>> 96ab9ffa

describe('Replicate data from node to node in DHT', () => {

    let entryPoint: DhtNode
    let nodes: DhtNode[]
    const nodesById: Map<NodeID, DhtNode> = new Map()
    const simulator = new Simulator(LatencyType.FIXED, 20)
<<<<<<< HEAD
    const NUM_NODES = 100
    const MAX_CONNECTIONS = 80
    const K = 8

    beforeEach(async () => {
        entryPoint = await createMockConnectionDhtNode('dummy', simulator, createRandomNodeId(), K, MAX_CONNECTIONS)
        await entryPoint.joinDht([entryPoint.getLocalPeerDescriptor()])

        nodes = []
        nodesById.clear()
        for (let i = 0; i < NUM_NODES; i++) {
            const node = await createMockConnectionDhtNode(
                'dummy',
                simulator,
                createRandomNodeId(),
                K,
                MAX_CONNECTIONS,
                undefined,
                [entryPoint.getLocalPeerDescriptor()]
            )
=======
    const nodesById: Map<NodeID, DhtNode> = new Map()

    if (!fs.existsSync('test/data/nodeids.json')) {
        console.log('ground truth data does not exist yet, generating..')
        execSync('npm run prepare-kademlia-simulation')
    }

    const dhtIds: Array<{ type: string, data: Array<number> }> = JSON.parse(fs.readFileSync('test/data/nodeids.json').toString())
    /*
    const getRandomNode = () => {
        return nodes[Math.floor(Math.random() * nodes.length)]
    }
    */
    beforeEach(async () => {
        nodes = []
        entryPoint = await createMockConnectionDhtNode(simulator,
            Uint8Array.from(dhtIds[0].data), K, MAX_CONNECTIONS)
        nodes.push(entryPoint)
        nodesById.set(entryPoint.getNodeId(), entryPoint)

        entrypointDescriptor = {
            nodeId: hexToBinary(entryPoint.getNodeId()),
            type: NodeType.NODEJS
        }

        nodes.push(entryPoint)

        for (let i = 1; i < NUM_NODES; i++) {
            const node = await createMockConnectionDhtNode(simulator,
                Uint8Array.from(dhtIds[i].data), K, MAX_CONNECTIONS)
            nodesById.set(node.getNodeId(), node)
>>>>>>> 96ab9ffa
            nodes.push(node)
            nodesById.set(node.getNodeId(), node)
        }
    })

    afterEach(async () => {
        await Promise.all([
            ...nodes.map(async (node) => await node.stop())
        ])
        await entryPoint.stop()
        logger.info('nodes stopped')
    })

    afterAll(async () => {
        simulator.stop()
    })

    it('Data replicates to the closest node no matter where it is stored', async () => {
        // calculate offline which node is closest to the data
        const sortedList = new SortedContactList<Contact>({ 
            referenceId: DATA_KEY.toNodeId(),
            maxSize: 10000, 
            allowToContainReferenceId: true, 
            emitEvents: false 
        })

        nodes.forEach((node) => sortedList.addContact(new Contact(node.getLocalPeerDescriptor())))

        const closest = sortedList.getAllContacts()

        logger.info('Nodes sorted according to distance to data are: ')
        closest.forEach((contact) => {
            logger.info(getNodeIdFromPeerDescriptor(contact.getPeerDescriptor()))
        })

        logger.info('storing data to node 0')
        const successfulStorers = await nodes[0].storeDataToDht(DATA_KEY.value, DATA_VALUE)
        expect(successfulStorers.length).toBe(1)
        logger.info('data successfully stored to node 0')

        logger.info('Nodes sorted according to distance to data with storing nodes marked are: ')

        closest.forEach((contact) => {
            const node = nodesById.get(getNodeIdFromPeerDescriptor(contact.getPeerDescriptor()))!
            let hasDataMarker = ''
            
            if (hasData(node)) {
                hasDataMarker = '<-'
            }

            // eslint-disable-next-line max-len
            logger.info(getNodeIdFromPeerDescriptor(contact.getPeerDescriptor()) + ' ' + getNodeIdFromPeerDescriptor(node.getLocalPeerDescriptor()) + hasDataMarker)
        })

        logger.info(NUM_NODES + ' nodes joining layer0 DHT')
        await Promise.all(
            nodes.map(async (node, i) => {
                if (i !== 0) {
                    await node.joinDht([entryPoint.getLocalPeerDescriptor()])
                }
            })
        )

        logger.info('completed ' + NUM_NODES + ' nodes joining layer0 DHT')

        await waitNodesReadyForTesting(nodes)

        logger.info('After join of 99 nodes: nodes sorted according to distance to data with storing nodes marked are: ')

        closest.forEach((contact) => {
            const node = nodesById.get(getNodeIdFromPeerDescriptor(contact.getPeerDescriptor()))!
            let hasDataMarker = ''
            if (hasData(node)) {
                hasDataMarker = ' <-'
            }
            logger.info(getNodeIdFromPeerDescriptor(node.getLocalPeerDescriptor()) + hasDataMarker)
        })

        const closestNode = nodesById.get(getNodeIdFromPeerDescriptor(closest[0].getPeerDescriptor()))!

        // TODO assert the content?
        expect(hasData(closestNode)).toBe(true)
    }, 180000)

    it('Data replicates to the last remaining node if all other nodes leave gracefully', async () => {
        logger.info(NUM_NODES + ' nodes joining layer0 DHT')
        await Promise.all(nodes.map((node) => node.joinDht([entryPoint.getLocalPeerDescriptor()])))

        logger.info('completed ' + NUM_NODES + ' nodes joining layer0 DHT')

        await waitNodesReadyForTesting(nodes)

        const randomIndex = Math.floor(Math.random() * nodes.length)
        logger.info('storing data to a random node: ' + randomIndex)

        const successfulStorers = await nodes[randomIndex].storeDataToDht(DATA_KEY.value, DATA_VALUE)

        logger.info('data successfully stored to ' 
            + successfulStorers.map((peerDescriptor) => getNodeIdFromPeerDescriptor(peerDescriptor)).join() + ' nodes')

        const randomIndices = []
        for (let i = 0; i < nodes.length; i++) {
            randomIndices.push(i)
        }
        logger.info('Random indices: ' + randomIndices.map((i) => i.toString()).join())
        while (randomIndices.length > 1) {
            const index = Math.floor(Math.random() * randomIndices.length)
            const nodeIndex = randomIndices[index]
            randomIndices.splice(index, 1)
            logger.info('Stopping node ' + nodeIndex, { hasData: hasData(nodes[nodeIndex]) })
            await nodes[nodeIndex].stop()
        }

        logger.info('after random graceful leaving, node ' + randomIndices[0] + ' is left')

        logger.info('data of ' + randomIndices[0] + ' was ' + JSON.stringify(getDataValues(nodes[randomIndices[0]])))

        // TODO assert the content?
        expect(hasData(nodes[randomIndices[0]])).toBe(true)

    }, 180000)
})<|MERGE_RESOLUTION|>--- conflicted
+++ resolved
@@ -17,9 +17,11 @@
 
 jest.setTimeout(60000)
 
-<<<<<<< HEAD
 const DATA_KEY = PeerID.fromString('3232323e12r31r3')
 const DATA_VALUE = Any.pack({ nodeId: crypto.randomBytes(10), type: NodeType.NODEJS, }, PeerDescriptor)
+const NUM_NODES = 100
+const MAX_CONNECTIONS = 80
+const K = 8
 
 const getDataValues = (node: DhtNode): PeerDescriptor[] => {
     // @ts-expect-error private field
@@ -31,11 +33,6 @@
 const hasData = (node: DhtNode): boolean => {
     return getDataValues(node).length > 0
 }
-=======
-const NUM_NODES = 100
-const MAX_CONNECTIONS = 80
-const K = 8
->>>>>>> 96ab9ffa
 
 describe('Replicate data from node to node in DHT', () => {
 
@@ -43,20 +40,15 @@
     let nodes: DhtNode[]
     const nodesById: Map<NodeID, DhtNode> = new Map()
     const simulator = new Simulator(LatencyType.FIXED, 20)
-<<<<<<< HEAD
-    const NUM_NODES = 100
-    const MAX_CONNECTIONS = 80
-    const K = 8
 
     beforeEach(async () => {
-        entryPoint = await createMockConnectionDhtNode('dummy', simulator, createRandomNodeId(), K, MAX_CONNECTIONS)
+        entryPoint = await createMockConnectionDhtNode(simulator, createRandomNodeId(), K, MAX_CONNECTIONS)
         await entryPoint.joinDht([entryPoint.getLocalPeerDescriptor()])
 
         nodes = []
         nodesById.clear()
         for (let i = 0; i < NUM_NODES; i++) {
             const node = await createMockConnectionDhtNode(
-                'dummy',
                 simulator,
                 createRandomNodeId(),
                 K,
@@ -64,39 +56,6 @@
                 undefined,
                 [entryPoint.getLocalPeerDescriptor()]
             )
-=======
-    const nodesById: Map<NodeID, DhtNode> = new Map()
-
-    if (!fs.existsSync('test/data/nodeids.json')) {
-        console.log('ground truth data does not exist yet, generating..')
-        execSync('npm run prepare-kademlia-simulation')
-    }
-
-    const dhtIds: Array<{ type: string, data: Array<number> }> = JSON.parse(fs.readFileSync('test/data/nodeids.json').toString())
-    /*
-    const getRandomNode = () => {
-        return nodes[Math.floor(Math.random() * nodes.length)]
-    }
-    */
-    beforeEach(async () => {
-        nodes = []
-        entryPoint = await createMockConnectionDhtNode(simulator,
-            Uint8Array.from(dhtIds[0].data), K, MAX_CONNECTIONS)
-        nodes.push(entryPoint)
-        nodesById.set(entryPoint.getNodeId(), entryPoint)
-
-        entrypointDescriptor = {
-            nodeId: hexToBinary(entryPoint.getNodeId()),
-            type: NodeType.NODEJS
-        }
-
-        nodes.push(entryPoint)
-
-        for (let i = 1; i < NUM_NODES; i++) {
-            const node = await createMockConnectionDhtNode(simulator,
-                Uint8Array.from(dhtIds[i].data), K, MAX_CONNECTIONS)
-            nodesById.set(node.getNodeId(), node)
->>>>>>> 96ab9ffa
             nodes.push(node)
             nodesById.set(node.getNodeId(), node)
         }
