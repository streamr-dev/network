--- conflicted
+++ resolved
@@ -32,20 +32,6 @@
         await entryPoint.joinDht([entryPointDescriptor])
         nodes = []
         nodes.push(entryPoint)
-<<<<<<< HEAD
-        nodesById.set(entryPoint.getNodeId(), entryPoint)
-
-        entrypointDescriptor = {
-            nodeId: getRawFromDhtAddress(entryPoint.getNodeId()),
-            details: {
-                type: NodeType.NODEJS
-            }
-        }
-
-        nodes.push(entryPoint)
-
-=======
->>>>>>> 4094203f
         for (let i = 1; i < NUM_NODES; i++) {
             const node = await createMockConnectionDhtNode(
                 simulator,
