/* eslint-disable no-console */
import { LatencyType, Simulator } from '../../src/connection/simulator/Simulator'
import { DhtNode } from '../../src/dht/DhtNode'
import { createMockConnectionDhtNode, waitNodesReadyForTesting } from '../utils/utils'
import { Logger } from '@streamr/utils'
<<<<<<< HEAD
import { PeerID } from '../../src/helpers/PeerID'
import { getNodeIdFromPeerDescriptor } from '../../src/helpers/peerIdFromPeerDescriptor'
import { SortedContactList } from '../../src/dht/contact/SortedContactList'
import { Contact } from '../../src/dht/contact/Contact'
import { createMockDataEntry, unpackData } from '../utils/mock/mockDataEntry'
import { DhtAddress, createRandomDhtAddress } from '../../src/identifiers'
=======
import { SortedContactList } from '../../src/dht/contact/SortedContactList'
import { Contact } from '../../src/dht/contact/Contact'
import { DhtAddress, getDhtAddressFromRaw, getNodeIdFromPeerDescriptor, getRawFromDhtAddress } from '../../src/identifiers'
import { createMockDataEntry } from '../utils/mock/mockDataEntry'
import { LocalDataStore } from '../../src/dht/store/LocalDataStore'
>>>>>>> c39f9a53

const logger = new Logger(module)

jest.setTimeout(60000)

const DATA_KEY = PeerID.fromString('3232323e12r31r3').toNodeId()
const DATA_VALUE = createMockDataEntry({ key: DATA_KEY })
const NUM_NODES = 100
const MAX_CONNECTIONS = 80
const K = 8

const getDataValues = (node: DhtNode): { foo: string }[] => {
    // @ts-expect-error private field
    const store = node.localDataStore
    const entries = Array.from(store.values(DATA_KEY))
    return entries.map((e) => unpackData(e))
}

const hasData = (node: DhtNode): boolean => {
    return getDataValues(node).length > 0
}

describe('Replicate data from node to node in DHT', () => {

    let entryPoint: DhtNode
    let nodes: DhtNode[]
    const nodesById: Map<DhtAddress, DhtNode> = new Map()
    const simulator = new Simulator(LatencyType.FIXED, 20)

    beforeEach(async () => {
        entryPoint = await createMockConnectionDhtNode(simulator, createRandomDhtAddress(), K, MAX_CONNECTIONS)
        await entryPoint.joinDht([entryPoint.getLocalPeerDescriptor()])

        nodes = []
        nodesById.clear()
        for (let i = 0; i < NUM_NODES; i++) {
            const node = await createMockConnectionDhtNode(
                simulator,
                createRandomDhtAddress(),
                K,
                MAX_CONNECTIONS,
                undefined,
                [entryPoint.getLocalPeerDescriptor()]
            )
            nodes.push(node)
            nodesById.set(node.getNodeId(), node)
        }
    })

    afterEach(async () => {
        await Promise.all([
            ...nodes.map(async (node) => await node.stop())
        ])
        await entryPoint.stop()
        logger.info('nodes stopped')
    })

    afterAll(async () => {
        simulator.stop()
    })

    it('Data replicates to the closest node no matter where it is stored', async () => {
<<<<<<< HEAD
=======
        const dataKey = '333233323332336531327233317233' as DhtAddress  // TODO use random data
        const data = createMockDataEntry({ key: dataKey })

>>>>>>> c39f9a53
        // calculate offline which node is closest to the data
        const sortedList = new SortedContactList<Contact>({ 
            referenceId: DATA_KEY,
            maxSize: 10000, 
            allowToContainReferenceId: true, 
            emitEvents: false 
        })

        nodes.forEach((node) => sortedList.addContact(new Contact(node.getLocalPeerDescriptor())))

        const closest = sortedList.getAllContacts()

        logger.info('Nodes sorted according to distance to data are: ')
        closest.forEach((contact) => {
            logger.info(contact.getNodeId())
        })

        logger.info('storing data to node 0')
        const successfulStorers = await nodes[0].storeDataToDht(DATA_KEY, DATA_VALUE.data!)
        expect(successfulStorers.length).toBe(1)
        logger.info('data successfully stored to node 0')

        logger.info('Nodes sorted according to distance to data with storing nodes marked are: ')

        closest.forEach((contact) => {
            const node = nodesById.get(contact.getNodeId())!
            let hasDataMarker = ''
            
            if (hasData(node)) {
                hasDataMarker = '<-'
            }

<<<<<<< HEAD
            logger.info(contact.getNodeId() + ' ' + node.getNodeId() + hasDataMarker)
=======
            // eslint-disable-next-line max-len
            logger.info(getNodeIdFromPeerDescriptor(contact.getPeerDescriptor()) + ' ' + node.getNodeId() + hasDataMarker)
>>>>>>> c39f9a53
        })

        logger.info(NUM_NODES + ' nodes joining layer0 DHT')
        await Promise.all(
<<<<<<< HEAD
            nodes.map(async (node, i) => {
                if (i !== 0) {
                    await node.joinDht([entryPoint.getLocalPeerDescriptor()])
=======
            nodes.map((node, i) => {
                if (i !== 0) {
                    node.joinDht([entrypointDescriptor])
>>>>>>> c39f9a53
                }
            })
        )

        logger.info('completed ' + NUM_NODES + ' nodes joining layer0 DHT')

        await waitNodesReadyForTesting(nodes)

        logger.info('After join of 99 nodes: nodes sorted according to distance to data with storing nodes marked are: ')

        closest.forEach((contact) => {
            const node = nodesById.get(contact.getNodeId())!
            let hasDataMarker = ''
            if (hasData(node)) {
                hasDataMarker = ' <-'
            }
            logger.info(node.getNodeId() + hasDataMarker)
        })

        const closestNode = nodesById.get(closest[0].getNodeId())!

        // TODO assert the content?
        expect(hasData(closestNode)).toBe(true)
    }, 180000)

    it('Data replicates to the last remaining node if all other nodes leave gracefully', async () => {
<<<<<<< HEAD
=======
        const dataKey = '333233323332336531327233317233' as DhtAddress  // TODO use random data
        const data = createMockDataEntry({ key: dataKey })

>>>>>>> c39f9a53
        logger.info(NUM_NODES + ' nodes joining layer0 DHT')
        await Promise.all(nodes.map((node) => node.joinDht([entryPoint.getLocalPeerDescriptor()])))

        logger.info('completed ' + NUM_NODES + ' nodes joining layer0 DHT')

        await waitNodesReadyForTesting(nodes)

        const randomIndex = Math.floor(Math.random() * nodes.length)
        logger.info('storing data to a random node: ' + randomIndex)

        const successfulStorers = await nodes[randomIndex].storeDataToDht(DATA_KEY, DATA_VALUE.data!)

        logger.info('data successfully stored to ' 
            + successfulStorers.map((peerDescriptor) => getNodeIdFromPeerDescriptor(peerDescriptor)).join() + ' nodes')

        const randomIndices = []
        for (let i = 0; i < nodes.length; i++) {
            randomIndices.push(i)
        }
        logger.info('Random indices: ' + randomIndices.map((i) => i.toString()).join())
        while (randomIndices.length > 1) {
            const index = Math.floor(Math.random() * randomIndices.length)
            const nodeIndex = randomIndices[index]
            randomIndices.splice(index, 1)
            logger.info('Stopping node ' + nodeIndex, { hasData: hasData(nodes[nodeIndex]) })
            await nodes[nodeIndex].stop()
        }

        logger.info('after random graceful leaving, node ' + randomIndices[0] + ' is left')

        logger.info('data of ' + randomIndices[0] + ' was ' + JSON.stringify(getDataValues(nodes[randomIndices[0]])))

        // TODO assert the content?
        expect(hasData(nodes[randomIndices[0]])).toBe(true)

    }, 180000)
})<|MERGE_RESOLUTION|>--- conflicted
+++ resolved
@@ -3,26 +3,16 @@
 import { DhtNode } from '../../src/dht/DhtNode'
 import { createMockConnectionDhtNode, waitNodesReadyForTesting } from '../utils/utils'
 import { Logger } from '@streamr/utils'
-<<<<<<< HEAD
-import { PeerID } from '../../src/helpers/PeerID'
-import { getNodeIdFromPeerDescriptor } from '../../src/helpers/peerIdFromPeerDescriptor'
 import { SortedContactList } from '../../src/dht/contact/SortedContactList'
 import { Contact } from '../../src/dht/contact/Contact'
 import { createMockDataEntry, unpackData } from '../utils/mock/mockDataEntry'
-import { DhtAddress, createRandomDhtAddress } from '../../src/identifiers'
-=======
-import { SortedContactList } from '../../src/dht/contact/SortedContactList'
-import { Contact } from '../../src/dht/contact/Contact'
-import { DhtAddress, getDhtAddressFromRaw, getNodeIdFromPeerDescriptor, getRawFromDhtAddress } from '../../src/identifiers'
-import { createMockDataEntry } from '../utils/mock/mockDataEntry'
-import { LocalDataStore } from '../../src/dht/store/LocalDataStore'
->>>>>>> c39f9a53
+import { DhtAddress, createRandomDhtAddress, getNodeIdFromPeerDescriptor } from '../../src/identifiers'
 
 const logger = new Logger(module)
 
 jest.setTimeout(60000)
 
-const DATA_KEY = PeerID.fromString('3232323e12r31r3').toNodeId()
+const DATA_KEY = '333233323332336531327233317233' as DhtAddress  // TODO use random data
 const DATA_VALUE = createMockDataEntry({ key: DATA_KEY })
 const NUM_NODES = 100
 const MAX_CONNECTIONS = 80
@@ -79,12 +69,6 @@
     })
 
     it('Data replicates to the closest node no matter where it is stored', async () => {
-<<<<<<< HEAD
-=======
-        const dataKey = '333233323332336531327233317233' as DhtAddress  // TODO use random data
-        const data = createMockDataEntry({ key: dataKey })
-
->>>>>>> c39f9a53
         // calculate offline which node is closest to the data
         const sortedList = new SortedContactList<Contact>({ 
             referenceId: DATA_KEY,
@@ -117,25 +101,14 @@
                 hasDataMarker = '<-'
             }
 
-<<<<<<< HEAD
             logger.info(contact.getNodeId() + ' ' + node.getNodeId() + hasDataMarker)
-=======
-            // eslint-disable-next-line max-len
-            logger.info(getNodeIdFromPeerDescriptor(contact.getPeerDescriptor()) + ' ' + node.getNodeId() + hasDataMarker)
->>>>>>> c39f9a53
         })
 
         logger.info(NUM_NODES + ' nodes joining layer0 DHT')
         await Promise.all(
-<<<<<<< HEAD
             nodes.map(async (node, i) => {
                 if (i !== 0) {
                     await node.joinDht([entryPoint.getLocalPeerDescriptor()])
-=======
-            nodes.map((node, i) => {
-                if (i !== 0) {
-                    node.joinDht([entrypointDescriptor])
->>>>>>> c39f9a53
                 }
             })
         )
@@ -162,12 +135,6 @@
     }, 180000)
 
     it('Data replicates to the last remaining node if all other nodes leave gracefully', async () => {
-<<<<<<< HEAD
-=======
-        const dataKey = '333233323332336531327233317233' as DhtAddress  // TODO use random data
-        const data = createMockDataEntry({ key: dataKey })
-
->>>>>>> c39f9a53
         logger.info(NUM_NODES + ' nodes joining layer0 DHT')
         await Promise.all(nodes.map((node) => node.joinDht([entryPoint.getLocalPeerDescriptor()])))
 
