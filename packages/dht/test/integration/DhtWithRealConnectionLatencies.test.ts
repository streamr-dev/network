--- conflicted
+++ resolved
@@ -40,13 +40,8 @@
         await entryPoint.joinDht([entrypointDescriptor])
         await Promise.all(nodes.map((node) => node.joinDht([entrypointDescriptor])))
         nodes.forEach((node) => {
-<<<<<<< HEAD
             expect(getTI(node).getBucketSize()).toBeGreaterThanOrEqual(node.getK() - 3)
             expect(getTI(node).getNeighborList().getSize()).toBeGreaterThanOrEqual(node.getK() - 3)
-=======
-            expect(node.getBucketSize()).toBeGreaterThanOrEqual(node.getK() - 3)
-            expect(node.getClosestContacts().length).toBeGreaterThanOrEqual(node.getK() - 3)
->>>>>>> 48909e5c
         })
         expect(getTI(entryPoint).getBucketSize()).toBeGreaterThanOrEqual(entryPoint.getK())
     }, 60 * 1000)
