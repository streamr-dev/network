import { Simulator } from '../../src/connection/Simulator/Simulator'
import { PeerID } from '../../src/helpers/PeerID'
import { DhtNode } from '../../src/dht/DhtNode'
import { createMockConnectionDhtNode, createMockConnectionLayer1Node } from '../utils/utils'
import { UUID } from '../../src/helpers/UUID'
<<<<<<< HEAD
import { getTI } from '@streamr/test-utils'
import { NodeType } from '../../src/exports'
=======
import { NodeType } from '../../src/proto/packages/dht/protos/DhtRpc'
>>>>>>> 8fb8ec50

describe('Layer1', () => {

    let simulator: Simulator
    const layer0EntryPointId = new UUID().toString()

    const entryPoint0Descriptor = {
        kademliaId: PeerID.fromString(layer0EntryPointId).value,
        type: NodeType.NODEJS,
        nodeName: layer0EntryPointId
    }

    let layer0EntryPoint: DhtNode

    const NODE_COUNT = 48
    let nodes: DhtNode[]

    let layer1CleanUp: DhtNode[]

    beforeEach(async () => {
        simulator = new Simulator()
        layer0EntryPoint = await createMockConnectionDhtNode(layer0EntryPointId, simulator)
        await layer0EntryPoint.joinDht([entryPoint0Descriptor])

        nodes = []
        layer1CleanUp = []

        for (let i = 0; i < NODE_COUNT; i++) {
            const node = await createMockConnectionDhtNode(
                new UUID().toString(),
                simulator,
                undefined,
                undefined,
                undefined,
                undefined,
                60000
            )
            nodes.push(node)
        }

        await Promise.all(nodes.map((node) => node.joinDht([entryPoint0Descriptor])))

    }, 30000)

    afterEach(async () => {
        await Promise.all(nodes.map((node) => node.stop()))
        await Promise.all(layer1CleanUp.map((node) => node.stop()))
        await layer0EntryPoint.stop()
        simulator.stop()
    })

    it('single layer1 dht', async () => {
        const layer1EntryPoint = await createMockConnectionLayer1Node(layer0EntryPoint.getNodeId().toString(), layer0EntryPoint)
        await layer1EntryPoint.joinDht([entryPoint0Descriptor])
        layer1CleanUp.push(layer1EntryPoint)

        const layer1Nodes: DhtNode[] = []
        for (let i = 0; i < NODE_COUNT; i++) {
            const layer0 = nodes[i]
            const layer1 = await createMockConnectionLayer1Node(layer0.getNodeId().toString(), layer0)
            layer1Nodes.push(layer1)
            layer1CleanUp.push(layer1)
        }

        await Promise.all(layer1Nodes.map((node) => node.joinDht([entryPoint0Descriptor])))

        for (let i = 0; i < NODE_COUNT; i++) {
            const layer0Node = nodes[i]
            const layer1Node = layer1Nodes[i]
            expect(layer1Node.getNodeId().equals(layer0Node.getNodeId())).toEqual(true)
            expect(layer1Node.getNumberOfConnections()).toEqual(layer0Node.getNumberOfConnections())
            expect(getTI(layer1Node).getBucketSize()).toBeGreaterThanOrEqual(layer1Node.getK() / 2)
            expect(layer1Node.getAllConnectionPeerDescriptors()).toEqual(layer0Node.getAllConnectionPeerDescriptors())
        }
    }, 120000)

    it('multiple layer1 dht', async () => {
        const stream1EntryPoint = await createMockConnectionLayer1Node(layer0EntryPoint.getNodeId().toString(), layer0EntryPoint, 'one')
        await stream1EntryPoint.joinDht([entryPoint0Descriptor])

        const stream2EntryPoint = await createMockConnectionLayer1Node(layer0EntryPoint.getNodeId().toString(), layer0EntryPoint, 'two')
        await stream2EntryPoint.joinDht([entryPoint0Descriptor])

        const stream3EntryPoint = await createMockConnectionLayer1Node(layer0EntryPoint.getNodeId().toString(), layer0EntryPoint, 'three')
        await stream3EntryPoint.joinDht([entryPoint0Descriptor])

        const stream4EntryPoint = await createMockConnectionLayer1Node(layer0EntryPoint.getNodeId().toString(), layer0EntryPoint, 'four')
        await stream4EntryPoint.joinDht([entryPoint0Descriptor])

        layer1CleanUp.push(stream1EntryPoint)
        layer1CleanUp.push(stream2EntryPoint)
        layer1CleanUp.push(stream3EntryPoint)
        layer1CleanUp.push(stream4EntryPoint)

        const stream1: DhtNode[] = []
        const stream2: DhtNode[] = []
        const stream3: DhtNode[] = []
        const stream4: DhtNode[] = []

        for (let i = 0; i < NODE_COUNT; i++) {
            const layer0 = nodes[i]
            const one = await createMockConnectionLayer1Node(layer0.getNodeId().toString(), layer0, 'one')
            const two = await createMockConnectionLayer1Node(layer0.getNodeId().toString(), layer0, 'two')
            const three = await createMockConnectionLayer1Node(layer0.getNodeId().toString(), layer0, 'three')
            const four = await createMockConnectionLayer1Node(layer0.getNodeId().toString(), layer0, 'four')

            stream1.push(one)
            stream2.push(two)
            stream3.push(three)
            stream4.push(four)

            layer1CleanUp.push(one)
            layer1CleanUp.push(two)
            layer1CleanUp.push(three)
            layer1CleanUp.push(four)
        }

        await Promise.all(layer1CleanUp.map((node) => node.joinDht([entryPoint0Descriptor])))

        for (let i = 0; i < NODE_COUNT; i++) {
            const layer0Node = nodes[i]
            const stream1Node = stream1[i]
            const stream2Node = stream2[i]
            const stream3Node = stream3[i]
            const stream4Node = stream4[i]

            expect(layer0Node.getNumberOfConnections()).toEqual(stream1Node.getNumberOfConnections())
            expect(layer0Node.getNumberOfConnections()).toEqual(stream2Node.getNumberOfConnections())
            expect(layer0Node.getNumberOfConnections()).toEqual(stream3Node.getNumberOfConnections())
            expect(layer0Node.getNumberOfConnections()).toEqual(stream4Node.getNumberOfConnections())

        }
    }, 120000)

    // TODO: Make this work
    // it('layer1 routing', async () => {
    //     const layer1EntryPoint = await createMockConnectionLayer1Node(layer0EntryPoint.getNodeId().toString(), layer0EntryPoint)
    //     await layer1EntryPoint.joinDht(entryPoint0Descriptor)
    //     layer1CleanUp.push(layer1EntryPoint)
    //
    //     const receivedMessages: Map<string, Set<string>> = new Map()
    //
    //     const layer1Nodes: DhtNode[] = []
    //     for (let i = 0; i < NODE_COUNT; i++) {
    //         const layer0 = nodes[i]
    //         if (i > NODE_COUNT - 5) {
    //             const layer1 = await createMockConnectionLayer1Node(layer0.getNodeId().toString(), layer0)
    //             layer1Nodes.push(layer1)
    //             layer1CleanUp.push(layer1)
    //             receivedMessages.set(layer0.getNodeId().toKey(), new Set())
    //             layer1.on('message', (msg: Message) => {
    //                 const peerId = PeerID.fromValue(msg.sourceDescriptor!.kademliaId)
    //                 receivedMessages.get(layer0.getNodeId().toKey())!.add(peerId.toKey())
    //             })
    //         }
    //     }
    //
    //     await Promise.all(layer1Nodes.map((node) => node.joinDht(entryPoint0Descriptor)))
    //
    //     layer1Nodes.map((sender) => {
    //         layer1Nodes.map(async (receiver) => {
    //             if (!sender.getNodeId().equals(receiver.getNodeId())) {
    //                 const rpcWrapper = createWrappedClosestPeersRequest(sender.getPeerDescriptor(), receiver.getPeerDescriptor())
    //                 const message: Message = {
    //                     serviceId: 'service',
    //                     messageId: v4(),
    //                     messageType: MessageType.RPC,
    //                     body: {
    //                         oneofKind: 'rpcMessage',
    //                         rpcMessage: rpcWrapper
    //                     },
    //                     sourceDescriptor: sender.getPeerDescriptor(),
    //                     targetDescriptor: receiver.getPeerDescriptor()
    //                 }
    //                 await sender.doRouteMessage({
    //                     message,
    //                     destinationPeer: receiver.getPeerDescriptor(),
    //                     sourcePeer: sender.getPeerDescriptor(),
    //                     requestId: v4(),
    //                     reachableThrough: [],
    //                     routingPath: []
    //                 })
    //             }
    //         })
    //     })
    //
    //     await waitForCondition(() => {
    //         return [...receivedMessages.values()].every((set) => {
    //             return set.size === receivedMessages.size - 1
    //         })
    //     }, 15000)
    //
    // }, 120000)

})<|MERGE_RESOLUTION|>--- conflicted
+++ resolved
@@ -3,12 +3,8 @@
 import { DhtNode } from '../../src/dht/DhtNode'
 import { createMockConnectionDhtNode, createMockConnectionLayer1Node } from '../utils/utils'
 import { UUID } from '../../src/helpers/UUID'
-<<<<<<< HEAD
 import { getTI } from '@streamr/test-utils'
-import { NodeType } from '../../src/exports'
-=======
 import { NodeType } from '../../src/proto/packages/dht/protos/DhtRpc'
->>>>>>> 8fb8ec50
 
 describe('Layer1', () => {
 
