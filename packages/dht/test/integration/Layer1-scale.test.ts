--- conflicted
+++ resolved
@@ -3,11 +3,8 @@
 import { DhtNode } from '../../src/dht/DhtNode'
 import { createMockConnectionDhtNode, createMockConnectionLayer1Node } from '../utils/utils'
 import { UUID } from '../../src/helpers/UUID'
-<<<<<<< HEAD
 import { getTI } from '@streamr/test-utils'
-=======
 import { NodeType } from '../../src/exports'
->>>>>>> 48909e5c
 
 describe('Layer1', () => {
 
