--- conflicted
+++ resolved
@@ -4,12 +4,7 @@
 import { MockConnectionManager } from '../../src/connection/MockConnectionManager'
 import { RpcCommunicator } from '../../src/transport/RpcCommunicator'
 import { DhtRpcClient } from '../../src/proto/DhtRpc.client'
-<<<<<<< HEAD
 import { getMockPeers } from '../utils'
-import { generateId } from '../../src/dht/helpers'
-=======
-import { getMockPeers } from '../../src/rpc-protocol/server'
->>>>>>> 9947e932
 import { v4 } from 'uuid'
 import { PeerID } from '../../src/PeerID'
 
