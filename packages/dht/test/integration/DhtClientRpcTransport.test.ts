import { ClosestPeersResponse, PeerDescriptor, RpcWrapper } from '../../src/proto/DhtRpc'
import { DhtTransportClient } from '../../src/transport/DhtTransportClient'
import { DhtTransportServer } from '../../src/transport/DhtTransportServer'
import { MockConnectionManager } from '../../src/connection/MockConnectionManager'
import { RpcCommunicator } from '../../src/transport/RpcCommunicator'
import { DhtRpcClient } from '../../src/proto/DhtRpc.client'
import { getMockPeers } from '../../src/rpc-protocol/server'
import { generateId } from '../../src/dht/helpers'

describe('DhtClientRpcTransport', () => {

    beforeAll(() => {

    })

    it('Happy Path getClosestNeighbors', async () => {
        const clientTransport = new DhtTransportClient()
        const serverTransport = new DhtTransportServer()
<<<<<<< HEAD
        const mockConnectionManager = new MockConnectionManager()
        const rpcCommunicator = new RpcCommunicator(mockConnectionManager, clientTransport, serverTransport)
        rpcCommunicator.setSendFn((peerId: PeerID, bytes: Uint8Array) => {
=======
        const mockConnectionLayer = new MockConnectionLayer()
        const rpcCommunicator = new RpcCommunicator(mockConnectionLayer, clientTransport, serverTransport)
        rpcCommunicator.setSendFn((peerDescriptor: PeerDescriptor, bytes: Uint8Array) => {
>>>>>>> 3cf575ea
            const request = RpcWrapper.fromBinary(bytes)
            const responseBody: ClosestPeersResponse = {
                peers: getMockPeers(),
                nonce: 'TO BE REMOVED'
            }
            const response: RpcWrapper = {
                header: {
                    response: 'hiihii'
                },
                body: ClosestPeersResponse.toBinary(responseBody),
                requestId: request.requestId
            }
            rpcCommunicator.onIncomingMessage(peerDescriptor, RpcWrapper.toBinary(response))
        })

        const client = new DhtRpcClient(clientTransport)

        const peerDescriptor: PeerDescriptor = {
            peerId: generateId('peer'),
            type: 0
        }
        const response = client.getClosestPeers({peerDescriptor, nonce: '1'})
        const res = await response.response
        expect(res.peers.length).toEqual(4)
        expect(res.peers[0]).toEqual(getMockPeers()[0])
        expect(res.peers[1]).toEqual(getMockPeers()[1])
        expect(res.peers[2]).toEqual(getMockPeers()[2])
        expect(res.peers[3]).toEqual(getMockPeers()[3])
    })
})<|MERGE_RESOLUTION|>--- conflicted
+++ resolved
@@ -16,15 +16,9 @@
     it('Happy Path getClosestNeighbors', async () => {
         const clientTransport = new DhtTransportClient()
         const serverTransport = new DhtTransportServer()
-<<<<<<< HEAD
         const mockConnectionManager = new MockConnectionManager()
         const rpcCommunicator = new RpcCommunicator(mockConnectionManager, clientTransport, serverTransport)
-        rpcCommunicator.setSendFn((peerId: PeerID, bytes: Uint8Array) => {
-=======
-        const mockConnectionLayer = new MockConnectionLayer()
-        const rpcCommunicator = new RpcCommunicator(mockConnectionLayer, clientTransport, serverTransport)
         rpcCommunicator.setSendFn((peerDescriptor: PeerDescriptor, bytes: Uint8Array) => {
->>>>>>> 3cf575ea
             const request = RpcWrapper.fromBinary(bytes)
             const responseBody: ClosestPeersResponse = {
                 peers: getMockPeers(),
