/* eslint-disable promise/no-nesting */

import { ConnectionManager } from '../../src/connection/ConnectionManager'
import { Simulator } from '../../src/connection/Simulator'
import { SimulatorTransport } from '../../src/connection/SimulatorTransport'
import { Message, MessageType, NodeType, PeerDescriptor } from '../../src/proto/DhtRpc'
import { PeerID } from '../../src/helpers/PeerID'
<<<<<<< HEAD
import { waitForCondition } from '@streamr/test-utils'
=======
>>>>>>> d210559c
import { ConnectionType } from '../../src/connection/IConnection'
import { ITransport } from '../../src/transport/ITransport'
import * as Err from '../../src/helpers/errors'
import { waitForCondition } from '@streamr/utils'

describe('WebSocket Connection Management', () => {

    const serviceId = 'test'
    let wsServerManager: ConnectionManager
    let noWsServerManager: ConnectionManager

    const simulator = new Simulator()

    const wsServerConnectorPeerDescriptor: PeerDescriptor = {
        peerId: PeerID.fromString("peerWithServer").value,
        type: NodeType.NODEJS,
        websocket: {
            ip: '127.0.0.1',
            port: 12223
        }
    }

    const noWsServerConnectorPeerDescriptor: PeerDescriptor = {
        peerId: PeerID.fromString("peerWithoutServer").value,
        type: NodeType.NODEJS,
    }

    let connectorTransport1: ITransport
    let connectorTransport2: ITransport

    beforeEach(async () => {

        connectorTransport1 = new SimulatorTransport(wsServerConnectorPeerDescriptor, simulator)
        connectorTransport2 = new SimulatorTransport(noWsServerConnectorPeerDescriptor, simulator)

        const config1 = {
            transportLayer: connectorTransport1,
            webSocketHost: '127.0.0.1',
            webSocketPort: 12223,
        }
        const config2 = {
            transportLayer: connectorTransport2
        }

        wsServerManager = new ConnectionManager(config1)
        noWsServerManager = new ConnectionManager(config2)

        await wsServerManager.start((_response) => wsServerConnectorPeerDescriptor)
        await noWsServerManager.start((_response) => noWsServerConnectorPeerDescriptor)
    })

    afterEach(async () => {
        await wsServerManager.stop()
        await noWsServerManager.stop()
    })

    it('Can open connections to serverless peer', (done) => {
        const dummyMessage: Message = {
            serviceId: serviceId,
            body: new Uint8Array(),
            messageType: MessageType.RPC,
            messageId: 'mockerer'
        }
        noWsServerManager.on('data', (message: Message, _peerDescriptor: PeerDescriptor) => {
            expect(message.messageId).toEqual('mockerer')
            expect(wsServerManager.getConnection(noWsServerConnectorPeerDescriptor)!.connectionType).toEqual(ConnectionType.WEBSOCKET_SERVER)
            expect(noWsServerManager.getConnection(wsServerConnectorPeerDescriptor)!.connectionType).toEqual(ConnectionType.WEBSOCKET_CLIENT)

            done()
        })

        wsServerManager.send(dummyMessage, noWsServerConnectorPeerDescriptor)
    })

    it('Can open connections to peer with server', async () => {
        const dummyMessage: Message = {
            serviceId: serviceId,
            body: new Uint8Array(),
            messageType: MessageType.RPC,
            messageId: 'mockerer'
        }
        await noWsServerManager.send(dummyMessage, wsServerConnectorPeerDescriptor)
        await waitForCondition(
            () => {
                return (!!wsServerManager.getConnection(noWsServerConnectorPeerDescriptor)
                    && wsServerManager.getConnection(noWsServerConnectorPeerDescriptor)!.connectionType === ConnectionType.WEBSOCKET_SERVER)
            }
        )
        await waitForCondition(
            () => noWsServerManager.getConnection(wsServerConnectorPeerDescriptor)!.connectionType === ConnectionType.WEBSOCKET_CLIENT
        )
    })

    it('Connecting to self throws', async () => {
        const dummyMessage: Message = {
            serviceId: serviceId,
            body: new Uint8Array(),
            messageType: MessageType.RPC,
            messageId: 'mockerer'
        }
        await expect(noWsServerManager.send(dummyMessage, noWsServerConnectorPeerDescriptor))
            .rejects
            .toEqual(new Err.CannotConnectToSelf('Cannot send to self'))

        await expect(wsServerManager.send(dummyMessage, wsServerConnectorPeerDescriptor))
            .rejects
            .toEqual(new Err.CannotConnectToSelf('Cannot send to self'))
    })
})<|MERGE_RESOLUTION|>--- conflicted
+++ resolved
@@ -5,10 +5,6 @@
 import { SimulatorTransport } from '../../src/connection/SimulatorTransport'
 import { Message, MessageType, NodeType, PeerDescriptor } from '../../src/proto/DhtRpc'
 import { PeerID } from '../../src/helpers/PeerID'
-<<<<<<< HEAD
-import { waitForCondition } from '@streamr/test-utils'
-=======
->>>>>>> d210559c
 import { ConnectionType } from '../../src/connection/IConnection'
 import { ITransport } from '../../src/transport/ITransport'
 import * as Err from '../../src/helpers/errors'
