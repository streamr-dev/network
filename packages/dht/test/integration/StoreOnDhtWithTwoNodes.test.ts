import { createMockConnectionDhtNode, createMockPeerDescriptor } from '../utils/utils'
import { DhtNode } from '../../src/dht/DhtNode'
import { Simulator } from '../../src/connection/simulator/Simulator'
import { Any } from '../../src/proto/google/protobuf/any'
import { PeerDescriptor } from '../../src/proto/packages/dht/protos/DhtRpc'
import { areEqualPeerDescriptors } from '../../src/helpers/peerIdFromPeerDescriptor'
import { waitForCondition } from '@streamr/utils'
import { createRandomNodeId } from '../../src/helpers/nodeId'

describe('Storing data in DHT with two peers', () => {

    let entryPoint: DhtNode
    let otherNode: DhtNode

    let simulator: Simulator | undefined

    beforeEach(async () => {
        simulator = new Simulator()
        const entryPointId = 'node0'
        const otherNodeId = 'other-node'
        entryPoint = await createMockConnectionDhtNode(
            entryPointId,
            simulator,
        )
        otherNode = await createMockConnectionDhtNode(
            otherNodeId,
            simulator
        )

        await entryPoint.start()
        await otherNode.start()

        await entryPoint.joinDht([entryPoint.getLocalPeerDescriptor()])
        await otherNode.joinDht([entryPoint.getLocalPeerDescriptor()])
    })

    afterEach(async () => {
        await entryPoint.stop()
        await otherNode.stop()
        simulator?.stop()
    })

    it('Node can store on two peer DHT', async () => {
        const storedData1 = createMockPeerDescriptor()
        const storedData2 = createMockPeerDescriptor()
        const dataKey1 = createRandomNodeId()
        const dataKey2 = createRandomNodeId()
        const data1 = Any.pack(storedData1, PeerDescriptor)
        const data2 = Any.pack(storedData2, PeerDescriptor)

        await otherNode.storeDataToDht(dataKey1, data1)
        await entryPoint.storeDataToDht(dataKey2, data2)

        const foundData1 = await otherNode.getDataFromDht(dataKey1)
        const foundData2 = await entryPoint.getDataFromDht(dataKey2)
        expect(areEqualPeerDescriptors(storedData1, Any.unpack(foundData1[0]!.data!, PeerDescriptor))).toBeTrue()
        expect(areEqualPeerDescriptors(storedData2, Any.unpack(foundData2[0]!.data!, PeerDescriptor))).toBeTrue()
    })

    it('Can store on one peer DHT', async () => {
        await otherNode.stop()
<<<<<<< HEAD
        await waitForCondition(() => entryPoint.getNumberOfNeighbors() === 0)
        const dataKey = createRandomKademliaId()
=======
        await waitForCondition(() => entryPoint.getBucketSize() === 0)
        const dataKey = createRandomNodeId()
>>>>>>> 00563529
        const storedData = createMockPeerDescriptor()
        const data = Any.pack(storedData, PeerDescriptor)
        await entryPoint.storeDataToDht(dataKey, data)

        const foundData = await entryPoint.getDataFromDht(dataKey)
        expect(areEqualPeerDescriptors(storedData, Any.unpack(foundData[0]!.data!, PeerDescriptor))).toBeTrue()
    }, 60000)
})<|MERGE_RESOLUTION|>--- conflicted
+++ resolved
@@ -59,13 +59,8 @@
 
     it('Can store on one peer DHT', async () => {
         await otherNode.stop()
-<<<<<<< HEAD
         await waitForCondition(() => entryPoint.getNumberOfNeighbors() === 0)
-        const dataKey = createRandomKademliaId()
-=======
-        await waitForCondition(() => entryPoint.getBucketSize() === 0)
         const dataKey = createRandomNodeId()
->>>>>>> 00563529
         const storedData = createMockPeerDescriptor()
         const data = Any.pack(storedData, PeerDescriptor)
         await entryPoint.storeDataToDht(dataKey, data)
