import { ConnectionManager } from '../../src/connection/ConnectionManager'
import { ConnectivityResponse, Message, MessageType, NodeType, PeerDescriptor } from '../../src/proto/packages/dht/protos/DhtRpc'
import { PeerID } from '../../src/helpers/PeerID'
import { Simulator } from '../../src/connection/simulator/Simulator'
import { createPeerDescriptor } from '../../src/dht/DhtNode'
import { RpcMessage } from '../../src/proto/packages/proto-rpc/protos/ProtoRpc'
import { Logger, MetricsContext, waitForEvent3 } from '@streamr/utils'
import { SimulatorTransport } from '../../src/exports'
import { DefaultConnectorFacade, DefaultConnectorFacadeConfig } from '../../src/connection/ConnectorFacade'
import { MarkOptional } from 'ts-essentials'
import { createRandomKademliaId } from '../../src/helpers/kademliaId'

const logger = new Logger(module)

// TODO: refactor this test file to use beforeEach and AfterEach for proper teardown
describe('ConnectionManager', () => {
    const serviceId = 'demo'

    const mockPeerDescriptor1: PeerDescriptor = {
        kademliaId: PeerID.fromString('tester1').value,
        type: NodeType.NODEJS
    }
    const mockPeerDescriptor2: PeerDescriptor = {
        kademliaId: PeerID.fromString('tester2').value,
        type: NodeType.NODEJS
    }

    const mockPeerDescriptor3: PeerDescriptor = {
        kademliaId: PeerID.fromString('tester3').value,
        type: NodeType.NODEJS
    }
    const mockPeerDescriptor4: PeerDescriptor = {
        kademliaId: PeerID.fromString('tester4').value,
        type: NodeType.NODEJS
    }
    const simulator = new Simulator()

    const mockTransport = new SimulatorTransport(mockPeerDescriptor1, simulator)
    const mockConnectorTransport1 = new SimulatorTransport(mockPeerDescriptor1, simulator)
    const mockConnectorTransport2 = new SimulatorTransport(mockPeerDescriptor2, simulator)

    let createLocalPeerDescriptor: jest.Mock<PeerDescriptor, [ConnectivityResponse]>

    const createConnectionManager = (opts: MarkOptional<DefaultConnectorFacadeConfig, 'createLocalPeerDescriptor'>) => {
        return new ConnectionManager({
            createConnectorFacade: () => new DefaultConnectorFacade({
                createLocalPeerDescriptor,
                websocketServerEnableTls: false,
                ...opts
            }),
            metricsContext: new MetricsContext()
        })
    }

    beforeEach(() => {
        createLocalPeerDescriptor = jest.fn().mockImplementation((response) => createPeerDescriptor(response))
    })

    beforeAll(async () => {
        await mockTransport.start()
        await mockConnectorTransport1.start()
        await mockConnectorTransport2.start()
    })

    afterAll(async () => {
        await mockTransport.stop()
        await mockConnectorTransport1.stop()
        await mockConnectorTransport2.stop()
    })

    it('Can start alone', async () => {

        const connectionManager = createConnectionManager({
            transport: mockTransport,
            websocketHost: '127.0.0.1',
            websocketPortRange: { min: 9991, max: 9991 }
        })

        await connectionManager.start()
        expect(createLocalPeerDescriptor.mock.calls[0][0].host).toEqual('127.0.0.1')

        await connectionManager.stop()
    })

    it('Throws an async exception if fails to connect to entrypoints', async () => {

        const connectionManager = createConnectionManager({
            transport: mockTransport,
            websocketPortRange: { min: 9992, max: 9992 },
            entryPoints: [
                { kademliaId: Uint8Array.from([1, 2, 3]), type: NodeType.NODEJS, websocket: { host: '127.0.0.1', port: 12345, tls: false } }
            ]
        })

        await expect(connectionManager.start()).rejects.toThrow('Failed to connect to the entrypoints')

        await connectionManager.stop()
    }, 15000)

    it('Can probe connectivity in open internet', async () => {
        const connectionManager1 = createConnectionManager({
            transport: mockTransport,
            websocketHost: '127.0.0.1',
            websocketPortRange: { min: 9993, max: 9993 }
        })

        await connectionManager1.start()
        expect(createLocalPeerDescriptor.mock.calls[0][0].host).toEqual('127.0.0.1')

        const connectionManager2 = createConnectionManager({
            transport: mockConnectorTransport2,
            websocketPortRange: { min: 9994, max: 9994 },
            entryPoints: [
                { kademliaId: Uint8Array.from([1, 2, 3]), type: NodeType.NODEJS, websocket: { host: '127.0.0.1', port: 9993, tls: false } }
            ]
        })

        await connectionManager2.start()
        expect(createLocalPeerDescriptor.mock.calls[1][0].host).toEqual('127.0.0.1')

        await connectionManager1.stop()
        await connectionManager2.stop()
    })

    it('Can send data to other connectionmanager over websocket', async () => {
        const connectionManager1 = createConnectionManager({
            transport: mockConnectorTransport1,
            websocketHost: '127.0.0.1',
            websocketPortRange: { min: 9995, max: 9995 }
        })

        await connectionManager1.start()
        expect(createLocalPeerDescriptor.mock.calls[0][0].host).toEqual('127.0.0.1')

        const connectionManager2 = createConnectionManager({
            transport: mockConnectorTransport2,
            websocketPortRange: { min: 9996, max: 9996 },
            entryPoints: [
                connectionManager1.getLocalPeerDescriptor()
            ]
        })

        await connectionManager2.start()
        expect(createLocalPeerDescriptor.mock.calls[1][0].host).toEqual('127.0.0.1')

        const msg: Message = {
            serviceId,
            messageType: MessageType.RPC,
            messageId: '1',
            body: {
                oneofKind: 'rpcMessage',
                rpcMessage: RpcMessage.create()
            } 
        }

        const promise = new Promise<void>((resolve, _reject) => {
            connectionManager2.on('message', async (message: Message) => {
                expect(message.messageType).toBe(MessageType.RPC)
                resolve()
            })
        })

        const connectedPromise1 = new Promise<void>((resolve, _reject) => {
            connectionManager1.on('connected', () => {
                resolve()
            })
        })

        const connectedPromise2 = new Promise<void>((resolve, _reject) => {
            connectionManager2.on('connected', () => {
                resolve()
            })
        })

        msg.targetDescriptor = connectionManager2.getLocalPeerDescriptor()
        connectionManager1.send(msg)

        await Promise.all([promise, connectedPromise1, connectedPromise2])

        await connectionManager1.stop()
        await connectionManager2.stop()
    })

    it('Can disconnect websockets', async () => {
        const connectionManager1 = createConnectionManager({ 
            transport: mockConnectorTransport1,
            websocketHost: '127.0.0.1',
            websocketPortRange: { min: 9997, max: 9997 },
        })

        await connectionManager1.start()
        expect(createLocalPeerDescriptor.mock.calls[0][0].host).toEqual('127.0.0.1')

        const connectionManager2 = createConnectionManager({
            transport: mockConnectorTransport2,
            websocketPortRange: { min: 9999, max: 9999 },
            websocketServerEnableTls: false,
            entryPoints: [
                connectionManager1.getLocalPeerDescriptor()
            ]
        })

        await connectionManager2.start()

        const msg: Message = {
            serviceId,
            messageType: MessageType.RPC,
            messageId: '1',
            body: {
                oneofKind: 'rpcMessage',
                rpcMessage: RpcMessage.create()
            } 
        }

        const disconnectedPromise1 = new Promise<void>((resolve, _reject) => {
            connectionManager1.on('disconnected', () => {
                logger.info('disconnectedPromise1')
                resolve()
            })
        })

        const disconnectedPromise2 = new Promise<void>((resolve, _reject) => {
            connectionManager2.on('disconnected', () => {
                logger.info('disconnectedPromise2')
                resolve()
            })
        })

        const promise = new Promise<void>((resolve, _reject) => {
            connectionManager2.on('message', async (message: Message) => {
                expect(message.messageType).toBe(MessageType.RPC)
                resolve()
            })
        })
        msg.targetDescriptor = connectionManager2.getLocalPeerDescriptor()
        connectionManager1.send(msg)

        await promise

        // @ts-expect-error private field
        connectionManager1.closeConnection(connectionManager2.getLocalPeerDescriptor())

        await Promise.all([disconnectedPromise1, disconnectedPromise2])

        await connectionManager1.stop()
        await connectionManager2.stop()
    })

    it('Connects and disconnects over simulated connections', async () => {
        const simulator2 = new Simulator()
        const connectionManager3 = new SimulatorTransport(mockPeerDescriptor3, simulator2)
        await connectionManager3.start()
        const connectionManager4 = new SimulatorTransport(mockPeerDescriptor4, simulator2)
        await connectionManager4.start()

        const msg: Message = {
            serviceId,
            messageType: MessageType.RPC,
            messageId: '1',
            body: {
                oneofKind: 'rpcMessage',
                rpcMessage: RpcMessage.create()
            } 
        }

        const dataPromise = new Promise<void>((resolve, _reject) => {
            connectionManager4.on('message', async (message: Message) => {
                expect(message.messageType).toBe(MessageType.RPC)
                resolve()
            })
        })

        const connectedPromise1 = new Promise<void>((resolve, _reject) => {
            connectionManager4.on('connected', () => {
                resolve()
            })
        })

        const connectedPromise2 = new Promise<void>((resolve, _reject) => {
            connectionManager3.on('connected', () => {
                resolve()
            })
        })

        const disconnectedPromise1 = new Promise<void>((resolve, _reject) => {
            connectionManager4.on('disconnected', () => {
                resolve()
            })
        })

        const disconnectedPromise2 = new Promise<void>((resolve, _reject) => {
            connectionManager3.on('disconnected', () => {
                resolve()
            })
        })
        msg.targetDescriptor = mockPeerDescriptor4
        connectionManager3.send(msg)
        await Promise.all([dataPromise, connectedPromise1, connectedPromise2])

        // @ts-expect-error private field
        connectionManager3.closeConnection(mockPeerDescriptor4)

        await Promise.all([disconnectedPromise1, disconnectedPromise2])
        await connectionManager3.stop()
        await connectionManager4.stop()
    })

    it('Cannot send to own WebsocketServer if kademliaIds do not match', async () => {
        const connectionManager1 = createConnectionManager({
            transport: mockTransport,
            websocketHost: '127.0.0.1',
            websocketPortRange: { min: 10001, max: 10001 }
        })

        await connectionManager1.start()
        expect(createLocalPeerDescriptor.mock.calls[0][0].host).toEqual('127.0.0.1')
        
        const peerDescriptor = connectionManager1.getLocalPeerDescriptor()
        peerDescriptor.kademliaId = new Uint8Array([12, 12, 12, 12])
        const msg: Message = {
            serviceId,
            messageType: MessageType.RPC,
            messageId: '1',
            targetDescriptor: peerDescriptor,
            body: {
                oneofKind: 'rpcMessage',
                rpcMessage: RpcMessage.create()
            } 
        }
        await expect(connectionManager1.send(msg))
            .rejects
            .toThrow('Cannot send to self')
        
        await connectionManager1.stop()
    })

<<<<<<< HEAD
    it('Cannot send to a WebSocketServer if kademliaIds do not match', async () => {

        const peerDescriptor1 = {
            kademliaId: createRandomKademliaId(),
            type: NodeType.NODEJS,
            websocket: {
                host: '127.0.0.1',
                port: 10002,
                tls: false
            }
        }

        const peerDescriptor2 = {
            kademliaId: createRandomKademliaId(),
            type: NodeType.NODEJS,
            websocket: {
                host: '127.0.0.1',
                port: 10003,
                tls: false
            }
        }
        const connectionManager1 = createConnectionManager({
            transport: mockTransport,
            websocketHost: '127.0.0.1',
            websocketPortRange: { min: 10002, max: 10002 },
            createLocalPeerDescriptor: () => peerDescriptor1 
        })

        await connectionManager1.start()

        const connectionManager2 = createConnectionManager({
            transport: mockTransport,
            websocketHost: '127.0.0.1',
            websocketPortRange: { min: 10003, max: 10003 },
            createLocalPeerDescriptor: () => peerDescriptor2
        })

        await connectionManager2.start()

        const msg: Message = {
            serviceId,
            messageType: MessageType.RPC,
            messageId: '1',
            targetDescriptor: {
                // This is not the correct kademliaId of peerDescriptor2
                kademliaId: new Uint8Array([1, 2, 3, 4]),
                type: NodeType.NODEJS,
                websocket: peerDescriptor2.websocket
            },
            body: {
                oneofKind: 'rpcMessage',
                rpcMessage: RpcMessage.create()
            } 
        }
        await connectionManager1.send(msg)      
        
        await expect(waitForEvent3<any>(connectionManager2, 'message'))
            .rejects
            .toThrow()
        await connectionManager1.stop()
        await connectionManager2.stop()
    }, 10000)

=======
    it('Failed autocertification', async () => {
        const connectionManager1 = createConnectionManager({
            transport: mockTransport,
            websocketHost: '127.0.0.1',
            autoCertifierUrl: 'https://localhost:12333',
            websocketServerEnableTls: true,
            websocketPortRange: { min: 10003, max: 10003 }
        })

        await connectionManager1.start()
        expect(connectionManager1.getLocalPeerDescriptor().websocket!.tls).toEqual(false)
        await connectionManager1.stop()
    })
>>>>>>> 84ebfd9e
})<|MERGE_RESOLUTION|>--- conflicted
+++ resolved
@@ -334,7 +334,6 @@
         await connectionManager1.stop()
     })
 
-<<<<<<< HEAD
     it('Cannot send to a WebSocketServer if kademliaIds do not match', async () => {
 
         const peerDescriptor1 = {
@@ -398,7 +397,6 @@
         await connectionManager2.stop()
     }, 10000)
 
-=======
     it('Failed autocertification', async () => {
         const connectionManager1 = createConnectionManager({
             transport: mockTransport,
@@ -412,5 +410,4 @@
         expect(connectionManager1.getLocalPeerDescriptor().websocket!.tls).toEqual(false)
         await connectionManager1.stop()
     })
->>>>>>> 84ebfd9e
 })