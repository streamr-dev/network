import { ConnectionManager } from '../../src/connection/ConnectionManager'
import { ConnectivityResponse, Message, MessageType, NodeType, PeerDescriptor } from '../../src/proto/packages/dht/protos/DhtRpc'
import { PeerID } from '../../src/helpers/PeerID'
import { Simulator } from '../../src/connection/Simulator/Simulator'
import { createPeerDescriptor } from '../../src/dht/DhtNode'
import { RpcMessage } from '../../src/proto/packages/proto-rpc/protos/ProtoRpc'
import { Logger, MetricsContext } from '@streamr/utils'
import { SimulatorTransport } from '../../src/exports'
import { DefaultConnectorFacade, DefaultConnectorFacadeConfig } from '../../src/connection/ConnectorFacade'

const logger = new Logger(module)

// TODO: refactor this test file to use beforeEach and AfterEach for proper teardown
describe('ConnectionManager', () => {
    const serviceId = 'demo'

    const mockPeerDescriptor1: PeerDescriptor = {
        kademliaId: PeerID.fromString('tester1').value,
        type: NodeType.NODEJS
    }
    const mockPeerDescriptor2: PeerDescriptor = {
        kademliaId: PeerID.fromString('tester2').value,
        type: NodeType.NODEJS
    }

    const mockPeerDescriptor3: PeerDescriptor = {
        kademliaId: PeerID.fromString('tester3').value,
        type: NodeType.NODEJS
    }
    const mockPeerDescriptor4: PeerDescriptor = {
        kademliaId: PeerID.fromString('tester4').value,
        type: NodeType.NODEJS
    }
    const simulator = new Simulator()

    const mockTransport = new SimulatorTransport(mockPeerDescriptor1, simulator)
    const mockConnectorTransport1 = new SimulatorTransport(mockPeerDescriptor1, simulator)
    const mockConnectorTransport2 = new SimulatorTransport(mockPeerDescriptor2, simulator)

    let createOwnPeerDescriptor: jest.Mock<PeerDescriptor, [ConnectivityResponse]>

    const createConnectionManager = (opts: Omit<DefaultConnectorFacadeConfig, 'createOwnPeerDescriptor'>) => {
        return new ConnectionManager({
            createConnectorFacade: () => new DefaultConnectorFacade({
                createOwnPeerDescriptor,
                ...opts
            }),
            metricsContext: new MetricsContext()
        })
    }

    beforeEach(() => {
        createOwnPeerDescriptor = jest.fn().mockImplementation((response) => createPeerDescriptor(response))
    })

    beforeAll(async () => {
        await mockTransport.start()
        await mockConnectorTransport1.start()
        await mockConnectorTransport2.start()
    })

    afterAll(async ()=> {
        await mockTransport.stop()
        await mockConnectorTransport1.stop()
        await mockConnectorTransport2.stop()
    })

    it('Can start alone', async () => {

        const connectionManager = createConnectionManager({
            transport: mockTransport,
            websocketHost: '127.0.0.1',
<<<<<<< HEAD
            websocketServerEnableTls: false,
            websocketPortRange: { min: 9991, max: 9991 }
=======
            websocketPortRange: { min: 9991, max: 9991 },
>>>>>>> 30af71e2
        })

        await connectionManager.start()
        expect(createOwnPeerDescriptor.mock.calls[0][0].host).toEqual('127.0.0.1')
        expect(createOwnPeerDescriptor.mock.calls[0][0].openInternet).toEqual(true)

        await connectionManager.stop()
    })

    it('Throws an async exception if fails to connect to entrypoints', async () => {

        const connectionManager = createConnectionManager({
            transport: mockTransport,
            websocketPortRange: { min: 9992, max: 9992 },
            websocketServerEnableTls: false,
            entryPoints: [
                { kademliaId: Uint8Array.from([1, 2, 3]), type: NodeType.NODEJS, websocket: { host: '127.0.0.1', port: 12345, tls: false } }
            ]
        })

        await expect(connectionManager.start()).rejects.toThrow('Failed to connect to the entrypoints')

        await connectionManager.stop()
    }, 15000)

    it('Can probe connectivity in open internet', async () => {
        const connectionManager1 = createConnectionManager({
            transport: mockTransport,
            websocketHost: '127.0.0.1',
            websocketServerEnableTls: false,
            websocketPortRange: { min: 9993, max: 9993 }
        })

        await connectionManager1.start()
        expect(createOwnPeerDescriptor.mock.calls[0][0].host).toEqual('127.0.0.1')
        expect(createOwnPeerDescriptor.mock.calls[0][0].openInternet).toEqual(true)

<<<<<<< HEAD
        const connectionManager2 = new ConnectionManager({
            transportLayer: mockConnectorTransport2,
            websocketServerEnableTls: false,
=======
        const connectionManager2 = createConnectionManager({
            transport: mockConnectorTransport2,
>>>>>>> 30af71e2
            websocketPortRange: { min: 9994, max: 9994 },
            entryPoints: [
                { kademliaId: Uint8Array.from([1, 2, 3]), type: NodeType.NODEJS, websocket: { host: '127.0.0.1', port: 9993, tls: false } }
            ]
        })

        await connectionManager2.start()
        expect(createOwnPeerDescriptor.mock.calls[1][0].host).toEqual('127.0.0.1')
        expect(createOwnPeerDescriptor.mock.calls[1][0].openInternet).toEqual(true)

        await connectionManager1.stop()
        await connectionManager2.stop()
    })

    it('Can send data to other connectionmanager over websocket', async () => {
        const connectionManager1 = createConnectionManager({
            transport: mockConnectorTransport1,
            websocketHost: '127.0.0.1',
            websocketServerEnableTls: false,
            websocketPortRange: { min: 9995, max: 9995 }
        })

        await connectionManager1.start()
        expect(createOwnPeerDescriptor.mock.calls[0][0].host).toEqual('127.0.0.1')
        expect(createOwnPeerDescriptor.mock.calls[0][0].openInternet).toEqual(true)

        const connectionManager2 = createConnectionManager({
            transport: mockConnectorTransport2,
            websocketPortRange: { min: 9996, max: 9996 },
            websocketServerEnableTls: false,
            entryPoints: [
                connectionManager1.getPeerDescriptor()
            ]
        })

        await connectionManager2.start()
        expect(createOwnPeerDescriptor.mock.calls[1][0].host).toEqual('127.0.0.1')
        expect(createOwnPeerDescriptor.mock.calls[1][0].openInternet).toEqual(true)

        const msg: Message = {
            serviceId,
            messageType: MessageType.RPC,
            messageId: '1',
            body: {
                oneofKind: 'rpcMessage',
                rpcMessage: RpcMessage.create()
            } 
        }

        const promise = new Promise<void>((resolve, _reject) => {
            connectionManager2.on('message', async (message: Message) => {
                expect(message.messageType).toBe(MessageType.RPC)
                resolve()
            })
        })

        const connectedPromise1 = new Promise<void>((resolve, _reject) => {
            connectionManager1.on('connected', () => {
                resolve()
            })
        })

        const connectedPromise2 = new Promise<void>((resolve, _reject) => {
            connectionManager2.on('connected', () => {
                resolve()
            })
        })

        msg.targetDescriptor = connectionManager2.getPeerDescriptor()
        connectionManager1.send(msg)

        await Promise.all([promise, connectedPromise1, connectedPromise2])

        await connectionManager1.stop()
        await connectionManager2.stop()
    })

    it('Can disconnect websockets', async () => {
<<<<<<< HEAD
        const connectionManager1 = new ConnectionManager({ 
            transportLayer: mockConnectorTransport1,
            websocketServerEnableTls: false,
=======
        const connectionManager1 = createConnectionManager({ 
            transport: mockConnectorTransport1,
>>>>>>> 30af71e2
            websocketHost: '127.0.0.1',
            websocketPortRange: { min: 9997, max: 9997 }
        })

        await connectionManager1.start()
        expect(createOwnPeerDescriptor.mock.calls[0][0].host).toEqual('127.0.0.1')
        expect(createOwnPeerDescriptor.mock.calls[0][0].openInternet).toEqual(true)

<<<<<<< HEAD
        const connectionManager2 = new ConnectionManager({
            transportLayer: mockConnectorTransport2,
            websocketServerEnableTls: false,
            websocketPortRange: { min: 9998, max: 9998 },
=======
        const connectionManager2 = createConnectionManager({
            transport: mockConnectorTransport2,
            websocketPortRange: { min: 9999, max: 9999 },
>>>>>>> 30af71e2
            entryPoints: [
                connectionManager1.getPeerDescriptor()
            ]
        })

        await connectionManager2.start()

        const msg: Message = {
            serviceId,
            messageType: MessageType.RPC,
            messageId: '1',
            body: {
                oneofKind: 'rpcMessage',
                rpcMessage: RpcMessage.create()
            } 
        }

        const disconnectedPromise1 = new Promise<void>((resolve, _reject) => {
            connectionManager1.on('disconnected', () => {
                logger.info('disconnectedPromise1')
                resolve()
            })
        })

        const disconnectedPromise2 = new Promise<void>((resolve, _reject) => {
            connectionManager2.on('disconnected', () => {
                logger.info('disconnectedPromise2')
                resolve()
            })
        })

        const promise = new Promise<void>((resolve, _reject) => {
            connectionManager2.on('message', async (message: Message) => {
                expect(message.messageType).toBe(MessageType.RPC)
                resolve()
            })
        })
        msg.targetDescriptor = connectionManager2.getPeerDescriptor()
        connectionManager1.send(msg)

        await promise

        // @ts-expect-error private field
        connectionManager1.closeConnection(connectionManager2.getPeerDescriptor())

        await Promise.all([disconnectedPromise1, disconnectedPromise2])

        await connectionManager1.stop()
        await connectionManager2.stop()
    })

    it('Connects and disconnects over simulated connections', async () => {
        const simulator2 = new Simulator()
        const connectionManager3 = new SimulatorTransport(mockPeerDescriptor3, simulator2)
        await connectionManager3.start()
        const connectionManager4 = new SimulatorTransport(mockPeerDescriptor4, simulator2)
        await connectionManager4.start()

        const msg: Message = {
            serviceId,
            messageType: MessageType.RPC,
            messageId: '1',
            body: {
                oneofKind: 'rpcMessage',
                rpcMessage: RpcMessage.create()
            } 
        }

        const dataPromise = new Promise<void>((resolve, _reject) => {
            connectionManager4.on('message', async (message: Message) => {
                expect(message.messageType).toBe(MessageType.RPC)
                resolve()
            })
        })

        const connectedPromise1 = new Promise<void>((resolve, _reject) => {
            connectionManager4.on('connected', () => {
                resolve()
            })
        })

        const connectedPromise2 = new Promise<void>((resolve, _reject) => {
            connectionManager3.on('connected', () => {
                resolve()
            })
        })

        const disconnectedPromise1 = new Promise<void>((resolve, _reject) => {
            connectionManager4.on('disconnected', () => {
                resolve()
            })
        })

        const disconnectedPromise2 = new Promise<void>((resolve, _reject) => {
            connectionManager3.on('disconnected', () => {
                resolve()
            })
        })
        msg.targetDescriptor = mockPeerDescriptor4
        connectionManager3.send(msg)
        await Promise.all([dataPromise, connectedPromise1, connectedPromise2])

        // @ts-expect-error private field
        connectionManager3.closeConnection(mockPeerDescriptor4)

        await Promise.all([disconnectedPromise1, disconnectedPromise2])
        await connectionManager3.stop()
        await connectionManager4.stop()
    })

    it('Cannot send to own WebSocketServer if kademliaIds do not match', async () => {
        const connectionManager1 = createConnectionManager({
            transport: mockTransport,
            websocketHost: '127.0.0.1',
            websocketServerEnableTls: false,
            websocketPortRange: { min: 10001, max: 10001 }
        })

        await connectionManager1.start()
        expect(createOwnPeerDescriptor.mock.calls[0][0].host).toEqual('127.0.0.1')
        expect(createOwnPeerDescriptor.mock.calls[0][0].openInternet).toEqual(true)
        
        const peerDescriptor = connectionManager1.getPeerDescriptor()
        peerDescriptor.kademliaId = new Uint8Array([12, 12, 12, 12])
        const msg: Message = {
            serviceId,
            messageType: MessageType.RPC,
            messageId: '1',
            targetDescriptor: peerDescriptor,
            body: {
                oneofKind: 'rpcMessage',
                rpcMessage: RpcMessage.create()
            } 
        }
        await expect(connectionManager1.send(msg))
            .rejects
            .toThrow('Cannot send to self')
        
        await connectionManager1.stop()
    })

    it('Failed autocertification', async () => {
        const connectionManager1 = new ConnectionManager({
            transportLayer: mockTransport,
            websocketHost: '127.0.0.1',
            websocketServerEnableTls: true,
            autocertifierUrl: 'https://localhost:12333',
            websocketPortRange: { min: 10003, max: 10003 }
        })

        await connectionManager1.start((report) => {
            return createPeerDescriptor(report)
        })

        expect(connectionManager1.getPeerDescriptor().websocket).toEqual(undefined)
        await connectionManager1.stop()
    })
})<|MERGE_RESOLUTION|>--- conflicted
+++ resolved
@@ -43,6 +43,7 @@
         return new ConnectionManager({
             createConnectorFacade: () => new DefaultConnectorFacade({
                 createOwnPeerDescriptor,
+                websocketServerEnableTls: false,
                 ...opts
             }),
             metricsContext: new MetricsContext()
@@ -70,12 +71,7 @@
         const connectionManager = createConnectionManager({
             transport: mockTransport,
             websocketHost: '127.0.0.1',
-<<<<<<< HEAD
-            websocketServerEnableTls: false,
             websocketPortRange: { min: 9991, max: 9991 }
-=======
-            websocketPortRange: { min: 9991, max: 9991 },
->>>>>>> 30af71e2
         })
 
         await connectionManager.start()
@@ -90,7 +86,6 @@
         const connectionManager = createConnectionManager({
             transport: mockTransport,
             websocketPortRange: { min: 9992, max: 9992 },
-            websocketServerEnableTls: false,
             entryPoints: [
                 { kademliaId: Uint8Array.from([1, 2, 3]), type: NodeType.NODEJS, websocket: { host: '127.0.0.1', port: 12345, tls: false } }
             ]
@@ -105,7 +100,6 @@
         const connectionManager1 = createConnectionManager({
             transport: mockTransport,
             websocketHost: '127.0.0.1',
-            websocketServerEnableTls: false,
             websocketPortRange: { min: 9993, max: 9993 }
         })
 
@@ -113,14 +107,8 @@
         expect(createOwnPeerDescriptor.mock.calls[0][0].host).toEqual('127.0.0.1')
         expect(createOwnPeerDescriptor.mock.calls[0][0].openInternet).toEqual(true)
 
-<<<<<<< HEAD
-        const connectionManager2 = new ConnectionManager({
-            transportLayer: mockConnectorTransport2,
-            websocketServerEnableTls: false,
-=======
         const connectionManager2 = createConnectionManager({
             transport: mockConnectorTransport2,
->>>>>>> 30af71e2
             websocketPortRange: { min: 9994, max: 9994 },
             entryPoints: [
                 { kademliaId: Uint8Array.from([1, 2, 3]), type: NodeType.NODEJS, websocket: { host: '127.0.0.1', port: 9993, tls: false } }
@@ -139,7 +127,6 @@
         const connectionManager1 = createConnectionManager({
             transport: mockConnectorTransport1,
             websocketHost: '127.0.0.1',
-            websocketServerEnableTls: false,
             websocketPortRange: { min: 9995, max: 9995 }
         })
 
@@ -150,7 +137,6 @@
         const connectionManager2 = createConnectionManager({
             transport: mockConnectorTransport2,
             websocketPortRange: { min: 9996, max: 9996 },
-            websocketServerEnableTls: false,
             entryPoints: [
                 connectionManager1.getPeerDescriptor()
             ]
@@ -199,14 +185,8 @@
     })
 
     it('Can disconnect websockets', async () => {
-<<<<<<< HEAD
-        const connectionManager1 = new ConnectionManager({ 
-            transportLayer: mockConnectorTransport1,
-            websocketServerEnableTls: false,
-=======
         const connectionManager1 = createConnectionManager({ 
             transport: mockConnectorTransport1,
->>>>>>> 30af71e2
             websocketHost: '127.0.0.1',
             websocketPortRange: { min: 9997, max: 9997 }
         })
@@ -215,16 +195,10 @@
         expect(createOwnPeerDescriptor.mock.calls[0][0].host).toEqual('127.0.0.1')
         expect(createOwnPeerDescriptor.mock.calls[0][0].openInternet).toEqual(true)
 
-<<<<<<< HEAD
-        const connectionManager2 = new ConnectionManager({
-            transportLayer: mockConnectorTransport2,
-            websocketServerEnableTls: false,
-            websocketPortRange: { min: 9998, max: 9998 },
-=======
         const connectionManager2 = createConnectionManager({
             transport: mockConnectorTransport2,
             websocketPortRange: { min: 9999, max: 9999 },
->>>>>>> 30af71e2
+            websocketServerEnableTls: false,
             entryPoints: [
                 connectionManager1.getPeerDescriptor()
             ]
@@ -339,7 +313,6 @@
         const connectionManager1 = createConnectionManager({
             transport: mockTransport,
             websocketHost: '127.0.0.1',
-            websocketServerEnableTls: false,
             websocketPortRange: { min: 10001, max: 10001 }
         })
 
@@ -367,18 +340,15 @@
     })
 
     it('Failed autocertification', async () => {
-        const connectionManager1 = new ConnectionManager({
-            transportLayer: mockTransport,
-            websocketHost: '127.0.0.1',
+        const connectionManager1 = createConnectionManager({
+            transport: mockTransport,
+            websocketHost: '127.0.0.1',
+            autocertifierUrl: 'https://localhost:12333',
             websocketServerEnableTls: true,
-            autocertifierUrl: 'https://localhost:12333',
             websocketPortRange: { min: 10003, max: 10003 }
         })
 
-        await connectionManager1.start((report) => {
-            return createPeerDescriptor(report)
-        })
-
+        await connectionManager1.start()
         expect(connectionManager1.getPeerDescriptor().websocket).toEqual(undefined)
         await connectionManager1.stop()
     })
