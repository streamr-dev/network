--- conflicted
+++ resolved
@@ -7,39 +7,20 @@
 import { RpcMessage } from '../../src/proto/packages/proto-rpc/protos/ProtoRpc'
 import { StoreRpcClient } from '../../src/proto/packages/dht/protos/DhtRpc.client'
 import { StoreRpcRemote } from '../../src/dht/store/StoreRpcRemote'
-<<<<<<< HEAD
-import { Any } from '../../src/proto/google/protobuf/any'
-import { DhtCallContext } from '../../src/rpc-protocol/DhtCallContext'
-=======
 import { createMockDataEntry } from '../utils/mock/mockDataEntry'
 import { getNodeIdFromPeerDescriptor } from '../../src/helpers/peerIdFromPeerDescriptor'
+import { DhtCallContext } from '../../src/rpc-protocol/DhtCallContext'
 
 const SERVICE_ID = 'test'
->>>>>>> 16e207df
 
 describe('StoreRpcRemote', () => {
 
     let rpcRemote: StoreRpcRemote
-<<<<<<< HEAD
     let clientRpcCommunicator: RpcCommunicator<DhtCallContext>
     let serverRpcCommunicator: RpcCommunicator<DhtCallContext>
-    const serviceId = 'test'
-    const clientPeerDescriptor: PeerDescriptor = {
-        kademliaId: generateId('client'),
-        type: NodeType.NODEJS
-    }
-    const serverPeerDescriptor: PeerDescriptor = {
-        kademliaId: generateId('server'),
-        type: NodeType.NODEJS
-    }
-    const data = Any.pack(clientPeerDescriptor, PeerDescriptor)
-=======
-    let clientRpcCommunicator: RpcCommunicator
-    let serverRpcCommunicator: RpcCommunicator
     const clientPeerDescriptor = createMockPeerDescriptor()
     const serverPeerDescriptor = createMockPeerDescriptor()
     const data = createMockDataEntry()
->>>>>>> 16e207df
     const request: StoreDataRequest = {
         key: data.key,
         data: data.data,
