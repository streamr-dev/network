--- conflicted
+++ resolved
@@ -1,6 +1,5 @@
 import { RpcCommunicator, toProtoRpcClient } from '@streamr/proto-rpc'
 import {
-    PeerDescriptor,
     StoreDataRequest,
     StoreDataResponse
 } from '../../src/proto/packages/dht/protos/DhtRpc'
@@ -8,36 +7,19 @@
 import { RpcMessage } from '../../src/proto/packages/proto-rpc/protos/ProtoRpc'
 import { StoreRpcClient } from '../../src/proto/packages/dht/protos/DhtRpc.client'
 import { StoreRpcRemote } from '../../src/dht/store/StoreRpcRemote'
-<<<<<<< HEAD
 import { createMockDataEntry } from '../utils/mock/mockDataEntry'
-=======
-import { Any } from '../../src/proto/google/protobuf/any'
 import { getNodeIdFromPeerDescriptor } from '../../src/helpers/peerIdFromPeerDescriptor'
 
 const SERVICE_ID = 'test'
->>>>>>> 96ab9ffa
 
 describe('StoreRpcRemote', () => {
 
     let rpcRemote: StoreRpcRemote
     let clientRpcCommunicator: RpcCommunicator
     let serverRpcCommunicator: RpcCommunicator
-<<<<<<< HEAD
-    const serviceId = 'test'
-    const clientPeerDescriptor: PeerDescriptor = {
-        nodeId: generateId('client'),
-        type: NodeType.NODEJS
-    }
-    const serverPeerDescriptor: PeerDescriptor = {
-        nodeId: generateId('server'),
-        type: NodeType.NODEJS
-    }
-    const data = createMockDataEntry()
-=======
     const clientPeerDescriptor = createMockPeerDescriptor()
     const serverPeerDescriptor = createMockPeerDescriptor()
-    const data = Any.pack(clientPeerDescriptor, PeerDescriptor)
->>>>>>> 96ab9ffa
+    const data = createMockDataEntry()
     const request: StoreDataRequest = {
         key: data.key,
         data: data.data,
