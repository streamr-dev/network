import { wait } from '@streamr/utils'
import { LocalDataStore } from '../../src/dht/store/LocalDataStore'
import {
    getNodeIdFromPeerDescriptor,
    peerIdFromPeerDescriptor
} from '../../src/helpers/peerIdFromPeerDescriptor'
import { createMockPeerDescriptor } from '../utils/utils'
<<<<<<< HEAD
import { MessageType as MessageType$, ScalarType } from '@protobuf-ts/runtime'
import { createRandomNodeId, getNodeIdFromBinary } from '../../src/helpers/nodeId'

const MockData = new class extends MessageType$<{ foo: string }> {
    constructor() {
        super('MockData', [
            { no: 1, name: 'foo', kind: 'scalar', opt: false, T: ScalarType.STRING }
        ])
    }
}

const createMockEntry = (entry: Partial<DataEntry>): DataEntry => {
    return { 
        key: crypto.randomBytes(10),
        data: Any.pack({ foo: randomString(5) }, MockData),
        creator: entry.creator ?? createRandomNodeId(),
        ttl: 10000,
        stale: false,
        deleted: false,
        createdAt: Timestamp.now(),
        ...entry
    }
}
=======
import { createMockDataEntry, expectEqualData } from '../utils/mock/mockDataEntry'
>>>>>>> 7e0f6ba5

describe('LocalDataStore', () => {

    let localDataStore: LocalDataStore

    const getEntryArray = (key: Uint8Array) => {
        return Array.from(localDataStore.getEntries(key).values())
    }
    
    beforeEach(() => {
        localDataStore = new LocalDataStore(30 * 1000)
    })

    afterEach(() => {
        localDataStore.clear()
    })

    it('can store', () => {
        const storedEntry = createMockDataEntry()
        localDataStore.storeEntry(storedEntry)
        const fetchedEntries = getEntryArray(storedEntry.key)
        expect(fetchedEntries).toHaveLength(1)
        expectEqualData(fetchedEntries[0], storedEntry)
    })

    it('multiple storers behind one key', () => {
<<<<<<< HEAD
        const creator1 = createRandomNodeId()
        const creator2 = createRandomNodeId()
        const key = crypto.randomBytes(20)
        const storedEntry1 = createMockEntry({ key, creator: creator1 })
        const storedEntry2 = createMockEntry({ key, creator: creator2 })
=======
        const creator1 = createMockPeerDescriptor()
        const creator2 = createMockPeerDescriptor()
        const key = peerIdFromPeerDescriptor(creator1).value
        const storedEntry1 = createMockDataEntry({ key, creator: creator1 })
        const storedEntry2 = createMockDataEntry({ key, creator: creator2 })
>>>>>>> 7e0f6ba5
        localDataStore.storeEntry(storedEntry1)
        localDataStore.storeEntry(storedEntry2)
        const fetchedEntries = localDataStore.getEntries(key)
        expect(fetchedEntries.size).toBe(2)
        expectEqualData(fetchedEntries.get(getNodeIdFromBinary(creator1))!, storedEntry1)
        expectEqualData(fetchedEntries.get(getNodeIdFromBinary(creator2))!, storedEntry2)
    })

    it('can remove data entries', () => {
<<<<<<< HEAD
        const creator1 = createRandomNodeId()
        const creator2 = createRandomNodeId()
        const key = crypto.randomBytes(20)
        const storedEntry1 = createMockEntry({ key, creator: creator1 })
        const storedEntry2 = createMockEntry({ key, creator: creator2 })
=======
        const creator1 = createMockPeerDescriptor()
        const creator2 = createMockPeerDescriptor()
        const key = peerIdFromPeerDescriptor(creator1).value
        const storedEntry1 = createMockDataEntry({ key, creator: creator1 })
        const storedEntry2 = createMockDataEntry({ key, creator: creator2 })
>>>>>>> 7e0f6ba5
        localDataStore.storeEntry(storedEntry1)
        localDataStore.storeEntry(storedEntry2)
        localDataStore.deleteEntry(key, getNodeIdFromBinary(creator1))
        const fetchedEntries = getEntryArray(key)
        expect(fetchedEntries).toHaveLength(1)
        expectEqualData(fetchedEntries[0], storedEntry2)
    })

    it('can remove all data entries', () => {
<<<<<<< HEAD
        const creator1 = createRandomNodeId()
        const creator2 = createRandomNodeId()
        const key = crypto.randomBytes(20)
        const storedEntry1 = createMockEntry({ key, creator: creator1 })
        const storedEntry2 = createMockEntry({ key, creator: creator2 })
=======
        const creator1 = createMockPeerDescriptor()
        const creator2 = createMockPeerDescriptor()
        const key = peerIdFromPeerDescriptor(creator1).value
        const storedEntry1 = createMockDataEntry({ key, creator: creator1 })
        const storedEntry2 = createMockDataEntry({ key, creator: creator2 })
>>>>>>> 7e0f6ba5
        localDataStore.storeEntry(storedEntry1)
        localDataStore.storeEntry(storedEntry2)
        localDataStore.deleteEntry(key, getNodeIdFromBinary(creator1))
        localDataStore.deleteEntry(key, getNodeIdFromBinary(creator2))
        expect(getEntryArray(key)).toHaveLength(0)
    })

    it('data is deleted after TTL', async () => {
        const storedEntry = createMockDataEntry({ ttl: 1000 })
        localDataStore.storeEntry(storedEntry)
        expect(getEntryArray(storedEntry.key)).toHaveLength(1)
        await wait(1100)
        expect(getEntryArray(storedEntry.key)).toHaveLength(0)
    })

    describe('mark data as deleted', () => {

        it('happy path', () => {
<<<<<<< HEAD
            const creator1 = createRandomNodeId()
            const storedEntry = createMockEntry({ creator: creator1 })
=======
            const creator1 = createMockPeerDescriptor()
            const storedEntry = createMockDataEntry({ creator: creator1 })
>>>>>>> 7e0f6ba5
            localDataStore.storeEntry(storedEntry)
            const notDeletedData = localDataStore.getEntries(storedEntry.key)
            expect(notDeletedData.get(getNodeIdFromBinary(creator1))!.deleted).toBeFalse()
            const returnValue = localDataStore.markAsDeleted(storedEntry.key, getNodeIdFromBinary(creator1))
            expect(returnValue).toBe(true)
            const deletedData = localDataStore.getEntries(storedEntry.key)
            expect(deletedData.get(getNodeIdFromBinary(creator1))!.deleted).toBeTrue()
        })

        it('data not stored', () => {
            const dataKey = peerIdFromPeerDescriptor(createMockPeerDescriptor())
            const returnValue = localDataStore.markAsDeleted(dataKey.value, getNodeIdFromPeerDescriptor(createMockPeerDescriptor()))
            expect(returnValue).toBe(false)
        })

        it('data not stored by the given creator', () => {
            const storedEntry = createMockDataEntry()
            localDataStore.storeEntry(storedEntry)
            const returnValue = localDataStore.markAsDeleted(storedEntry.key, getNodeIdFromPeerDescriptor(createMockPeerDescriptor()))
            expect(returnValue).toBe(false)
        })
    })
})<|MERGE_RESOLUTION|>--- conflicted
+++ resolved
@@ -5,33 +5,8 @@
     peerIdFromPeerDescriptor
 } from '../../src/helpers/peerIdFromPeerDescriptor'
 import { createMockPeerDescriptor } from '../utils/utils'
-<<<<<<< HEAD
-import { MessageType as MessageType$, ScalarType } from '@protobuf-ts/runtime'
+import { createMockDataEntry, expectEqualData } from '../utils/mock/mockDataEntry'
 import { createRandomNodeId, getNodeIdFromBinary } from '../../src/helpers/nodeId'
-
-const MockData = new class extends MessageType$<{ foo: string }> {
-    constructor() {
-        super('MockData', [
-            { no: 1, name: 'foo', kind: 'scalar', opt: false, T: ScalarType.STRING }
-        ])
-    }
-}
-
-const createMockEntry = (entry: Partial<DataEntry>): DataEntry => {
-    return { 
-        key: crypto.randomBytes(10),
-        data: Any.pack({ foo: randomString(5) }, MockData),
-        creator: entry.creator ?? createRandomNodeId(),
-        ttl: 10000,
-        stale: false,
-        deleted: false,
-        createdAt: Timestamp.now(),
-        ...entry
-    }
-}
-=======
-import { createMockDataEntry, expectEqualData } from '../utils/mock/mockDataEntry'
->>>>>>> 7e0f6ba5
 
 describe('LocalDataStore', () => {
 
@@ -58,19 +33,11 @@
     })
 
     it('multiple storers behind one key', () => {
-<<<<<<< HEAD
         const creator1 = createRandomNodeId()
         const creator2 = createRandomNodeId()
-        const key = crypto.randomBytes(20)
-        const storedEntry1 = createMockEntry({ key, creator: creator1 })
-        const storedEntry2 = createMockEntry({ key, creator: creator2 })
-=======
-        const creator1 = createMockPeerDescriptor()
-        const creator2 = createMockPeerDescriptor()
-        const key = peerIdFromPeerDescriptor(creator1).value
+        const key = createRandomNodeId()
         const storedEntry1 = createMockDataEntry({ key, creator: creator1 })
         const storedEntry2 = createMockDataEntry({ key, creator: creator2 })
->>>>>>> 7e0f6ba5
         localDataStore.storeEntry(storedEntry1)
         localDataStore.storeEntry(storedEntry2)
         const fetchedEntries = localDataStore.getEntries(key)
@@ -80,19 +47,11 @@
     })
 
     it('can remove data entries', () => {
-<<<<<<< HEAD
         const creator1 = createRandomNodeId()
         const creator2 = createRandomNodeId()
-        const key = crypto.randomBytes(20)
-        const storedEntry1 = createMockEntry({ key, creator: creator1 })
-        const storedEntry2 = createMockEntry({ key, creator: creator2 })
-=======
-        const creator1 = createMockPeerDescriptor()
-        const creator2 = createMockPeerDescriptor()
-        const key = peerIdFromPeerDescriptor(creator1).value
+        const key = createRandomNodeId()
         const storedEntry1 = createMockDataEntry({ key, creator: creator1 })
         const storedEntry2 = createMockDataEntry({ key, creator: creator2 })
->>>>>>> 7e0f6ba5
         localDataStore.storeEntry(storedEntry1)
         localDataStore.storeEntry(storedEntry2)
         localDataStore.deleteEntry(key, getNodeIdFromBinary(creator1))
@@ -102,19 +61,11 @@
     })
 
     it('can remove all data entries', () => {
-<<<<<<< HEAD
         const creator1 = createRandomNodeId()
         const creator2 = createRandomNodeId()
-        const key = crypto.randomBytes(20)
-        const storedEntry1 = createMockEntry({ key, creator: creator1 })
-        const storedEntry2 = createMockEntry({ key, creator: creator2 })
-=======
-        const creator1 = createMockPeerDescriptor()
-        const creator2 = createMockPeerDescriptor()
-        const key = peerIdFromPeerDescriptor(creator1).value
+        const key = createRandomNodeId()
         const storedEntry1 = createMockDataEntry({ key, creator: creator1 })
         const storedEntry2 = createMockDataEntry({ key, creator: creator2 })
->>>>>>> 7e0f6ba5
         localDataStore.storeEntry(storedEntry1)
         localDataStore.storeEntry(storedEntry2)
         localDataStore.deleteEntry(key, getNodeIdFromBinary(creator1))
@@ -133,13 +84,8 @@
     describe('mark data as deleted', () => {
 
         it('happy path', () => {
-<<<<<<< HEAD
             const creator1 = createRandomNodeId()
-            const storedEntry = createMockEntry({ creator: creator1 })
-=======
-            const creator1 = createMockPeerDescriptor()
             const storedEntry = createMockDataEntry({ creator: creator1 })
->>>>>>> 7e0f6ba5
             localDataStore.storeEntry(storedEntry)
             const notDeletedData = localDataStore.getEntries(storedEntry.key)
             expect(notDeletedData.get(getNodeIdFromBinary(creator1))!.deleted).toBeFalse()
