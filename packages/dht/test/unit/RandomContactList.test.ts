import { RandomContactList } from '../../src/dht/contact/RandomContactList'
<<<<<<< HEAD
import type { ServiceInfo, MethodInfo } from '@protobuf-ts/runtime-rpc'
import { PeerID } from '../../src/helpers/PeerID'
import { toProtoRpcClient } from '@streamr/proto-rpc'
import { IDhtRpcServiceClient } from '../../src/proto/packages/dht/protos/DhtRpc.client'
import { LeaveNotice, NodeType, PeerDescriptor } from '../../src/proto/packages/dht/protos/DhtRpc'
import type { FindDataRequest, FindDataResponse, PingResponse } from '../../src/proto/packages/dht/protos/DhtRpc'
import type { PingRequest } from '../../src/proto/packages/dht/protos/DhtRpc'
import type { ClosestPeersResponse } from '../../src/proto/packages/dht/protos/DhtRpc'
import type { ClosestPeersRequest } from '../../src/proto/packages/dht/protos/DhtRpc'
import { UnaryCall } from '@protobuf-ts/runtime-rpc'
import type { RpcOptions } from '@protobuf-ts/runtime-rpc'
import { RemoteDhtNode } from '../../src/dht/RemoteDhtNode'
import { IMessageType } from '@protobuf-ts/runtime'
import { Empty } from '../../src/proto/google/protobuf/empty'
=======
import { PeerID } from '../../src/exports'
>>>>>>> 48909e5c

const createItem = (kademliaId: Uint8Array): { getPeerId: () => PeerID } => {
    return { getPeerId: () => PeerID.fromValue(kademliaId) }
}

describe('RandomContactList', () => {
<<<<<<< HEAD
    const serviceId = 'random'
    const descriptor0: PeerDescriptor = { kademliaId: new Uint8Array([0, 0, 0, 0]), type: NodeType.NODEJS }
    const descriptor1: PeerDescriptor = { kademliaId: new Uint8Array([0, 0, 0, 1]), type: NodeType.NODEJS }
    const descriptor2: PeerDescriptor = { kademliaId: new Uint8Array([0, 0, 0, 2]), type: NodeType.NODEJS }
    const descriptor3: PeerDescriptor = { kademliaId: new Uint8Array([0, 0, 0, 3]), type: NodeType.NODEJS }
    const descriptor4: PeerDescriptor = { kademliaId: new Uint8Array([0, 0, 0, 4]), type: NodeType.NODEJS }
    const peer1 = new RemoteDhtNode(descriptor0, descriptor1, toProtoRpcClient(new MockRpcClient()), serviceId)
    const peer2 = new RemoteDhtNode(descriptor0, descriptor2, toProtoRpcClient(new MockRpcClient()), serviceId)
    const peer3 = new RemoteDhtNode(descriptor0, descriptor3, toProtoRpcClient(new MockRpcClient()), serviceId)
    const peer4 = new RemoteDhtNode(descriptor0, descriptor4, toProtoRpcClient(new MockRpcClient()), serviceId)
=======
    const item0 = createItem(new Uint8Array([0, 0, 0, 0]))
    const item1 = createItem(new Uint8Array([0, 0, 0, 1]))
    const item2 = createItem(new Uint8Array([0, 0, 0, 2]))
    const item3 = createItem(new Uint8Array([0, 0, 0, 3]))
    const item4 = createItem(new Uint8Array([0, 0, 0, 4]))
>>>>>>> 48909e5c

    it('adds contacts correctly', () => {
        const list = new RandomContactList(item0.getPeerId(), 5, 1)
        list.addContact(item1)
        list.addContact(item2)
        list.addContact(item3)
        list.addContact(item3)
        list.addContact(item4)
        list.addContact(item4)
        expect(list.getSize()).toEqual(4)
        expect(list.getContacts()).toEqual(
            [item1, item2, item3, item4]
        )
    })

    it('removes contacts correctly', () => {
        const list = new RandomContactList(item0.getPeerId(), 5, 1)
        list.addContact(item1)
        list.addContact(item2)
        list.addContact(item3)
        list.addContact(item4)
        list.removeContact(item2.getPeerId())
        expect(list.getContact(item1.getPeerId())).toBeTruthy()
        expect(list.getContact(item3.getPeerId())).toBeTruthy()
        expect(list.getContact(item4.getPeerId())).toBeTruthy()
        expect(list.getContacts()).toEqual(
            [item1, item3, item4]
        )
        expect(list.getSize()).toEqual(3)
    })

})<|MERGE_RESOLUTION|>--- conflicted
+++ resolved
@@ -1,46 +1,16 @@
 import { RandomContactList } from '../../src/dht/contact/RandomContactList'
-<<<<<<< HEAD
-import type { ServiceInfo, MethodInfo } from '@protobuf-ts/runtime-rpc'
-import { PeerID } from '../../src/helpers/PeerID'
-import { toProtoRpcClient } from '@streamr/proto-rpc'
-import { IDhtRpcServiceClient } from '../../src/proto/packages/dht/protos/DhtRpc.client'
-import { LeaveNotice, NodeType, PeerDescriptor } from '../../src/proto/packages/dht/protos/DhtRpc'
-import type { FindDataRequest, FindDataResponse, PingResponse } from '../../src/proto/packages/dht/protos/DhtRpc'
-import type { PingRequest } from '../../src/proto/packages/dht/protos/DhtRpc'
-import type { ClosestPeersResponse } from '../../src/proto/packages/dht/protos/DhtRpc'
-import type { ClosestPeersRequest } from '../../src/proto/packages/dht/protos/DhtRpc'
-import { UnaryCall } from '@protobuf-ts/runtime-rpc'
-import type { RpcOptions } from '@protobuf-ts/runtime-rpc'
-import { RemoteDhtNode } from '../../src/dht/RemoteDhtNode'
-import { IMessageType } from '@protobuf-ts/runtime'
-import { Empty } from '../../src/proto/google/protobuf/empty'
-=======
 import { PeerID } from '../../src/exports'
->>>>>>> 48909e5c
 
 const createItem = (kademliaId: Uint8Array): { getPeerId: () => PeerID } => {
     return { getPeerId: () => PeerID.fromValue(kademliaId) }
 }
 
 describe('RandomContactList', () => {
-<<<<<<< HEAD
-    const serviceId = 'random'
-    const descriptor0: PeerDescriptor = { kademliaId: new Uint8Array([0, 0, 0, 0]), type: NodeType.NODEJS }
-    const descriptor1: PeerDescriptor = { kademliaId: new Uint8Array([0, 0, 0, 1]), type: NodeType.NODEJS }
-    const descriptor2: PeerDescriptor = { kademliaId: new Uint8Array([0, 0, 0, 2]), type: NodeType.NODEJS }
-    const descriptor3: PeerDescriptor = { kademliaId: new Uint8Array([0, 0, 0, 3]), type: NodeType.NODEJS }
-    const descriptor4: PeerDescriptor = { kademliaId: new Uint8Array([0, 0, 0, 4]), type: NodeType.NODEJS }
-    const peer1 = new RemoteDhtNode(descriptor0, descriptor1, toProtoRpcClient(new MockRpcClient()), serviceId)
-    const peer2 = new RemoteDhtNode(descriptor0, descriptor2, toProtoRpcClient(new MockRpcClient()), serviceId)
-    const peer3 = new RemoteDhtNode(descriptor0, descriptor3, toProtoRpcClient(new MockRpcClient()), serviceId)
-    const peer4 = new RemoteDhtNode(descriptor0, descriptor4, toProtoRpcClient(new MockRpcClient()), serviceId)
-=======
     const item0 = createItem(new Uint8Array([0, 0, 0, 0]))
     const item1 = createItem(new Uint8Array([0, 0, 0, 1]))
     const item2 = createItem(new Uint8Array([0, 0, 0, 2]))
     const item3 = createItem(new Uint8Array([0, 0, 0, 3]))
     const item4 = createItem(new Uint8Array([0, 0, 0, 4]))
->>>>>>> 48909e5c
 
     it('adds contacts correctly', () => {
         const list = new RandomContactList(item0.getPeerId(), 5, 1)
