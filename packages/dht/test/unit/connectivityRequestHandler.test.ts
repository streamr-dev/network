import { waitForCondition } from '@streamr/utils'
import { EventEmitter } from 'eventemitter3'
import { once } from 'events'
import { Server as HttpServer, createServer as createHttpServer } from 'http'
import { server as WsServer } from 'websocket'
import { CONNECTIVITY_CHECKER_SERVICE_ID } from '../../src/connection/connectivityChecker'
import { attachConnectivityRequestHandler } from '../../src/connection/connectivityRequestHandler'
import { Message, MessageType } from '../../src/proto/packages/dht/protos/DhtRpc'

const HOST = '127.0.0.1'
const PORT = 15001

describe('connectivityRequestHandler', () => {

    let httpServer: HttpServer
    let wsServer: WsServer

    beforeAll(async () => {
        httpServer = createHttpServer()
        wsServer = new WsServer({
            httpServer,
            autoAcceptConnections: true
        })
        httpServer.listen(PORT)
        await once(httpServer, 'listening')
    })

    afterAll(async () => {
        wsServer.shutDown()
        httpServer.close()
        await once(httpServer, 'close')
    })

    it('happy path', async () => {
        const connection: any = new EventEmitter()
        connection.send = jest.fn()
<<<<<<< HEAD
        connection.getRemoteIp = () => HOST
       
        attachConnectivityRequestHandler(connection as any)
=======

        attachConnectivityRequestHandler(connection)
>>>>>>> 42cf3799
        const request: Message = {
            serviceId: CONNECTIVITY_CHECKER_SERVICE_ID,
            messageType: MessageType.CONNECTIVITY_REQUEST,
            messageId: 'mock-message-id',
            body: {
                oneofKind: 'connectivityRequest',
                connectivityRequest: { port: PORT, host: HOST, tls: false, selfSigned: false }
            }
        }
        connection.emit('data', Message.toBinary(request))

        await waitForCondition(() => connection.send.mock.calls.length > 0)

        const receivedMessage = Message.fromBinary(connection.send.mock.calls[0][0])
        expect(receivedMessage).toEqual({
            body: {
                connectivityResponse: {
                    host: HOST,
                    natType: 'open_internet',
                    websocket: {
                        host: HOST,
                        port: PORT,
                        tls: false
                    },
                    probedIp: HOST
                },
                oneofKind: 'connectivityResponse'
            },
            messageId: expect.any(String),
            messageType: MessageType.CONNECTIVITY_RESPONSE,
            serviceId: 'system/connectivity-checker'
        })
    })
})<|MERGE_RESOLUTION|>--- conflicted
+++ resolved
@@ -34,14 +34,9 @@
     it('happy path', async () => {
         const connection: any = new EventEmitter()
         connection.send = jest.fn()
-<<<<<<< HEAD
         connection.getRemoteIp = () => HOST
-       
-        attachConnectivityRequestHandler(connection as any)
-=======
-
+        
         attachConnectivityRequestHandler(connection)
->>>>>>> 42cf3799
         const request: Message = {
             serviceId: CONNECTIVITY_CHECKER_SERVICE_ID,
             messageType: MessageType.CONNECTIVITY_REQUEST,
