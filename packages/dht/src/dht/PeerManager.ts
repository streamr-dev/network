import {
    Logger  
} from '@streamr/utils'
import KBucket from 'k-bucket'
import {
    PeerDescriptor
} from '../proto/packages/dht/protos/DhtRpc'
import { DhtNodeRpcRemote } from './DhtNodeRpcRemote'
import { RandomContactList } from './contact/RandomContactList'
import { ReadonlySortedContactList, SortedContactList } from './contact/SortedContactList'
import { ConnectionLocker } from '../connection/ConnectionManager'
import EventEmitter from 'eventemitter3'
import { DhtAddress, DhtAddressRaw, getNodeIdFromPeerDescriptor, getRawFromDhtAddress } from '../identifiers'
import { RingContactList } from './contact/RingContactList'
import { RingIdRaw, getRingIdRawFromPeerDescriptor } from './contact/ringIdentifiers'
import { LockID } from '../connection/ConnectionLockStates'

const logger = new Logger(module)

interface PeerManagerConfig {
    numberOfNodesPerKBucket: number
    maxContactListSize: number
    localNodeId: DhtAddress
    localPeerDescriptor: PeerDescriptor
    connectionLocker?: ConnectionLocker
    lockId: LockID
    createDhtNodeRpcRemote: (peerDescriptor: PeerDescriptor) => DhtNodeRpcRemote
    hasConnection: (nodeId: DhtAddress) => boolean
}

// Returns all offline nodes, sets contacts as active if they are online
const pingNodes = async (nodes: DhtNodeRpcRemote[], activeContacts: Set<DhtAddress>): Promise<PeerDescriptor[]> => {
    const offlineNeighbors: PeerDescriptor[] = []
    await Promise.allSettled(nodes.map(async (contact) => {
        const isOnline = await contact.ping()
        if (!isOnline) {
            activeContacts.delete(contact.getNodeId())
            offlineNeighbors.push(contact.getPeerDescriptor())
        } else {
            activeContacts.add(contact.getNodeId())
        }
    }))
    return offlineNeighbors
}

export interface PeerManagerEvents {
    nearbyContactAdded: (peerDescriptor: PeerDescriptor) => void
    nearbyContactRemoved: (peerDescriptor: PeerDescriptor) => void
    randomContactAdded: (peerDescriptor: PeerDescriptor) => void
    randomContactRemoved: (peerDescriptor: PeerDescriptor) => void
    ringContactAdded: (peerDescriptor: PeerDescriptor) => void
    ringContactRemoved: (peerDescriptor: PeerDescriptor) => void
    kBucketEmpty: () => void
}

export const getDistance = (nodeIdOrDataKeyRaw1: DhtAddressRaw, nodeIdOrDataKeyRaw2: DhtAddressRaw): number => {
    return KBucket.distance(nodeIdOrDataKeyRaw1, nodeIdOrDataKeyRaw2)
}

export class PeerManager extends EventEmitter<PeerManagerEvents> {

    // Glossary: 
    // * 'neighbors' are the nodes that are our neighbors according to 
    //   the protocol of the layer we are in
    // * 'connections' are the nodes that are connected to this node on Layer0
    // * 'contacts' are all non-unresponsive nodes that we know about

    private neighbors: KBucket<DhtNodeRpcRemote>
    private nearbyContacts: SortedContactList<DhtNodeRpcRemote>
    private activeContacts: Set<DhtAddress>
    private ringContacts: RingContactList<DhtNodeRpcRemote>
    private randomContacts: RandomContactList<DhtNodeRpcRemote>
    private stopped: boolean = false
    private readonly config: PeerManagerConfig

    constructor(config: PeerManagerConfig) {
        super()
        this.config = config
        this.neighbors = new KBucket<DhtNodeRpcRemote>({
            localNodeId: getRawFromDhtAddress(this.config.localNodeId),
            numberOfNodesPerKBucket: this.config.numberOfNodesPerKBucket,
            numberOfNodesToPing: this.config.numberOfNodesPerKBucket
        })
        this.ringContacts = new RingContactList<DhtNodeRpcRemote>(getRingIdRawFromPeerDescriptor(this.config.localPeerDescriptor))
        this.ringContacts.on('contactAdded', (contact: DhtNodeRpcRemote) => {
            this.emit('ringContactAdded', contact.getPeerDescriptor())
        })
        this.ringContacts.on('contactRemoved', (contact: DhtNodeRpcRemote) => {
            this.emit('ringContactRemoved', contact.getPeerDescriptor())
        })
        this.neighbors.on('ping', (oldContacts: DhtNodeRpcRemote[], newContact: DhtNodeRpcRemote) => this.onKBucketPing(oldContacts, newContact))
        this.neighbors.on('removed', (contact: DhtNodeRpcRemote) => this.onKBucketRemoved(getNodeIdFromPeerDescriptor(contact.getPeerDescriptor())))
        this.neighbors.on('added', (contact: DhtNodeRpcRemote) => this.onKBucketAdded(contact))
        this.neighbors.on('updated', () => {
            // TODO: Update contact info to the connection manager and reconnect
        })
        this.nearbyContacts = new SortedContactList({
            referenceId: this.config.localNodeId,
            maxSize: this.config.maxContactListSize,
            allowToContainReferenceId: false
        })
        this.nearbyContacts.on('contactRemoved', (contact: DhtNodeRpcRemote) => {
            if (this.stopped) {
                return
            }
            this.emit('nearbyContactRemoved', contact.getPeerDescriptor())
            this.randomContacts.addContact(this.config.createDhtNodeRpcRemote(contact.getPeerDescriptor()))
        })
        this.nearbyContacts.on('contactAdded', (contact: DhtNodeRpcRemote) =>
            this.emit('nearbyContactAdded', contact.getPeerDescriptor())
        )
        this.activeContacts = new Set()
        this.randomContacts = new RandomContactList(this.config.localNodeId, this.config.maxContactListSize)
        this.randomContacts.on('contactRemoved', (removedContact: DhtNodeRpcRemote) =>
            this.emit('randomContactRemoved', removedContact.getPeerDescriptor())
        )
        this.randomContacts.on('contactAdded', (contactAdded: DhtNodeRpcRemote) =>
            this.emit('randomContactAdded', contactAdded.getPeerDescriptor())
        )
    }

    private onKBucketPing(oldContacts: DhtNodeRpcRemote[], newContact: DhtNodeRpcRemote): void {
        if (this.stopped) {
            return
        }
        const sortingList: SortedContactList<DhtNodeRpcRemote> = new SortedContactList({
            referenceId: this.config.localNodeId,
            allowToContainReferenceId: false
        })
        sortingList.addContacts(oldContacts)
        const removableNodeId = sortingList.getFurthestContacts(1)[0].getNodeId()
        this.config.connectionLocker?.weakUnlockConnection(removableNodeId, this.config.lockId)
        this.neighbors.remove(getRawFromDhtAddress(removableNodeId))
        this.neighbors.add(newContact)
    }

    private onKBucketRemoved(nodeId: DhtAddress): void {
        if (this.stopped) {
            return
        }
        this.config.connectionLocker?.weakUnlockConnection(nodeId, this.config.lockId)
        logger.trace(`Removed contact ${nodeId}`)
        if (this.neighbors.count() === 0) {
            this.emit('kBucketEmpty')
        }
    }

    private onKBucketAdded(contact: DhtNodeRpcRemote): void {
        if (this.stopped) {
            return
        }
        if (contact.getNodeId() !== this.config.localNodeId) {
            const peerDescriptor = contact.getPeerDescriptor()
            const nodeId = getNodeIdFromPeerDescriptor(peerDescriptor)
            // Important to lock here, before the ping result is known
            this.config.connectionLocker?.weakLockConnection(nodeId, this.config.lockId)
            if (this.config.hasConnection(contact.getNodeId())) {
                logger.trace(`Added new contact ${nodeId}`)
            } else {    // open connection by pinging
                logger.trace('starting ping ' + nodeId)
                contact.ping().then((result) => {
                    if (result) {
                        logger.trace(`Added new contact ${nodeId}`)
                    } else {
                        logger.trace('ping failed ' + nodeId)
                        this.config.connectionLocker?.weakUnlockConnection(nodeId, this.config.lockId)
                        this.removeContact(nodeId)
                        this.addNearbyContactToNeighbors()
                    }
                }).catch((_e) => {
                    this.config.connectionLocker?.weakUnlockConnection(nodeId, this.config.lockId)
                    this.removeContact(nodeId)
                    this.addNearbyContactToNeighbors()
                })
            }
        }
    }

    private addNearbyContactToNeighbors(): void {
        if (this.stopped) {
            return
        }
        const closest = this.getNearbyActiveContactNotInNeighbors()
        if (closest) {
            this.addContact(closest.getPeerDescriptor())
        }
    }

    private getNearbyActiveContactNotInNeighbors(): DhtNodeRpcRemote | undefined {
        for (const contactId of this.nearbyContacts.getContactIds()) {
            if (!this.neighbors.get(getRawFromDhtAddress(contactId)) && this.activeContacts.has(contactId)) {
                return this.nearbyContacts.getContact(contactId)!
            }
        }
        return undefined
    }

    removeContact(nodeId: DhtAddress): void {
        if (this.stopped) {
            return
        }
        logger.trace(`Removing contact ${nodeId}`)
        this.ringContacts.removeContact(this.nearbyContacts.getContact(nodeId))
        this.neighbors.remove(getRawFromDhtAddress(nodeId))
        this.nearbyContacts.removeContact(nodeId)
        this.activeContacts.delete(nodeId)
        this.randomContacts.removeContact(nodeId)
    }

    removeNeighbor(nodeId: DhtAddress): void {
        this.neighbors.remove(getRawFromDhtAddress(nodeId))
    }

    // returns all offline neighbors
    async pruneOfflineNeighbors(): Promise<void> {
        logger.trace('Pruning offline neighbors', { nodes: this.neighbors.count() })
        const offlineNeighbors = await pingNodes(this.neighbors.toArray(), this.activeContacts)
        offlineNeighbors.forEach((offlineNeighbor) => {
            logger.trace('Removing offline neighbor', { node: getNodeIdFromPeerDescriptor(offlineNeighbor) })
            this.removeContact(getNodeIdFromPeerDescriptor(offlineNeighbor))
        }) 
    }

    async pruneOfflineRingContacts(): Promise<void> {
        logger.trace('Pruning offline ring contacts', { nodes: this.neighbors.count() }) 
        const offlineContacts = await pingNodes(this.ringContacts.getAllContacts(), this.activeContacts)
        offlineContacts.forEach((contact) => {
            logger.trace('Removing offline ring contact', { node: getNodeIdFromPeerDescriptor(contact) })
            this.removeContact(getNodeIdFromPeerDescriptor(contact))
        })
    } 

    stop(): void {
        this.stopped = true
        this.neighbors.toArray().forEach((rpcRemote: DhtNodeRpcRemote) => {
            rpcRemote.leaveNotice()
            this.neighbors.remove(rpcRemote.id)
        })
        this.neighbors.removeAllListeners()
        this.ringContacts.getAllContacts().forEach((rpcRemote) => {
            rpcRemote.leaveNotice()
            this.ringContacts.removeContact(rpcRemote)
        })
        this.nearbyContacts.stop()
        this.randomContacts.stop()
    }

    getClosestNeighborsTo(referenceId: DhtAddress, limit?: number, excludedNodeIds?: Set<DhtAddress>): DhtNodeRpcRemote[] {
        const closest = new SortedContactList<DhtNodeRpcRemote>({
            referenceId,
            allowToContainReferenceId: true,
            excludedNodeIds,
            maxSize: limit
        })
        this.neighbors.toArray().forEach((contact) => closest.addContact(contact))
        return closest.getClosestContacts()
    }

    getNearbyContacts(): ReadonlySortedContactList<DhtNodeRpcRemote> {
        return this.nearbyContacts
    }

    // TODO why this also return nearbyContacts: should we update the name or the implememtation?
    getClosestRingContactsTo(
        ringIdRaw: RingIdRaw,
        limit?: number,
        excludedIds?: Set<DhtAddress>
    ): { left: DhtNodeRpcRemote[], right: DhtNodeRpcRemote[] } {
        const closest = new RingContactList<DhtNodeRpcRemote>(ringIdRaw, excludedIds)
<<<<<<< HEAD
=======
        for (const contact of this.nearbyContacts.getAllContactsInUndefinedOrder()) {
            closest.addContact(contact)
        }
>>>>>>> 719564c9
        this.ringContacts.getAllContacts().map((contact) => closest.addContact(contact))
        // TODO use config option or named constant?
        return closest.getClosestContacts(limit ?? 8)
    }
    
    getRandomContacts(): RandomContactList<DhtNodeRpcRemote> {
        return this.randomContacts
    }
    
    getRingContacts(): RingContactList<DhtNodeRpcRemote> {
        return this.ringContacts
    }

    getNearbyContactCount(excludedNodeIds?: Set<DhtAddress>): number {
        return this.nearbyContacts.getSize(excludedNodeIds)
    }

    getNeighborCount(): number {
        return this.neighbors.count()
    }

    getNeighbors(): PeerDescriptor[] {
        return this.neighbors.toArray().map((rpcRemote: DhtNodeRpcRemote) => rpcRemote.getPeerDescriptor())
    }

    setContactActive(nodeId: DhtAddress): void {
        this.activeContacts.add(nodeId)
    }

    addContact(peerDescriptor: PeerDescriptor): void {
        if (this.stopped) {
            return
        }
        const nodeId = getNodeIdFromPeerDescriptor(peerDescriptor)
        if (nodeId !== this.config.localNodeId) {
            logger.trace(`Adding new contact ${nodeId}`)
            const remote = this.config.createDhtNodeRpcRemote(peerDescriptor)
            const isInNeighbors = (this.neighbors.get(peerDescriptor.nodeId) !== null)
            const isInNearbyContacts = (this.nearbyContacts.getContact(nodeId) !== undefined)
            const isInRingContacts = this.ringContacts.getContact(peerDescriptor) !== undefined

            if (isInNeighbors || isInNearbyContacts) {
                this.randomContacts.addContact(remote)
            }
            if (!isInNeighbors) {
                this.neighbors.add(remote)
            }
            if (!isInNearbyContacts) {
                this.nearbyContacts.addContact(remote)
            }
            if (!isInRingContacts) {
                this.ringContacts.addContact(remote)
            }
        }
    }
}<|MERGE_RESOLUTION|>--- conflicted
+++ resolved
@@ -260,19 +260,12 @@
         return this.nearbyContacts
     }
 
-    // TODO why this also return nearbyContacts: should we update the name or the implememtation?
     getClosestRingContactsTo(
         ringIdRaw: RingIdRaw,
         limit?: number,
         excludedIds?: Set<DhtAddress>
     ): { left: DhtNodeRpcRemote[], right: DhtNodeRpcRemote[] } {
         const closest = new RingContactList<DhtNodeRpcRemote>(ringIdRaw, excludedIds)
-<<<<<<< HEAD
-=======
-        for (const contact of this.nearbyContacts.getAllContactsInUndefinedOrder()) {
-            closest.addContact(contact)
-        }
->>>>>>> 719564c9
         this.ringContacts.getAllContacts().map((contact) => closest.addContact(contact))
         // TODO use config option or named constant?
         return closest.getClosestContacts(limit ?? 8)
