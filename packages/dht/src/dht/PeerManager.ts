import {
    Logger
} from '@streamr/utils'
import KBucket from 'k-bucket'
import {
    PeerDescriptor
} from '../proto/packages/dht/protos/DhtRpc'
import { DhtNodeRpcRemote } from './DhtNodeRpcRemote'
import { RandomContactList } from './contact/RandomContactList'
import { SortedContactList } from './contact/SortedContactList'
import { ConnectionLocker } from '../connection/ConnectionManager'
import EventEmitter from 'eventemitter3'
import { DhtAddress, DhtAddressRaw, getNodeIdFromPeerDescriptor, getRawFromDhtAddress } from '../identifiers'
import { RingContactList, RingContacts } from './contact/RingContactList'
import { RingIdRaw, getRingIdRawFromPeerDescriptor } from './contact/ringIdentifiers'
import { LockID } from '../connection/ConnectionLockStates'

const logger = new Logger(module)

interface PeerManagerConfig {
    numberOfNodesPerKBucket: number
    maxContactListSize: number
    peerDiscoveryQueryBatchSize: number
    localNodeId: DhtAddress
    localPeerDescriptor: PeerDescriptor
    connectionLocker?: ConnectionLocker
    isLayer0: boolean
    lockId: LockID
    createDhtNodeRpcRemote: (peerDescriptor: PeerDescriptor) => DhtNodeRpcRemote
}

export interface PeerManagerEvents {
    contactAdded: (peerDescriptor: PeerDescriptor, closestPeers: PeerDescriptor[]) => void
    contactRemoved: (peerDescriptor: PeerDescriptor, closestPeers: PeerDescriptor[]) => void
    randomContactAdded: (peerDescriptor: PeerDescriptor, closestPeers: PeerDescriptor[]) => void
    randomContactRemoved: (peerDescriptor: PeerDescriptor, closestPeers: PeerDescriptor[]) => void
    ringContactAdded: (peerDescriptor: PeerDescriptor, closestPeers: RingContacts) => void
    ringContactRemoved: (peerDescriptor: PeerDescriptor, closestPeers: RingContacts) => void
    kBucketEmpty: () => void
}

export const getDistance = (nodeIdOrDataKeyRaw1: DhtAddressRaw, nodeIdOrDataKeyRaw2: DhtAddressRaw): number => {
    return KBucket.distance(nodeIdOrDataKeyRaw1, nodeIdOrDataKeyRaw2)
}

export class PeerManager extends EventEmitter<PeerManagerEvents> {

    // Glossary: 
    // * 'neighbors' are the nodes that are our neighbors according to 
    //   the protocol of the layer we are in
    // * 'connections' are the nodes that are connected to this node on Layer0
    // * 'contacts' are all non-unresponsive nodes that we know about

    private neighbors: KBucket<DhtNodeRpcRemote>
    // Nodes that are connected to this node on Layer0
    public readonly connections: Map<DhtAddress, DhtNodeRpcRemote> = new Map()
<<<<<<< HEAD
    private closestContacts: SortedContactList<DhtNodeRpcRemote>
=======
    // All nodes that we know about
    private contacts: SortedContactList<DhtNodeRpcRemote>
    private activeContacts: Set<DhtAddress>
    private randomPeers: RandomContactList<DhtNodeRpcRemote>
>>>>>>> 68e14630
    private ringContacts: RingContactList<DhtNodeRpcRemote>
    private randomContacts: RandomContactList<DhtNodeRpcRemote>
    private stopped: boolean = false
    private readonly config: PeerManagerConfig

    constructor(config: PeerManagerConfig) {
        super()
        this.config = config
        this.neighbors = new KBucket<DhtNodeRpcRemote>({
            localNodeId: getRawFromDhtAddress(this.config.localNodeId),
            numberOfNodesPerKBucket: this.config.numberOfNodesPerKBucket,
            numberOfNodesToPing: this.config.numberOfNodesPerKBucket
        })
        this.ringContacts = new RingContactList<DhtNodeRpcRemote>(getRingIdRawFromPeerDescriptor(this.config.localPeerDescriptor))
        this.ringContacts.on('ringContactAdded', (peerDescriptor: PeerDescriptor, closestPeers: RingContacts) => {
            this.emit('ringContactAdded', peerDescriptor, closestPeers)
        })
        this.ringContacts.on('ringContactRemoved', (peerDescriptor: PeerDescriptor, closestPeers: RingContacts) => {
            this.emit('ringContactRemoved', peerDescriptor, closestPeers)
        })
        this.neighbors.on('ping', (oldContacts: DhtNodeRpcRemote[], newContact: DhtNodeRpcRemote) => this.onKBucketPing(oldContacts, newContact))
        this.neighbors.on('removed', (contact: DhtNodeRpcRemote) => this.onKBucketRemoved(getNodeIdFromPeerDescriptor(contact.getPeerDescriptor())))
        this.neighbors.on('added', (contact: DhtNodeRpcRemote) => this.onKBucketAdded(contact))
        this.neighbors.on('updated', () => {
            // TODO: Update contact info to the connection manager and reconnect
        })
        this.closestContacts = new SortedContactList({
            referenceId: this.config.localNodeId,
            maxSize: this.config.maxContactListSize,
            allowToContainReferenceId: false
        })
        this.closestContacts.on('contactRemoved', (removedContact: DhtNodeRpcRemote, activeContacts: DhtNodeRpcRemote[]) => {
            if (this.stopped) {
                return
            }
            this.emit('contactRemoved', removedContact.getPeerDescriptor(), activeContacts.map((c) => c.getPeerDescriptor()))
            this.randomContacts.addContact(this.config.createDhtNodeRpcRemote(removedContact.getPeerDescriptor()))
        })
        this.closestContacts.on('contactAdded', (contactAdded: DhtNodeRpcRemote, activeContacts: DhtNodeRpcRemote[]) =>
            this.emit('contactAdded', contactAdded.getPeerDescriptor(), activeContacts.map((c) => c.getPeerDescriptor()))
        )
<<<<<<< HEAD
        this.randomContacts = new RandomContactList(this.config.localNodeId, this.config.maxContactListSize)
        this.randomContacts.on('contactRemoved', (removedContact: DhtNodeRpcRemote, activeContacts: DhtNodeRpcRemote[]) =>
=======
        this.activeContacts = new Set()
        this.randomPeers = new RandomContactList(this.config.localNodeId, this.config.maxContactListSize)
        this.randomPeers.on('contactRemoved', (removedContact: DhtNodeRpcRemote, activeContacts: DhtNodeRpcRemote[]) =>
>>>>>>> 68e14630
            this.emit('randomContactRemoved', removedContact.getPeerDescriptor(), activeContacts.map((c) => c.getPeerDescriptor()))
        )
        this.randomContacts.on('contactAdded', (contactAdded: DhtNodeRpcRemote, activeContacts: DhtNodeRpcRemote[]) =>
            this.emit('randomContactAdded', contactAdded.getPeerDescriptor(), activeContacts.map((c) => c.getPeerDescriptor()))
        )
    }

    private onKBucketPing(oldContacts: DhtNodeRpcRemote[], newContact: DhtNodeRpcRemote): void {
        if (this.stopped) {
            return
        }
        const sortingList: SortedContactList<DhtNodeRpcRemote> = new SortedContactList({
            referenceId: this.config.localNodeId,
            maxSize: 100,  // TODO use config option or named constant?
            allowToContainReferenceId: false
        })
        sortingList.addContacts(oldContacts)
        const removableNodeId = sortingList.getFurthestContacts(1)[0].getNodeId()
        this.config.connectionLocker?.weakUnlockConnection(removableNodeId, this.config.lockId)
        this.neighbors.remove(getRawFromDhtAddress(removableNodeId))
        this.neighbors.add(newContact)
    }

    private onKBucketRemoved(nodeId: DhtAddress): void {
        if (this.stopped) {
            return
        }
        this.config.connectionLocker?.weakUnlockConnection(nodeId, this.config.lockId)
        logger.trace(`Removed contact ${nodeId}`)
        if (this.neighbors.count() === 0) {
            this.emit('kBucketEmpty')
        }
    }

    private onKBucketAdded(contact: DhtNodeRpcRemote): void {
        if (this.stopped) {
            return
        }
        if (contact.getNodeId() !== this.config.localNodeId) {
            const peerDescriptor = contact.getPeerDescriptor()
            const nodeId = getNodeIdFromPeerDescriptor(peerDescriptor)
            // Important to lock here, before the ping result is known
            this.config.connectionLocker?.weakLockConnection(nodeId, this.config.lockId)
            if (this.connections.has(contact.getNodeId())) {
                logger.trace(`Added new contact ${nodeId}`)
            } else {    // open connection by pinging
                logger.trace('starting ping ' + nodeId)
                contact.ping().then((result) => {
                    if (result) {
                        logger.trace(`Added new contact ${nodeId}`)
                    } else {
                        logger.trace('ping failed ' + nodeId)
                        this.config.connectionLocker?.weakUnlockConnection(nodeId, this.config.lockId)
                        this.removeContact(nodeId)
                        this.addClosestContactToBucket()
                    }
                    return
                }).catch((_e) => {
                    this.config.connectionLocker?.weakUnlockConnection(nodeId, this.config.lockId)
                    this.removeContact(nodeId)
                    this.addClosestContactToBucket()
                })
            }
        }
    }

    private addClosestContactToBucket(): void {
        if (this.stopped) {
            return
        }
        const closest = this.getClosestActiveContactNotInBucket()
        if (closest) {
            this.addContact(closest.getPeerDescriptor())
        }
    }

    private getClosestActiveContactNotInBucket(): DhtNodeRpcRemote | undefined {
<<<<<<< HEAD
        for (const contactId of this.closestContacts.getContactIds()) {
            if (!this.neighbors.get(getRawFromDhtAddress(contactId)) && this.closestContacts.isActive(contactId)) {
                return this.closestContacts.getContact(contactId)!.contact
=======
        for (const contactId of this.contacts.getContactIds()) {
            if (!this.bucket.get(getRawFromDhtAddress(contactId)) && this.activeContacts.has(contactId)) {
                return this.contacts.getContact(contactId)!.contact
>>>>>>> 68e14630
            }
        }
        return undefined
    }

    onContactConnected(peerDescriptor: PeerDescriptor): void {
        const nodeId = getNodeIdFromPeerDescriptor(peerDescriptor)
        if (nodeId === this.config.localNodeId) {
            logger.error('handleConnected() to self')
        }
        const rpcRemote = this.config.createDhtNodeRpcRemote(peerDescriptor)
        if (!this.connections.has(nodeId)) {
            this.connections.set(nodeId, rpcRemote)
            logger.trace('connectionschange add ' + this.connections.size)
        } else {
            logger.trace('new connection not set to connections, there is already a connection with the peer ID')
        }
        logger.trace('connected: ' + nodeId + ' ' + this.connections.size)
    }

    onContactDisconnected(nodeId: DhtAddress, gracefulLeave: boolean): void {
        logger.trace('disconnected: ' + nodeId)
        this.connections.delete(nodeId)
        if (this.config.isLayer0) {
            this.neighbors.remove(getRawFromDhtAddress(nodeId))
            if (gracefulLeave === true) {
                logger.trace(nodeId + ' ' + 'onTransportDisconnected with gracefulLeave ' + gracefulLeave)
                this.removeContact(nodeId)
            } else {
                logger.trace(nodeId + ' ' + 'onTransportDisconnected with gracefulLeave ' + gracefulLeave)
            }
        }
    }

    removeContact(nodeId: DhtAddress): void {
        if (this.stopped) {
            return
        }
        logger.trace(`Removing contact ${nodeId}`)
<<<<<<< HEAD
        this.ringContacts.removeContact(this.closestContacts.getContact(nodeId)?.contact)
        this.neighbors.remove(getRawFromDhtAddress(nodeId))
        this.closestContacts.removeContact(nodeId)
        this.randomContacts.removeContact(nodeId)
=======
        this.ringContacts.removeContact(this.contacts.getContact(nodeId)?.contact)
        this.bucket.remove(getRawFromDhtAddress(nodeId))
        this.contacts.removeContact(nodeId)
        this.activeContacts.delete(nodeId)
        this.randomPeers.removeContact(nodeId)
>>>>>>> 68e14630
    }

    stop(): void {
        this.stopped = true
        this.neighbors.toArray().forEach((rpcRemote: DhtNodeRpcRemote) => {
            rpcRemote.leaveNotice()
            this.neighbors.remove(rpcRemote.id)
        })
        this.neighbors.removeAllListeners()
        this.ringContacts.getAllContacts().forEach((rpcRemote) => {
            rpcRemote.leaveNotice()
            this.ringContacts.removeContact(rpcRemote)
        })
        this.closestContacts.stop()
        this.randomContacts.stop()
        this.connections.clear()
    }

    getClosestNeighborsTo(referenceId: DhtAddress, limit?: number, excludedNodeIds?: Set<DhtAddress>): DhtNodeRpcRemote[] {
        const closest = new SortedContactList<DhtNodeRpcRemote>({
            referenceId,
            allowToContainReferenceId: true,
            excludedNodeIds,
            maxSize: limit
        })
        this.neighbors.toArray().forEach((contact) => closest.addContact(contact))
        return closest.getAllContacts()
    }

    // TODO reduce copy-paste?
    getClosestContactsTo(referenceId: DhtAddress, limit?: number, excludedNodeIds?: Set<DhtAddress>): DhtNodeRpcRemote[] {
        const closest = new SortedContactList<DhtNodeRpcRemote>({
            referenceId,
            allowToContainReferenceId: true,
            excludedNodeIds,
            maxSize: limit
        })
        this.closestContacts.getAllContacts().map((contact) => closest.addContact(contact))
        return closest.getAllContacts()
    }

    getClosestRingContactsTo(
        ringIdRaw: RingIdRaw,
        limit?: number,
        excludedIds?: Set<DhtAddress>
    ): { left: DhtNodeRpcRemote[], right: DhtNodeRpcRemote[] } {
<<<<<<< HEAD
        const closest = new RingContactList<DhtNodeRpcRemote>(ringIdRaw, false, excludedIds)
        this.closestContacts.getAllContacts().map((contact) => closest.addContact(contact))
=======
        const closest = new RingContactList<DhtNodeRpcRemote>(ringIdRaw, excludedIds)
        this.contacts.getAllContacts().map((contact) => closest.addContact(contact))
>>>>>>> 68e14630
        this.ringContacts.getAllContacts().map((contact) => closest.addContact(contact))
        return closest.getClosestContacts(limit ?? 8)
    }

    getContactCount(excludedNodeIds?: Set<DhtAddress>): number {
        return this.closestContacts.getSize(excludedNodeIds)
    }

    getConnectionCount(): number {
        return this.connections.size
    }

    getNeighborCount(): number {
        return this.neighbors.count()
    }

    getNeighbors(): PeerDescriptor[] {
        return this.neighbors.toArray().map((rpcRemote: DhtNodeRpcRemote) => rpcRemote.getPeerDescriptor())
    }

    setContactActive(nodeId: DhtAddress): void {
<<<<<<< HEAD
        this.closestContacts.setActive(nodeId)
=======
        this.activeContacts.add(nodeId)
>>>>>>> 68e14630
    }

    addContact(peerDescriptor: PeerDescriptor): void {
        if (this.stopped) {
            return
        }
        const nodeId = getNodeIdFromPeerDescriptor(peerDescriptor)
        if (nodeId !== this.config.localNodeId) {
            logger.trace(`Adding new contact ${nodeId}`)
            const remote = this.config.createDhtNodeRpcRemote(peerDescriptor)
            const isInNeighbors = (this.neighbors.get(peerDescriptor.nodeId) !== null)
            const isInClosestContacts = (this.closestContacts.getContact(nodeId) !== undefined)
            const isInRingContacts = this.ringContacts.getContact(peerDescriptor) !== undefined

            if (isInNeighbors || isInClosestContacts) {
                this.randomContacts.addContact(remote)
            }
            if (!isInNeighbors) {
                this.neighbors.add(remote)
            }
            if (!isInClosestContacts) {
                this.closestContacts.addContact(remote)
            }
            if (!isInRingContacts) {
                this.ringContacts.addContact(remote)
            }
        }
    }
}<|MERGE_RESOLUTION|>--- conflicted
+++ resolved
@@ -54,14 +54,8 @@
     private neighbors: KBucket<DhtNodeRpcRemote>
     // Nodes that are connected to this node on Layer0
     public readonly connections: Map<DhtAddress, DhtNodeRpcRemote> = new Map()
-<<<<<<< HEAD
     private closestContacts: SortedContactList<DhtNodeRpcRemote>
-=======
-    // All nodes that we know about
-    private contacts: SortedContactList<DhtNodeRpcRemote>
     private activeContacts: Set<DhtAddress>
-    private randomPeers: RandomContactList<DhtNodeRpcRemote>
->>>>>>> 68e14630
     private ringContacts: RingContactList<DhtNodeRpcRemote>
     private randomContacts: RandomContactList<DhtNodeRpcRemote>
     private stopped: boolean = false
@@ -103,14 +97,9 @@
         this.closestContacts.on('contactAdded', (contactAdded: DhtNodeRpcRemote, activeContacts: DhtNodeRpcRemote[]) =>
             this.emit('contactAdded', contactAdded.getPeerDescriptor(), activeContacts.map((c) => c.getPeerDescriptor()))
         )
-<<<<<<< HEAD
+        this.activeContacts = new Set()
         this.randomContacts = new RandomContactList(this.config.localNodeId, this.config.maxContactListSize)
         this.randomContacts.on('contactRemoved', (removedContact: DhtNodeRpcRemote, activeContacts: DhtNodeRpcRemote[]) =>
-=======
-        this.activeContacts = new Set()
-        this.randomPeers = new RandomContactList(this.config.localNodeId, this.config.maxContactListSize)
-        this.randomPeers.on('contactRemoved', (removedContact: DhtNodeRpcRemote, activeContacts: DhtNodeRpcRemote[]) =>
->>>>>>> 68e14630
             this.emit('randomContactRemoved', removedContact.getPeerDescriptor(), activeContacts.map((c) => c.getPeerDescriptor()))
         )
         this.randomContacts.on('contactAdded', (contactAdded: DhtNodeRpcRemote, activeContacts: DhtNodeRpcRemote[]) =>
@@ -188,15 +177,9 @@
     }
 
     private getClosestActiveContactNotInBucket(): DhtNodeRpcRemote | undefined {
-<<<<<<< HEAD
         for (const contactId of this.closestContacts.getContactIds()) {
-            if (!this.neighbors.get(getRawFromDhtAddress(contactId)) && this.closestContacts.isActive(contactId)) {
+            if (!this.neighbors.get(getRawFromDhtAddress(contactId)) && this.activeContacts.has(contactId)) {
                 return this.closestContacts.getContact(contactId)!.contact
-=======
-        for (const contactId of this.contacts.getContactIds()) {
-            if (!this.bucket.get(getRawFromDhtAddress(contactId)) && this.activeContacts.has(contactId)) {
-                return this.contacts.getContact(contactId)!.contact
->>>>>>> 68e14630
             }
         }
         return undefined
@@ -236,18 +219,11 @@
             return
         }
         logger.trace(`Removing contact ${nodeId}`)
-<<<<<<< HEAD
         this.ringContacts.removeContact(this.closestContacts.getContact(nodeId)?.contact)
         this.neighbors.remove(getRawFromDhtAddress(nodeId))
         this.closestContacts.removeContact(nodeId)
+        this.activeContacts.delete(nodeId)
         this.randomContacts.removeContact(nodeId)
-=======
-        this.ringContacts.removeContact(this.contacts.getContact(nodeId)?.contact)
-        this.bucket.remove(getRawFromDhtAddress(nodeId))
-        this.contacts.removeContact(nodeId)
-        this.activeContacts.delete(nodeId)
-        this.randomPeers.removeContact(nodeId)
->>>>>>> 68e14630
     }
 
     stop(): void {
@@ -294,13 +270,8 @@
         limit?: number,
         excludedIds?: Set<DhtAddress>
     ): { left: DhtNodeRpcRemote[], right: DhtNodeRpcRemote[] } {
-<<<<<<< HEAD
-        const closest = new RingContactList<DhtNodeRpcRemote>(ringIdRaw, false, excludedIds)
+        const closest = new RingContactList<DhtNodeRpcRemote>(ringIdRaw, excludedIds)
         this.closestContacts.getAllContacts().map((contact) => closest.addContact(contact))
-=======
-        const closest = new RingContactList<DhtNodeRpcRemote>(ringIdRaw, excludedIds)
-        this.contacts.getAllContacts().map((contact) => closest.addContact(contact))
->>>>>>> 68e14630
         this.ringContacts.getAllContacts().map((contact) => closest.addContact(contact))
         return closest.getClosestContacts(limit ?? 8)
     }
@@ -322,11 +293,7 @@
     }
 
     setContactActive(nodeId: DhtAddress): void {
-<<<<<<< HEAD
-        this.closestContacts.setActive(nodeId)
-=======
         this.activeContacts.add(nodeId)
->>>>>>> 68e14630
     }
 
     addContact(peerDescriptor: PeerDescriptor): void {
