import { BloomFilter } from 'bloomfilter'

// Link for calculating false positive probabilities
// https://www.di-mgt.com.au/bloom-calculator.html
export class DuplicateDetector {
    currentFilter: BloomFilter
    nextFilter?: BloomFilter
    counter: number
    private numOfHashFunctions: number
    private numOfBits: number
    private nextFilterFillingLimit: number
    private resetLimit: number

    // False positives at 0.05% at maximum capacity with default values
    constructor(
<<<<<<< HEAD
        private numOfBits = 2 ** 20,
        private numOfHashFunctions = 16,
        private nextFilterFillingLimit = 1050,
        private resetLimit = 2100
=======
        numOfBits = 2 ** 15,
        numOfHashFunctions = 16,
        nextFilterFillingLimit = 1050,
        resetLimit = 2100
>>>>>>> 5c6ac0bb
    ) {
        this.currentFilter = new BloomFilter(numOfBits, numOfHashFunctions)
        this.counter = 0
        this.numOfHashFunctions = numOfHashFunctions
        this.numOfBits = numOfBits
        this.nextFilterFillingLimit = nextFilterFillingLimit
        this.resetLimit = resetLimit
    }

    add(value: string): void {
        if (!this.nextFilter
            && this.counter >= this.nextFilterFillingLimit
            && this.counter < this.resetLimit
        ) {
            this.nextFilter = new BloomFilter(this.numOfBits, this.numOfHashFunctions)
        } else if (this.counter >= this.resetLimit) {
            this.counter = 0
            this.currentFilter = this.nextFilter!
            this.nextFilter = undefined
        }
        this.currentFilter.add(value)
        if (this.nextFilter) {
            this.nextFilter.add(value)
        }
        this.counter += 1
    }

    isMostLikelyDuplicate(value: string): boolean {
        return this.currentFilter.test(value)
    }

}
<|MERGE_RESOLUTION|>--- conflicted
+++ resolved
@@ -13,17 +13,10 @@
 
     // False positives at 0.05% at maximum capacity with default values
     constructor(
-<<<<<<< HEAD
-        private numOfBits = 2 ** 20,
-        private numOfHashFunctions = 16,
-        private nextFilterFillingLimit = 1050,
-        private resetLimit = 2100
-=======
         numOfBits = 2 ** 15,
         numOfHashFunctions = 16,
         nextFilterFillingLimit = 1050,
         resetLimit = 2100
->>>>>>> 5c6ac0bb
     ) {
         this.currentFilter = new BloomFilter(numOfBits, numOfHashFunctions)
         this.counter = 0
