--- conflicted
+++ resolved
@@ -1,11 +1,5 @@
-<<<<<<< HEAD
 import { IDhtRpcClient } from '../proto/DhtRpc.client'
-import { ClosestPeersRequest, PeerDescriptor, PingRequest } from '../proto/DhtRpc'
-=======
-import { PeerID } from '../types'
-import { DhtRpcClient } from '../proto/DhtRpc.client'
 import { ClosestPeersRequest, PeerDescriptor, PingRequest, RouteMessageWrapper } from '../proto/DhtRpc'
->>>>>>> 2b4a6273
 import { v4 } from 'uuid'
 import { PeerID } from '../PeerID'
 import { nodeFormatPeerDescriptor } from './helpers'
@@ -72,8 +66,6 @@
         return false
     }
 
-<<<<<<< HEAD
-=======
     async routeMessage(params: RouteMessageParams): Promise<boolean> {
         const message: RouteMessageWrapper = {
             messageType: params.messageType,
@@ -95,11 +87,6 @@
         return true
     }
 
-    getPeerId(): PeerID {
-        return this.id
-    }
-
->>>>>>> 2b4a6273
     getPeerDscriptor(): PeerDescriptor {
         return this.peerDescriptor
     }
