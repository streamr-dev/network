import EventEmitter from 'eventemitter3'
import { v4 } from 'uuid'
import { 
    DataEntry,
    PeerDescriptor,
    RecursiveOperationResponse,
    RecursiveOperation,
    RouteMessageWrapper,
    RouteMessageAck,
    RecursiveOperationRequest,
    Message,
    MessageType
} from '../../proto/packages/dht/protos/DhtRpc'
import { ITransport } from '../../transport/ITransport'
import { ListeningRpcCommunicator } from '../../transport/ListeningRpcCommunicator'
import { Contact } from '../contact/Contact'
import { SortedContactList } from '../contact/SortedContactList'
import { RecursiveOperationResult } from './RecursiveOperationManager'
import { getNodeIdFromPeerDescriptor } from '../../helpers/peerIdFromPeerDescriptor'
import { ServiceID } from '../../types/ServiceID'
import { RecursiveOperationSessionRpcLocal } from './RecursiveOperationSessionRpcLocal'
<<<<<<< HEAD
import { NodeID, areEqualNodeIds, getNodeIdFromBinary } from '../../helpers/nodeId'
import { ServerCallContext } from '@protobuf-ts/runtime-rpc'
=======
import { DhtAddress, getDhtAddressFromRaw, getRawFromDhtAddress } from '../../identifiers'
>>>>>>> 9e487230

export interface RecursiveOperationSessionEvents {
    completed: () => void
}

export interface RecursiveOperationSessionConfig {
    transport: ITransport
    targetId: DhtAddress
    localPeerDescriptor: PeerDescriptor
    waitedRoutingPathCompletions: number
    operation: RecursiveOperation
    doRouteRequest: (routedMessage: RouteMessageWrapper) => RouteMessageAck
}

export class RecursiveOperationSession extends EventEmitter<RecursiveOperationSessionEvents> {

    private readonly id = v4()
    private readonly rpcCommunicator: ListeningRpcCommunicator
    private results: SortedContactList<Contact>
    private foundData: Map<DhtAddress, DataEntry> = new Map()
    private allKnownHops: Set<DhtAddress> = new Set()
    private reportedHops: Set<DhtAddress> = new Set()
    private timeoutTask?: NodeJS.Timeout 
    private completionEventEmitted = false
    private noCloserNodesReceivedCounter = 0
    private readonly noCloserNodesReceivedFrom: Set<NodeID> = new Set()
    private readonly config: RecursiveOperationSessionConfig

    constructor(config: RecursiveOperationSessionConfig) {
        super()
        this.config = config
        this.results = new SortedContactList({
            referenceId: config.targetId, 
            maxSize: 10,  // TODO use config option or named constant?
            allowToContainReferenceId: true,
            emitEvents: false
        })
        this.rpcCommunicator = new ListeningRpcCommunicator(this.id, config.transport, {
            rpcRequestTimeout: 15000  // TODO use config option or named constant?
        })
        this.registerLocalRpcMethods()
    }

    private registerLocalRpcMethods() {
        const rpcLocal = new RecursiveOperationSessionRpcLocal({
            onResponseReceived: (
                sourceId: NodeID,
                routingPath: PeerDescriptor[],
                nodes: PeerDescriptor[],
                dataEntries: DataEntry[],
                noCloserNodesFound: boolean
            ) => {
                this.onResponseReceived(sourceId, routingPath, nodes, dataEntries, noCloserNodesFound)
            }
        })
        this.rpcCommunicator.registerRpcNotification(RecursiveOperationResponse, 'sendResponse',
            (req: RecursiveOperationResponse, context: ServerCallContext) => rpcLocal.sendResponse(req, context))
    }

    public start(serviceId: ServiceID): void {
        const routeMessage = this.wrapRequest(serviceId)
        this.config.doRouteRequest(routeMessage)
    }

    private wrapRequest(serviceId: ServiceID): RouteMessageWrapper {
        const request: RecursiveOperationRequest = {
            sessionId: this.getId(),
            operation: this.config.operation
        }
        const msg: Message = {
            messageType: MessageType.RECURSIVE_OPERATION_REQUEST,
            messageId: v4(),
            serviceId,
            body: {
                oneofKind: 'recursiveOperationRequest',
                recursiveOperationRequest: request
            }
        }
        const routeMessage: RouteMessageWrapper = {
            message: msg,
            requestId: v4(),
            target: getRawFromDhtAddress(this.config.targetId),
            sourcePeer: this.config.localPeerDescriptor,
            reachableThrough: [],
            routingPath: []
        }
        return routeMessage
    }

    private isCompleted(): boolean {
        const unreportedHops: Set<DhtAddress> = new Set(this.allKnownHops)
        this.reportedHops.forEach((id) => {
            unreportedHops.delete(id)
        })
        if (this.noCloserNodesReceivedCounter >= 1 && unreportedHops.size === 0) {
            if (this.config.operation === RecursiveOperation.FETCH_DATA
                && (this.hasNonStaleData() || this.noCloserNodesReceivedCounter >= this.config.waitedRoutingPathCompletions)) {
                return true
            } else if (this.config.operation === RecursiveOperation.FETCH_DATA) {
                return false
            }
            return true
        }
        return false
    }

    private hasNonStaleData(): boolean {
        return Array.from(this.foundData.values()).some((entry) => entry.stale === false)
    }

    public onResponseReceived(
        sourceId: NodeID,
        routingPath: PeerDescriptor[],
        nodes: PeerDescriptor[],
        dataEntries: DataEntry[],
        noCloserNodesFound: boolean
    ): void {
        this.addKnownHops(routingPath)
        if (routingPath.length >= 1) {
            this.setHopAsReported(routingPath[routingPath.length - 1])
        }
        nodes.forEach((descriptor: PeerDescriptor) => {
            this.results.addContact(new Contact(descriptor))
        })
        this.processFoundData(dataEntries)
        if (noCloserNodesFound) {
            this.onNoCloserPeersFound(sourceId)
        }
    }

    private addKnownHops(routingPath: PeerDescriptor[]) {
        const localNodeId = getNodeIdFromPeerDescriptor(this.config.localPeerDescriptor)
        routingPath.forEach((desc) => {
            const newNodeId = getNodeIdFromPeerDescriptor(desc)
            if (localNodeId !== newNodeId) {
                this.allKnownHops.add(newNodeId)
            }
        })
    }

    private setHopAsReported(desc: PeerDescriptor) {
        const localNodeId = getNodeIdFromPeerDescriptor(this.config.localPeerDescriptor)
        const newNodeId = getNodeIdFromPeerDescriptor(desc)
        if (localNodeId !== newNodeId) {
            this.reportedHops.add(newNodeId)
        }
        if (this.isCompleted()) {
            if (!this.completionEventEmitted && this.isCompleted()) {
                if (this.timeoutTask) {
                    clearTimeout(this.timeoutTask)
                    this.timeoutTask = undefined
                }
                this.emit('completed')
                this.completionEventEmitted = true
            }
        }
    }

    private processFoundData(dataEntries: DataEntry[]): void {
        dataEntries.forEach((entry) => {
            const creatorNodeId = getDhtAddressFromRaw(entry.creator)
            const existingEntry = this.foundData.get(creatorNodeId)
            if (!existingEntry || existingEntry.createdAt! < entry.createdAt! 
                || (existingEntry.createdAt! <= entry.createdAt! && entry.deleted)) {
                this.foundData.set(creatorNodeId, entry)
            }
        })
    }

    private onNoCloserPeersFound(sourceId: NodeID): void {
        this.noCloserNodesReceivedCounter += 1
        this.noCloserNodesReceivedFrom.add(sourceId)
        if (this.isCompleted()) {
            this.emit('completed')
            this.completionEventEmitted = true
            if (this.timeoutTask) {
                clearTimeout(this.timeoutTask)
                this.timeoutTask = undefined
            }
        } else {
            if (!this.timeoutTask && !this.completionEventEmitted) {
                this.timeoutTask = setTimeout(() => {
                    if (!this.completionEventEmitted) {
                        this.emit('completed')
                        this.completionEventEmitted = true
                    }
                }, 4000)  // TODO use config option or named constant?
            }
        }
    }

    public getResults(): RecursiveOperationResult {
        return {
            closestNodes: this.results.getAllContacts().map((contact) => contact.getPeerDescriptor()),
            dataEntries: Array.from(this.foundData.values())
        }
    }

    public getId(): string {
        return this.id
    }

    public stop(): void {
        if (this.timeoutTask) {
            clearTimeout(this.timeoutTask)
            this.timeoutTask = undefined
        }
        this.rpcCommunicator.destroy()
        this.emit('completed')
    }
}<|MERGE_RESOLUTION|>--- conflicted
+++ resolved
@@ -19,12 +19,8 @@
 import { getNodeIdFromPeerDescriptor } from '../../helpers/peerIdFromPeerDescriptor'
 import { ServiceID } from '../../types/ServiceID'
 import { RecursiveOperationSessionRpcLocal } from './RecursiveOperationSessionRpcLocal'
-<<<<<<< HEAD
-import { NodeID, areEqualNodeIds, getNodeIdFromBinary } from '../../helpers/nodeId'
+import { DhtAddress, getDhtAddressFromRaw, getRawFromDhtAddress } from '../../identifiers'
 import { ServerCallContext } from '@protobuf-ts/runtime-rpc'
-=======
-import { DhtAddress, getDhtAddressFromRaw, getRawFromDhtAddress } from '../../identifiers'
->>>>>>> 9e487230
 
 export interface RecursiveOperationSessionEvents {
     completed: () => void
@@ -50,7 +46,7 @@
     private timeoutTask?: NodeJS.Timeout 
     private completionEventEmitted = false
     private noCloserNodesReceivedCounter = 0
-    private readonly noCloserNodesReceivedFrom: Set<NodeID> = new Set()
+    private readonly noCloserNodesReceivedFrom: Set<DhtAddress> = new Set()
     private readonly config: RecursiveOperationSessionConfig
 
     constructor(config: RecursiveOperationSessionConfig) {
@@ -71,7 +67,7 @@
     private registerLocalRpcMethods() {
         const rpcLocal = new RecursiveOperationSessionRpcLocal({
             onResponseReceived: (
-                sourceId: NodeID,
+                sourceId: DhtAddress,
                 routingPath: PeerDescriptor[],
                 nodes: PeerDescriptor[],
                 dataEntries: DataEntry[],
@@ -136,7 +132,7 @@
     }
 
     public onResponseReceived(
-        sourceId: NodeID,
+        sourceId: DhtAddress,
         routingPath: PeerDescriptor[],
         nodes: PeerDescriptor[],
         dataEntries: DataEntry[],
@@ -194,7 +190,7 @@
         })
     }
 
-    private onNoCloserPeersFound(sourceId: NodeID): void {
+    private onNoCloserPeersFound(sourceId: DhtAddress): void {
         this.noCloserNodesReceivedCounter += 1
         this.noCloserNodesReceivedFrom.add(sourceId)
         if (this.isCompleted()) {
