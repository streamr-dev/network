--- conflicted
+++ resolved
@@ -27,18 +27,7 @@
     async externalFindData(findDataRequest: ExternalFindDataRequest, context: ServerCallContext): Promise<ExternalFindDataResponse> {
         const senderPeerDescriptor = (context as DhtCallContext).incomingSourceDescriptor!
         const result = await this.config.startFind(findDataRequest.kademliaId, true, senderPeerDescriptor)
-<<<<<<< HEAD
-        if (result.dataEntries) {
-            return ExternalFindDataResponse.create({ entries: result.dataEntries })
-        } else {
-            return ExternalFindDataResponse.create({ 
-                entries: [],
-                error: 'Could not find data with the given key' 
-            })
-        }
-=======
-        return ExternalFindDataResponse.create({ dataEntries: result.dataEntries ?? [] })
->>>>>>> dfd8a885
+        return ExternalFindDataResponse.create({ entries: result.dataEntries ?? [] })
     }
 
     async externalStoreData(request: ExternalStoreDataRequest): Promise<ExternalStoreDataResponse> {
