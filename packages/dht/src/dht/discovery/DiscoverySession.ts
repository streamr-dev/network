import { RpcCommunicator, toProtoRpcClient } from '@streamr/proto-rpc'
import { Logger, runAndWaitForEvents3 } from '@streamr/utils'
import EventEmitter from 'eventemitter3'
import KBucket from 'k-bucket'
import { v4 } from 'uuid'
import { PeerID } from '../../helpers/PeerID'
import { PeerDescriptor } from '../../proto/packages/dht/protos/DhtRpc'
import { DhtRpcServiceClient } from '../../proto/packages/dht/protos/DhtRpc.client'
import { SortedContactList } from '../contact/SortedContactList'
import { RemoteDhtNode } from '../RemoteDhtNode'
import { areEqualPeerDescriptors, keyFromPeerDescriptor } from '../../helpers/peerIdFromPeerDescriptor'

const logger = new Logger(module)

interface DiscoverySessionEvents {
    discoveryCompleted: () => void
}

interface DiscoverySessionConfig {
<<<<<<< HEAD
    kBuckets: KBucket<DhtPeer>
    neighborList: SortedContactList<DhtPeer>
=======
    bucket: KBucket<RemoteDhtNode>
    neighborList: SortedContactList<RemoteDhtNode>
>>>>>>> 30af71e2
    targetId: Uint8Array
    ownPeerDescriptor: PeerDescriptor
    serviceId: string
    rpcCommunicator: RpcCommunicator
    parallelism: number
    noProgressLimit: number
    newContactListener?: (remoteDhtNode: RemoteDhtNode) => void
}

export class DiscoverySession {
    public readonly sessionId = v4()

    private stopped = false
    private emitter = new EventEmitter<DiscoverySessionEvents>()
    private outgoingClosestPeersRequestsCounter = 0
    private noProgressCounter = 0
    private ongoingClosestPeersRequests: Set<string> = new Set()
    private readonly config: DiscoverySessionConfig

    constructor(config: DiscoverySessionConfig) {
        this.config = config
    }

    private addNewContacts(contacts: PeerDescriptor[]): void {
        if (this.stopped) {
            return
        }
        contacts.forEach((contact) => {
            if (!areEqualPeerDescriptors(contact, this.config.ownPeerDescriptor)) {
                const remoteDhtNode = new RemoteDhtNode(
                    this.config.ownPeerDescriptor,
                    contact,
                    toProtoRpcClient(new DhtRpcServiceClient(this.config.rpcCommunicator.getRpcClientTransport())),
                    this.config.serviceId
                )
                if (this.config.newContactListener) {
                    this.config.newContactListener(remoteDhtNode)
                }
                if (!this.config.neighborList.getContact(remoteDhtNode.getPeerId())) {
                    this.config.neighborList.addContact(remoteDhtNode)
                }
            }
        })
    }

    private async getClosestPeersFromContact(contact: RemoteDhtNode): Promise<PeerDescriptor[]> {
        if (this.stopped) {
            return []
        }
        logger.trace(`Getting closest peers from contact: ${keyFromPeerDescriptor(contact.getPeerDescriptor())}`)
        this.outgoingClosestPeersRequestsCounter++
        this.config.neighborList.setContacted(contact.getPeerId())
        const returnedContacts = await contact.getClosestPeers(this.config.targetId)
        this.config.neighborList.setActive(contact.getPeerId())
        return returnedContacts
    }

    private onClosestPeersRequestSucceeded(peerId: PeerID, contacts: PeerDescriptor[]) {
        if (!this.ongoingClosestPeersRequests.has(peerId.toKey())) {
            return
        }
        this.ongoingClosestPeersRequests.delete(peerId.toKey())
        const oldClosestContact = this.config.neighborList.getClosestContactId()
        this.addNewContacts(contacts)
        if (this.config.neighborList.getClosestContactId().equals(oldClosestContact)) {
            this.noProgressCounter++
        } else {
            this.noProgressCounter = 0
        }
    }

    private onClosestPeersRequestFailed(peer: RemoteDhtNode) {
        if (!this.ongoingClosestPeersRequests.has(peer.getPeerId().toKey())) {
            return
        }
        this.ongoingClosestPeersRequests.delete(peer.getPeerId().toKey())
        this.config.kBuckets.remove(peer.getPeerId().value)
        this.config.neighborList.removeContact(peer.getPeerId())
    }

    private findMoreContacts(): void {
        if (this.stopped) {
            return
        }
        const uncontacted = this.config.neighborList.getUncontactedContacts(this.config.parallelism)
        if (uncontacted.length < 1 || this.noProgressCounter >= this.config.noProgressLimit) {
            this.emitter.emit('discoveryCompleted')
            this.stopped = true
            return
        }
        for (const nextPeer of uncontacted) {
            if (this.ongoingClosestPeersRequests.size >= this.config.parallelism) {
                break
            }
            this.ongoingClosestPeersRequests.add(nextPeer.getPeerId().toKey())
            // eslint-disable-next-line promise/catch-or-return
            this.getClosestPeersFromContact(nextPeer)
                .then((contacts) => this.onClosestPeersRequestSucceeded(nextPeer.getPeerId(), contacts))
                .catch(() => this.onClosestPeersRequestFailed(nextPeer))
                .finally(() => {
                    this.outgoingClosestPeersRequestsCounter--
                    this.findMoreContacts()
                })
        }
    }

    public async findClosestNodes(timeout: number): Promise<SortedContactList<RemoteDhtNode>> {
        if (this.config.neighborList.getUncontactedContacts(this.config.parallelism).length < 1) {
            logger.trace('getUncontactedContacts length was 0 in beginning of discovery, this.neighborList.size: '
                + this.config.neighborList.getSize())
            return this.config.neighborList
        }
        await runAndWaitForEvents3<DiscoverySessionEvents>(
            [this.findMoreContacts.bind(this)],
            [[this.emitter, 'discoveryCompleted']],
            timeout
        )
        return this.config.neighborList
    }

    public stop(): void {
        this.stopped = true
        this.emitter.emit('discoveryCompleted')
        this.emitter.removeAllListeners()
    }
}<|MERGE_RESOLUTION|>--- conflicted
+++ resolved
@@ -17,13 +17,8 @@
 }
 
 interface DiscoverySessionConfig {
-<<<<<<< HEAD
-    kBuckets: KBucket<DhtPeer>
-    neighborList: SortedContactList<DhtPeer>
-=======
-    bucket: KBucket<RemoteDhtNode>
+    kBuckets: KBucket<RemoteDhtNode>
     neighborList: SortedContactList<RemoteDhtNode>
->>>>>>> 30af71e2
     targetId: Uint8Array
     ownPeerDescriptor: PeerDescriptor
     serviceId: string
