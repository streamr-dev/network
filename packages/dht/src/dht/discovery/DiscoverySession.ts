--- conflicted
+++ resolved
@@ -105,17 +105,9 @@
             }
             this.ongoingClosestPeersRequests.add(nextPeer.getPeerId().toKey())
             // eslint-disable-next-line promise/catch-or-return
-<<<<<<< HEAD
-            this.getClosestPeersFromContact(nextPeer!)
-                .then((contacts) => {
-                    this.onClosestPeersRequestSucceeded(nextPeer!.getPeerId(), contacts)
-                })
-                .catch((err) => this.onClosestPeersRequestFailed(nextPeer!, err))
-=======
             this.getClosestPeersFromContact(nextPeer)
                 .then((contacts) => this.onClosestPeersRequestSucceeded(nextPeer.getPeerId(), contacts))
                 .catch(() => this.onClosestPeersRequestFailed(nextPeer))
->>>>>>> b8b4a2c5
                 .finally(() => {
                     this.outgoingClosestPeersRequestsCounter--
                     this.findMoreContacts()
