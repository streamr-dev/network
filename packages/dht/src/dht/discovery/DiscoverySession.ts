--- conflicted
+++ resolved
@@ -3,16 +3,9 @@
 import { v4 } from 'uuid'
 import { PeerID, PeerIDKey } from '../../helpers/PeerID'
 import { PeerDescriptor } from '../../proto/packages/dht/protos/DhtRpc'
-<<<<<<< HEAD
 import { IPeerManager } from '../IPeerManager'
-import { RemoteDhtNode } from '../RemoteDhtNode'
+import { DhtNodeRpcRemote } from '../DhtNodeRpcRemote'
 import { keyFromPeerDescriptor } from '../../helpers/peerIdFromPeerDescriptor'
-=======
-import { DhtNodeRpcClient } from '../../proto/packages/dht/protos/DhtRpc.client'
-import { SortedContactList } from '../contact/SortedContactList'
-import { DhtNodeRpcRemote } from '../DhtNodeRpcRemote'
-import { areEqualPeerDescriptors, keyFromPeerDescriptor } from '../../helpers/peerIdFromPeerDescriptor'
->>>>>>> 63676ceb
 
 const logger = new Logger(module)
 
@@ -21,19 +14,10 @@
 }
 
 interface DiscoverySessionConfig {
-<<<<<<< HEAD
-=======
-    bucket: KBucket<DhtNodeRpcRemote>
-    neighborList: SortedContactList<DhtNodeRpcRemote>
->>>>>>> 63676ceb
     targetId: Uint8Array
     parallelism: number
     noProgressLimit: number
-<<<<<<< HEAD
     peerManager: IPeerManager
-=======
-    newContactListener?: (rpcRemote: DhtNodeRpcRemote) => void
->>>>>>> 63676ceb
 }
 
 export class DiscoverySession {
@@ -55,26 +39,7 @@
         if (this.stopped) {
             return
         }
-<<<<<<< HEAD
         this.config.peerManager.handleNewPeers(contacts)
-=======
-        contacts.forEach((contact) => {
-            if (!areEqualPeerDescriptors(contact, this.config.ownPeerDescriptor)) {
-                const rpcRemote = new DhtNodeRpcRemote(
-                    this.config.ownPeerDescriptor,
-                    contact,
-                    toProtoRpcClient(new DhtNodeRpcClient(this.config.rpcCommunicator.getRpcClientTransport())),
-                    this.config.serviceId
-                )
-                if (this.config.newContactListener) {
-                    this.config.newContactListener(rpcRemote)
-                }
-                if (!this.config.neighborList.getContact(rpcRemote.getPeerId())) {
-                    this.config.neighborList.addContact(rpcRemote)
-                }
-            }
-        })
->>>>>>> 63676ceb
     }
 
     private async getClosestPeersFromContact(contact: DhtNodeRpcRemote): Promise<PeerDescriptor[]> {
@@ -147,17 +112,9 @@
         }
     }
 
-<<<<<<< HEAD
     public async findClosestNodes(timeout: number): Promise<void> {
         if (this.config.peerManager.getNumberOfPeers(this.contactedPeers) < 1) {
             return
-=======
-    public async findClosestNodes(timeout: number): Promise<SortedContactList<DhtNodeRpcRemote>> {
-        if (this.config.neighborList.getUncontactedContacts(this.config.parallelism).length < 1) {
-            logger.trace('getUncontactedContacts length was 0 in beginning of discovery, this.neighborList.size: '
-                + this.config.neighborList.getSize())
-            return this.config.neighborList
->>>>>>> 63676ceb
         }
         await runAndWaitForEvents3<DiscoverySessionEvents>(
             [this.findMoreContacts.bind(this)],
