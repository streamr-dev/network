--- conflicted
+++ resolved
@@ -1,21 +1,11 @@
-<<<<<<< HEAD
-import { toProtoRpcClient } from '@streamr/proto-rpc'
-=======
->>>>>>> 16e207df
 import { Logger, runAndWaitForEvents3 } from '@streamr/utils'
 import EventEmitter from 'eventemitter3'
 import { v4 } from 'uuid'
 import { PeerDescriptor } from '../../proto/packages/dht/protos/DhtRpc'
 import { PeerManager, getDistance } from '../PeerManager'
 import { DhtNodeRpcRemote } from '../DhtNodeRpcRemote'
-<<<<<<< HEAD
-import { areEqualPeerDescriptors, getNodeIdFromPeerDescriptor } from '../../helpers/peerIdFromPeerDescriptor'
-import { ServiceID } from '../../types/ServiceID'
-import { RoutingRpcCommunicator } from '../../transport/RoutingRpcCommunicator'
-=======
 import { getNodeIdFromPeerDescriptor } from '../../helpers/peerIdFromPeerDescriptor'
 import { NodeID, getNodeIdFromBinary } from '../../helpers/nodeId'
->>>>>>> 16e207df
 
 const logger = new Logger(module)
 
@@ -25,12 +15,6 @@
 
 interface DiscoverySessionConfig {
     targetId: Uint8Array
-<<<<<<< HEAD
-    localPeerDescriptor: PeerDescriptor
-    serviceId: ServiceID
-    rpcCommunicator: RoutingRpcCommunicator
-=======
->>>>>>> 16e207df
     parallelism: number
     noProgressLimit: number
     peerManager: PeerManager
