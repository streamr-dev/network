--- conflicted
+++ resolved
@@ -3,12 +3,8 @@
 import { DhtAddress, getNodeIdFromPeerDescriptor, getRawFromDhtAddress } from '../../identifiers'
 import { PeerDescriptor } from '../../proto/packages/dht/protos/DhtRpc'
 import { DhtNodeRpcRemote } from '../DhtNodeRpcRemote'
-<<<<<<< HEAD
 import { PeerManager, getDistance } from '../PeerManager'
-=======
-import { DhtAddress, getNodeIdFromPeerDescriptor, getRawFromDhtAddress } from '../../identifiers'
 import { getClosestContacts } from '../contact/getClosestContacts'
->>>>>>> 0d3e434e
 
 const logger = new Logger(module)
 
@@ -25,17 +21,9 @@
 export class DiscoverySession {
 
     public readonly id = v4()
-<<<<<<< HEAD
-    private noProgressCounter = 0
-    private ongoingClosestPeersRequests: Set<DhtAddress> = new Set()
-    private doneGate = new Gate(false)
-=======
-    private stopped = false
-    // TODO could we use a Gate to check if we have completed? 
-    private emitter = new EventEmitter<DiscoverySessionEvents>()
     private noProgressCounter = 0
     private ongoingRequests: Set<DhtAddress> = new Set()
->>>>>>> 0d3e434e
+    private doneGate = new Gate(false)
     private readonly config: DiscoverySessionConfig
 
     constructor(config: DiscoverySessionConfig) {
@@ -51,13 +39,8 @@
         }
     }
 
-<<<<<<< HEAD
-    private async getClosestPeersFromContact(contact: DhtNodeRpcRemote): Promise<PeerDescriptor[]> {
+    private async fetchClosestNeighborsFromRemote(contact: DhtNodeRpcRemote): Promise<PeerDescriptor[]> {
         if (this.config.abortSignal.aborted || this.doneGate.isOpen()) {
-=======
-    private async fetchClosestNeighborsFromRemote(contact: DhtNodeRpcRemote): Promise<PeerDescriptor[]> {
-        if (this.stopped) {
->>>>>>> 0d3e434e
             return []
         }
         logger.trace(`Getting closest neighbors from remote: ${getNodeIdFromPeerDescriptor(contact.getPeerDescriptor())}`)
@@ -103,14 +86,8 @@
                 excludedNodeIds: this.config.contactedPeers
             }
         )
-<<<<<<< HEAD
-        if (uncontacted.length === 0 || this.noProgressCounter >= this.config.noProgressLimit) {
+        if ((uncontacted.length === 0 && this.ongoingRequests.size === 0) || (this.noProgressCounter >= this.config.noProgressLimit)) {
             this.doneGate.open()
-=======
-        if ((uncontacted.length === 0 && this.ongoingRequests.size === 0) || (this.noProgressCounter >= this.config.noProgressLimit)) {
-            this.emitter.emit('discoveryCompleted')
-            this.stopped = true
->>>>>>> 0d3e434e
             return
         }
         for (const nextPeer of uncontacted) {
