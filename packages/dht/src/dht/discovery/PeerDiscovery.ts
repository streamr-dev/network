import { DiscoverySession } from './DiscoverySession'
import { DhtNodeRpcRemote } from '../DhtNodeRpcRemote'
import { areEqualPeerDescriptors, getNodeIdFromPeerDescriptor, peerIdFromPeerDescriptor } from '../../helpers/peerIdFromPeerDescriptor'
import { PeerDescriptor } from '../../proto/packages/dht/protos/DhtRpc'
import { Logger, scheduleAtInterval, setAbortableTimeout } from '@streamr/utils'
import { ConnectionManager } from '../../connection/ConnectionManager'
import { PeerManager } from '../PeerManager'
import { createRandomNodeId } from '../../helpers/nodeId'
import { ServiceID } from '../../types/ServiceID'

interface PeerDiscoveryConfig {
    localPeerDescriptor: PeerDescriptor
    joinNoProgressLimit: number
    peerDiscoveryQueryBatchSize: number
    serviceId: ServiceID
    parallelism: number
    joinTimeout: number
    connectionManager?: ConnectionManager
    peerManager: PeerManager
}

const logger = new Logger(module)

export class PeerDiscovery {

    private readonly config: PeerDiscoveryConfig
    private ongoingDiscoverySessions: Map<string, DiscoverySession> = new Map()
    private rejoinOngoing = false
    private joinCalled = false
    private rejoinTimeoutRef?: NodeJS.Timeout
    private readonly abortController: AbortController
    private recoveryIntervalStarted = false

    constructor(config: PeerDiscoveryConfig) {
        this.config = config
        this.abortController = new AbortController()
    }

    async joinDht(entryPointDescriptor: PeerDescriptor, doAdditionalRandomPeerDiscovery = true, retry = true): Promise<void> {
        if (this.isStopped()) {
            return
        }
        this.joinCalled = true
        logger.debug(
            `Joining ${this.config.serviceId === 'layer0' ? 'The Streamr Network' : `Control Layer for ${this.config.serviceId}`}`
            + ` via entrypoint ${getNodeIdFromPeerDescriptor(entryPointDescriptor)}`
        )
        if (areEqualPeerDescriptors(entryPointDescriptor, this.config.localPeerDescriptor)) {
            return
        }
        this.config.connectionManager?.lockConnection(entryPointDescriptor, `${this.config.serviceId}::joinDht`)
        this.config.peerManager.handleNewPeers([entryPointDescriptor])

        const sessions = [this.createSession(peerIdFromPeerDescriptor(this.config.localPeerDescriptor).value)]
        if (doAdditionalRandomPeerDiscovery) {
            sessions.push(this.createSession(createRandomNodeId()))
        }
        await this.runSessions(sessions, entryPointDescriptor, retry)
        this.config.connectionManager?.unlockConnection(entryPointDescriptor, `${this.config.serviceId}::joinDht`)

    }

    private createSession(targetId: Uint8Array): DiscoverySession {
        const sessionOptions = {
            targetId,
            parallelism: this.config.parallelism,
            noProgressLimit: this.config.joinNoProgressLimit,
            peerManager: this.config.peerManager
        }
        return new DiscoverySession(sessionOptions)
    }

    private async runSessions(sessions: DiscoverySession[], entryPointDescriptor: PeerDescriptor, retry: boolean): Promise<void> {
        try {
            for (const session of sessions) {
                this.ongoingDiscoverySessions.set(session.sessionId, session)
                await session.findClosestNodes(this.config.joinTimeout)
            }
        } catch (_e) {
            logger.debug(`DHT join on ${this.config.serviceId} timed out`)
        } finally {
            if (!this.isStopped()) {
                if (this.config.peerManager.getNumberOfNeighbors() === 0) {
                    if (retry) {
                        // TODO should we catch possible promise rejection?
                        setAbortableTimeout(() => this.rejoinDht(entryPointDescriptor), 1000, this.abortController.signal)
                    }
                } else {
                    await this.ensureRecoveryIntervalIsRunning()
                }
            }
            sessions.forEach((session) => this.ongoingDiscoverySessions.delete(session.sessionId))
        }
    }

    public async rejoinDht(entryPoint: PeerDescriptor): Promise<void> {
        if (this.isStopped() || this.rejoinOngoing) {
            return
        }
        logger.debug(`Rejoining DHT ${this.config.serviceId}`)
        this.rejoinOngoing = true
        try {
            await this.joinDht(entryPoint)
            logger.debug(`Rejoined DHT successfully ${this.config.serviceId}!`)
        } catch (err) {
            logger.warn(`Rejoining DHT ${this.config.serviceId} failed`)
            if (!this.isStopped()) {
                // TODO should we catch possible promise rejection?
                setAbortableTimeout(() => this.rejoinDht(entryPoint), 5000, this.abortController.signal)
            }
        } finally {
            this.rejoinOngoing = false
        }
    }

    private async ensureRecoveryIntervalIsRunning(): Promise<void> {
        if (!this.recoveryIntervalStarted) {
            this.recoveryIntervalStarted = true
            await scheduleAtInterval(() => this.fetchClosestPeersFromBucket(), 60000, true, this.abortController.signal)
        }
    }

    private async fetchClosestPeersFromBucket(): Promise<void> {
        if (this.isStopped()) {
            return
        }
<<<<<<< HEAD
        const nodes = this.config.peerManager.getClosestNeighborsTo(this.config.localPeerDescriptor.kademliaId, this.config.parallelism)
=======
        const nodes = this.config.peerManager.getClosestPeersTo(this.config.localPeerDescriptor.nodeId, this.config.parallelism)
>>>>>>> 00563529
        await Promise.allSettled(nodes.map(async (peer: DhtNodeRpcRemote) => {
            const contacts = await peer.getClosestPeers(this.config.localPeerDescriptor.nodeId!)
            this.config.peerManager.handleNewPeers(contacts)    
        }))
    }

    public isJoinOngoing(): boolean {
        return !this.joinCalled ? true : this.ongoingDiscoverySessions.size > 0
    }

    public isJoinCalled(): boolean {
        return this.joinCalled
    }

    private isStopped() {
        return this.abortController.signal.aborted
    }

    public stop(): void {
        this.abortController.abort()
        if (this.rejoinTimeoutRef) {
            clearTimeout(this.rejoinTimeoutRef)
            this.rejoinTimeoutRef = undefined
        }
        this.ongoingDiscoverySessions.forEach((session, _id) => {
            session.stop()
        })
    }
}<|MERGE_RESOLUTION|>--- conflicted
+++ resolved
@@ -124,11 +124,7 @@
         if (this.isStopped()) {
             return
         }
-<<<<<<< HEAD
-        const nodes = this.config.peerManager.getClosestNeighborsTo(this.config.localPeerDescriptor.kademliaId, this.config.parallelism)
-=======
-        const nodes = this.config.peerManager.getClosestPeersTo(this.config.localPeerDescriptor.nodeId, this.config.parallelism)
->>>>>>> 00563529
+        const nodes = this.config.peerManager.getClosestNeighborsTo(this.config.localPeerDescriptor.nodeId, this.config.parallelism)
         await Promise.allSettled(nodes.map(async (peer: DhtNodeRpcRemote) => {
             const contacts = await peer.getClosestPeers(this.config.localPeerDescriptor.nodeId!)
             this.config.peerManager.handleNewPeers(contacts)    
