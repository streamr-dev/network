import { DiscoverySession } from './DiscoverySession'
import { DhtNodeRpcRemote } from '../DhtNodeRpcRemote'
import { areEqualPeerDescriptors, keyFromPeerDescriptor, peerIdFromPeerDescriptor } from '../../helpers/peerIdFromPeerDescriptor'
import { PeerDescriptor } from '../../proto/packages/dht/protos/DhtRpc'
import { Logger, scheduleAtInterval, setAbortableTimeout } from '@streamr/utils'
import KBucket from 'k-bucket'
import { SortedContactList } from '../contact/SortedContactList'
import { ConnectionManager } from '../../connection/ConnectionManager'
import { RoutingRpcCommunicator } from '../../transport/RoutingRpcCommunicator'
import { createRandomKademliaId } from '../../helpers/kademliaId'

interface PeerDiscoveryConfig {
    rpcCommunicator: RoutingRpcCommunicator
<<<<<<< HEAD
    localPeerDescriptor: PeerDescriptor
    bucket: KBucket<RemoteDhtNode>
    neighborList: SortedContactList<RemoteDhtNode>
=======
    ownPeerDescriptor: PeerDescriptor
    bucket: KBucket<DhtNodeRpcRemote>
    neighborList: SortedContactList<DhtNodeRpcRemote>
>>>>>>> 63676ceb
    joinNoProgressLimit: number
    peerDiscoveryQueryBatchSize: number
    serviceId: string
    parallelism: number
    joinTimeout: number
    addContact: (contact: PeerDescriptor, setActive?: boolean) => void
    connectionManager?: ConnectionManager
}

const logger = new Logger(module)

export class PeerDiscovery {

    private readonly config: PeerDiscoveryConfig
    private ongoingDiscoverySessions: Map<string, DiscoverySession> = new Map()
    private rejoinOngoing = false
    private joinCalled = false
    private rejoinTimeoutRef?: NodeJS.Timeout
    private readonly abortController: AbortController
    private recoveryIntervalStarted = false

    constructor(config: PeerDiscoveryConfig) {
        this.config = config
        this.abortController = new AbortController()
    }

    async joinDht(entryPointDescriptor: PeerDescriptor, doAdditionalRandomPeerDiscovery = true, retry = true): Promise<void> {
        if (this.isStopped()) {
            return
        }
        this.joinCalled = true
        logger.debug(
            `Joining ${this.config.serviceId === 'layer0' ? 'The Streamr Network' : `Control Layer for ${this.config.serviceId}`}`
            + ` via entrypoint ${keyFromPeerDescriptor(entryPointDescriptor)}`
        )
        if (areEqualPeerDescriptors(entryPointDescriptor, this.config.localPeerDescriptor)) {
            return
        }
        this.config.connectionManager?.lockConnection(entryPointDescriptor, `${this.config.serviceId}::joinDht`)
        this.config.addContact(entryPointDescriptor)
        const targetId = peerIdFromPeerDescriptor(this.config.localPeerDescriptor).value
        const closest = this.config.bucket.closest(targetId, this.config.peerDiscoveryQueryBatchSize)
        this.config.neighborList.addContacts(closest)
        const sessions = [this.createSession(targetId)]
        if (doAdditionalRandomPeerDiscovery) {
            sessions.push(this.createSession(createRandomKademliaId()))
        }
        await this.runSessions(sessions, entryPointDescriptor, retry)
        this.config.connectionManager?.unlockConnection(entryPointDescriptor, `${this.config.serviceId}::joinDht`)

    }

    private createSession(targetId: Uint8Array): DiscoverySession {
        const sessionOptions = {
            bucket: this.config.bucket,
            neighborList: this.config.neighborList,
            targetId,
            localPeerDescriptor: this.config.localPeerDescriptor,
            serviceId: this.config.serviceId,
            rpcCommunicator: this.config.rpcCommunicator,
            parallelism: this.config.parallelism,
            noProgressLimit: this.config.joinNoProgressLimit,
            newContactListener: (newPeer: DhtNodeRpcRemote) => this.config.addContact(newPeer.getPeerDescriptor())
        }
        return new DiscoverySession(sessionOptions)
    }

    private async runSessions(sessions: DiscoverySession[], entryPointDescriptor: PeerDescriptor, retry: boolean): Promise<void> {
        try {
            for (const session of sessions) {
                this.ongoingDiscoverySessions.set(session.sessionId, session)
                await session.findClosestNodes(this.config.joinTimeout)
            }
        } catch (_e) {
            logger.debug(`DHT join on ${this.config.serviceId} timed out`)
        } finally {
            if (!this.isStopped()) {
                if (this.config.bucket.count() === 0) {
                    if (retry) {
                        setAbortableTimeout(() => this.rejoinDht(entryPointDescriptor), 1000, this.abortController.signal)
                    }
                } else {
                    await this.ensureRecoveryIntervalIsRunning()
                }
            }
            sessions.forEach((session) => this.ongoingDiscoverySessions.delete(session.sessionId))
        }
    }

    public async rejoinDht(entryPoint: PeerDescriptor): Promise<void> {
        if (this.isStopped() || this.rejoinOngoing) {
            return
        }
        logger.debug(`Rejoining DHT ${this.config.serviceId}`)
        this.rejoinOngoing = true
        try {
            this.config.neighborList.clear()
            await this.joinDht(entryPoint)
            logger.debug(`Rejoined DHT successfully ${this.config.serviceId}!`)
        } catch (err) {
            logger.warn(`Rejoining DHT ${this.config.serviceId} failed`)
            if (!this.isStopped()) {
                setAbortableTimeout(() => this.rejoinDht(entryPoint), 5000, this.abortController.signal)
            }
        } finally {
            this.rejoinOngoing = false
        }
    }

    private async ensureRecoveryIntervalIsRunning(): Promise<void> {
        if (!this.recoveryIntervalStarted) {
            this.recoveryIntervalStarted = true
            await scheduleAtInterval(() => this.fetchClosestPeersFromBucket(), 60000, true, this.abortController.signal)
        }
    }

    private async fetchClosestPeersFromBucket(): Promise<void> {
        if (this.isStopped()) {
            return
        }
<<<<<<< HEAD
        const nodes = this.config.bucket.closest(peerIdFromPeerDescriptor(this.config.localPeerDescriptor).value, this.config.parallelism)
        await Promise.allSettled(nodes.map(async (peer: RemoteDhtNode) => {
            const contacts = await peer.getClosestPeers(this.config.localPeerDescriptor.kademliaId)
=======
        const nodes = this.config.bucket.closest(peerIdFromPeerDescriptor(this.config.ownPeerDescriptor).value, this.config.parallelism)
        await Promise.allSettled(nodes.map(async (peer: DhtNodeRpcRemote) => {
            const contacts = await peer.getClosestPeers(this.config.ownPeerDescriptor.kademliaId)
>>>>>>> 63676ceb
            contacts.forEach((contact) => {
                this.config.addContact(contact)
            })
        }))
    }

    public isJoinOngoing(): boolean {
        return !this.joinCalled ? true : this.ongoingDiscoverySessions.size > 0
    }

    public isJoinCalled(): boolean {
        return this.joinCalled
    }

    private isStopped() {
        return this.abortController.signal.aborted
    }

    public stop(): void {
        this.abortController.abort()
        if (this.rejoinTimeoutRef) {
            clearTimeout(this.rejoinTimeoutRef)
            this.rejoinTimeoutRef = undefined
        }
        this.ongoingDiscoverySessions.forEach((session, _id) => {
            session.stop()
        })
    }
}<|MERGE_RESOLUTION|>--- conflicted
+++ resolved
@@ -11,15 +11,9 @@
 
 interface PeerDiscoveryConfig {
     rpcCommunicator: RoutingRpcCommunicator
-<<<<<<< HEAD
     localPeerDescriptor: PeerDescriptor
-    bucket: KBucket<RemoteDhtNode>
-    neighborList: SortedContactList<RemoteDhtNode>
-=======
-    ownPeerDescriptor: PeerDescriptor
     bucket: KBucket<DhtNodeRpcRemote>
     neighborList: SortedContactList<DhtNodeRpcRemote>
->>>>>>> 63676ceb
     joinNoProgressLimit: number
     peerDiscoveryQueryBatchSize: number
     serviceId: string
@@ -140,15 +134,9 @@
         if (this.isStopped()) {
             return
         }
-<<<<<<< HEAD
         const nodes = this.config.bucket.closest(peerIdFromPeerDescriptor(this.config.localPeerDescriptor).value, this.config.parallelism)
-        await Promise.allSettled(nodes.map(async (peer: RemoteDhtNode) => {
+        await Promise.allSettled(nodes.map(async (peer: DhtNodeRpcRemote) => {
             const contacts = await peer.getClosestPeers(this.config.localPeerDescriptor.kademliaId)
-=======
-        const nodes = this.config.bucket.closest(peerIdFromPeerDescriptor(this.config.ownPeerDescriptor).value, this.config.parallelism)
-        await Promise.allSettled(nodes.map(async (peer: DhtNodeRpcRemote) => {
-            const contacts = await peer.getClosestPeers(this.config.ownPeerDescriptor.kademliaId)
->>>>>>> 63676ceb
             contacts.forEach((contact) => {
                 this.config.addContact(contact)
             })
