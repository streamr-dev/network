import { DiscoverySession } from './DiscoverySession'
import { DhtPeer } from '../DhtPeer'
import crypto from 'crypto'
import { isSamePeerDescriptor, keyFromPeerDescriptor } from '../../helpers/peerIdFromPeerDescriptor'
import { PeerDescriptor } from '../../proto/packages/dht/protos/DhtRpc'
import { Logger, scheduleAtInterval, setAbortableTimeout } from '@streamr/utils'
import { ConnectionManager } from '../../connection/ConnectionManager'
import { IPeerManager } from '../IPeerManager'

interface PeerDiscoveryConfig {
    ownPeerDescriptor: PeerDescriptor
    joinNoProgressLimit: number
    getClosestContactsLimit: number
    serviceId: string
    parallelism: number
    joinTimeout: number
    connectionManager?: ConnectionManager
    peerManager: IPeerManager
}

const logger = new Logger(module)

export class PeerDiscovery {
    private readonly config: PeerDiscoveryConfig
    private ongoingDiscoverySessions: Map<string, DiscoverySession> = new Map()
    private stopped = false
    private rejoinOngoing = false
    private joinCalled = false

    private rejoinTimeoutRef?: NodeJS.Timeout
    private readonly abortController: AbortController
    private recoveryIntervalStarted = false

    constructor(config: PeerDiscoveryConfig) {
        this.config = config
        this.abortController = new AbortController()
    }

    async joinDht(entryPointDescriptor: PeerDescriptor, doRandomJoin = true, retry = true): Promise<void> {
        if (this.stopped) {
            return
        }
        this.joinCalled = true
        logger.debug(
            `Joining ${this.config.serviceId === 'layer0' ? 'The Streamr Network' : `Control Layer for ${this.config.serviceId}`}`
            + ` via entrypoint ${keyFromPeerDescriptor(entryPointDescriptor)}`
        )
        if (isSamePeerDescriptor(entryPointDescriptor, this.config.ownPeerDescriptor)) {
            return
        }
        this.config.connectionManager?.lockConnection(entryPointDescriptor, `${this.config.serviceId}::joinDht`)
<<<<<<< HEAD
        this.config.peerManager.handleNewPeers([entryPointDescriptor])

        const sessionOptions = {
            targetId: this.config.ownPeerDescriptor!.kademliaId,
=======
        this.config.addContact(entryPointDescriptor)
        const closest = this.config.bucket.closest(this.config.ownPeerId.value, this.config.getClosestContactsLimit)
        this.config.neighborList.addContacts(closest)
        const sessionOptions = {
            bucket: this.config.bucket,
            neighborList: this.config.neighborList,
            targetId: this.config.ownPeerId.value,
            ownPeerDescriptor: this.config.ownPeerDescriptor,
            serviceId: this.config.serviceId,
            rpcCommunicator: this.config.rpcCommunicator,
>>>>>>> 48909e5c
            parallelism: this.config.parallelism,
            noProgressLimit: this.config.joinNoProgressLimit,
            nodeName: this.config.ownPeerDescriptor.nodeName,
            peerManager: this.config.peerManager
        }
        const session = new DiscoverySession(sessionOptions)
        const randomSession = doRandomJoin ? new DiscoverySession({
            ...sessionOptions,
            targetId: crypto.randomBytes(8),
            nodeName: this.config.ownPeerDescriptor.nodeName + '-random'
        }) : null
        this.ongoingDiscoverySessions.set(session.sessionId, session)
        if (randomSession) {
            this.ongoingDiscoverySessions.set(randomSession.sessionId, randomSession)
        }
        try {
            await session.findClosestNodes(this.config.joinTimeout)
            if (randomSession) {
                await randomSession.findClosestNodes(this.config.joinTimeout)
            }
        } catch (_e) {
            logger.debug(`DHT join on ${this.config.serviceId} timed out`)
        } finally {
            if (!this.stopped) {
<<<<<<< HEAD
                if (this.config.peerManager.getKBucketSize() === 0) {
                    this.rejoinDht(entryPointDescriptor).catch(() => {})
=======
                if (this.config.bucket.count() === 0) {
                    if (retry) {
                        setAbortableTimeout(() => this.rejoinDht(entryPointDescriptor), 1000, this.abortController.signal)
                    }
>>>>>>> 48909e5c
                } else {
                    await this.ensureRecoveryIntervalIsRunning()
                }
            }
            this.ongoingDiscoverySessions.delete(session.sessionId)
            if (randomSession) {
                this.ongoingDiscoverySessions.delete(randomSession.sessionId)
            }
            this.config.connectionManager?.unlockConnection(entryPointDescriptor, `${this.config.serviceId}::joinDht`)
        }
    }

    public async rejoinDht(entryPoint: PeerDescriptor): Promise<void> {
        if (this.stopped || this.rejoinOngoing) {
            return
        }
        logger.error(`${this.config.ownPeerDescriptor.nodeName} Rejoining DHT ${this.config.serviceId} ${this.config.ownPeerDescriptor.nodeName}!`)
        this.rejoinOngoing = true
        try {
            await this.joinDht(entryPoint)
            logger.debug(`Rejoined DHT successfully ${this.config.serviceId}!`)
        } catch (err) {
            logger.warn(`Rejoining DHT ${this.config.serviceId} failed`)
            if (!this.stopped) {
                setAbortableTimeout(() => this.rejoinDht(entryPoint), 5000, this.abortController.signal)
            }
        } finally {
            this.rejoinOngoing = false
        }
    }

    private async ensureRecoveryIntervalIsRunning(): Promise<void> {
        if (!this.recoveryIntervalStarted) {
            this.recoveryIntervalStarted = true
            await scheduleAtInterval(() => this.fetchClosestPeersFromBucket(), 60000, true, this.abortController.signal)
        }
    }

    private async fetchClosestPeersFromBucket(): Promise<void> {
        if (this.stopped) {
            return
        }
<<<<<<< HEAD
        await Promise.allSettled(this.config.peerManager.getClosestPeersTo(
            this.config.ownPeerDescriptor.kademliaId, this.config.parallelism).map(async (peer: DhtPeer) => {
            const contacts = await peer.getClosestPeers(this.config.ownPeerDescriptor.kademliaId!)
            this.config.peerManager.handleNewPeers(contacts)
=======
        await Promise.allSettled(this.config.bucket.closest(this.config.ownPeerId.value, this.config.parallelism).map(async (peer: DhtPeer) => {
            const contacts = await peer.getClosestPeers(this.config.ownPeerDescriptor.kademliaId)
            contacts.forEach((contact) => {
                this.config.addContact(contact)
            })
>>>>>>> 48909e5c
        }))
    }

    public isJoinOngoing(): boolean {
        return !this.joinCalled ? true : this.ongoingDiscoverySessions.size > 0
    }

    public isJoinCalled(): boolean {
        return this.joinCalled
    }

    public stop(): void {
        this.stopped = true
        this.abortController.abort()
        if (this.rejoinTimeoutRef) {
            clearTimeout(this.rejoinTimeoutRef)
            this.rejoinTimeoutRef = undefined
        }
        this.ongoingDiscoverySessions.forEach((session, _id) => {
            session.stop()
        })
    }
}<|MERGE_RESOLUTION|>--- conflicted
+++ resolved
@@ -36,7 +36,7 @@
         this.abortController = new AbortController()
     }
 
-    async joinDht(entryPointDescriptor: PeerDescriptor, doRandomJoin = true, retry = true): Promise<void> {
+    async joinDht(entryPointDescriptor: PeerDescriptor, doRandomJoin = true, _retry = true): Promise<void> {
         if (this.stopped) {
             return
         }
@@ -49,23 +49,10 @@
             return
         }
         this.config.connectionManager?.lockConnection(entryPointDescriptor, `${this.config.serviceId}::joinDht`)
-<<<<<<< HEAD
         this.config.peerManager.handleNewPeers([entryPointDescriptor])
 
         const sessionOptions = {
             targetId: this.config.ownPeerDescriptor!.kademliaId,
-=======
-        this.config.addContact(entryPointDescriptor)
-        const closest = this.config.bucket.closest(this.config.ownPeerId.value, this.config.getClosestContactsLimit)
-        this.config.neighborList.addContacts(closest)
-        const sessionOptions = {
-            bucket: this.config.bucket,
-            neighborList: this.config.neighborList,
-            targetId: this.config.ownPeerId.value,
-            ownPeerDescriptor: this.config.ownPeerDescriptor,
-            serviceId: this.config.serviceId,
-            rpcCommunicator: this.config.rpcCommunicator,
->>>>>>> 48909e5c
             parallelism: this.config.parallelism,
             noProgressLimit: this.config.joinNoProgressLimit,
             nodeName: this.config.ownPeerDescriptor.nodeName,
@@ -90,15 +77,8 @@
             logger.debug(`DHT join on ${this.config.serviceId} timed out`)
         } finally {
             if (!this.stopped) {
-<<<<<<< HEAD
                 if (this.config.peerManager.getKBucketSize() === 0) {
                     this.rejoinDht(entryPointDescriptor).catch(() => {})
-=======
-                if (this.config.bucket.count() === 0) {
-                    if (retry) {
-                        setAbortableTimeout(() => this.rejoinDht(entryPointDescriptor), 1000, this.abortController.signal)
-                    }
->>>>>>> 48909e5c
                 } else {
                     await this.ensureRecoveryIntervalIsRunning()
                 }
@@ -141,18 +121,10 @@
         if (this.stopped) {
             return
         }
-<<<<<<< HEAD
         await Promise.allSettled(this.config.peerManager.getClosestPeersTo(
             this.config.ownPeerDescriptor.kademliaId, this.config.parallelism).map(async (peer: DhtPeer) => {
             const contacts = await peer.getClosestPeers(this.config.ownPeerDescriptor.kademliaId!)
             this.config.peerManager.handleNewPeers(contacts)
-=======
-        await Promise.allSettled(this.config.bucket.closest(this.config.ownPeerId.value, this.config.parallelism).map(async (peer: DhtPeer) => {
-            const contacts = await peer.getClosestPeers(this.config.ownPeerDescriptor.kademliaId)
-            contacts.forEach((contact) => {
-                this.config.addContact(contact)
-            })
->>>>>>> 48909e5c
         }))
     }
 
