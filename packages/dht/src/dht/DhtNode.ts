import { ServerCallContext } from '@protobuf-ts/runtime-rpc'
import {
    Logger,
    MetricsContext,
    merge,
    waitForCondition
} from '@streamr/utils'
import { EventEmitter } from 'eventemitter3'
import { sample } from 'lodash'
import { MarkRequired } from 'ts-essentials'
import { ConnectionLocker, ConnectionManager, PortRange, TlsCertificate } from '../connection/ConnectionManager'
import { DefaultConnectorFacade, DefaultConnectorFacadeConfig } from '../connection/ConnectorFacade'
import { IceServer } from '../connection/webrtc/WebrtcConnector'
import { isBrowserEnvironment } from '../helpers/browser/isBrowserEnvironment'
import { DhtAddress, KADEMLIA_ID_LENGTH_IN_BYTES, getNodeIdFromPeerDescriptor } from '../identifiers'
import { Any } from '../proto/google/protobuf/any'
import {
    ClosestPeersRequest,
    ClosestPeersResponse,
    ClosestRingPeersRequest,
    ClosestRingPeersResponse,
    ConnectivityResponse,
    DataEntry,
    ExternalFetchDataRequest,
    ExternalFetchDataResponse,
    ExternalStoreDataRequest,
    ExternalStoreDataResponse,
    LeaveNotice,
    Message,
    PeerDescriptor,
    PingRequest,
    PingResponse,
    RecursiveOperation
} from '../proto/packages/dht/protos/DhtRpc'
import { ExternalApiRpcClient, StoreRpcClient } from '../proto/packages/dht/protos/DhtRpc.client'
import { ITransport, TransportEvents } from '../transport/ITransport'
import { RoutingRpcCommunicator } from '../transport/RoutingRpcCommunicator'
import { ServiceID } from '../types/ServiceID'
import { DhtNodeRpcLocal } from './DhtNodeRpcLocal'
import { DhtNodeRpcRemote } from './DhtNodeRpcRemote'
import { ExternalApiRpcLocal } from './ExternalApiRpcLocal'
import { ExternalApiRpcRemote } from './ExternalApiRpcRemote'
import { PeerManager } from './PeerManager'
import { PeerDiscovery } from './discovery/PeerDiscovery'
import { RecursiveOperationManager } from './recursive-operation/RecursiveOperationManager'
import { Router } from './routing/Router'
import { LocalDataStore } from './store/LocalDataStore'
import { StoreManager } from './store/StoreManager'
import { StoreRpcRemote } from './store/StoreRpcRemote'
import { createPeerDescriptor } from '../helpers/createPeerDescriptor'
import { RingIdRaw } from './contact/ringIdentifiers'
import { getLocalRegion, getLocalRegionByCoordinates } from '@streamr/cdn-location'
import { RingContacts } from './contact/RingContactList'

export interface DhtNodeEvents {
    contactAdded: (peerDescriptor: PeerDescriptor, closestPeers: PeerDescriptor[]) => void
    contactRemoved: (peerDescriptor: PeerDescriptor, closestPeers: PeerDescriptor[]) => void
    randomContactAdded: (peerDescriptor: PeerDescriptor, closestPeers: PeerDescriptor[]) => void
    randomContactRemoved: (peerDescriptor: PeerDescriptor, closestPeers: PeerDescriptor[]) => void
    ringContactAdded: (peerDescriptor: PeerDescriptor, closestPeers: RingContacts) => void
    ringContactRemoved: (peerDescriptor: PeerDescriptor, closestPeers: RingContacts) => void
}

export interface DhtNodeOptions {
    serviceId?: ServiceID
    joinParallelism?: number
    maxNeighborListSize?: number
    numberOfNodesPerKBucket?: number
    joinNoProgressLimit?: number
    peerDiscoveryQueryBatchSize?: number
    dhtJoinTimeout?: number
    metricsContext?: MetricsContext
    storeHighestTtl?: number
    storeMaxTtl?: number
    networkConnectivityTimeout?: number
    storageRedundancyFactor?: number

    transport?: ITransport
    connectionLocker?: ConnectionLocker
    peerDescriptor?: PeerDescriptor
    entryPoints?: PeerDescriptor[]
    websocketHost?: string
    websocketPortRange?: PortRange
    websocketServerEnableTls?: boolean
    nodeId?: DhtAddress
    region?: number

    rpcRequestTimeout?: number
    iceServers?: IceServer[]
    webrtcAllowPrivateAddresses?: boolean
    webrtcDatachannelBufferThresholdLow?: number
    webrtcDatachannelBufferThresholdHigh?: number
    webrtcNewConnectionTimeout?: number
    webrtcPortRange?: PortRange
    maxMessageSize?: number
    maxConnections?: number
    tlsCertificate?: TlsCertificate
    externalIp?: string
    autoCertifierUrl?: string
    autoCertifierConfigFile?: string
    geoIpDatabasePath?: string
}

type StrictDhtNodeOptions = MarkRequired<DhtNodeOptions,
    'serviceId' |
    'joinParallelism' |
    'maxNeighborListSize' |
    'numberOfNodesPerKBucket' |
    'joinNoProgressLimit' |
    'dhtJoinTimeout' |
    'peerDiscoveryQueryBatchSize' |
    'maxConnections' |
    'storeHighestTtl' |
    'storeMaxTtl' |
    'networkConnectivityTimeout' |
    'storageRedundancyFactor' |
    'metricsContext'>

const logger = new Logger(module)

export type Events = TransportEvents & DhtNodeEvents

export class DhtNode extends EventEmitter<Events> implements ITransport {

    private readonly config: StrictDhtNodeOptions
    private rpcCommunicator?: RoutingRpcCommunicator
    private transport?: ITransport
    private localPeerDescriptor?: PeerDescriptor
    public router?: Router
    private storeManager?: StoreManager
    private localDataStore: LocalDataStore
    private recursiveOperationManager?: RecursiveOperationManager
    private peerDiscovery?: PeerDiscovery
    private peerManager?: PeerManager
    public connectionLocker?: ConnectionLocker
    private started = false
    private abortController = new AbortController()
    constructor(conf: DhtNodeOptions) {
        super()
        this.config = merge({
            serviceId: 'layer0',
            joinParallelism: 3,
            maxNeighborListSize: 200,
            numberOfNodesPerKBucket: 8,
            joinNoProgressLimit: 5,
            dhtJoinTimeout: 60000,
            peerDiscoveryQueryBatchSize: 5,
            maxConnections: 80,
            storeHighestTtl: 60000,
            storeMaxTtl: 60000,
            networkConnectivityTimeout: 10000,
            storageRedundancyFactor: 5,
            metricsContext: new MetricsContext()
        }, conf)
        this.validateConfig()
        this.localDataStore = new LocalDataStore(this.config.storeMaxTtl)
        this.send = this.send.bind(this)
    }

    private validateConfig(): void {
        const expectedNodeIdLength = KADEMLIA_ID_LENGTH_IN_BYTES * 2
        if (this.config.nodeId !== undefined) {
            if (!/^[0-9a-fA-F]+$/.test(this.config.nodeId)) {
                throw new Error('Invalid nodeId, the nodeId should be a hex string')
            } else if (this.config.nodeId.length !== expectedNodeIdLength) {
                throw new Error(`Invalid nodeId, the length of the nodeId should be ${expectedNodeIdLength}`)
            }
        }
        if (this.config.peerDescriptor !== undefined) {
            if (this.config.peerDescriptor.nodeId.length !== KADEMLIA_ID_LENGTH_IN_BYTES) {
                throw new Error(`Invalid peerDescriptor, the length of the nodeId should be ${KADEMLIA_ID_LENGTH_IN_BYTES} bytes`)
            }
        }
    }

    public async start(): Promise<void> {
        if (this.started || this.abortController.signal.aborted) {
            return
        }
        logger.trace(`Starting new Streamr Network DHT Node with serviceId ${this.config.serviceId}`)
        this.started = true

        if (isBrowserEnvironment()) {
            this.config.websocketPortRange = undefined
            if (this.config.peerDescriptor) {
                this.config.peerDescriptor.websocket = undefined
            }
<<<<<<< HEAD
        } 
          
        // If transport is given, do not create a ConnectionManager
=======
        }
        if (this.region !== undefined) {
            this.region = this.config.region
        } else if (this.config.peerDescriptor?.region !== undefined) {
            this.region = this.config.peerDescriptor.region
        } else {
            this.region = await getLocalRegion()
        }
            
>>>>>>> 0599e9c2
        if (this.config.transport) {
            this.transport = this.config.transport
            this.connectionLocker = this.config.connectionLocker
            this.localPeerDescriptor = this.transport.getLocalPeerDescriptor()
        } else {
            const connectorFacadeConfig: DefaultConnectorFacadeConfig = {
                transport: this,
                entryPoints: this.config.entryPoints,
                iceServers: this.config.iceServers,
                webrtcAllowPrivateAddresses: this.config.webrtcAllowPrivateAddresses,
                webrtcDatachannelBufferThresholdLow: this.config.webrtcDatachannelBufferThresholdLow,
                webrtcDatachannelBufferThresholdHigh: this.config.webrtcDatachannelBufferThresholdHigh,
                webrtcNewConnectionTimeout: this.config.webrtcNewConnectionTimeout,
                webrtcPortRange: this.config.webrtcPortRange,
                maxMessageSize: this.config.maxMessageSize,
                websocketServerEnableTls: this.config.websocketServerEnableTls,
                tlsCertificate: this.config.tlsCertificate,
                externalIp: this.config.externalIp,
                autoCertifierUrl: this.config.autoCertifierUrl,
                autoCertifierConfigFile: this.config.autoCertifierConfigFile,
                geoIpDatabasePath: this.config.geoIpDatabasePath,
                createLocalPeerDescriptor: (connectivityResponse: ConnectivityResponse) => this.generatePeerDescriptorCallBack(connectivityResponse)
            }
            // If own PeerDescriptor is given in config, create a ConnectionManager with ws server
            if (this.config.peerDescriptor?.websocket) {
                connectorFacadeConfig.websocketHost = this.config.peerDescriptor.websocket.host
                connectorFacadeConfig.websocketPortRange = {
                    min: this.config.peerDescriptor.websocket.port,
                    max: this.config.peerDescriptor.websocket.port
                }
                // If websocketPortRange is given, create ws server using it, websocketHost can be undefined
            } else if (this.config.websocketPortRange) {
                connectorFacadeConfig.websocketHost = this.config.websocketHost
                connectorFacadeConfig.websocketPortRange = this.config.websocketPortRange
            }

            const connectionManager = new ConnectionManager({
                createConnectorFacade: () => new DefaultConnectorFacade(connectorFacadeConfig),
                maxConnections: this.config.maxConnections,
                metricsContext: this.config.metricsContext
            })
            await connectionManager.start()
            this.connectionLocker = connectionManager
            this.transport = connectionManager
        }

        this.rpcCommunicator = new RoutingRpcCommunicator(
            this.config.serviceId,
            this.transport.send,
            { rpcRequestTimeout: this.config.rpcRequestTimeout }
        )

        this.transport.on('message', (message: Message) => this.handleMessageFromTransport(message))

        this.initPeerManager()

        this.peerDiscovery = new PeerDiscovery({
            localPeerDescriptor: this.localPeerDescriptor!,
            joinNoProgressLimit: this.config.joinNoProgressLimit,
            peerDiscoveryQueryBatchSize: this.config.peerDiscoveryQueryBatchSize,
            joinTimeout: this.config.dhtJoinTimeout,
            serviceId: this.config.serviceId,
            parallelism: this.config.joinParallelism,
            connectionLocker: this.connectionLocker,
            peerManager: this.peerManager!
        })
        this.router = new Router({
            rpcCommunicator: this.rpcCommunicator,
            connections: this.peerManager!.connections,
            localPeerDescriptor: this.localPeerDescriptor!,
            handleMessage: (message: Message) => this.handleMessageFromRouter(message),
        })
        this.recursiveOperationManager = new RecursiveOperationManager({
            rpcCommunicator: this.rpcCommunicator,
            router: this.router,
            sessionTransport: this,
            connections: this.peerManager!.connections,
            localPeerDescriptor: this.localPeerDescriptor!,
            serviceId: this.config.serviceId,
            addContact: (contact: PeerDescriptor) => this.peerManager!.addContact(contact),
            localDataStore: this.localDataStore
        })
        this.storeManager = new StoreManager({
            rpcCommunicator: this.rpcCommunicator,
            recursiveOperationManager: this.recursiveOperationManager,
            localPeerDescriptor: this.localPeerDescriptor!,
            serviceId: this.config.serviceId,
            highestTtl: this.config.storeHighestTtl,
            redundancyFactor: this.config.storageRedundancyFactor,
            localDataStore: this.localDataStore,
            getClosestNeighborsTo: (key: DhtAddress, n?: number) => {
                return this.peerManager!.getClosestNeighborsTo(key, n).map((n) => n.getPeerDescriptor())
            },
            createRpcRemote: (contact: PeerDescriptor) => {
                return new StoreRpcRemote(
                    this.localPeerDescriptor!,
                    contact,
                    this.rpcCommunicator!,
                    StoreRpcClient,
                    this.config.rpcRequestTimeout
                )
            }
        })
        this.on('contactAdded', (peerDescriptor: PeerDescriptor) => {
            this.storeManager!.onContactAdded(peerDescriptor)
        })
        this.bindRpcLocalMethods()
    }

    private initPeerManager() {
        this.peerManager = new PeerManager({
            numberOfNodesPerKBucket: this.config.numberOfNodesPerKBucket,
            maxContactListSize: this.config.maxNeighborListSize,
            localNodeId: this.getNodeId(),
            localPeerDescriptor: this.localPeerDescriptor!,
            connectionLocker: this.connectionLocker,
            peerDiscoveryQueryBatchSize: this.config.peerDiscoveryQueryBatchSize,
            isLayer0: (this.connectionLocker !== undefined),
            createDhtNodeRpcRemote: (peerDescriptor: PeerDescriptor) => this.createDhtNodeRpcRemote(peerDescriptor),
            lockId: this.config.serviceId
        })
        this.peerManager.on('contactRemoved', (peerDescriptor: PeerDescriptor, activeContacts: PeerDescriptor[]) => {
            this.emit('contactRemoved', peerDescriptor, activeContacts)
        })
        this.peerManager.on('contactAdded', (peerDescriptor: PeerDescriptor, activeContacts: PeerDescriptor[]) =>
            this.emit('contactAdded', peerDescriptor, activeContacts)
        )
        this.peerManager.on('randomContactRemoved', (peerDescriptor: PeerDescriptor, activeContacts: PeerDescriptor[]) =>
            this.emit('randomContactRemoved', peerDescriptor, activeContacts)
        )
        this.peerManager.on('randomContactAdded', (peerDescriptor: PeerDescriptor, activeContacts: PeerDescriptor[]) =>
            this.emit('randomContactAdded', peerDescriptor, activeContacts)
        )
        this.peerManager.on('ringContactRemoved', (peerDescriptor: PeerDescriptor, activeContacts: RingContacts) => {
            this.emit('ringContactRemoved', peerDescriptor, activeContacts)
        })
        this.peerManager.on('ringContactAdded', (peerDescriptor: PeerDescriptor, activeContacts: RingContacts) => {
            this.emit('ringContactAdded', peerDescriptor, activeContacts)
        })
        this.peerManager.on('kBucketEmpty', () => {
            if (!this.peerDiscovery!.isJoinOngoing()
                && this.config.entryPoints
                && this.config.entryPoints.length > 0
            ) {
                setImmediate(async () => {
                    const contactedPeers = new Set<DhtAddress>()
                    const distantJoinContactPeers = new Set<DhtAddress>()
                    // TODO should we catch possible promise rejection?
                    await Promise.all(this.config.entryPoints!.map((entryPoint) =>
                        this.peerDiscovery!.rejoinDht(entryPoint, contactedPeers, distantJoinContactPeers)
                    ))
                })
            }
        })
        this.transport!.on('connected', (peerDescriptor: PeerDescriptor) => {
            this.peerManager!.onContactConnected(peerDescriptor)
            this.router!.onNodeConnected(peerDescriptor)
            this.emit('connected', peerDescriptor)
        })
        this.transport!.on('disconnected', (peerDescriptor: PeerDescriptor, gracefulLeave: boolean) => {
            this.peerManager!.onContactDisconnected(getNodeIdFromPeerDescriptor(peerDescriptor), gracefulLeave)
            this.router!.onNodeDisconnected(peerDescriptor)
            this.emit('disconnected', peerDescriptor, gracefulLeave)
        })
        this.transport!.getConnections().forEach((peer) => {
            this.peerManager!.onContactConnected(peer)
        })
    }

    private bindRpcLocalMethods(): void {
        if (!this.started || this.abortController.signal.aborted) {
            return
        }
        const dhtNodeRpcLocal = new DhtNodeRpcLocal({
            peerDiscoveryQueryBatchSize: this.config.peerDiscoveryQueryBatchSize,
            getClosestPeersTo: (nodeId: DhtAddress, limit: number) => {
                return this.peerManager!.getClosestNeighborsTo(nodeId, limit)
                    .map((dhtPeer: DhtNodeRpcRemote) => dhtPeer.getPeerDescriptor())
            },
            getClosestRingPeersTo: (ringIdRaw: RingIdRaw, limit: number) => {
                return this.getClosestRingContactsTo(ringIdRaw, limit)
            },
            addContact: (contact: PeerDescriptor) => this.peerManager!.addContact(contact),
            removeContact: (nodeId: DhtAddress) => this.removeContact(nodeId)
        })
        this.rpcCommunicator!.registerRpcMethod(ClosestPeersRequest, ClosestPeersResponse, 'getClosestPeers',
            (req: ClosestPeersRequest, context) => dhtNodeRpcLocal.getClosestPeers(req, context))
        this.rpcCommunicator!.registerRpcMethod(ClosestRingPeersRequest, ClosestRingPeersResponse, 'getClosestRingPeers',
            (req: ClosestRingPeersRequest, context) => dhtNodeRpcLocal.getClosestRingPeers(req, context))
        this.rpcCommunicator!.registerRpcMethod(PingRequest, PingResponse, 'ping',
            (req: PingRequest, context) => dhtNodeRpcLocal.ping(req, context))
        this.rpcCommunicator!.registerRpcNotification(LeaveNotice, 'leaveNotice',
            (_req: LeaveNotice, context) => dhtNodeRpcLocal.leaveNotice(context))
        const externalApiRpcLocal = new ExternalApiRpcLocal({
            executeRecursiveOperation: (key: DhtAddress, operation: RecursiveOperation, excludedPeer: DhtAddress) => {
                return this.recursiveOperationManager!.execute(key, operation, excludedPeer)
            },
            storeDataToDht: (key: DhtAddress, data: Any, creator?: DhtAddress) => this.storeDataToDht(key, data, creator)
        })
        this.rpcCommunicator!.registerRpcMethod(
            ExternalFetchDataRequest,
            ExternalFetchDataResponse,
            'externalFetchData',
            (req: ExternalFetchDataRequest, context: ServerCallContext) => externalApiRpcLocal.externalFetchData(req, context),
            { timeout: 10000 }  // TODO use config option or named constant?
        )
        this.rpcCommunicator!.registerRpcMethod(
            ExternalStoreDataRequest,
            ExternalStoreDataResponse,
            'externalStoreData',
            (req: ExternalStoreDataRequest, context: ServerCallContext) => externalApiRpcLocal.externalStoreData(req, context),
            { timeout: 10000 }  // TODO use config option or named constant?
        )
    }

    private handleMessageFromTransport(message: Message): void {
        if (message.serviceId === this.config.serviceId) {
            this.rpcCommunicator?.handleMessageFromPeer(message)
        } 
    }
    
    private handleMessageFromRouter(message: Message): void {
        if (message.serviceId === this.config.serviceId) {
            this.rpcCommunicator?.handleMessageFromPeer(message)
        } else {
            this.emit('message', message)
        }
    }

    private async generatePeerDescriptorCallBack(connectivityResponse: ConnectivityResponse) {
        if (this.config.peerDescriptor !== undefined) {
            this.localPeerDescriptor = this.config.peerDescriptor
        } else {
            let region: number | undefined = undefined
            if (this.config.region !== undefined) {
                region = this.config.region
            } else if (connectivityResponse.latitude !== undefined && connectivityResponse.longitude !== undefined) {
                region = getLocalRegionByCoordinates(connectivityResponse.latitude, connectivityResponse.longitude)
            } else {
                // as a fallback get the region from the CDN
                // and if it's not available, use a random region
                region = await getLocalRegion()
            }
            
            this.localPeerDescriptor = createPeerDescriptor(connectivityResponse, region, this.config.nodeId)
        }
        return this.localPeerDescriptor
    }

    public getClosestContacts(limit?: number): PeerDescriptor[] {
        return this.peerManager!.getClosestContactsTo(
            this.getNodeId(),
            limit).map((peer) => peer.getPeerDescriptor())
    }

    public getClosestRingContactsTo(ringIdRaw: RingIdRaw, limit?: number): RingContacts {
        const closest = this.peerManager!.getClosestRingContactsTo(ringIdRaw, limit)
        return {
            left: closest.left.map((dhtPeer: DhtNodeRpcRemote) => dhtPeer.getPeerDescriptor()),
            right: closest.right.map((dhtPeer: DhtNodeRpcRemote) => dhtPeer.getPeerDescriptor())
        }
    }

    public getNodeId(): DhtAddress {
        return getNodeIdFromPeerDescriptor(this.localPeerDescriptor!)
    }

    public getNeighborCount(): number {
        return this.peerManager!.getNeighborCount()
    }

    public removeContact(nodeId: DhtAddress): void {
        if (!this.started) {  // the stopped state is checked in PeerManager
            return
        }
        this.peerManager!.removeContact(nodeId)
    }

    public async send(msg: Message): Promise<void> {
        if (!this.started || this.abortController.signal.aborted) {
            return
        }
        const reachableThrough = this.peerDiscovery!.isJoinOngoing() ? this.getConnectedEntryPoints() : []
        this.router!.send(msg, reachableThrough)
    }

    private getConnectedEntryPoints(): PeerDescriptor[] {
        return this.config.entryPoints !== undefined ? this.config.entryPoints.filter((entryPoint) =>
            this.peerManager!.connections.has(getNodeIdFromPeerDescriptor(entryPoint))
        ) : []
    }

    public async joinDht(entryPointDescriptors: PeerDescriptor[], doAdditionalDistantPeerDiscovery?: boolean, retry?: boolean): Promise<void> {
        if (!this.started) {
            throw new Error('Cannot join DHT before calling start() on DhtNode')
        }
        await this.peerDiscovery!.joinDht(entryPointDescriptors, doAdditionalDistantPeerDiscovery, retry)
    }

    public async joinRing(): Promise<void> {
        if (!this.started) {
            throw new Error('Cannot join ring before calling start() on DhtNode')
        }
        await this.peerDiscovery!.joinRing()
    }

    public async storeDataToDht(key: DhtAddress, data: Any, creator?: DhtAddress): Promise<PeerDescriptor[]> {
        const connectedEntryPoints = this.getConnectedEntryPoints()
        if (this.peerDiscovery!.isJoinOngoing() && connectedEntryPoints.length > 0) {
            return this.storeDataToDhtViaPeer(key, data, sample(connectedEntryPoints)!)
        }
        return this.storeManager!.storeDataToDht(key, data, creator ?? this.getNodeId())
    }

    public async storeDataToDhtViaPeer(key: DhtAddress, data: Any, peer: PeerDescriptor): Promise<PeerDescriptor[]> {
        const rpcRemote = new ExternalApiRpcRemote(
            this.localPeerDescriptor!,
            peer,
            this.rpcCommunicator!,
            ExternalApiRpcClient
        )
        return await rpcRemote.storeData(key, data)
    }

    public async fetchDataFromDht(key: DhtAddress): Promise<DataEntry[]> {
        const connectedEntryPoints = this.getConnectedEntryPoints()
        if (this.peerDiscovery!.isJoinOngoing() && connectedEntryPoints.length > 0) {
            return this.fetchDataFromDhtViaPeer(key, sample(connectedEntryPoints)!)
        }
        const result = await this.recursiveOperationManager!.execute(key, RecursiveOperation.FETCH_DATA)
        return result.dataEntries ?? []  // TODO is this fallback needed?
    }

    public async fetchDataFromDhtViaPeer(key: DhtAddress, peer: PeerDescriptor): Promise<DataEntry[]> {
        const rpcRemote = new ExternalApiRpcRemote(
            this.localPeerDescriptor!,
            peer,
            this.rpcCommunicator!,
            ExternalApiRpcClient
        )
        return await rpcRemote.externalFetchData(key)
    }

    public async deleteDataFromDht(key: DhtAddress, waitForCompletion: boolean): Promise<void> {
        if (!this.abortController.signal.aborted) {
            await this.recursiveOperationManager!.execute(key, RecursiveOperation.DELETE_DATA, undefined, waitForCompletion)
        }
    }

    async findClosestNodesFromDht(key: DhtAddress): Promise<PeerDescriptor[]> {
        const result = await this.recursiveOperationManager!.execute(key, RecursiveOperation.FIND_CLOSEST_NODES)
        return result.closestNodes
    }

    public getTransport(): ITransport {
        return this.transport!
    }

    public getLocalPeerDescriptor(): PeerDescriptor {
        return this.localPeerDescriptor!
    }

    public getConnections(): PeerDescriptor[] {
        return Array.from(this.peerManager!.connections.values()).map((peer) => peer.getPeerDescriptor())
    }

    public getNeighbors(): PeerDescriptor[] {
        return this.started ? this.peerManager!.getNeighbors() : []
    }

    public getConnectionCount(): number {
        return this.peerManager!.getConnectionCount()
    }

    public getLocalLockedConnectionCount(): number {
        return this.connectionLocker!.getLocalLockedConnectionCount()
    }

    public getRemoteLockedConnectionCount(): number {
        return this.connectionLocker!.getRemoteLockedConnectionCount()
    }

    public getWeakLockedConnectionCount(): number {
        return this.connectionLocker!.getWeakLockedConnectionCount()
    }

    public async waitForNetworkConnectivity(): Promise<void> {
        await waitForCondition(() => {
            if (!this.peerManager) {
                return false
            } else {
                return (this.peerManager.getConnectionCount() > 0)
            }
        }, this.config.networkConnectivityTimeout, 100, this.abortController.signal)
    }

    public hasJoined(): boolean {
        return this.peerDiscovery!.isJoinCalled()
    }

    public async stop(): Promise<void> {
        if (this.abortController.signal.aborted || !this.started) {
            return
        }
        logger.trace('stop()')
        this.abortController.abort()
        await this.storeManager!.destroy()
        this.localDataStore.clear()
        this.peerManager?.stop()
        this.rpcCommunicator!.stop()
        this.router!.stop()
        this.recursiveOperationManager!.stop()
        this.peerDiscovery!.stop()
        if (this.config.transport === undefined) {
            // if the transport was not given in config, the instance was created in start() and
            // this component is responsible for stopping it
            await this.transport!.stop()
        }
        this.transport = undefined
        this.connectionLocker = undefined
        this.removeAllListeners()
    }

    private createDhtNodeRpcRemote(peerDescriptor: PeerDescriptor) {
        return new DhtNodeRpcRemote(
            this.localPeerDescriptor!,
            peerDescriptor,
            this.config.serviceId,
            this.rpcCommunicator!,
            this.config.rpcRequestTimeout
        )
    }
}<|MERGE_RESOLUTION|>--- conflicted
+++ resolved
@@ -185,21 +185,9 @@
             if (this.config.peerDescriptor) {
                 this.config.peerDescriptor.websocket = undefined
             }
-<<<<<<< HEAD
         } 
           
         // If transport is given, do not create a ConnectionManager
-=======
-        }
-        if (this.region !== undefined) {
-            this.region = this.config.region
-        } else if (this.config.peerDescriptor?.region !== undefined) {
-            this.region = this.config.peerDescriptor.region
-        } else {
-            this.region = await getLocalRegion()
-        }
-            
->>>>>>> 0599e9c2
         if (this.config.transport) {
             this.transport = this.config.transport
             this.connectionLocker = this.config.connectionLocker
