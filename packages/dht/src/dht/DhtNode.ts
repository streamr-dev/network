--- conflicted
+++ resolved
@@ -480,15 +480,9 @@
         return result.dataEntries ?? []  // TODO is this fallback needed?
     }
 
-<<<<<<< HEAD
     public async deleteDataFromDht(idToDelete: Uint8Array, waitForCompletion: boolean): Promise<void> {
         if (!this.stopped) {
             await this.finder!.startFind(idToDelete, FindAction.DELETE_DATA, undefined, waitForCompletion)
-=======
-    public async deleteDataFromDht(key: Uint8Array): Promise<void> {
-        if (!this.stopped) {
-            await this.finder!.startFind(key, FindAction.DELETE_DATA)
->>>>>>> b8310839
         }
     }
 
