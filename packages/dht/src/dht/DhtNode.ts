import { DhtNodeRpcRemote } from './DhtNodeRpcRemote'
import { EventEmitter } from 'eventemitter3'
import { RoutingRpcCommunicator } from '../transport/RoutingRpcCommunicator'
import { PeerID } from '../helpers/PeerID'
import {
    ClosestPeersRequest,
    ClosestPeersResponse,
    LeaveNotice,
    ConnectivityResponse,
    Message,
    NodeType,
    PeerDescriptor,
    PingRequest,
    PingResponse,
    DataEntry,
    ExternalFindDataRequest,
    ExternalFindDataResponse,
    ExternalStoreDataRequest,
    ExternalStoreDataResponse,
    FindAction,
} from '../proto/packages/dht/protos/DhtRpc'
import { ITransport, TransportEvents } from '../transport/ITransport'
import { ConnectionManager, PortRange, TlsCertificate } from '../connection/ConnectionManager'
import { DhtNodeRpcClient, ExternalApiRpcClient } from '../proto/packages/dht/protos/DhtRpc.client'
import {
    Logger,
    MetricsContext,
    hexToBinary,
    merge,
    waitForCondition
} from '@streamr/utils'
import { toProtoRpcClient } from '@streamr/proto-rpc'
import { Any } from '../proto/google/protobuf/any'
import {
    areEqualPeerDescriptors,
    getNodeIdFromPeerDescriptor,
    peerIdFromPeerDescriptor
} from '../helpers/peerIdFromPeerDescriptor'
import { Router } from './routing/Router'
import { Finder, FindResult } from './find/Finder'
import { StoreRpcLocal } from './store/StoreRpcLocal'
import { PeerDiscovery } from './discovery/PeerDiscovery'
import { LocalDataStore } from './store/LocalDataStore'
import { IceServer } from '../connection/webrtc/WebrtcConnector'
import { ExternalApiRpcRemote } from './ExternalApiRpcRemote'
import { UUID } from '../helpers/UUID'
import { isBrowserEnvironment } from '../helpers/browser/isBrowserEnvironment'
import { sample } from 'lodash'
import { DefaultConnectorFacade, DefaultConnectorFacadeConfig } from '../connection/ConnectorFacade'
import { MarkRequired } from 'ts-essentials'
import { DhtNodeRpcLocal } from './DhtNodeRpcLocal'
import { ServerCallContext } from '@protobuf-ts/runtime-rpc'
import { ExternalApiRpcLocal } from './ExternalApiRpcLocal'
import { PeerManager } from './PeerManager'

export interface DhtNodeEvents {
    newContact: (peerDescriptor: PeerDescriptor, closestPeers: PeerDescriptor[]) => void
    contactRemoved: (peerDescriptor: PeerDescriptor, closestPeers: PeerDescriptor[]) => void
    joinCompleted: () => void
    newRandomContact: (peerDescriptor: PeerDescriptor, closestPeers: PeerDescriptor[]) => void
    randomContactRemoved: (peerDescriptor: PeerDescriptor, closestPeers: PeerDescriptor[]) => void
}

export interface DhtNodeOptions {
    serviceId?: string
    joinParallelism?: number
    maxNeighborListSize?: number
    numberOfNodesPerKBucket?: number
    joinNoProgressLimit?: number
    peerDiscoveryQueryBatchSize?: number
    dhtJoinTimeout?: number
    metricsContext?: MetricsContext
    storeHighestTtl?: number
    storeMaxTtl?: number
    networkConnectivityTimeout?: number
    storageRedundancyFactor?: number

    transport?: ITransport
    peerDescriptor?: PeerDescriptor
    entryPoints?: PeerDescriptor[]
    websocketHost?: string
    websocketPortRange?: PortRange
    websocketServerEnableTls?: boolean
    peerId?: string

    rpcRequestTimeout?: number
    iceServers?: IceServer[]
    webrtcAllowPrivateAddresses?: boolean
    webrtcDatachannelBufferThresholdLow?: number
    webrtcDatachannelBufferThresholdHigh?: number
    webrtcNewConnectionTimeout?: number
    webrtcPortRange?: PortRange
    maxMessageSize?: number
    maxConnections?: number
    tlsCertificate?: TlsCertificate
    externalIp?: string
    autoCertifierUrl?: string
    autoCertifierConfigFile?: string
}

type StrictDhtNodeOptions = MarkRequired<DhtNodeOptions,
    'serviceId' |
    'joinParallelism' |
    'maxNeighborListSize' |
    'numberOfNodesPerKBucket' |
    'joinNoProgressLimit' |
    'dhtJoinTimeout' |
    'peerDiscoveryQueryBatchSize' |
    'maxConnections' |
    'storeHighestTtl' |
    'storeMaxTtl' |
    'networkConnectivityTimeout' |
    'storageRedundancyFactor' |
    'metricsContext' |
    'peerId'>

const logger = new Logger(module)

export type Events = TransportEvents & DhtNodeEvents

export const createPeerDescriptor = (msg?: ConnectivityResponse, peerId?: string): PeerDescriptor => {
    let nodeId: Uint8Array
    if (msg) {
        nodeId = (peerId !== undefined) ? hexToBinary(peerId) : PeerID.fromIp(msg.host).value
    } else {
        nodeId = hexToBinary(peerId!)
    }
    const nodeType = isBrowserEnvironment() ? NodeType.BROWSER : NodeType.NODEJS
    const ret: PeerDescriptor = { nodeId, type: nodeType }
    if (msg && msg.websocket) {
        ret.websocket = { host: msg.websocket.host, port: msg.websocket.port, tls: msg.websocket.tls }
    }
    return ret
}

export class DhtNode extends EventEmitter<Events> implements ITransport {

    private readonly config: StrictDhtNodeOptions
    private rpcCommunicator?: RoutingRpcCommunicator
    private transport?: ITransport
    private localPeerDescriptor?: PeerDescriptor
    public router?: Router
    private storeRpcLocal?: StoreRpcLocal
    private localDataStore = new LocalDataStore()
    private finder?: Finder
    private peerDiscovery?: PeerDiscovery
    private peerManager?: PeerManager

    public connectionManager?: ConnectionManager
    private started = false
    private abortController = new AbortController()
    private entryPointDisconnectTimeout?: NodeJS.Timeout

    constructor(conf: DhtNodeOptions) {
        super()
        this.config = merge({
            serviceId: 'layer0',
            joinParallelism: 3,
            maxNeighborListSize: 200,
            numberOfNodesPerKBucket: 8,
            joinNoProgressLimit: 4,
            dhtJoinTimeout: 60000,
            peerDiscoveryQueryBatchSize: 5,
            maxConnections: 80,
            storeHighestTtl: 60000,
            storeMaxTtl: 60000,
            networkConnectivityTimeout: 10000,
            storageRedundancyFactor: 5,
            metricsContext: new MetricsContext(),
            peerId: new UUID().toHex()
        }, conf)
        this.send = this.send.bind(this)
    }

    public async start(): Promise<void> {
        if (this.started || this.abortController.signal.aborted) {
            return
        }
        logger.trace(`Starting new Streamr Network DHT Node with serviceId ${this.config.serviceId}`)
        this.started = true

        if (isBrowserEnvironment()) {
            this.config.websocketPortRange = undefined
            if (this.config.peerDescriptor) {
                this.config.peerDescriptor.websocket = undefined
            }
        }
        // If transport is given, do not create a ConnectionManager
        if (this.config.transport) {
            this.transport = this.config.transport
            this.localPeerDescriptor = this.transport.getLocalPeerDescriptor()
            if (this.config.transport instanceof ConnectionManager) {
                this.connectionManager = this.config.transport
            }
        } else {
            const connectorFacadeConfig: DefaultConnectorFacadeConfig = {
                transport: this,
                entryPoints: this.config.entryPoints,
                iceServers: this.config.iceServers,
                webrtcAllowPrivateAddresses: this.config.webrtcAllowPrivateAddresses,
                webrtcDatachannelBufferThresholdLow: this.config.webrtcDatachannelBufferThresholdLow,
                webrtcDatachannelBufferThresholdHigh: this.config.webrtcDatachannelBufferThresholdHigh,
                webrtcNewConnectionTimeout: this.config.webrtcNewConnectionTimeout,
                webrtcPortRange: this.config.webrtcPortRange,
                maxMessageSize: this.config.maxMessageSize,
                websocketServerEnableTls: this.config.websocketServerEnableTls,
                tlsCertificate: this.config.tlsCertificate,
                externalIp: this.config.externalIp,
                autoCertifierUrl: this.config.autoCertifierUrl,
                autoCertifierConfigFile: this.config.autoCertifierConfigFile,
                createLocalPeerDescriptor: (connectivityResponse: ConnectivityResponse) => this.generatePeerDescriptorCallBack(connectivityResponse),
            }
            // If own PeerDescriptor is given in config, create a ConnectionManager with ws server
            if (this.config.peerDescriptor?.websocket) {
                connectorFacadeConfig.websocketHost = this.config.peerDescriptor.websocket.host
                connectorFacadeConfig.websocketPortRange = {
                    min: this.config.peerDescriptor.websocket.port,
                    max: this.config.peerDescriptor.websocket.port
                }
            // If websocketPortRange is given, create ws server using it, websocketHost can be undefined
            } else if (this.config.websocketPortRange) {
                connectorFacadeConfig.websocketHost = this.config.websocketHost
                connectorFacadeConfig.websocketPortRange = this.config.websocketPortRange
            }

            const connectionManager = new ConnectionManager({
                createConnectorFacade: () => new DefaultConnectorFacade(connectorFacadeConfig),
                maxConnections: this.config.maxConnections,
                metricsContext: this.config.metricsContext
            })
            await connectionManager.start()
            this.connectionManager = connectionManager
            this.transport = connectionManager
        }

        this.rpcCommunicator = new RoutingRpcCommunicator(
            this.config.serviceId,
            this.transport.send,
            { rpcRequestTimeout: this.config.rpcRequestTimeout }
        )

        this.transport.on('message', (message: Message) => this.handleMessage(message))

        this.initPeerManager()

        this.peerDiscovery = new PeerDiscovery({
            localPeerDescriptor: this.localPeerDescriptor!,
            joinNoProgressLimit: this.config.joinNoProgressLimit,
            peerDiscoveryQueryBatchSize: this.config.peerDiscoveryQueryBatchSize,
            joinTimeout: this.config.dhtJoinTimeout,
            serviceId: this.config.serviceId,
            parallelism: this.config.joinParallelism,
            connectionManager: this.connectionManager,
            peerManager: this.peerManager!
        })
        this.router = new Router({
            rpcCommunicator: this.rpcCommunicator,
            connections: this.peerManager!.connections,
            localPeerDescriptor: this.localPeerDescriptor!,
            addContact: (contact: PeerDescriptor, setActive?: boolean) => this.peerManager!.handleNewPeers([contact], setActive),
            serviceId: this.config.serviceId,
            connectionManager: this.connectionManager
        })
        this.finder = new Finder({
            rpcCommunicator: this.rpcCommunicator,
            router: this.router,
            sessionTransport: this,
            connections: this.peerManager!.connections,
            localPeerDescriptor: this.localPeerDescriptor!,
            serviceId: this.config.serviceId,
            addContact: (contact: PeerDescriptor) => this.peerManager!.handleNewPeers([contact]),
            isPeerCloserToIdThanSelf: this.isPeerCloserToIdThanSelf.bind(this),
            localDataStore: this.localDataStore
        })
        this.storeRpcLocal = new StoreRpcLocal({
            rpcCommunicator: this.rpcCommunicator,
            finder: this.finder,
            localPeerDescriptor: this.localPeerDescriptor!,
            serviceId: this.config.serviceId,
            highestTtl: this.config.storeHighestTtl,
            maxTtl: this.config.storeMaxTtl,
            redundancyFactor: this.config.storageRedundancyFactor,
            localDataStore: this.localDataStore,
            dhtNodeEmitter: this,
            getNodesClosestToIdFromBucket: (id: Uint8Array, n?: number) => {
                return this.peerManager!.getClosestPeersTo(id, n)
            },
            rpcRequestTimeout: this.config.rpcRequestTimeout
        })
        this.bindRpcLocalMethods()
        if ((this.connectionManager !== undefined) && (this.config.entryPoints !== undefined) && this.config.entryPoints.length > 0
            && !areEqualPeerDescriptors(this.config.entryPoints[0], this.localPeerDescriptor!)) {
            this.connectToEntryPoint(this.config.entryPoints[0])
        }
    }

    private initPeerManager() {
        this.peerManager = new PeerManager({
            numberOfNodesPerKBucket: this.config.numberOfNodesPerKBucket,
            maxNeighborListSize: this.config.maxNeighborListSize,
            ownPeerId: this.getNodeId(),
            connectionManager: this.connectionManager!,
            peerDiscoveryQueryBatchSize: this.config.peerDiscoveryQueryBatchSize,
            isLayer0: (this.connectionManager !== undefined),
            createDhtNodeRpcRemote: (peerDescriptor: PeerDescriptor) => this.createDhtNodeRpcRemote(peerDescriptor)
        })
        this.peerManager.on('contactRemoved', (peerDescriptor: PeerDescriptor, activeContacts: PeerDescriptor[]) => {
            this.emit('contactRemoved', peerDescriptor, activeContacts)
        })
        this.peerManager.on('newContact', (peerDescriptor: PeerDescriptor, activeContacts: PeerDescriptor[]) =>
            this.emit('newContact', peerDescriptor, activeContacts)
        )
        this.peerManager.on('randomContactRemoved', (peerDescriptor: PeerDescriptor, activeContacts: PeerDescriptor[]) =>
            this.emit('randomContactRemoved', peerDescriptor, activeContacts)
        )
        this.peerManager.on('newRandomContact', (peerDescriptor: PeerDescriptor, activeContacts: PeerDescriptor[]) =>
            this.emit('newRandomContact', peerDescriptor, activeContacts)
        )
        this.peerManager.on('kBucketEmpty', () => {
            if (!this.peerDiscovery!.isJoinOngoing()
                && this.config.entryPoints
                && this.config.entryPoints.length > 0
            ) {
                setImmediate(async () => {
                    // TODO should we catch possible promise rejection?
                    await Promise.all(this.config.entryPoints!.map((entryPoint) =>
                        this.peerDiscovery!.rejoinDht(entryPoint)
                    ))
                })
            }
        })
        this.transport!.on('connected', (peerDescriptor: PeerDescriptor) => {
            this.peerManager!.handleConnected(peerDescriptor)
            this.emit('connected', peerDescriptor)
        })
        this.transport!.on('disconnected', (peerDescriptor: PeerDescriptor, gracefulLeave: boolean) => {
            this.peerManager!.handleDisconnected(peerDescriptor, gracefulLeave)
            this.emit('disconnected', peerDescriptor, gracefulLeave)
        })
        this.transport!.getAllConnectionPeerDescriptors().forEach((peer) => {
            this.peerManager!.handleConnected(peer)
        })
    }

    private bindRpcLocalMethods(): void {
        if (!this.started || this.abortController.signal.aborted) {
            return
        }
        const dhtNodeRpcLocal = new DhtNodeRpcLocal({
            serviceId: this.config.serviceId,
            peerDiscoveryQueryBatchSize: this.config.peerDiscoveryQueryBatchSize,
            getClosestPeersTo: (kademliaId: Uint8Array, limit: number) => this.peerManager!.getClosestPeersTo(kademliaId, limit),
            addNewContact: (contact: PeerDescriptor) => this.peerManager!.handleNewPeers([contact]),
            removeContact: (contact: PeerDescriptor) => this.removeContact(contact)
        })
        this.rpcCommunicator!.registerRpcMethod(ClosestPeersRequest, ClosestPeersResponse, 'getClosestPeers',
            (req: ClosestPeersRequest, context) => dhtNodeRpcLocal.getClosestPeers(req, context))
        this.rpcCommunicator!.registerRpcMethod(PingRequest, PingResponse, 'ping',
            (req: PingRequest, context) => dhtNodeRpcLocal.ping(req, context))
        this.rpcCommunicator!.registerRpcNotification(LeaveNotice, 'leaveNotice',
            (req: LeaveNotice, context) => dhtNodeRpcLocal.leaveNotice(req, context))
        const externalApiRpcLocal = new ExternalApiRpcLocal({
            startFind: (key: Uint8Array, action: FindAction, excludedPeer: PeerDescriptor) => {
                return this.startFind(key, action, excludedPeer)
            },
            storeDataToDht: (key: Uint8Array, data: Any, creator?: PeerDescriptor) => this.storeDataToDht(key, data, creator)
        })
        this.rpcCommunicator!.registerRpcMethod(
            ExternalFindDataRequest,
            ExternalFindDataResponse,
            'externalFindData',
            (req: ExternalFindDataRequest, context: ServerCallContext) => externalApiRpcLocal.externalFindData(req, context),
            { timeout: 10000 }
        )
        this.rpcCommunicator!.registerRpcMethod(
            ExternalStoreDataRequest,
            ExternalStoreDataResponse,
            'externalStoreData',
            (req: ExternalStoreDataRequest, context: ServerCallContext) => externalApiRpcLocal.externalStoreData(req, context),
            { timeout: 10000 }
        )
    }

    private isPeerCloserToIdThanSelf(peer1: PeerDescriptor, compareToId: PeerID): boolean {
        const distance1 = this.peerManager!.bucket!.distance(peer1.nodeId, compareToId.value)
        const distance2 = this.peerManager!.bucket!.distance(this.localPeerDescriptor!.nodeId, compareToId.value)
        return distance1 < distance2
    }

    private handleMessage(message: Message): void {
        if (message.serviceId === this.config.serviceId) {
            logger.trace('callig this.handleMessageFromPeer ' + getNodeIdFromPeerDescriptor(message.sourceDescriptor!)
                + ' ' + message.serviceId + ' ' + message.messageId)
            this.rpcCommunicator?.handleMessageFromPeer(message)
        } else {
            logger.trace('emit "message" ' + getNodeIdFromPeerDescriptor(message.sourceDescriptor!)
                + ' ' + message.serviceId + ' ' + message.messageId)
            this.emit('message', message)
        }
    }

    private generatePeerDescriptorCallBack(connectivityResponse: ConnectivityResponse) {
        if (this.config.peerDescriptor) {
            this.localPeerDescriptor = this.config.peerDescriptor
        } else {
            this.localPeerDescriptor = createPeerDescriptor(connectivityResponse, this.config.peerId)
        }
        return this.localPeerDescriptor
    }

    public getClosestContacts(limit?: number): PeerDescriptor[] {
        return this.peerManager!.getClosestPeersTo(this.localPeerDescriptor!.kademliaId, limit).map((peer) => peer.getPeerDescriptor())
    }

    public getNumberOfContacts(): number {
        return this.peerManager!.getNumberOfPeers()
    }
    
    public getNodeId(): PeerID {
        return peerIdFromPeerDescriptor(this.localPeerDescriptor!)
    }

    public getBucketSize(): number {
        return this.peerManager!.bucket!.count()
    }

    private connectToEntryPoint(entryPoint: PeerDescriptor): void {
        this.connectionManager!.lockConnection(entryPoint, 'temporary-layer0-connection')
        this.entryPointDisconnectTimeout = setTimeout(() => {
            this.connectionManager!.unlockConnection(entryPoint, 'temporary-layer0-connection')
        }, 10 * 1000)
    }

    public removeContact(contact: PeerDescriptor): void {
        if (!this.started) {  // the stopped state is checked in PeerManager
            return
        }
        this.peerManager!.handlePeerLeaving(contact)
    }

    public async send(msg: Message): Promise<void> {
        if (!this.started || this.abortController.signal.aborted) {
            return
        }
        const reachableThrough = this.peerDiscovery!.isJoinOngoing() ? this.config.entryPoints ?? [] : []
        this.router!.send(msg, reachableThrough)
    }

    public async joinDht(entryPointDescriptors: PeerDescriptor[], doAdditionalRandomPeerDiscovery?: boolean, retry?: boolean): Promise<void> {
        if (!this.started) {
            throw new Error('Cannot join DHT before calling start() on DhtNode')
        }
        await Promise.all(entryPointDescriptors.map((entryPoint) =>
            this.peerDiscovery!.joinDht(entryPoint, doAdditionalRandomPeerDiscovery, retry)
        ))
    }

    public async startFind(key: Uint8Array, action?: FindAction, excludedPeer?: PeerDescriptor): Promise<FindResult> {
        return this.finder!.startFind(key, action, excludedPeer)
    }

    public async storeDataToDht(key: Uint8Array, data: Any, creator?: PeerDescriptor): Promise<PeerDescriptor[]> {
        if (this.peerDiscovery!.isJoinOngoing() && this.config.entryPoints && this.config.entryPoints.length > 0) {
            return this.storeDataViaPeer(key, data, sample(this.config.entryPoints)!)
        }
        return this.storeRpcLocal!.storeDataToDht(key, data, creator ?? this.localPeerDescriptor!)
    }

    public async storeDataViaPeer(key: Uint8Array, data: Any, peer: PeerDescriptor): Promise<PeerDescriptor[]> {
        const rpcRemote = new ExternalApiRpcRemote(
            this.localPeerDescriptor!,
            peer,
            this.config.serviceId,
            toProtoRpcClient(new ExternalApiRpcClient(this.rpcCommunicator!.getRpcClientTransport()))
        )
        return await rpcRemote.storeData(key, data)
    }

    public async getDataFromDht(key: Uint8Array): Promise<DataEntry[]> {
        if (this.peerDiscovery!.isJoinOngoing() && this.config.entryPoints && this.config.entryPoints.length > 0) {
            return this.findDataViaPeer(key, sample(this.config.entryPoints)!)
        }
        const result = await this.finder!.startFind(key, FindAction.FETCH_DATA)
        return result.dataEntries ?? []  // TODO is this fallback needed?
    }

<<<<<<< HEAD
    public async deleteDataFromDht(idToDelete: Uint8Array): Promise<void> {
        if (!this.abortController.signal.aborted) {
            return this.storeRpcLocal!.deleteDataFromDht(idToDelete)
=======
    public async deleteDataFromDht(key: Uint8Array, waitForCompletion: boolean): Promise<void> {
        if (!this.stopped) {
            await this.finder!.startFind(key, FindAction.DELETE_DATA, undefined, waitForCompletion)
>>>>>>> 1adc6857
        }
    }

    public async findDataViaPeer(key: Uint8Array, peer: PeerDescriptor): Promise<DataEntry[]> {
        const rpcRemote = new ExternalApiRpcRemote(
            this.localPeerDescriptor!,
            peer,
            this.config.serviceId,
            toProtoRpcClient(new ExternalApiRpcClient(this.rpcCommunicator!.getRpcClientTransport()))
        )
        return await rpcRemote.externalFindData(key)
    }

    public getTransport(): ITransport {
        return this.transport!
    }

    public getLocalPeerDescriptor(): PeerDescriptor {
        return this.localPeerDescriptor!
    }

    public getAllConnectionPeerDescriptors(): PeerDescriptor[] {
        return Array.from(this.peerManager!.connections.values()).map((peer) => peer.getPeerDescriptor())
    }

    public getKBucketPeers(): PeerDescriptor[] {
        return this.peerManager!.bucket!.toArray().map((rpcRemote: DhtNodeRpcRemote) => rpcRemote.getPeerDescriptor())
    }

    public getNumberOfConnections(): number {
        return this.peerManager!.getNumberOfConnections()
    }

    public getNumberOfLocalLockedConnections(): number {
        return this.connectionManager!.getNumberOfLocalLockedConnections()
    }

    public getNumberOfRemoteLockedConnections(): number {
        return this.connectionManager!.getNumberOfRemoteLockedConnections()
    }

    public getNumberOfWeakLockedConnections(): number {
        return this.connectionManager!.getNumberOfWeakLockedConnections()
    }

    public async waitForNetworkConnectivity(): Promise<void> {
        await waitForCondition(() => {
            if (!this.peerManager) {
                return false
            } else {
                return (this.peerManager.getNumberOfConnections() > 0)
            }
        }, this.config.networkConnectivityTimeout, 100, this.abortController.signal)
    }

    public hasJoined(): boolean {
        return this.peerDiscovery!.isJoinCalled()
    }

    public async stop(): Promise<void> {
        if (this.abortController.signal.aborted || !this.started) {
            return
        }
        logger.trace('stop()')
        this.abortController.abort()
        await this.storeRpcLocal!.destroy()
        if (this.entryPointDisconnectTimeout) {
            clearTimeout(this.entryPointDisconnectTimeout)
        }
        this.localDataStore.clear()
        this.peerManager?.stop()
        this.rpcCommunicator!.stop()
        this.router!.stop()
        this.finder!.stop()
        this.peerDiscovery!.stop()
        if (this.config.transport === undefined) {
            // if the transport was not given in config, the instance was created in start() and
            // this component is responsible for stopping it
            await this.transport!.stop()
        }
        this.transport = undefined
        this.connectionManager = undefined
        this.removeAllListeners()
    }

    private createDhtNodeRpcRemote(peerDescriptor: PeerDescriptor) {
        return new DhtNodeRpcRemote(
            this.localPeerDescriptor!,
            peerDescriptor,
            toProtoRpcClient(new DhtNodeRpcClient(this.rpcCommunicator!.getRpcClientTransport())),
            this.config.serviceId,
            this.config.rpcRequestTimeout
        )
    }
}<|MERGE_RESOLUTION|>--- conflicted
+++ resolved
@@ -484,15 +484,9 @@
         return result.dataEntries ?? []  // TODO is this fallback needed?
     }
 
-<<<<<<< HEAD
-    public async deleteDataFromDht(idToDelete: Uint8Array): Promise<void> {
+    public async deleteDataFromDht(key: Uint8Array, waitForCompletion: boolean): Promise<void> {
         if (!this.abortController.signal.aborted) {
-            return this.storeRpcLocal!.deleteDataFromDht(idToDelete)
-=======
-    public async deleteDataFromDht(key: Uint8Array, waitForCompletion: boolean): Promise<void> {
-        if (!this.stopped) {
             await this.finder!.startFind(key, FindAction.DELETE_DATA, undefined, waitForCompletion)
->>>>>>> 1adc6857
         }
     }
 
