import { ServerCallContext } from '@protobuf-ts/runtime-rpc'
import { getLocalRegion } from '@streamr/cdn-location'
import {
    Logger,
    MetricsContext,
    merge,
    scheduleAtInterval,
    waitForCondition
} from '@streamr/utils'
import { EventEmitter } from 'eventemitter3'
import { sample } from 'lodash'
import { MarkRequired } from 'ts-essentials'
import { ConnectionLocker, ConnectionManager, PortRange, TlsCertificate } from '../connection/ConnectionManager'
import { ConnectionsView } from '../connection/ConnectionsView'
import { DefaultConnectorFacade, DefaultConnectorFacadeConfig } from '../connection/ConnectorFacade'
import { IceServer } from '../connection/webrtc/WebrtcConnector'
import { isBrowserEnvironment } from '../helpers/browser/isBrowserEnvironment'
import { createPeerDescriptor } from '../helpers/createPeerDescriptor'
import { DhtAddress, KADEMLIA_ID_LENGTH_IN_BYTES, getNodeIdFromPeerDescriptor } from '../identifiers'
import { Any } from '../proto/google/protobuf/any'
import {
    ClosestPeersRequest,
    ClosestPeersResponse,
    ClosestRingPeersRequest,
    ClosestRingPeersResponse,
    ConnectivityResponse,
    DataEntry,
    ExternalFetchDataRequest,
    ExternalFetchDataResponse,
    ExternalStoreDataRequest,
    ExternalStoreDataResponse,
    LeaveNotice,
    Message,
    PeerDescriptor,
    PingRequest,
    PingResponse,
    RecursiveOperation
} from '../proto/packages/dht/protos/DhtRpc'
import { ExternalApiRpcClient, StoreRpcClient } from '../proto/packages/dht/protos/DhtRpc.client'
import { ITransport, TransportEvents } from '../transport/ITransport'
import { RoutingRpcCommunicator } from '../transport/RoutingRpcCommunicator'
import { ServiceID } from '../types/ServiceID'
import { DhtNodeRpcLocal } from './DhtNodeRpcLocal'
import { DhtNodeRpcRemote } from './DhtNodeRpcRemote'
import { ExternalApiRpcLocal } from './ExternalApiRpcLocal'
import { ExternalApiRpcRemote } from './ExternalApiRpcRemote'
import { PeerManager } from './PeerManager'
import { RingContacts } from './contact/RingContactList'
import { RingIdRaw } from './contact/ringIdentifiers'
import { PeerDiscovery } from './discovery/PeerDiscovery'
import { RecursiveOperationManager } from './recursive-operation/RecursiveOperationManager'
import { Router } from './routing/Router'
import { LocalDataStore } from './store/LocalDataStore'
import { StoreManager } from './store/StoreManager'
import { StoreRpcRemote } from './store/StoreRpcRemote'

<<<<<<< HEAD
export interface DhtNodeEvents extends TransportEvents {
    closestContactAdded: (peerDescriptor: PeerDescriptor) => void
    closestContactRemoved: (peerDescriptor: PeerDescriptor) => void
=======
export interface DhtNodeEvents {
    nearbyContactAdded: (peerDescriptor: PeerDescriptor) => void
    nearbyContactRemoved: (peerDescriptor: PeerDescriptor) => void
>>>>>>> e1d259f8
    randomContactAdded: (peerDescriptor: PeerDescriptor) => void
    randomContactRemoved: (peerDescriptor: PeerDescriptor) => void
    ringContactAdded: (peerDescriptor: PeerDescriptor) => void
    ringContactRemoved: (peerDescriptor: PeerDescriptor) => void
    manualRejoinRequired: () => void
}

export interface DhtNodeOptions {
    serviceId?: ServiceID
    joinParallelism?: number
    maxNeighborListSize?: number
    numberOfNodesPerKBucket?: number
    joinNoProgressLimit?: number
    peerDiscoveryQueryBatchSize?: number
    dhtJoinTimeout?: number
    metricsContext?: MetricsContext
    storeHighestTtl?: number
    storeMaxTtl?: number
    networkConnectivityTimeout?: number
    storageRedundancyFactor?: number
    region?: number
    periodicallyPingNeighbors?: boolean
    periodicallyPingRingContacts?: boolean

    transport?: ITransport
    connectionsView?: ConnectionsView
    connectionLocker?: ConnectionLocker
    peerDescriptor?: PeerDescriptor
    entryPoints?: PeerDescriptor[]
    websocketHost?: string
    websocketPortRange?: PortRange
    websocketServerEnableTls?: boolean
    nodeId?: DhtAddress

    rpcRequestTimeout?: number
    iceServers?: IceServer[]
    webrtcAllowPrivateAddresses?: boolean
    webrtcDatachannelBufferThresholdLow?: number
    webrtcDatachannelBufferThresholdHigh?: number
    webrtcNewConnectionTimeout?: number
    webrtcPortRange?: PortRange
    maxMessageSize?: number
    maxConnections?: number
    tlsCertificate?: TlsCertificate
    externalIp?: string
    autoCertifierUrl?: string
    autoCertifierConfigFile?: string
}

type StrictDhtNodeOptions = MarkRequired<DhtNodeOptions,
    'serviceId' |
    'joinParallelism' |
    'maxNeighborListSize' |
    'numberOfNodesPerKBucket' |
    'joinNoProgressLimit' |
    'dhtJoinTimeout' |
    'peerDiscoveryQueryBatchSize' |
    'maxConnections' |
    'storeHighestTtl' |
    'storeMaxTtl' |
    'networkConnectivityTimeout' |
    'storageRedundancyFactor' |
    'metricsContext'>

const logger = new Logger(module)
<<<<<<< HEAD
export class DhtNode extends EventEmitter<DhtNodeEvents> implements ITransport {
=======

const PERIODICAL_PING_INTERVAL = 60 * 1000

export type Events = TransportEvents & DhtNodeEvents

export class DhtNode extends EventEmitter<Events> implements ITransport {
>>>>>>> e1d259f8

    private readonly config: StrictDhtNodeOptions
    private rpcCommunicator?: RoutingRpcCommunicator
    private transport?: ITransport
    private localPeerDescriptor?: PeerDescriptor
    private router?: Router
    private storeManager?: StoreManager
    private localDataStore: LocalDataStore
    private recursiveOperationManager?: RecursiveOperationManager
    private peerDiscovery?: PeerDiscovery
    private peerManager?: PeerManager
    private connectionsView?: ConnectionsView
    private connectionLocker?: ConnectionLocker
    private region?: number
    private started = false
    private abortController = new AbortController()

    constructor(conf: DhtNodeOptions) {
        super()
        this.config = merge({
            serviceId: 'layer0',
            joinParallelism: 3,
            maxNeighborListSize: 200,
            numberOfNodesPerKBucket: 8,
            joinNoProgressLimit: 5,
            dhtJoinTimeout: 60000,
            peerDiscoveryQueryBatchSize: 5,
            maxConnections: 80,
            storeHighestTtl: 60000,
            storeMaxTtl: 60000,
            networkConnectivityTimeout: 10000,
            storageRedundancyFactor: 5,
            metricsContext: new MetricsContext()
        }, conf)
        this.validateConfig()
        this.localDataStore = new LocalDataStore(this.config.storeMaxTtl)
        this.send = this.send.bind(this)
    }

    private validateConfig(): void {
        const expectedNodeIdLength = KADEMLIA_ID_LENGTH_IN_BYTES * 2
        if (this.config.nodeId !== undefined) {
            if (!/^[0-9a-fA-F]+$/.test(this.config.nodeId)) {
                throw new Error('Invalid nodeId, the nodeId should be a hex string')
            } else if (this.config.nodeId.length !== expectedNodeIdLength) {
                throw new Error(`Invalid nodeId, the length of the nodeId should be ${expectedNodeIdLength}`)
            }
        }
        if (this.config.peerDescriptor !== undefined) {
            if (this.config.peerDescriptor.nodeId.length !== KADEMLIA_ID_LENGTH_IN_BYTES) {
                throw new Error(`Invalid peerDescriptor, the length of the nodeId should be ${KADEMLIA_ID_LENGTH_IN_BYTES} bytes`)
            }
        }
    }

    public async start(): Promise<void> {
        if (this.started || this.abortController.signal.aborted) {
            return
        }
        logger.trace(`Starting new Streamr Network DHT Node with serviceId ${this.config.serviceId}`)
        this.started = true

        if (isBrowserEnvironment()) {
            this.config.websocketPortRange = undefined
            if (this.config.peerDescriptor) {
                this.config.peerDescriptor.websocket = undefined
            }
        }
        if (this.region !== undefined) {
            this.region = this.config.region
        } else if (this.config.peerDescriptor?.region !== undefined) {
            this.region = this.config.peerDescriptor.region
        } else {
            this.region = await getLocalRegion()
        }
            
        if (this.config.transport) {
            this.transport = this.config.transport
            this.connectionsView = this.config.connectionsView
            this.connectionLocker = this.config.connectionLocker
            this.localPeerDescriptor = this.transport.getLocalPeerDescriptor()
        } else {
            const connectorFacadeConfig: DefaultConnectorFacadeConfig = {
                transport: this,
                entryPoints: this.config.entryPoints,
                iceServers: this.config.iceServers,
                webrtcAllowPrivateAddresses: this.config.webrtcAllowPrivateAddresses,
                webrtcDatachannelBufferThresholdLow: this.config.webrtcDatachannelBufferThresholdLow,
                webrtcDatachannelBufferThresholdHigh: this.config.webrtcDatachannelBufferThresholdHigh,
                webrtcNewConnectionTimeout: this.config.webrtcNewConnectionTimeout,
                webrtcPortRange: this.config.webrtcPortRange,
                maxMessageSize: this.config.maxMessageSize,
                websocketServerEnableTls: this.config.websocketServerEnableTls,
                tlsCertificate: this.config.tlsCertificate,
                externalIp: this.config.externalIp,
                autoCertifierUrl: this.config.autoCertifierUrl,
                autoCertifierConfigFile: this.config.autoCertifierConfigFile,
                createLocalPeerDescriptor: (connectivityResponse: ConnectivityResponse) => this.generatePeerDescriptorCallBack(connectivityResponse),
            }
            // If own PeerDescriptor is given in config, create a ConnectionManager with ws server
            if (this.config.peerDescriptor?.websocket) {
                connectorFacadeConfig.websocketHost = this.config.peerDescriptor.websocket.host
                connectorFacadeConfig.websocketPortRange = {
                    min: this.config.peerDescriptor.websocket.port,
                    max: this.config.peerDescriptor.websocket.port
                }
                // If websocketPortRange is given, create ws server using it, websocketHost can be undefined
            } else if (this.config.websocketPortRange) {
                connectorFacadeConfig.websocketHost = this.config.websocketHost
                connectorFacadeConfig.websocketPortRange = this.config.websocketPortRange
            }

            const connectionManager = new ConnectionManager({
                createConnectorFacade: () => new DefaultConnectorFacade(connectorFacadeConfig),
                maxConnections: this.config.maxConnections,
                metricsContext: this.config.metricsContext
            })
            await connectionManager.start()
            this.connectionsView = connectionManager
            this.connectionLocker = connectionManager
            this.transport = connectionManager
        }

        this.rpcCommunicator = new RoutingRpcCommunicator(
            this.config.serviceId,
            (msg, opts) => this.transport!.send(msg, opts),
            { rpcRequestTimeout: this.config.rpcRequestTimeout }
        )

        this.transport.on('message', (message: Message) => this.handleMessageFromTransport(message))

        this.initPeerManager()

        this.peerDiscovery = new PeerDiscovery({
            localPeerDescriptor: this.localPeerDescriptor!,
            joinNoProgressLimit: this.config.joinNoProgressLimit,
            joinTimeout: this.config.dhtJoinTimeout,
            serviceId: this.config.serviceId,
            parallelism: this.config.joinParallelism,
            connectionLocker: this.connectionLocker,
            peerManager: this.peerManager!,
            abortSignal: this.abortController.signal,
            createDhtNodeRpcRemote: (peerDescriptor: PeerDescriptor) => this.createDhtNodeRpcRemote(peerDescriptor),
        })
        this.router = new Router({
            rpcCommunicator: this.rpcCommunicator,
            localPeerDescriptor: this.localPeerDescriptor!,
            handleMessage: (message: Message) => this.handleMessageFromRouter(message),
            getConnections: () => this.connectionsView!.getConnections()
        })
        this.recursiveOperationManager = new RecursiveOperationManager({
            rpcCommunicator: this.rpcCommunicator,
            router: this.router,
            sessionTransport: this,
            connectionsView: this.connectionsView!,
            localPeerDescriptor: this.localPeerDescriptor!,
            serviceId: this.config.serviceId,
            localDataStore: this.localDataStore,
            addContact: (contact: PeerDescriptor) => this.peerManager!.addContact(contact),
            createDhtNodeRpcRemote: (peerDescriptor: PeerDescriptor) => this.createDhtNodeRpcRemote(peerDescriptor),
        })
        this.storeManager = new StoreManager({
            rpcCommunicator: this.rpcCommunicator,
            recursiveOperationManager: this.recursiveOperationManager,
            localPeerDescriptor: this.localPeerDescriptor!,
            serviceId: this.config.serviceId,
            highestTtl: this.config.storeHighestTtl,
            redundancyFactor: this.config.storageRedundancyFactor,
            localDataStore: this.localDataStore,
            getNeighbors: () => this.peerManager!.getNeighbors().map((n) => n.getPeerDescriptor()),
            createRpcRemote: (contact: PeerDescriptor) => {
                return new StoreRpcRemote(
                    this.localPeerDescriptor!,
                    contact,
                    this.rpcCommunicator!,
                    StoreRpcClient,
                    this.config.rpcRequestTimeout
                )
            }
        })
        this.on('nearbyContactAdded', (peerDescriptor: PeerDescriptor) => {
            this.storeManager!.onContactAdded(peerDescriptor)
        })
        this.bindRpcLocalMethods()

        const pruneTargets = []
        if (this.config.periodicallyPingNeighbors === true) {
            pruneTargets.push(() => this.peerManager!.getNeighbors().map((node) => this.createDhtNodeRpcRemote(node.getPeerDescriptor())))
        }
        if (this.config.periodicallyPingRingContacts === true) {
            pruneTargets.push(() => this.peerManager!.getRingContacts().getAllContacts())
        }
        for (const pruneTarget of pruneTargets) {
            await scheduleAtInterval(
                async () => {
                    const nodes = pruneTarget()
                    await this.peerManager!.pruneOfflineNodes(nodes)
                }, PERIODICAL_PING_INTERVAL, false, this.abortController.signal
            )
        }
    }

    private initPeerManager() {
        this.peerManager = new PeerManager({
            numberOfNodesPerKBucket: this.config.numberOfNodesPerKBucket,
            maxContactListSize: this.config.maxNeighborListSize,
            localNodeId: this.getNodeId(),
            localPeerDescriptor: this.localPeerDescriptor!,
            connectionLocker: this.connectionLocker,
            lockId: this.config.serviceId,
            createDhtNodeRpcRemote: (peerDescriptor: PeerDescriptor) => this.createDhtNodeRpcRemote(peerDescriptor),
            hasConnection: (nodeId: DhtAddress) => this.connectionsView!.hasConnection(nodeId)
        })
        this.peerManager.on('nearbyContactRemoved', (peerDescriptor: PeerDescriptor) => {
            this.emit('nearbyContactRemoved', peerDescriptor)
        })
        this.peerManager.on('nearbyContactAdded', (peerDescriptor: PeerDescriptor) =>
            this.emit('nearbyContactAdded', peerDescriptor)
        )
        this.peerManager.on('randomContactRemoved', (peerDescriptor: PeerDescriptor) =>
            this.emit('randomContactRemoved', peerDescriptor)
        )
        this.peerManager.on('randomContactAdded', (peerDescriptor: PeerDescriptor) =>
            this.emit('randomContactAdded', peerDescriptor)
        )
        this.peerManager.on('ringContactRemoved', (peerDescriptor: PeerDescriptor) => {
            this.emit('ringContactRemoved', peerDescriptor)
        })
        this.peerManager.on('ringContactAdded', (peerDescriptor: PeerDescriptor) => {
            this.emit('ringContactAdded', peerDescriptor)
        })
        this.peerManager.on('kBucketEmpty', () => {
            if (!this.peerDiscovery!.isJoinOngoing()) {
                if (this.config.entryPoints && this.config.entryPoints.length > 0) {
                    setImmediate(async () => {
                        const contactedPeers = new Set<DhtAddress>()
                        const distantJoinContactPeers = new Set<DhtAddress>()
                        // TODO should we catch possible promise rejection?
                        await Promise.all(this.config.entryPoints!.map((entryPoint) =>
                            this.peerDiscovery!.rejoinDht(entryPoint, contactedPeers, distantJoinContactPeers)
                        ))
                    })
                } else {
                    this.emit('manualRejoinRequired')
                }
            }
        })
        this.transport!.on('connected', (peerDescriptor: PeerDescriptor) => {
            this.router!.onNodeConnected(peerDescriptor)
            this.emit('connected', peerDescriptor)
        })
        this.transport!.on('disconnected', (peerDescriptor: PeerDescriptor, gracefulLeave: boolean) => {
            const isLayer0 = (this.connectionLocker !== undefined)
            if (isLayer0) {
                const nodeId = getNodeIdFromPeerDescriptor(peerDescriptor)
                if (gracefulLeave) {
                    this.peerManager!.removeContact(nodeId)
                } else {
                    this.peerManager!.removeNeighbor(nodeId)
                }
            }
            this.router!.onNodeDisconnected(peerDescriptor)
            this.emit('disconnected', peerDescriptor, gracefulLeave)
        })
    }

    private bindRpcLocalMethods(): void {
        if (!this.started || this.abortController.signal.aborted) {
            return
        }
        const dhtNodeRpcLocal = new DhtNodeRpcLocal({
            peerDiscoveryQueryBatchSize: this.config.peerDiscoveryQueryBatchSize,
            getNeighbors: () => this.peerManager!.getNeighbors().map((n) => n.getPeerDescriptor()),
            getClosestRingContactsTo: (ringIdRaw: RingIdRaw, limit: number) => {
                return this.getClosestRingContactsTo(ringIdRaw, limit)
            },
            addContact: (contact: PeerDescriptor) => this.peerManager!.addContact(contact),
            removeContact: (nodeId: DhtAddress) => this.removeContact(nodeId)
        })
        this.rpcCommunicator!.registerRpcMethod(ClosestPeersRequest, ClosestPeersResponse, 'getClosestPeers',
            (req: ClosestPeersRequest, context) => dhtNodeRpcLocal.getClosestPeers(req, context))
        this.rpcCommunicator!.registerRpcMethod(ClosestRingPeersRequest, ClosestRingPeersResponse, 'getClosestRingPeers',
            (req: ClosestRingPeersRequest, context) => dhtNodeRpcLocal.getClosestRingPeers(req, context))
        this.rpcCommunicator!.registerRpcMethod(PingRequest, PingResponse, 'ping',
            (req: PingRequest, context) => dhtNodeRpcLocal.ping(req, context))
        this.rpcCommunicator!.registerRpcNotification(LeaveNotice, 'leaveNotice',
            (_req: LeaveNotice, context) => dhtNodeRpcLocal.leaveNotice(context))
        const externalApiRpcLocal = new ExternalApiRpcLocal({
            executeRecursiveOperation: (key: DhtAddress, operation: RecursiveOperation, excludedPeer: DhtAddress) => {
                return this.recursiveOperationManager!.execute(key, operation, excludedPeer)
            },
            storeDataToDht: (key: DhtAddress, data: Any, creator?: DhtAddress) => this.storeDataToDht(key, data, creator)
        })
        this.rpcCommunicator!.registerRpcMethod(
            ExternalFetchDataRequest,
            ExternalFetchDataResponse,
            'externalFetchData',
            (req: ExternalFetchDataRequest, context: ServerCallContext) => externalApiRpcLocal.externalFetchData(req, context),
            { timeout: 10000 }  // TODO use config option or named constant?
        )
        this.rpcCommunicator!.registerRpcMethod(
            ExternalStoreDataRequest,
            ExternalStoreDataResponse,
            'externalStoreData',
            (req: ExternalStoreDataRequest, context: ServerCallContext) => externalApiRpcLocal.externalStoreData(req, context),
            { timeout: 10000 }  // TODO use config option or named constant?
        )
    }

    private handleMessageFromTransport(message: Message): void {
        if (message.serviceId === this.config.serviceId) {
            this.rpcCommunicator?.handleMessageFromPeer(message)
        } 
    }
    
    private handleMessageFromRouter(message: Message): void {
        if (message.serviceId === this.config.serviceId) {
            this.rpcCommunicator?.handleMessageFromPeer(message)
        } else {
            this.emit('message', message)
        }
    }

    private generatePeerDescriptorCallBack(connectivityResponse: ConnectivityResponse) {
        if (this.config.peerDescriptor !== undefined) {
            this.localPeerDescriptor = this.config.peerDescriptor
        } else {
            this.localPeerDescriptor = createPeerDescriptor(connectivityResponse, this.region!, this.config.nodeId)
        }
        return this.localPeerDescriptor
    }

    public getClosestContacts(limit?: number): PeerDescriptor[] {
        return this.peerManager!.getNearbyContacts()
            .getClosestContacts(limit)
            .map((peer) => peer.getPeerDescriptor())
    }

    getRandomContacts(limit?: number): PeerDescriptor[] {
        return this.peerManager!.getRandomContacts().getContacts(limit).map((c) => c.getPeerDescriptor())
    }

    getRingContacts(): RingContacts {
        const contacts = this.peerManager!.getRingContacts().getClosestContacts()
        return {
            left: contacts.left.map((c) => c.getPeerDescriptor()),
            right: contacts.right.map((c) => c.getPeerDescriptor())
        }
    }

    public getClosestRingContactsTo(ringIdRaw: RingIdRaw, limit?: number): RingContacts {
        const closest = this.peerManager!.getClosestRingContactsTo(ringIdRaw, limit)
        return {
            left: closest.left.map((dhtPeer: DhtNodeRpcRemote) => dhtPeer.getPeerDescriptor()),
            right: closest.right.map((dhtPeer: DhtNodeRpcRemote) => dhtPeer.getPeerDescriptor())
        }
    }

    public getNodeId(): DhtAddress {
        return getNodeIdFromPeerDescriptor(this.localPeerDescriptor!)
    }

    public getNeighborCount(): number {
        return this.peerManager!.getNeighborCount()
    }

    public removeContact(nodeId: DhtAddress): void {
        if (!this.started) {  // the stopped state is checked in PeerManager
            return
        }
        this.peerManager!.removeContact(nodeId)
    }

    public async send(msg: Message): Promise<void> {
        if (!this.started || this.abortController.signal.aborted) {
            return
        }
        const reachableThrough = this.peerDiscovery!.isJoinOngoing() ? this.getConnectedEntryPoints() : []
        this.router!.send(msg, reachableThrough)
    }

    private getConnectedEntryPoints(): PeerDescriptor[] {
        return this.config.entryPoints !== undefined ? this.config.entryPoints.filter((entryPoint) =>
            this.connectionsView!.hasConnection(getNodeIdFromPeerDescriptor(entryPoint))
        ) : []
    }

    public async joinDht(entryPointDescriptors: PeerDescriptor[], doAdditionalDistantPeerDiscovery?: boolean, retry?: boolean): Promise<void> {
        if (!this.started) {
            throw new Error('Cannot join DHT before calling start() on DhtNode')
        }
        await this.peerDiscovery!.joinDht(entryPointDescriptors, doAdditionalDistantPeerDiscovery, retry)
    }

    public async joinRing(): Promise<void> {
        if (!this.started) {
            throw new Error('Cannot join ring before calling start() on DhtNode')
        }
        await this.peerDiscovery!.joinRing()
    }

    public async storeDataToDht(key: DhtAddress, data: Any, creator?: DhtAddress): Promise<PeerDescriptor[]> {
        const connectedEntryPoints = this.getConnectedEntryPoints()
        if (this.peerDiscovery!.isJoinOngoing() && connectedEntryPoints.length > 0) {
            return this.storeDataToDhtViaPeer(key, data, sample(connectedEntryPoints)!)
        }
        return this.storeManager!.storeDataToDht(key, data, creator ?? this.getNodeId())
    }

    public async storeDataToDhtViaPeer(key: DhtAddress, data: Any, peer: PeerDescriptor): Promise<PeerDescriptor[]> {
        const rpcRemote = new ExternalApiRpcRemote(
            this.localPeerDescriptor!,
            peer,
            this.rpcCommunicator!,
            ExternalApiRpcClient
        )
        return await rpcRemote.storeData(key, data)
    }

    public async fetchDataFromDht(key: DhtAddress): Promise<DataEntry[]> {
        const connectedEntryPoints = this.getConnectedEntryPoints()
        if (this.peerDiscovery!.isJoinOngoing() && connectedEntryPoints.length > 0) {
            return this.fetchDataFromDhtViaPeer(key, sample(connectedEntryPoints)!)
        }
        const result = await this.recursiveOperationManager!.execute(key, RecursiveOperation.FETCH_DATA)
        return result.dataEntries ?? []  // TODO is this fallback needed?
    }

    public async fetchDataFromDhtViaPeer(key: DhtAddress, peer: PeerDescriptor): Promise<DataEntry[]> {
        const rpcRemote = new ExternalApiRpcRemote(
            this.localPeerDescriptor!,
            peer,
            this.rpcCommunicator!,
            ExternalApiRpcClient
        )
        return await rpcRemote.externalFetchData(key)
    }

    public async deleteDataFromDht(key: DhtAddress, waitForCompletion: boolean): Promise<void> {
        if (!this.abortController.signal.aborted) {
            await this.recursiveOperationManager!.execute(key, RecursiveOperation.DELETE_DATA, undefined, waitForCompletion)
        }
    }

    async findClosestNodesFromDht(key: DhtAddress): Promise<PeerDescriptor[]> {
        const result = await this.recursiveOperationManager!.execute(key, RecursiveOperation.FIND_CLOSEST_NODES)
        return result.closestNodes
    }

    public getTransport(): ITransport {
        return this.transport!
    }

    public getLocalPeerDescriptor(): PeerDescriptor {
        return this.localPeerDescriptor!
    }

    public getNeighbors(): PeerDescriptor[] {
        return this.started ? this.peerManager!.getNeighbors().map((remote: DhtNodeRpcRemote) => remote.getPeerDescriptor()) : []
    }

    getConnectionsView(): ConnectionsView {
        return this.connectionsView!
    }

    public getLocalLockedConnectionCount(): number {
        return this.connectionLocker!.getLocalLockedConnectionCount()
    }

    public getRemoteLockedConnectionCount(): number {
        return this.connectionLocker!.getRemoteLockedConnectionCount()
    }

    public getWeakLockedConnectionCount(): number {
        return this.connectionLocker!.getWeakLockedConnectionCount()
    }

    public async waitForNetworkConnectivity(): Promise<void> {
        await waitForCondition(() => {
            if (!this.peerManager) {
                return false
            } else {
                return (this.connectionsView!.getConnectionCount() > 0)
            }
        }, this.config.networkConnectivityTimeout, 100, this.abortController.signal)
    }

    public hasJoined(): boolean {
        return this.peerDiscovery!.isJoinCalled()
    }

    public async stop(): Promise<void> {
        if (this.abortController.signal.aborted || !this.started) {
            return
        }
        logger.trace('stop()')
        this.abortController.abort()
        await this.storeManager!.destroy()
        this.localDataStore.clear()
        this.peerManager?.stop()
        this.rpcCommunicator!.stop()
        this.router!.stop()
        this.recursiveOperationManager!.stop()
        if (this.config.transport === undefined) {
            // if the transport was not given in config, the instance was created in start() and
            // this component is responsible for stopping it
            await this.transport!.stop()
        }
        this.transport = undefined
        this.connectionLocker = undefined
        this.removeAllListeners()
    }

    private createDhtNodeRpcRemote(peerDescriptor: PeerDescriptor) {
        return new DhtNodeRpcRemote(
            this.localPeerDescriptor!,
            peerDescriptor,
            this.config.serviceId,
            this.rpcCommunicator!,
            this.config.rpcRequestTimeout
        )
    }
}<|MERGE_RESOLUTION|>--- conflicted
+++ resolved
@@ -54,15 +54,9 @@
 import { StoreManager } from './store/StoreManager'
 import { StoreRpcRemote } from './store/StoreRpcRemote'
 
-<<<<<<< HEAD
 export interface DhtNodeEvents extends TransportEvents {
-    closestContactAdded: (peerDescriptor: PeerDescriptor) => void
-    closestContactRemoved: (peerDescriptor: PeerDescriptor) => void
-=======
-export interface DhtNodeEvents {
     nearbyContactAdded: (peerDescriptor: PeerDescriptor) => void
     nearbyContactRemoved: (peerDescriptor: PeerDescriptor) => void
->>>>>>> e1d259f8
     randomContactAdded: (peerDescriptor: PeerDescriptor) => void
     randomContactRemoved: (peerDescriptor: PeerDescriptor) => void
     ringContactAdded: (peerDescriptor: PeerDescriptor) => void
@@ -128,16 +122,10 @@
     'metricsContext'>
 
 const logger = new Logger(module)
-<<<<<<< HEAD
+
+const PERIODICAL_PING_INTERVAL = 60 * 1000
+
 export class DhtNode extends EventEmitter<DhtNodeEvents> implements ITransport {
-=======
-
-const PERIODICAL_PING_INTERVAL = 60 * 1000
-
-export type Events = TransportEvents & DhtNodeEvents
-
-export class DhtNode extends EventEmitter<Events> implements ITransport {
->>>>>>> e1d259f8
 
     private readonly config: StrictDhtNodeOptions
     private rpcCommunicator?: RoutingRpcCommunicator
