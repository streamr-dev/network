import { RemoteDhtNode } from './RemoteDhtNode'
import KBucket from 'k-bucket'
import { EventEmitter } from 'eventemitter3'
import { SortedContactList } from './contact/SortedContactList'
import { RoutingRpcCommunicator } from '../transport/RoutingRpcCommunicator'
import { ServerCallContext } from '@protobuf-ts/runtime-rpc'
import { PeerID, PeerIDKey } from '../helpers/PeerID'
import {
    ClosestPeersRequest,
    ClosestPeersResponse,
    LeaveNotice,
    ConnectivityResponse,
    Message,
    NodeType,
    PeerDescriptor,
    PingRequest,
    PingResponse,
    FindMode,
    DataEntry,
} from '../proto/packages/dht/protos/DhtRpc'
import { DisconnectionType, ITransport, TransportEvents } from '../transport/ITransport'
import { ConnectionManager, PortRange, TlsCertificate } from '../connection/ConnectionManager'
import { DhtRpcServiceClient, ExternalApiServiceClient } from '../proto/packages/dht/protos/DhtRpc.client'
import {
    Logger,
    MetricsContext,
    hexToBinary,
    waitForCondition
} from '@streamr/utils'
import { toProtoRpcClient } from '@streamr/proto-rpc'
import { RandomContactList } from './contact/RandomContactList'
import { Empty } from '../proto/google/protobuf/empty'
import { DhtCallContext } from '../rpc-protocol/DhtCallContext'
import { Any } from '../proto/google/protobuf/any'
import { isSamePeerDescriptor, keyFromPeerDescriptor, peerIdFromPeerDescriptor } from '../helpers/peerIdFromPeerDescriptor'
import { Router } from './routing/Router'
import { RecursiveFinder, RecursiveFindResult } from './find/RecursiveFinder'
import { DataStore } from './store/DataStore'
import { PeerDiscovery } from './discovery/PeerDiscovery'
import { LocalDataStore } from './store/LocalDataStore'
import { IceServer } from '../connection/WebRTC/WebRtcConnector'
import { registerExternalApiRpcMethods } from './registerExternalApiRpcMethods'
import { RemoteExternalApi } from './RemoteExternalApi'
import { UUID } from '../helpers/UUID'
import { isBrowserEnvironment } from '../helpers/browser/isBrowserEnvironment'
import { sample } from 'lodash'
import { DefaultConnectorFacade, DefaultConnectorFacadeConfig } from '../connection/ConnectorFacade'
import { MarkRequired } from 'ts-essentials'

export interface DhtNodeEvents {
    newContact: (peerDescriptor: PeerDescriptor, closestPeers: PeerDescriptor[]) => void
    contactRemoved: (peerDescriptor: PeerDescriptor, closestPeers: PeerDescriptor[]) => void
    joinCompleted: () => void
    newKbucketContact: (peerDescriptor: PeerDescriptor, closestPeers: PeerDescriptor[]) => void
    kbucketContactRemoved: (peerDescriptor: PeerDescriptor) => void
    newOpenInternetContact: (peerDescriptor: PeerDescriptor, closestPeers: PeerDescriptor[]) => void
    openInternetContactRemoved: (peerDescriptor: PeerDescriptor, closestPeers: PeerDescriptor[]) => void
    newRandomContact: (peerDescriptor: PeerDescriptor, closestPeers: PeerDescriptor[]) => void
    randomContactRemoved: (peerDescriptor: PeerDescriptor, closestPeers: PeerDescriptor[]) => void
}

export interface DhtNodeOptions {
    serviceId?: string
    joinParallelism?: number
    maxNeighborListSize?: number
    numberOfNodesPerKBucket?: number
    joinNoProgressLimit?: number
    getClosestContactsLimit?: number  // TODO better name?
    dhtJoinTimeout?: number
    metricsContext?: MetricsContext
    storeHighestTtl?: number
    storeMaxTtl?: number
    networkConnectivityTimeout?: number
    storeNumberOfCopies?: number  // TODO better name?

    transportLayer?: ITransport
    peerDescriptor?: PeerDescriptor
    entryPoints?: PeerDescriptor[]
    websocketHost?: string
    websocketPortRange?: PortRange
    peerId?: string

    rpcRequestTimeout?: number
    iceServers?: IceServer[]
    webrtcAllowPrivateAddresses?: boolean
    webrtcDatachannelBufferThresholdLow?: number
    webrtcDatachannelBufferThresholdHigh?: number
    webrtcNewConnectionTimeout?: number
    webrtcPortRange?: PortRange
    maxMessageSize?: number
    maxConnections?: number
    tlsCertificate?: TlsCertificate
    externalIp?: string
}

type StrictDhtNodeOptions = MarkRequired<DhtNodeOptions, 
    'serviceId' |
    'joinParallelism' |
    'maxNeighborListSize' |
    'numberOfNodesPerKBucket' |
    'joinNoProgressLimit' |
    'dhtJoinTimeout' |
    'getClosestContactsLimit' |
    'maxConnections' |
    'storeHighestTtl' |
    'storeMaxTtl' |
    'networkConnectivityTimeout' |
    'storeNumberOfCopies' |
    'metricsContext' |
    'peerId'>

const logger = new Logger(module)

export type Events = TransportEvents & DhtNodeEvents

export const createPeerDescriptor = (msg?: ConnectivityResponse, peerId?: string): PeerDescriptor => {
    let kademliaId: Uint8Array
    if (msg) {
        kademliaId = peerId ? hexToBinary(peerId) : PeerID.fromIp(msg.host).value
    } else {
        kademliaId = hexToBinary(peerId!)
    }
    const nodeType = isBrowserEnvironment() ? NodeType.BROWSER : NodeType.NODEJS 
    const ret: PeerDescriptor = { kademliaId, type: nodeType }
    if (msg && msg.websocket) {
        ret.websocket = { host: msg.websocket.host, port: msg.websocket.port, tls: msg.websocket.tls }
        ret.openInternet = true
    }
    return ret
}

export class DhtNode extends EventEmitter<Events> implements ITransport {

    private readonly config: StrictDhtNodeOptions
    private bucket?: KBucket<RemoteDhtNode>
    private connections: Map<PeerIDKey, RemoteDhtNode> = new Map()
    private neighborList?: SortedContactList<RemoteDhtNode>
    private openInternetPeers?: SortedContactList<RemoteDhtNode>
    private randomPeers?: RandomContactList<RemoteDhtNode>
    private rpcCommunicator?: RoutingRpcCommunicator
    private transportLayer?: ITransport
    private ownPeerDescriptor?: PeerDescriptor
    public router?: Router
    public dataStore?: DataStore
    private localDataStore = new LocalDataStore()
    private recursiveFinder?: RecursiveFinder
    private peerDiscovery?: PeerDiscovery

    public connectionManager?: ConnectionManager
    private started = false
    private stopped = false
    private entryPointDisconnectTimeout?: NodeJS.Timeout

<<<<<<< HEAD
    constructor(conf: Partial<DhtNodeConfig>) {
=======
    public contactAddCounter = 0
    public contactOnAddedCounter = 0

    constructor(conf: DhtNodeOptions) {
>>>>>>> 9dfeacea
        super()
        this.config = {
            serviceId: 'layer0',
            joinParallelism: 3,
            maxNeighborListSize: 200,
            numberOfNodesPerKBucket: 8,
            joinNoProgressLimit: 4,
            dhtJoinTimeout: 60000,
            getClosestContactsLimit: 5,
            maxConnections: 80,
            storeHighestTtl: 60000,
            storeMaxTtl: 60000,
            networkConnectivityTimeout: 10000,
            storeNumberOfCopies: 5,
            metricsContext: new MetricsContext(),
            peerId: new UUID().toHex(),
            ...conf  // TODO use merge() if we don't want that explicit undefined values override defaults?
        }
        this.send = this.send.bind(this)
    }

    public async start(): Promise<void> {
        if (this.started || this.stopped) {
            return
        }
        logger.trace(`Starting new Streamr Network DHT Node with serviceId ${this.config.serviceId}`)
        this.started = true

        if (isBrowserEnvironment()) {
            this.config.websocketPortRange = undefined
            if (this.config.peerDescriptor) {
                this.config.peerDescriptor.websocket = undefined
            }
        }
        // If transportLayer is given, do not create a ConnectionManager
        if (this.config.transportLayer) {
            this.transportLayer = this.config.transportLayer
            this.ownPeerDescriptor = this.transportLayer.getPeerDescriptor()
            if (this.config.transportLayer instanceof ConnectionManager) {
                this.connectionManager = this.config.transportLayer
            }
        } else {
            const connectorFacadeConfig: DefaultConnectorFacadeConfig = {
                transportLayer: this,
                entryPoints: this.config.entryPoints,
                iceServers: this.config.iceServers,
                webrtcAllowPrivateAddresses: this.config.webrtcAllowPrivateAddresses,
                webrtcDatachannelBufferThresholdLow: this.config.webrtcDatachannelBufferThresholdLow,
                webrtcDatachannelBufferThresholdHigh: this.config.webrtcDatachannelBufferThresholdHigh,
                webrtcNewConnectionTimeout: this.config.webrtcNewConnectionTimeout,
                webrtcPortRange: this.config.webrtcPortRange,
                maxMessageSize: this.config.maxMessageSize,
                tlsCertificate: this.config.tlsCertificate,
                externalIp: this.config.externalIp,
                createOwnPeerDescriptor: (connectivityResponse: ConnectivityResponse) => this.generatePeerDescriptorCallBack(connectivityResponse),
            }
            // If own PeerDescriptor is given in config, create a ConnectionManager with ws server
            if (this.config.peerDescriptor?.websocket) {
                connectorFacadeConfig.websocketHost = this.config.peerDescriptor.websocket.host
                connectorFacadeConfig.websocketPortRange = { 
                    min: this.config.peerDescriptor.websocket.port,
                    max: this.config.peerDescriptor.websocket.port
                }
            // If websocketPortRange is given, create ws server using it, websocketHost can be undefined
            } else if (this.config.websocketPortRange) { 
                connectorFacadeConfig.websocketHost = this.config.websocketHost
                connectorFacadeConfig.websocketPortRange = this.config.websocketPortRange
            }

            const connectionManager = new ConnectionManager({
                createConnectorFacade: () => new DefaultConnectorFacade(connectorFacadeConfig),
                maxConnections: this.config.maxConnections,
                metricsContext: this.config.metricsContext
            })
            await connectionManager.start()
            this.connectionManager = connectionManager
            this.transportLayer = connectionManager
        }

        this.rpcCommunicator = new RoutingRpcCommunicator(
            this.config.serviceId,
            this.transportLayer.send,
            { rpcRequestTimeout: this.config.rpcRequestTimeout }
        )

        this.transportLayer.on('message', (message: Message) => this.handleMessage(message))

        this.bindDefaultServerMethods()
        this.initKBuckets(peerIdFromPeerDescriptor(this.ownPeerDescriptor!))
        this.peerDiscovery = new PeerDiscovery({
            rpcCommunicator: this.rpcCommunicator,
            ownPeerDescriptor: this.ownPeerDescriptor!,
            bucket: this.bucket!,
            connections: this.connections,
            neighborList: this.neighborList!,
            randomPeers: this.randomPeers!,
            openInternetPeers: this.openInternetPeers!,
            joinNoProgressLimit: this.config.joinNoProgressLimit,
            getClosestContactsLimit: this.config.getClosestContactsLimit,
            joinTimeout: this.config.dhtJoinTimeout,
            serviceId: this.config.serviceId,
            parallelism: this.config.joinParallelism,
            addContact: this.addNewContact.bind(this),
            connectionManager: this.connectionManager
        })
        this.router = new Router({
            rpcCommunicator: this.rpcCommunicator,
            connections: this.connections,
            ownPeerDescriptor: this.ownPeerDescriptor!,
            addContact: this.addNewContact.bind(this),
            serviceId: this.config.serviceId,
            connectionManager: this.connectionManager
        })
        this.recursiveFinder = new RecursiveFinder({
            rpcCommunicator: this.rpcCommunicator,
            router: this.router,
            sessionTransport: this,
            connections: this.connections,
            ownPeerDescriptor: this.ownPeerDescriptor!,
            serviceId: this.config.serviceId,
            addContact: this.addNewContact.bind(this),
            isPeerCloserToIdThanSelf: this.isPeerCloserToIdThanSelf.bind(this),
            localDataStore: this.localDataStore
        })
        this.dataStore = new DataStore({
            rpcCommunicator: this.rpcCommunicator,
            recursiveFinder: this.recursiveFinder,
            ownPeerDescriptor: this.ownPeerDescriptor!,
            serviceId: this.config.serviceId,
            highestTtl: this.config.storeHighestTtl,
            maxTtl: this.config.storeMaxTtl,
            numberOfCopies: this.config.storeNumberOfCopies,
            localDataStore: this.localDataStore,
            dhtNodeEmitter: this,
            getNodesClosestToIdFromBucket: (id: Uint8Array, n?: number) => {
                return this.bucket!.closest(id, n)
            }
        })
        registerExternalApiRpcMethods(this)
        if (this.connectionManager! && this.config.entryPoints && this.config.entryPoints.length > 0 
            && !isSamePeerDescriptor(this.config.entryPoints[0], this.ownPeerDescriptor!)) {
            this.connectToEntryPoint(this.config.entryPoints[0])
        }
    }

    private initKBuckets = (selfId: PeerID) => {
        this.bucket = new KBucket<RemoteDhtNode>({
            localNodeId: selfId.value,
            numberOfNodesPerKBucket: this.config.numberOfNodesPerKBucket,
            numberOfNodesToPing: this.config.numberOfNodesPerKBucket
        })
        this.bucket.on('ping', (oldContacts: RemoteDhtNode[], newContact: RemoteDhtNode) => this.onKBucketPing(oldContacts, newContact))
        this.bucket.on('removed', (contact: RemoteDhtNode) => this.onKBucketRemoved(contact))
        this.bucket.on('added', (contact: RemoteDhtNode) => this.onKBucketAdded(contact))
        this.bucket.on('updated', () => {
            // TODO: Update contact info to the connection manager and reconnect
        })
        this.neighborList = new SortedContactList(selfId, this.config.maxNeighborListSize)
        this.neighborList.on('contactRemoved', (removedContact: RemoteDhtNode, activeContacts: RemoteDhtNode[]) => {
            if (this.stopped) {
                return
            }
            this.emit('contactRemoved', removedContact.getPeerDescriptor(), activeContacts.map((c) => c.getPeerDescriptor()))
            this.randomPeers!.addContact(
                new RemoteDhtNode(
                    this.ownPeerDescriptor!,
                    removedContact.getPeerDescriptor(),
                    toProtoRpcClient(new DhtRpcServiceClient(this.rpcCommunicator!.getRpcClientTransport())),
                    this.config.serviceId
                )
            )
        })
        this.neighborList.on('newContact', (newContact: RemoteDhtNode, activeContacts: RemoteDhtNode[]) =>
            this.emit('newContact', newContact.getPeerDescriptor(), activeContacts.map((c) => c.getPeerDescriptor()))
        )
        this.openInternetPeers = new SortedContactList(selfId, this.config.maxNeighborListSize / 2)
        this.openInternetPeers.on('contactRemoved', (removedContact: RemoteDhtNode, activeContacts: RemoteDhtNode[]) =>
            this.emit('openInternetContactRemoved', removedContact.getPeerDescriptor(), activeContacts.map((c) => c.getPeerDescriptor()))
        )
        this.openInternetPeers.on('newContact', (newContact: RemoteDhtNode, activeContacts: RemoteDhtNode[]) =>
            this.emit('newOpenInternetContact', newContact.getPeerDescriptor(), activeContacts.map((c) => c.getPeerDescriptor()))
        )
        this.transportLayer!.on('connected', (peerDescriptor: PeerDescriptor) => this.onTransportConnected(peerDescriptor))

        this.transportLayer!.on('disconnected', (peerDescriptor: PeerDescriptor, disonnectionType: DisconnectionType) => {
            this.onTransportDisconnected(peerDescriptor, disonnectionType)
        })

        this.transportLayer!.getAllConnectionPeerDescriptors().forEach((peer) => {
            const remoteDhtNode = new RemoteDhtNode(
                this.ownPeerDescriptor!,
                peer,
                toProtoRpcClient(new DhtRpcServiceClient(this.rpcCommunicator!.getRpcClientTransport())),
                this.config.serviceId
            )
            if (isSamePeerDescriptor(peer, this.ownPeerDescriptor!)) {
                logger.error('own peerdescriptor added to connections in initKBucket')
            }
            this.connections.set(keyFromPeerDescriptor(peer), remoteDhtNode)
        })
        this.randomPeers = new RandomContactList(selfId, this.config.maxNeighborListSize)
        this.randomPeers.on('contactRemoved', (removedContact: RemoteDhtNode, activeContacts: RemoteDhtNode[]) =>
            this.emit('randomContactRemoved', removedContact.getPeerDescriptor(), activeContacts.map((c) => c.getPeerDescriptor()))
        )
        this.randomPeers.on('newContact', (newContact: RemoteDhtNode, activeContacts: RemoteDhtNode[]) =>
            this.emit('newRandomContact', newContact.getPeerDescriptor(), activeContacts.map((c) => c.getPeerDescriptor()))
        )
    }

    private onTransportConnected(peerDescriptor: PeerDescriptor): void {

        if (isSamePeerDescriptor(this.ownPeerDescriptor!, peerDescriptor)) {
            logger.error('onTransportConnected() to self')
        }

        const remoteDhtNode = new RemoteDhtNode(
            this.ownPeerDescriptor!,
            peerDescriptor,
            toProtoRpcClient(new DhtRpcServiceClient(this.rpcCommunicator!.getRpcClientTransport())),
            this.config.serviceId
        )
        if (!this.connections.has(PeerID.fromValue(remoteDhtNode.id).toKey())) {
            this.connections.set(PeerID.fromValue(remoteDhtNode.id).toKey(), remoteDhtNode)
            logger.trace('connectionschange add ' + this.connections.size)
        } else {
            logger.trace('new connection not set to connections, there is already a connection with the peer ID')
        }
        logger.trace('connected: ' + keyFromPeerDescriptor(peerDescriptor) + ' ' + this.connections.size)
        this.emit('connected', peerDescriptor)
    }

    private onTransportDisconnected(peerDescriptor: PeerDescriptor, dicsonnectionType: DisconnectionType): void {
        logger.trace('disconnected: ' + keyFromPeerDescriptor(peerDescriptor))
        this.connections.delete(keyFromPeerDescriptor(peerDescriptor))
        // only remove from bucket if we are on layer 0
        if (this.connectionManager) {
            this.bucket!.remove(peerDescriptor.kademliaId)

            if (dicsonnectionType === 'OUTGOING_GRACEFUL_LEAVE' || dicsonnectionType === 'INCOMING_GRACEFUL_LEAVE') {
                logger.trace(keyFromPeerDescriptor(peerDescriptor) + ' ' + 'onTransportDisconnected with type ' + dicsonnectionType)
                this.removeContact(peerDescriptor, true)
            } else {
                logger.trace(keyFromPeerDescriptor(peerDescriptor) + ' ' + 'onTransportDisconnected with type ' + dicsonnectionType)
            }
        }

        this.emit('disconnected', peerDescriptor, dicsonnectionType)
    }

    private bindDefaultServerMethods(): void {
        if (!this.started || this.stopped) {
            return
        }
        logger.trace(`Binding default DHT RPC methods`)
        this.rpcCommunicator!.registerRpcMethod(ClosestPeersRequest, ClosestPeersResponse, 'getClosestPeers',
            (req: ClosestPeersRequest, context) => this.getClosestPeers(req, context))
        this.rpcCommunicator!.registerRpcMethod(PingRequest, PingResponse, 'ping',
            (req: PingRequest, context) => this.ping(req, context))
        this.rpcCommunicator!.registerRpcNotification(LeaveNotice, 'leaveNotice',
            (req: LeaveNotice, context) => this.leaveNotice(req, context))
    }

    private isPeerCloserToIdThanSelf(peer1: PeerDescriptor, compareToId: PeerID): boolean {
        const distance1 = this.bucket!.distance(peer1.kademliaId, compareToId.value)
        const distance2 = this.bucket!.distance(this.ownPeerDescriptor!.kademliaId, compareToId.value)
        return distance1 < distance2
    }

    private handleMessage(message: Message): void {
        if (message.serviceId === this.config.serviceId) {
            logger.trace('callig this.handleMessageFromPeer ' + keyFromPeerDescriptor(message.sourceDescriptor!)
                + ' ' + message.serviceId + ' ' + message.messageId)
            this.rpcCommunicator?.handleMessageFromPeer(message)
        } else {
            logger.trace('emit "message" ' + keyFromPeerDescriptor(message.sourceDescriptor!) + ' ' + message.serviceId + ' ' + message.messageId)
            this.emit('message', message)
        }
    }

    private generatePeerDescriptorCallBack = (connectivityResponse: ConnectivityResponse) => {
        if (this.config.peerDescriptor) {
            this.ownPeerDescriptor = this.config.peerDescriptor
        } else {
            this.ownPeerDescriptor = createPeerDescriptor(connectivityResponse, this.config.peerId)
        }
        return this.ownPeerDescriptor
    }

    private getClosestPeerDescriptors(kademliaId: Uint8Array, limit: number): PeerDescriptor[] {
        const closestPeers = this.bucket!.closest(kademliaId, limit)
        return closestPeers.map((remoteDhtNode: RemoteDhtNode) => remoteDhtNode.getPeerDescriptor())
    }

    private onKBucketPing(oldContacts: RemoteDhtNode[], newContact: RemoteDhtNode): void {
        if (this.stopped) {
            return
        }
        const sortingList: SortedContactList<RemoteDhtNode> = new SortedContactList(this.getNodeId(), 100)
        sortingList.addContacts(oldContacts)
        const sortedContacts = sortingList.getAllContacts()
        this.connectionManager?.weakUnlockConnection(sortedContacts[sortedContacts.length - 1].getPeerDescriptor())
        this.bucket?.remove(sortedContacts[sortedContacts.length - 1].getPeerId().value)
        this.bucket!.add(newContact)
    }

    private onKBucketRemoved(contact: RemoteDhtNode): void {
        if (this.stopped) {
            return
        }
        this.connectionManager?.weakUnlockConnection(contact.getPeerDescriptor())
        logger.trace(`Removed contact ${keyFromPeerDescriptor(contact.getPeerDescriptor())}`)
        this.emit(
            'kbucketContactRemoved',
            contact.getPeerDescriptor()
        )
        if (this.bucket!.count() === 0
            && !this.peerDiscovery!.isJoinOngoing()
            && this.config.entryPoints
            && this.config.entryPoints.length > 0
        ) {
            setImmediate(async () => {
                await Promise.all(this.config.entryPoints!.map((entryPoint) => 
                    this.peerDiscovery!.rejoinDht(entryPoint)
                )) 
            })
        }
    }

    private onKBucketAdded(contact: RemoteDhtNode): void {
        if (this.stopped) {
            return
        }
<<<<<<< HEAD
        if (!this.stopped && !contact.getPeerId().equals(this.ownPeerId!)) {
=======
        this.contactOnAddedCounter++
        if (!this.stopped && !contact.getPeerId().equals(this.getNodeId())) {
>>>>>>> 9dfeacea
            // Important to lock here, before the ping result is known
            this.connectionManager?.weakLockConnection(contact.getPeerDescriptor())
            if (this.connections.has(contact.getPeerId().toKey())) {
                logger.trace(`Added new contact ${keyFromPeerDescriptor(contact.getPeerDescriptor())}`)
                this.emit(
                    'newKbucketContact',
                    contact.getPeerDescriptor(),
                    this.neighborList!.getClosestContacts(this.config.getClosestContactsLimit).map((peer) => peer.getPeerDescriptor())
                )
            } else {    // open connection by pinging
                logger.trace('starting ping ' + keyFromPeerDescriptor(contact.getPeerDescriptor()))
                contact.ping().then((result) => {
                    if (result) {
                        logger.trace(`Added new contact ${keyFromPeerDescriptor(contact.getPeerDescriptor())}`)
                        this.emit(
                            'newKbucketContact',
                            contact.getPeerDescriptor(),
                            this.neighborList!.getClosestContacts(this.config.getClosestContactsLimit).map((peer) => peer.getPeerDescriptor())
                        )
                    } else {
                        logger.trace('ping failed ' + keyFromPeerDescriptor(contact.getPeerDescriptor()))
                        this.connectionManager?.weakUnlockConnection(contact.getPeerDescriptor())
                        this.removeContact(contact.getPeerDescriptor())
                        this.addClosestContactToBucket()
                    }
                    return
                }).catch((_e) => {
                    this.connectionManager?.weakUnlockConnection(contact.getPeerDescriptor())
                    this.removeContact(contact.getPeerDescriptor())
                    this.addClosestContactToBucket()
                })
            }
        }
    }

    private addClosestContactToBucket(): void {
        if (!this.started || this.stopped) {
            return
        }
        const closest = this.getClosestActiveContactNotInBucket()
        if (closest) {
            this.addNewContact(closest.getPeerDescriptor())
        }
    }

    private getClosestActiveContactNotInBucket(): RemoteDhtNode | undefined {
        for (const contactId of this.neighborList!.getContactIds()) {
            if (!this.bucket!.get(contactId.value) && this.neighborList!.isActive(contactId)) {
                return this.neighborList!.getContact(contactId).contact
            }
        }
        return undefined
    }

    public getClosestContacts(maxCount?: number): PeerDescriptor[] {
        return this.neighborList!.getClosestContacts(maxCount).map((c) => c.getPeerDescriptor())
    }

    public getNodeId(): PeerID {
        return peerIdFromPeerDescriptor(this.ownPeerDescriptor!)
    }

    public getBucketSize(): number {
        return this.bucket!.count()
    }

    private addNewContact(contact: PeerDescriptor, setActive = false): void {
        if (!this.started || this.stopped) {
            return
        }
        if (!isSamePeerDescriptor(contact, this.ownPeerDescriptor!)) {
            logger.trace(`Adding new contact ${keyFromPeerDescriptor(contact)}`)
            const remoteDhtNode = new RemoteDhtNode(
                this.ownPeerDescriptor!,
                contact,
                toProtoRpcClient(new DhtRpcServiceClient(this.rpcCommunicator!.getRpcClientTransport())),
                this.config.serviceId
            )
            if (!this.bucket!.get(contact.kademliaId) && !this.neighborList!.getContact(peerIdFromPeerDescriptor(contact))) {
                this.neighborList!.addContact(remoteDhtNode)
                if (contact.openInternet) {
                    this.openInternetPeers!.addContact(remoteDhtNode)
                }
                if (setActive) {
                    const peerId = peerIdFromPeerDescriptor(contact)
                    this.neighborList!.setActive(peerId)
                    this.openInternetPeers!.setActive(peerId)
                }
                this.bucket!.add(remoteDhtNode)
            } else {
                this.randomPeers!.addContact(remoteDhtNode)
            }
        }
    }

    private connectToEntryPoint(entryPoint: PeerDescriptor): void {
        this.connectionManager!.lockConnection(entryPoint, 'temporary-layer0-connection')
        this.entryPointDisconnectTimeout = setTimeout(() => {
            this.connectionManager!.unlockConnection(entryPoint, 'temporary-layer0-connection')
        }, 10 * 1000)
    }

    public removeContact(contact: PeerDescriptor, removeFromOpenInternetPeers = false): void {
        if (!this.started || this.stopped) {
            return
        }
        logger.trace(`Removing contact ${keyFromPeerDescriptor(contact)}`)
        const peerId = peerIdFromPeerDescriptor(contact)
        this.bucket!.remove(peerId.value)
        this.neighborList!.removeContact(peerId)
        this.randomPeers!.removeContact(peerId)
        if (removeFromOpenInternetPeers) {
            this.openInternetPeers!.removeContact(peerId)
        }
    }

    public async send(msg: Message): Promise<void> {
        if (!this.started || this.stopped) {
            return
        }
        const reachableThrough = this.peerDiscovery!.isJoinOngoing() ? this.config.entryPoints || [] : []
        await this.router!.send(msg, reachableThrough)
    }

    public async joinDht(entryPointDescriptors: PeerDescriptor[], doAdditionalRandomPeerDiscovery?: boolean, retry?: boolean): Promise<void> {
        if (!this.started) {
            throw new Error('Cannot join DHT before calling start() on DhtNode')
        }
        await Promise.all(entryPointDescriptors.map((entryPoint) => 
            this.peerDiscovery!.joinDht(entryPoint, doAdditionalRandomPeerDiscovery, retry)
        ))
    }

    public async startRecursiveFind(idToFind: Uint8Array, findMode?: FindMode, excludedPeer?: PeerDescriptor): Promise<RecursiveFindResult> {
        return this.recursiveFinder!.startRecursiveFind(idToFind, findMode, excludedPeer)
    }

    public async storeDataToDht(key: Uint8Array, data: Any): Promise<PeerDescriptor[]> {
        if (this.peerDiscovery!.isJoinOngoing() && this.config.entryPoints && this.config.entryPoints.length > 0) {
            return this.storeDataViaPeer(key, data, sample(this.config.entryPoints)!)
        }
        return this.dataStore!.storeDataToDht(key, data)
    }

    public async storeDataViaPeer(key: Uint8Array, data: Any, peer: PeerDescriptor): Promise<PeerDescriptor[]> {
        const target = new RemoteExternalApi(
            this.ownPeerDescriptor!,
            peer,
            this.config.serviceId,
            toProtoRpcClient(new ExternalApiServiceClient(this.rpcCommunicator!.getRpcClientTransport()))
        )
        return await target.storeData(key, data)
    }

    public async getDataFromDht(idToFind: Uint8Array): Promise<DataEntry[]> {
        if (this.peerDiscovery!.isJoinOngoing() && this.config.entryPoints && this.config.entryPoints.length > 0) {
            return this.findDataViaPeer(idToFind, sample(this.config.entryPoints)!)
        }
        const result = await this.recursiveFinder!.startRecursiveFind(idToFind, FindMode.DATA)
        return result.dataEntries ?? []
    }

    public async deleteDataFromDht(idToDelete: Uint8Array): Promise<void> {
        if (!this.stopped) {
            return this.dataStore!.deleteDataFromDht(idToDelete)
        }
    }

    public async findDataViaPeer(idToFind: Uint8Array, peer: PeerDescriptor): Promise<DataEntry[]> {
        const target = new RemoteExternalApi(
            this.ownPeerDescriptor!,
            peer,
            this.config.serviceId,
            toProtoRpcClient(new ExternalApiServiceClient(this.rpcCommunicator!.getRpcClientTransport()))
        )
        return await target.findData(idToFind)
    }

    public getRpcCommunicator(): RoutingRpcCommunicator {
        return this.rpcCommunicator!
    }

    public getTransport(): ITransport {
        return this.transportLayer!
    }

    public getPeerDescriptor(): PeerDescriptor {
        return this.ownPeerDescriptor!
    }

    public getAllConnectionPeerDescriptors(): PeerDescriptor[] {
        return Array.from(this.connections.values()).map((peer) => peer.getPeerDescriptor())
    }

    public getKBucketPeers(): PeerDescriptor[] {
        return this.bucket!.toArray().map((remoteDhtNode: RemoteDhtNode) => remoteDhtNode.getPeerDescriptor())
    }

    public getNumberOfConnections(): number {
        return this.connections.size
    }

    public getNumberOfLocalLockedConnections(): number {
        return this.connectionManager!.getNumberOfLocalLockedConnections()
    }

    public getNumberOfRemoteLockedConnections(): number {
        return this.connectionManager!.getNumberOfRemoteLockedConnections()
    }

    public getNumberOfWeakLockedConnections(): number {
        return this.connectionManager!.getNumberOfWeakLockedConnections()
    }

    public async waitForNetworkConnectivity(): Promise<void> {
        await waitForCondition(() => this.connections.size > 0, this.config.networkConnectivityTimeout)
    }

    public hasJoined(): boolean {
        return this.peerDiscovery!.isJoinCalled()
    }

    public async stop(): Promise<void> {
        if (this.stopped || !this.started) {
            return
        }
        logger.trace('stop()')
        this.stopped = true

        if (this.entryPointDisconnectTimeout) {
            clearTimeout(this.entryPointDisconnectTimeout)
        }
        this.bucket!.toArray().forEach((remoteDhtNode: RemoteDhtNode) => this.bucket!.remove(remoteDhtNode.id))
        this.bucket!.removeAllListeners()
        this.localDataStore.clear()
        this.neighborList!.stop()
        this.randomPeers!.stop()
        this.openInternetPeers!.stop()
        this.rpcCommunicator!.stop()
        this.router!.stop()
        this.recursiveFinder!.stop()
        this.peerDiscovery!.stop()
        if (this.connectionManager) {
            await this.connectionManager.stop()
        }
        this.transportLayer = undefined
        this.connectionManager = undefined
        this.connections.clear()
        this.removeAllListeners()
    }

    // IDHTRpcService implementation
    private async getClosestPeers(request: ClosestPeersRequest, context: ServerCallContext): Promise<ClosestPeersResponse> {
        this.addNewContact((context as DhtCallContext).incomingSourceDescriptor!)
        const response = {
            peers: this.getClosestPeerDescriptors(request.kademliaId, this.config.getClosestContactsLimit),
            requestId: request.requestId
        }
        return response
    }

    // IDHTRpcService implementation
    private async ping(request: PingRequest, context: ServerCallContext): Promise<PingResponse> {
        logger.trace('received ping request: ' + keyFromPeerDescriptor((context as DhtCallContext).incomingSourceDescriptor!))
        setImmediate(() => {
            this.addNewContact((context as DhtCallContext).incomingSourceDescriptor!)
        })
        const response: PingResponse = {
            requestId: request.requestId
        }
        return response
    }

    // IDHTRpcService implementation
    private async leaveNotice(request: LeaveNotice, context: ServerCallContext): Promise<Empty> {
        // TODO check signature??
        if (request.serviceId === this.config.serviceId) {
            this.removeContact((context as DhtCallContext).incomingSourceDescriptor!)
        }
        return {}
    }
}<|MERGE_RESOLUTION|>--- conflicted
+++ resolved
@@ -151,14 +151,7 @@
     private stopped = false
     private entryPointDisconnectTimeout?: NodeJS.Timeout
 
-<<<<<<< HEAD
-    constructor(conf: Partial<DhtNodeConfig>) {
-=======
-    public contactAddCounter = 0
-    public contactOnAddedCounter = 0
-
     constructor(conf: DhtNodeOptions) {
->>>>>>> 9dfeacea
         super()
         this.config = {
             serviceId: 'layer0',
@@ -491,12 +484,7 @@
         if (this.stopped) {
             return
         }
-<<<<<<< HEAD
-        if (!this.stopped && !contact.getPeerId().equals(this.ownPeerId!)) {
-=======
-        this.contactOnAddedCounter++
         if (!this.stopped && !contact.getPeerId().equals(this.getNodeId())) {
->>>>>>> 9dfeacea
             // Important to lock here, before the ping result is known
             this.connectionManager?.weakLockConnection(contact.getPeerDescriptor())
             if (this.connections.has(contact.getPeerId().toKey())) {
