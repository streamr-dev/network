--- conflicted
+++ resolved
@@ -139,12 +139,8 @@
 
     private rpcCommunicator?: RoutingRpcCommunicator
     private transport?: ITransport
-<<<<<<< HEAD
-    private ownPeerDescriptor?: PeerDescriptor
+    private localPeerDescriptor?: PeerDescriptor
     private ownPeerId?: PeerID
-=======
-    private localPeerDescriptor?: PeerDescriptor
->>>>>>> a07b17fb
     public router?: Router
     private storeRpcLocal?: StoreRpcLocal
     private localDataStore = new LocalDataStore()
@@ -257,21 +253,12 @@
         this.transport.on('message', (message: Message) => this.handleMessage(message))
 
         this.bindDefaultServerMethods()
-<<<<<<< HEAD
-        this.ownPeerId = peerIdFromPeerDescriptor(this.ownPeerDescriptor!)
+        this.ownPeerId = peerIdFromPeerDescriptor(this.localPeerDescriptor!)
 
         this.initPeerManager()
 
         this.peerDiscovery = new PeerDiscovery({
-            ownPeerDescriptor: this.ownPeerDescriptor!,
-=======
-        this.initKBuckets(peerIdFromPeerDescriptor(this.localPeerDescriptor!))
-        this.peerDiscovery = new PeerDiscovery({
-            rpcCommunicator: this.rpcCommunicator,
             localPeerDescriptor: this.localPeerDescriptor!,
-            bucket: this.bucket!,
-            neighborList: this.neighborList!,
->>>>>>> a07b17fb
             joinNoProgressLimit: this.config.joinNoProgressLimit,
             peerDiscoveryQueryBatchSize: this.config.peerDiscoveryQueryBatchSize,
             joinTimeout: this.config.dhtJoinTimeout,
@@ -280,19 +267,12 @@
             peerManager: this.peerManager!
         })
         this.router = new Router({
-<<<<<<< HEAD
             rpcCommunicator: this.rpcCommunicator!,
             connections: this.peerManager!.connections,
-            ownPeerDescriptor: this.ownPeerDescriptor!,
+            localPeerDescriptor: this.localPeerDescriptor!,
             addContact: (peerDescriptor: PeerDescriptor, setActive?: boolean | undefined) => {
                 this.peerManager!.handleNewPeers([peerDescriptor], setActive)
             },
-=======
-            rpcCommunicator: this.rpcCommunicator,
-            connections: this.connections,
-            localPeerDescriptor: this.localPeerDescriptor!,
-            addContact: this.addNewContact.bind(this),
->>>>>>> a07b17fb
             serviceId: this.config.serviceId,
             connectionManager: this.connectionManager
         })
@@ -300,13 +280,8 @@
             rpcCommunicator: this.rpcCommunicator,
             router: this.router,
             sessionTransport: this,
-<<<<<<< HEAD
             connections: this.peerManager!.connections,
-            ownPeerDescriptor: this.ownPeerDescriptor!,
-=======
-            connections: this.connections,
             localPeerDescriptor: this.localPeerDescriptor!,
->>>>>>> a07b17fb
             serviceId: this.config.serviceId,
             addContact: (peerDescriptor: PeerDescriptor, setActive?: boolean | undefined) => {
                 this.peerManager!.handleNewPeers([peerDescriptor], setActive)
@@ -329,13 +304,8 @@
             }
         })
         registerExternalApiRpcMethods(this)
-<<<<<<< HEAD
         if (this.connectionManager! && this.config.entryPoints && this.config.entryPoints.length > 0
-            && !areEqualPeerDescriptors(this.config.entryPoints[0], this.ownPeerDescriptor!)) {
-=======
-        if (this.connectionManager! && this.config.entryPoints && this.config.entryPoints.length > 0 
             && !areEqualPeerDescriptors(this.config.entryPoints[0], this.localPeerDescriptor!)) {
->>>>>>> a07b17fb
             this.connectToEntryPoint(this.config.entryPoints[0])
         }
     }
@@ -343,7 +313,6 @@
     private initPeerManager = () => {
         this.peerManager = new PeerManager({
             numberOfNodesPerKBucket: this.config.numberOfNodesPerKBucket,
-<<<<<<< HEAD
             maxNeighborListSize: this.config.maxNeighborListSize,
             ownPeerId: this.ownPeerId!,
             connectionManager: this.connectionManager!,
@@ -354,51 +323,6 @@
 
         this.peerManager.on('contactRemoved', (peerDescriptor: PeerDescriptor, activeContacts: PeerDescriptor[]) => {
             this.emit('contactRemoved', peerDescriptor, activeContacts)
-=======
-            numberOfNodesToPing: this.config.numberOfNodesPerKBucket
-        })
-        this.bucket.on('ping', (oldContacts: DhtNodeRpcRemote[], newContact: DhtNodeRpcRemote) => this.onKBucketPing(oldContacts, newContact))
-        this.bucket.on('removed', (contact: DhtNodeRpcRemote) => this.onKBucketRemoved(contact))
-        this.bucket.on('added', (contact: DhtNodeRpcRemote) => this.onKBucketAdded(contact))
-        this.bucket.on('updated', () => {
-            // TODO: Update contact info to the connection manager and reconnect
-        })
-        this.neighborList = new SortedContactList(selfId, this.config.maxNeighborListSize)
-        this.neighborList.on('contactRemoved', (removedContact: DhtNodeRpcRemote, activeContacts: DhtNodeRpcRemote[]) => {
-            if (this.stopped) {
-                return
-            }
-            this.emit('contactRemoved', removedContact.getPeerDescriptor(), activeContacts.map((c) => c.getPeerDescriptor()))
-            this.randomPeers!.addContact(
-                new DhtNodeRpcRemote(
-                    this.localPeerDescriptor!,
-                    removedContact.getPeerDescriptor(),
-                    toProtoRpcClient(new DhtNodeRpcClient(this.rpcCommunicator!.getRpcClientTransport())),
-                    this.config.serviceId
-                )
-            )
-        })
-        this.neighborList.on('newContact', (newContact: DhtNodeRpcRemote, activeContacts: DhtNodeRpcRemote[]) =>
-            this.emit('newContact', newContact.getPeerDescriptor(), activeContacts.map((c) => c.getPeerDescriptor()))
-        )
-        this.transport!.on('connected', (peerDescriptor: PeerDescriptor) => this.onTransportConnected(peerDescriptor))
-
-        this.transport!.on('disconnected', (peerDescriptor: PeerDescriptor, disonnectionType: DisconnectionType) => {
-            this.onTransportDisconnected(peerDescriptor, disonnectionType)
-        })
-
-        this.transport!.getAllConnectionPeerDescriptors().forEach((peer) => {
-            const rpcRemote = new DhtNodeRpcRemote(
-                this.localPeerDescriptor!,
-                peer,
-                toProtoRpcClient(new DhtNodeRpcClient(this.rpcCommunicator!.getRpcClientTransport())),
-                this.config.serviceId
-            )
-            if (areEqualPeerDescriptors(peer, this.localPeerDescriptor!)) {
-                logger.error('own peerdescriptor added to connections in initKBucket')
-            }
-            this.connections.set(keyFromPeerDescriptor(peer), rpcRemote)
->>>>>>> a07b17fb
         })
         this.peerManager.on('newContact', (peerDescriptor: PeerDescriptor, activeContacts: PeerDescriptor[]) =>
             this.emit('newContact', peerDescriptor, activeContacts)
@@ -406,24 +330,8 @@
         this.peerManager.on('randomContactRemoved', (peerDescriptor: PeerDescriptor, activeContacts: PeerDescriptor[]) =>
             this.emit('randomContactRemoved', peerDescriptor, activeContacts)
         )
-<<<<<<< HEAD
         this.peerManager.on('newRandomContact', (peerDescriptor: PeerDescriptor, activeContacts: PeerDescriptor[]) =>
             this.emit('newRandomContact', peerDescriptor, activeContacts)
-=======
-    }
-
-    private onTransportConnected(peerDescriptor: PeerDescriptor): void {
-
-        if (areEqualPeerDescriptors(this.localPeerDescriptor!, peerDescriptor)) {
-            logger.error('onTransportConnected() to self')
-        }
-
-        const rpcRemote = new DhtNodeRpcRemote(
-            this.localPeerDescriptor!,
-            peerDescriptor,
-            toProtoRpcClient(new DhtNodeRpcClient(this.rpcCommunicator!.getRpcClientTransport())),
-            this.config.serviceId
->>>>>>> a07b17fb
         )
         this.peerManager.on('kBucketEmpty', () => {
             if (!this.peerDiscovery!.isJoinOngoing()
@@ -465,13 +373,8 @@
     }
 
     private isPeerCloserToIdThanSelf(peer1: PeerDescriptor, compareToId: PeerID): boolean {
-<<<<<<< HEAD
         const distance1 = KBucket.distance(peer1.kademliaId, compareToId.value)
-        const distance2 = KBucket.distance(this.ownPeerDescriptor!.kademliaId, compareToId.value)
-=======
-        const distance1 = this.bucket!.distance(peer1.kademliaId, compareToId.value)
-        const distance2 = this.bucket!.distance(this.localPeerDescriptor!.kademliaId, compareToId.value)
->>>>>>> a07b17fb
+        const distance2 = KBucket.distance(this.localPeerDescriptor!.kademliaId, compareToId.value)
         return distance1 < distance2
     }
 
@@ -501,40 +404,7 @@
     }
 
     public getNodeId(): PeerID {
-<<<<<<< HEAD
         return this.ownPeerId!
-=======
-        return peerIdFromPeerDescriptor(this.localPeerDescriptor!)
-    }
-
-    public getBucketSize(): number {
-        return this.bucket!.count()
-    }
-
-    private addNewContact(contact: PeerDescriptor, setActive = false): void {
-        if (!this.started || this.stopped) {
-            return
-        }
-        if (!areEqualPeerDescriptors(contact, this.localPeerDescriptor!)) {
-            logger.trace(`Adding new contact ${keyFromPeerDescriptor(contact)}`)
-            const rpcRemote = new DhtNodeRpcRemote(
-                this.localPeerDescriptor!,
-                contact,
-                toProtoRpcClient(new DhtNodeRpcClient(this.rpcCommunicator!.getRpcClientTransport())),
-                this.config.serviceId
-            )
-            if (!this.bucket!.get(contact.kademliaId) && !this.neighborList!.getContact(peerIdFromPeerDescriptor(contact))) {
-                this.neighborList!.addContact(rpcRemote)
-                if (setActive) {
-                    const peerId = peerIdFromPeerDescriptor(contact)
-                    this.neighborList!.setActive(peerId)
-                }
-                this.bucket!.add(rpcRemote)
-            } else {
-                this.randomPeers!.addContact(rpcRemote)
-            }
-        }
->>>>>>> a07b17fb
     }
 
     private connectToEntryPoint(entryPoint: PeerDescriptor): void {
@@ -662,7 +532,7 @@
 
     private createDhtNodeRpcRemote(peerDescriptor: PeerDescriptor): DhtNodeRpcRemote {
         return new DhtNodeRpcRemote(
-            this.ownPeerDescriptor!,
+            this.localPeerDescriptor!,
             peerDescriptor,
             toProtoRpcClient(new DhtNodeRpcClient(this.rpcCommunicator!.getRpcClientTransport())),
             this.config.serviceId
@@ -670,7 +540,7 @@
     }
 
     public getClosestContacts(limit?: number): PeerDescriptor[] {
-        return this.peerManager!.getClosestPeersTo(this.ownPeerDescriptor!.kademliaId, limit).map((peer) => peer.getPeerDescriptor())
+        return this.peerManager!.getClosestPeersTo(this.localPeerDescriptor!.kademliaId, limit).map((peer) => peer.getPeerDescriptor())
     }
 
     public getNumberOfContacts(): number {
