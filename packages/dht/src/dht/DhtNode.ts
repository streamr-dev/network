import { ServerCallContext } from '@protobuf-ts/runtime-rpc'
import {
    Logger,
    MetricsContext,
    merge,
    waitForCondition
} from '@streamr/utils'
import { EventEmitter } from 'eventemitter3'
import { sample } from 'lodash'
import { MarkRequired } from 'ts-essentials'
import { ConnectionLocker, ConnectionManager, PortRange, TlsCertificate } from '../connection/ConnectionManager'
import { DefaultConnectorFacade, DefaultConnectorFacadeConfig } from '../connection/ConnectorFacade'
import { IceServer } from '../connection/webrtc/WebrtcConnector'
import { isBrowserEnvironment } from '../helpers/browser/isBrowserEnvironment'
import { DhtAddress, KADEMLIA_ID_LENGTH_IN_BYTES, getNodeIdFromPeerDescriptor } from '../identifiers'
import { Any } from '../proto/google/protobuf/any'
import {
    ClosestPeersRequest,
    ClosestPeersResponse,
    ClosestRingPeersRequest,
    ClosestRingPeersResponse,
    ConnectivityResponse,
    DataEntry,
    ExternalFetchDataRequest,
    ExternalFetchDataResponse,
    ExternalStoreDataRequest,
    ExternalStoreDataResponse,
    LeaveNotice,
    Message,
    PeerDescriptor,
    PingRequest,
    PingResponse,
    RecursiveOperation
} from '../proto/packages/dht/protos/DhtRpc'
import { ExternalApiRpcClient, StoreRpcClient } from '../proto/packages/dht/protos/DhtRpc.client'
import { ITransport, TransportEvents } from '../transport/ITransport'
import { RoutingRpcCommunicator } from '../transport/RoutingRpcCommunicator'
import { ServiceID } from '../types/ServiceID'
import { DhtNodeRpcLocal } from './DhtNodeRpcLocal'
import { DhtNodeRpcRemote } from './DhtNodeRpcRemote'
import { ExternalApiRpcLocal } from './ExternalApiRpcLocal'
import { ExternalApiRpcRemote } from './ExternalApiRpcRemote'
import { PeerManager } from './PeerManager'
import { PeerDiscovery } from './discovery/PeerDiscovery'
import { RecursiveOperationManager } from './recursive-operation/RecursiveOperationManager'
import { Router } from './routing/Router'
import { LocalDataStore } from './store/LocalDataStore'
import { StoreManager } from './store/StoreManager'
import { StoreRpcRemote } from './store/StoreRpcRemote'
import { createPeerDescriptor } from '../helpers/createPeerDescriptor'
import { RingIdRaw } from './contact/ringIdentifiers'
import { getLocalRegion, getLocalRegionByCoordinates } from '@streamr/cdn-location'
import { RingContacts } from './contact/RingContactList'

export interface DhtNodeEvents {
    contactAdded: (peerDescriptor: PeerDescriptor, closestPeers: PeerDescriptor[]) => void
    contactRemoved: (peerDescriptor: PeerDescriptor, closestPeers: PeerDescriptor[]) => void
    randomContactAdded: (peerDescriptor: PeerDescriptor, closestPeers: PeerDescriptor[]) => void
    randomContactRemoved: (peerDescriptor: PeerDescriptor, closestPeers: PeerDescriptor[]) => void
    ringContactAdded: (peerDescriptor: PeerDescriptor, closestPeers: RingContacts) => void
    ringContactRemoved: (peerDescriptor: PeerDescriptor, closestPeers: RingContacts) => void
}

export interface DhtNodeOptions {
    serviceId?: ServiceID
    joinParallelism?: number
    maxNeighborListSize?: number
    numberOfNodesPerKBucket?: number
    joinNoProgressLimit?: number
    peerDiscoveryQueryBatchSize?: number
    dhtJoinTimeout?: number
    metricsContext?: MetricsContext
    storeHighestTtl?: number
    storeMaxTtl?: number
    networkConnectivityTimeout?: number
    storageRedundancyFactor?: number

    transport?: ITransport
    peerDescriptor?: PeerDescriptor
    entryPoints?: PeerDescriptor[]
    websocketHost?: string
    websocketPortRange?: PortRange
    websocketServerEnableTls?: boolean
    nodeId?: DhtAddress
    region?: number

    rpcRequestTimeout?: number
    iceServers?: IceServer[]
    webrtcAllowPrivateAddresses?: boolean
    webrtcDatachannelBufferThresholdLow?: number
    webrtcDatachannelBufferThresholdHigh?: number
    webrtcNewConnectionTimeout?: number
    webrtcPortRange?: PortRange
    maxMessageSize?: number
    maxConnections?: number
    tlsCertificate?: TlsCertificate
    externalIp?: string
    autoCertifierUrl?: string
    autoCertifierConfigFile?: string
    geoIpDatabasePath?: string
}

type StrictDhtNodeOptions = MarkRequired<DhtNodeOptions,
    'serviceId' |
    'joinParallelism' |
    'maxNeighborListSize' |
    'numberOfNodesPerKBucket' |
    'joinNoProgressLimit' |
    'dhtJoinTimeout' |
    'peerDiscoveryQueryBatchSize' |
    'maxConnections' |
    'storeHighestTtl' |
    'storeMaxTtl' |
    'networkConnectivityTimeout' |
    'storageRedundancyFactor' |
    'metricsContext'>

const logger = new Logger(module)

export type Events = TransportEvents & DhtNodeEvents

export class DhtNode extends EventEmitter<Events> implements ITransport {

    private readonly config: StrictDhtNodeOptions
    private rpcCommunicator?: RoutingRpcCommunicator
    private transport?: ITransport
    private localPeerDescriptor?: PeerDescriptor
    public router?: Router
    private storeManager?: StoreManager
    private localDataStore: LocalDataStore
    private recursiveOperationManager?: RecursiveOperationManager
    private peerDiscovery?: PeerDiscovery
    private peerManager?: PeerManager
<<<<<<< HEAD
    public connectionManager?: ConnectionManager
=======
    public connectionLocker?: ConnectionLocker
    private region?: number
>>>>>>> 7805fc4d
    private started = false
    private abortController = new AbortController()
    constructor(conf: DhtNodeOptions) {
        super()
        this.config = merge({
            serviceId: 'layer0',
            joinParallelism: 3,
            maxNeighborListSize: 200,
            numberOfNodesPerKBucket: 8,
            joinNoProgressLimit: 5,
            dhtJoinTimeout: 60000,
            peerDiscoveryQueryBatchSize: 5,
            maxConnections: 80,
            storeHighestTtl: 60000,
            storeMaxTtl: 60000,
            networkConnectivityTimeout: 10000,
            storageRedundancyFactor: 5,
            metricsContext: new MetricsContext()
        }, conf)
        this.validateConfig()
        this.localDataStore = new LocalDataStore(this.config.storeMaxTtl)
        this.send = this.send.bind(this)
    }

    private validateConfig(): void {
        const expectedNodeIdLength = KADEMLIA_ID_LENGTH_IN_BYTES * 2
        if (this.config.nodeId !== undefined) {
            if (!/^[0-9a-fA-F]+$/.test(this.config.nodeId)) {
                throw new Error('Invalid nodeId, the nodeId should be a hex string')
            } else if (this.config.nodeId.length !== expectedNodeIdLength) {
                throw new Error(`Invalid nodeId, the length of the nodeId should be ${expectedNodeIdLength}`)
            }
        }
        if (this.config.peerDescriptor !== undefined) {
            if (this.config.peerDescriptor.nodeId.length !== KADEMLIA_ID_LENGTH_IN_BYTES) {
                throw new Error(`Invalid peerDescriptor, the length of the nodeId should be ${KADEMLIA_ID_LENGTH_IN_BYTES} bytes`)
            }
        }
    }

    public async start(): Promise<void> {
        if (this.started || this.abortController.signal.aborted) {
            return
        }
        logger.trace(`Starting new Streamr Network DHT Node with serviceId ${this.config.serviceId}`)
        this.started = true

        if (isBrowserEnvironment()) {
            this.config.websocketPortRange = undefined
            if (this.config.peerDescriptor) {
                this.config.peerDescriptor.websocket = undefined
            }
        } 
          
        // If transport is given, do not create a ConnectionManager
        if (this.config.transport) {
            this.transport = this.config.transport
            this.localPeerDescriptor = this.transport.getLocalPeerDescriptor()
            if (this.config.transport instanceof ConnectionManager) {
                this.connectionLocker = this.config.transport
            }
        } else {
            const connectorFacadeConfig: DefaultConnectorFacadeConfig = {
                transport: this,
                entryPoints: this.config.entryPoints,
                iceServers: this.config.iceServers,
                webrtcAllowPrivateAddresses: this.config.webrtcAllowPrivateAddresses,
                webrtcDatachannelBufferThresholdLow: this.config.webrtcDatachannelBufferThresholdLow,
                webrtcDatachannelBufferThresholdHigh: this.config.webrtcDatachannelBufferThresholdHigh,
                webrtcNewConnectionTimeout: this.config.webrtcNewConnectionTimeout,
                webrtcPortRange: this.config.webrtcPortRange,
                maxMessageSize: this.config.maxMessageSize,
                websocketServerEnableTls: this.config.websocketServerEnableTls,
                tlsCertificate: this.config.tlsCertificate,
                externalIp: this.config.externalIp,
                autoCertifierUrl: this.config.autoCertifierUrl,
                autoCertifierConfigFile: this.config.autoCertifierConfigFile,
                geoIpDatabasePath: this.config.geoIpDatabasePath,
                createLocalPeerDescriptor: (connectivityResponse: ConnectivityResponse) => this.generatePeerDescriptorCallBack(connectivityResponse)
            }
            // If own PeerDescriptor is given in config, create a ConnectionManager with ws server
            if (this.config.peerDescriptor?.websocket) {
                connectorFacadeConfig.websocketHost = this.config.peerDescriptor.websocket.host
                connectorFacadeConfig.websocketPortRange = {
                    min: this.config.peerDescriptor.websocket.port,
                    max: this.config.peerDescriptor.websocket.port
                }
                // If websocketPortRange is given, create ws server using it, websocketHost can be undefined
            } else if (this.config.websocketPortRange) {
                connectorFacadeConfig.websocketHost = this.config.websocketHost
                connectorFacadeConfig.websocketPortRange = this.config.websocketPortRange
            }

            const connectionManager = new ConnectionManager({
                createConnectorFacade: () => new DefaultConnectorFacade(connectorFacadeConfig),
                maxConnections: this.config.maxConnections,
                metricsContext: this.config.metricsContext
            })
            await connectionManager.start()
            this.connectionLocker = connectionManager
            this.transport = connectionManager
        }

        this.rpcCommunicator = new RoutingRpcCommunicator(
            this.config.serviceId,
            this.transport.send,
            { rpcRequestTimeout: this.config.rpcRequestTimeout }
        )

        this.transport.on('message', (message: Message) => this.handleMessageFromTransport(message))

        this.initPeerManager()

        this.peerDiscovery = new PeerDiscovery({
            localPeerDescriptor: this.localPeerDescriptor!,
            joinNoProgressLimit: this.config.joinNoProgressLimit,
            peerDiscoveryQueryBatchSize: this.config.peerDiscoveryQueryBatchSize,
            joinTimeout: this.config.dhtJoinTimeout,
            serviceId: this.config.serviceId,
            parallelism: this.config.joinParallelism,
            connectionLocker: this.connectionLocker,
            peerManager: this.peerManager!
        })
        this.router = new Router({
            rpcCommunicator: this.rpcCommunicator,
            connections: this.peerManager!.connections,
            localPeerDescriptor: this.localPeerDescriptor!,
            handleMessage: (message: Message) => this.handleMessageFromRouter(message),
        })
        this.recursiveOperationManager = new RecursiveOperationManager({
            rpcCommunicator: this.rpcCommunicator,
            router: this.router,
            sessionTransport: this,
            connections: this.peerManager!.connections,
            localPeerDescriptor: this.localPeerDescriptor!,
            serviceId: this.config.serviceId,
            addContact: (contact: PeerDescriptor) => this.peerManager!.addContact(contact),
            localDataStore: this.localDataStore
        })
        this.storeManager = new StoreManager({
            rpcCommunicator: this.rpcCommunicator,
            recursiveOperationManager: this.recursiveOperationManager,
            localPeerDescriptor: this.localPeerDescriptor!,
            serviceId: this.config.serviceId,
            highestTtl: this.config.storeHighestTtl,
            redundancyFactor: this.config.storageRedundancyFactor,
            localDataStore: this.localDataStore,
            getClosestNeighborsTo: (key: DhtAddress, n?: number) => {
                return this.peerManager!.getClosestNeighborsTo(key, n).map((n) => n.getPeerDescriptor())
            },
            createRpcRemote: (contact: PeerDescriptor) => {
                return new StoreRpcRemote(
                    this.localPeerDescriptor!,
                    contact,
                    this.rpcCommunicator!,
                    StoreRpcClient,
                    this.config.rpcRequestTimeout
                )
            }
        })
        this.on('contactAdded', (peerDescriptor: PeerDescriptor) => {
            this.storeManager!.onContactAdded(peerDescriptor)
        })
        this.bindRpcLocalMethods()
    }

    private initPeerManager() {
        this.peerManager = new PeerManager({
            numberOfNodesPerKBucket: this.config.numberOfNodesPerKBucket,
            maxContactListSize: this.config.maxNeighborListSize,
            localNodeId: this.getNodeId(),
            localPeerDescriptor: this.localPeerDescriptor!,
            connectionLocker: this.connectionLocker!,
            peerDiscoveryQueryBatchSize: this.config.peerDiscoveryQueryBatchSize,
            isLayer0: (this.connectionLocker !== undefined),
            createDhtNodeRpcRemote: (peerDescriptor: PeerDescriptor) => this.createDhtNodeRpcRemote(peerDescriptor),
            lockId: this.config.serviceId
        })
        this.peerManager.on('contactRemoved', (peerDescriptor: PeerDescriptor, activeContacts: PeerDescriptor[]) => {
            this.emit('contactRemoved', peerDescriptor, activeContacts)
        })
        this.peerManager.on('contactAdded', (peerDescriptor: PeerDescriptor, activeContacts: PeerDescriptor[]) =>
            this.emit('contactAdded', peerDescriptor, activeContacts)
        )
        this.peerManager.on('randomContactRemoved', (peerDescriptor: PeerDescriptor, activeContacts: PeerDescriptor[]) =>
            this.emit('randomContactRemoved', peerDescriptor, activeContacts)
        )
        this.peerManager.on('randomContactAdded', (peerDescriptor: PeerDescriptor, activeContacts: PeerDescriptor[]) =>
            this.emit('randomContactAdded', peerDescriptor, activeContacts)
        )
        this.peerManager.on('ringContactRemoved', (peerDescriptor: PeerDescriptor, activeContacts: RingContacts) => {
            this.emit('ringContactRemoved', peerDescriptor, activeContacts)
        })
        this.peerManager.on('ringContactAdded', (peerDescriptor: PeerDescriptor, activeContacts: RingContacts) => {
            this.emit('ringContactAdded', peerDescriptor, activeContacts)
        })
        this.peerManager.on('kBucketEmpty', () => {
            if (!this.peerDiscovery!.isJoinOngoing()
                && this.config.entryPoints
                && this.config.entryPoints.length > 0
            ) {
                setImmediate(async () => {
                    const contactedPeers = new Set<DhtAddress>()
                    const distantJoinContactPeers = new Set<DhtAddress>()
                    // TODO should we catch possible promise rejection?
                    await Promise.all(this.config.entryPoints!.map((entryPoint) =>
                        this.peerDiscovery!.rejoinDht(entryPoint, contactedPeers, distantJoinContactPeers)
                    ))
                })
            }
        })
        this.transport!.on('connected', (peerDescriptor: PeerDescriptor) => {
            this.peerManager!.onContactConnected(peerDescriptor)
            this.router!.onNodeConnected(peerDescriptor)
            this.emit('connected', peerDescriptor)
        })
        this.transport!.on('disconnected', (peerDescriptor: PeerDescriptor, gracefulLeave: boolean) => {
            this.peerManager!.onContactDisconnected(getNodeIdFromPeerDescriptor(peerDescriptor), gracefulLeave)
            this.router!.onNodeDisconnected(peerDescriptor)
            this.emit('disconnected', peerDescriptor, gracefulLeave)
        })
        this.transport!.getConnections().forEach((peer) => {
            this.peerManager!.onContactConnected(peer)
        })
    }

    private bindRpcLocalMethods(): void {
        if (!this.started || this.abortController.signal.aborted) {
            return
        }
        const dhtNodeRpcLocal = new DhtNodeRpcLocal({
            peerDiscoveryQueryBatchSize: this.config.peerDiscoveryQueryBatchSize,
            getClosestPeersTo: (nodeId: DhtAddress, limit: number) => {
                return this.peerManager!.getClosestNeighborsTo(nodeId, limit)
                    .map((dhtPeer: DhtNodeRpcRemote) => dhtPeer.getPeerDescriptor())
            },
            getClosestRingPeersTo: (ringIdRaw: RingIdRaw, limit: number) => {
                return this.getClosestRingContactsTo(ringIdRaw, limit)
            },
            addContact: (contact: PeerDescriptor) => this.peerManager!.addContact(contact),
            removeContact: (nodeId: DhtAddress) => this.removeContact(nodeId)
        })
        this.rpcCommunicator!.registerRpcMethod(ClosestPeersRequest, ClosestPeersResponse, 'getClosestPeers',
            (req: ClosestPeersRequest, context) => dhtNodeRpcLocal.getClosestPeers(req, context))
        this.rpcCommunicator!.registerRpcMethod(ClosestRingPeersRequest, ClosestRingPeersResponse, 'getClosestRingPeers',
            (req: ClosestRingPeersRequest, context) => dhtNodeRpcLocal.getClosestRingPeers(req, context))
        this.rpcCommunicator!.registerRpcMethod(PingRequest, PingResponse, 'ping',
            (req: PingRequest, context) => dhtNodeRpcLocal.ping(req, context))
        this.rpcCommunicator!.registerRpcNotification(LeaveNotice, 'leaveNotice',
            (_req: LeaveNotice, context) => dhtNodeRpcLocal.leaveNotice(context))
        const externalApiRpcLocal = new ExternalApiRpcLocal({
            executeRecursiveOperation: (key: DhtAddress, operation: RecursiveOperation, excludedPeer: DhtAddress) => {
                return this.recursiveOperationManager!.execute(key, operation, excludedPeer)
            },
            storeDataToDht: (key: DhtAddress, data: Any, creator?: DhtAddress) => this.storeDataToDht(key, data, creator)
        })
        this.rpcCommunicator!.registerRpcMethod(
            ExternalFetchDataRequest,
            ExternalFetchDataResponse,
            'externalFetchData',
            (req: ExternalFetchDataRequest, context: ServerCallContext) => externalApiRpcLocal.externalFetchData(req, context),
            { timeout: 10000 }  // TODO use config option or named constant?
        )
        this.rpcCommunicator!.registerRpcMethod(
            ExternalStoreDataRequest,
            ExternalStoreDataResponse,
            'externalStoreData',
            (req: ExternalStoreDataRequest, context: ServerCallContext) => externalApiRpcLocal.externalStoreData(req, context),
            { timeout: 10000 }  // TODO use config option or named constant?
        )
    }

    private handleMessageFromTransport(message: Message): void {
        if (message.serviceId === this.config.serviceId) {
            this.rpcCommunicator?.handleMessageFromPeer(message)
        } 
    }
    
    private handleMessageFromRouter(message: Message): void {
        if (message.serviceId === this.config.serviceId) {
            this.rpcCommunicator?.handleMessageFromPeer(message)
        } else {
            this.emit('message', message)
        }
    }

    private async generatePeerDescriptorCallBack(connectivityResponse: ConnectivityResponse) {
        if (this.config.peerDescriptor !== undefined) {
            this.localPeerDescriptor = this.config.peerDescriptor
        } else {
            let region: number | undefined = undefined
            if (this.config.region !== undefined) {
                region = this.config.region
            } else if (connectivityResponse.latitude !== undefined && connectivityResponse.longitude !== undefined) {
                region = getLocalRegionByCoordinates(connectivityResponse.latitude, connectivityResponse.longitude)
            } else {
                // as a fallback get the region from the CDN
                // and if it's not available, use a random region
                region = await getLocalRegion()
            }
            
            this.localPeerDescriptor = createPeerDescriptor(connectivityResponse, region, this.config.nodeId)
        }
        return this.localPeerDescriptor
    }

    public getClosestContacts(limit?: number): PeerDescriptor[] {
        return this.peerManager!.getClosestContactsTo(
            this.getNodeId(),
            limit).map((peer) => peer.getPeerDescriptor())
    }

    public getClosestRingContactsTo(ringIdRaw: RingIdRaw, limit?: number): RingContacts {
        const closest = this.peerManager!.getClosestRingContactsTo(ringIdRaw, limit)
        return {
            left: closest.left.map((dhtPeer: DhtNodeRpcRemote) => dhtPeer.getPeerDescriptor()),
            right: closest.right.map((dhtPeer: DhtNodeRpcRemote) => dhtPeer.getPeerDescriptor())
        }
    }

    public getNodeId(): DhtAddress {
        return getNodeIdFromPeerDescriptor(this.localPeerDescriptor!)
    }

    public getNeighborCount(): number {
        return this.peerManager!.getNeighborCount()
    }

    public removeContact(nodeId: DhtAddress): void {
        if (!this.started) {  // the stopped state is checked in PeerManager
            return
        }
        this.peerManager!.removeContact(nodeId)
    }

    public async send(msg: Message): Promise<void> {
        if (!this.started || this.abortController.signal.aborted) {
            return
        }
        const reachableThrough = this.peerDiscovery!.isJoinOngoing() ? this.getConnectedEntryPoints() : []
        this.router!.send(msg, reachableThrough)
    }

    private getConnectedEntryPoints(): PeerDescriptor[] {
        return this.config.entryPoints !== undefined ? this.config.entryPoints.filter((entryPoint) =>
            this.peerManager!.connections.has(getNodeIdFromPeerDescriptor(entryPoint))
        ) : []
    }

    public async joinDht(entryPointDescriptors: PeerDescriptor[], doAdditionalDistantPeerDiscovery?: boolean, retry?: boolean): Promise<void> {
        if (!this.started) {
            throw new Error('Cannot join DHT before calling start() on DhtNode')
        }
        await this.peerDiscovery!.joinDht(entryPointDescriptors, doAdditionalDistantPeerDiscovery, retry)
    }

    public async joinRing(): Promise<void> {
        if (!this.started) {
            throw new Error('Cannot join ring before calling start() on DhtNode')
        }
        await this.peerDiscovery!.joinRing()
    }

    public async storeDataToDht(key: DhtAddress, data: Any, creator?: DhtAddress): Promise<PeerDescriptor[]> {
        const connectedEntryPoints = this.getConnectedEntryPoints()
        if (this.peerDiscovery!.isJoinOngoing() && connectedEntryPoints.length > 0) {
            return this.storeDataToDhtViaPeer(key, data, sample(connectedEntryPoints)!)
        }
        return this.storeManager!.storeDataToDht(key, data, creator ?? this.getNodeId())
    }

    public async storeDataToDhtViaPeer(key: DhtAddress, data: Any, peer: PeerDescriptor): Promise<PeerDescriptor[]> {
        const rpcRemote = new ExternalApiRpcRemote(
            this.localPeerDescriptor!,
            peer,
            this.rpcCommunicator!,
            ExternalApiRpcClient
        )
        return await rpcRemote.storeData(key, data)
    }

    public async fetchDataFromDht(key: DhtAddress): Promise<DataEntry[]> {
        const connectedEntryPoints = this.getConnectedEntryPoints()
        if (this.peerDiscovery!.isJoinOngoing() && connectedEntryPoints.length > 0) {
            return this.fetchDataFromDhtViaPeer(key, sample(connectedEntryPoints)!)
        }
        const result = await this.recursiveOperationManager!.execute(key, RecursiveOperation.FETCH_DATA)
        return result.dataEntries ?? []  // TODO is this fallback needed?
    }

    public async fetchDataFromDhtViaPeer(key: DhtAddress, peer: PeerDescriptor): Promise<DataEntry[]> {
        const rpcRemote = new ExternalApiRpcRemote(
            this.localPeerDescriptor!,
            peer,
            this.rpcCommunicator!,
            ExternalApiRpcClient
        )
        return await rpcRemote.externalFetchData(key)
    }

    public async deleteDataFromDht(key: DhtAddress, waitForCompletion: boolean): Promise<void> {
        if (!this.abortController.signal.aborted) {
            await this.recursiveOperationManager!.execute(key, RecursiveOperation.DELETE_DATA, undefined, waitForCompletion)
        }
    }

    async findClosestNodesFromDht(key: DhtAddress): Promise<PeerDescriptor[]> {
        const result = await this.recursiveOperationManager!.execute(key, RecursiveOperation.FIND_CLOSEST_NODES)
        return result.closestNodes
    }

    public getTransport(): ITransport {
        return this.transport!
    }

    public getLocalPeerDescriptor(): PeerDescriptor {
        return this.localPeerDescriptor!
    }

    public getConnections(): PeerDescriptor[] {
        return Array.from(this.peerManager!.connections.values()).map((peer) => peer.getPeerDescriptor())
    }

    public getNeighbors(): PeerDescriptor[] {
        return this.started ? this.peerManager!.getNeighbors() : []
    }

    public getConnectionCount(): number {
        return this.peerManager!.getConnectionCount()
    }

    public getLocalLockedConnectionCount(): number {
        return this.connectionLocker!.getLocalLockedConnectionCount()
    }

    public getRemoteLockedConnectionCount(): number {
        return this.connectionLocker!.getRemoteLockedConnectionCount()
    }

    public getWeakLockedConnectionCount(): number {
        return this.connectionLocker!.getWeakLockedConnectionCount()
    }

    public async waitForNetworkConnectivity(): Promise<void> {
        await waitForCondition(() => {
            if (!this.peerManager) {
                return false
            } else {
                return (this.peerManager.getConnectionCount() > 0)
            }
        }, this.config.networkConnectivityTimeout, 100, this.abortController.signal)
    }

    public hasJoined(): boolean {
        return this.peerDiscovery!.isJoinCalled()
    }

    public async stop(): Promise<void> {
        if (this.abortController.signal.aborted || !this.started) {
            return
        }
        logger.trace('stop()')
        this.abortController.abort()
        await this.storeManager!.destroy()
        this.localDataStore.clear()
        this.peerManager?.stop()
        this.rpcCommunicator!.stop()
        this.router!.stop()
        this.recursiveOperationManager!.stop()
        this.peerDiscovery!.stop()
        if (this.config.transport === undefined) {
            // if the transport was not given in config, the instance was created in start() and
            // this component is responsible for stopping it
            await this.transport!.stop()
        }
        this.transport = undefined
        this.connectionLocker = undefined
        this.removeAllListeners()
    }

    private createDhtNodeRpcRemote(peerDescriptor: PeerDescriptor) {
        return new DhtNodeRpcRemote(
            this.localPeerDescriptor!,
            peerDescriptor,
            this.config.serviceId,
            this.rpcCommunicator!,
            this.config.rpcRequestTimeout
        )
    }
}<|MERGE_RESOLUTION|>--- conflicted
+++ resolved
@@ -131,12 +131,7 @@
     private recursiveOperationManager?: RecursiveOperationManager
     private peerDiscovery?: PeerDiscovery
     private peerManager?: PeerManager
-<<<<<<< HEAD
-    public connectionManager?: ConnectionManager
-=======
     public connectionLocker?: ConnectionLocker
-    private region?: number
->>>>>>> 7805fc4d
     private started = false
     private abortController = new AbortController()
     constructor(conf: DhtNodeOptions) {
