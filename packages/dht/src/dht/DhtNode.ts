--- conflicted
+++ resolved
@@ -720,17 +720,10 @@
         return this.connectionManager!.getNumberOfWeakLockedConnections()
     }
 
-<<<<<<< HEAD
-=======
     public async waitForNetworkConnectivity(): Promise<void> {
         await waitForCondition(() => this.connections.size > 0, this.config.networkConnectivityTimeout)
     }
 
-    public isJoinOngoing(): boolean {
-        return this.peerDiscovery!.isJoinOngoing()
-    }
-
->>>>>>> 068d1249
     public hasJoined(): boolean {
         return this.peerDiscovery!.isJoinCalled()
     }
