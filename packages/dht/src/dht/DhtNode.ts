--- conflicted
+++ resolved
@@ -250,11 +250,7 @@
             connections: this.peerManager!.connections,
             localPeerDescriptor: this.localPeerDescriptor!,
             addContact: (contact: PeerDescriptor, setActive?: boolean) => this.peerManager!.addContact([contact], setActive),
-<<<<<<< HEAD
-            handleMessage: (message: Message) => this.handleMessage(message),
-=======
             handleMessage: (message: Message) => this.handleMessageFromRouter(message),
->>>>>>> f8dcac13
         })
         this.recursiveOperationManager = new RecursiveOperationManager({
             rpcCommunicator: this.rpcCommunicator,
@@ -385,15 +381,12 @@
     private handleMessageFromTransport(message: Message): void {
         if (message.serviceId === this.config.serviceId) {
             this.rpcCommunicator?.handleMessageFromPeer(message)
-<<<<<<< HEAD
-=======
         } 
     }
     
     private handleMessageFromRouter(message: Message): void {
         if (message.serviceId === this.config.serviceId) {
             this.rpcCommunicator?.handleMessageFromPeer(message)
->>>>>>> f8dcac13
         } else if (this.connectionManager?.handleIncomingMessage(message)) {
             // message was handled by connectionManager
         } else {
