--- conflicted
+++ resolved
@@ -579,17 +579,11 @@
             return
         }
         logger.trace('stop()')
-<<<<<<< HEAD
         this.abortController.abort()
-
-=======
-        this.stopped = true
         await this.storeRpcLocal!.destroy()
->>>>>>> 82480ea7
         if (this.entryPointDisconnectTimeout) {
             clearTimeout(this.entryPointDisconnectTimeout)
         }
-
         this.peerManager!.stop()
         this.localDataStore.clear()
         this.rpcCommunicator!.stop()
