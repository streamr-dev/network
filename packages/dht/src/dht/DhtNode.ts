import { DhtPeer } from './DhtPeer'
import KBucket from 'k-bucket'
import PQueue from 'p-queue'
import EventEmitter from 'events'
import { SortedContactList } from './SortedContactList'
import { createRpcMethods } from '../rpc-protocol/server'
import { RpcCommunicator } from '../transport/RpcCommunicator'
import { PeerID } from '../helpers/PeerID'
import {
    ConnectivityResponseMessage,
    Message,
    NodeType,
    PeerDescriptor,
    RouteMessageWrapper
} from '../proto/DhtRpc'
import { RouterDuplicateDetector } from './RouterDuplicateDetector'
import { Err } from '../helpers/errors'
import { ITransport, Event as ITransportEvent } from '../transport/ITransport'
import { ConnectionManager } from '../connection/ConnectionManager'
import { DhtRpcClient } from '../proto/DhtRpc.client'
import { Logger } from '../helpers/Logger'
import { waitForEvent } from 'streamr-test-utils'

export interface RouteMessageParams {
    message: Uint8Array
    destinationPeer: PeerDescriptor
    sourcePeer: PeerDescriptor
    appId: string
    previousPeer?: PeerDescriptor
    messageId?: string
}

export enum Event {
    NEW_CONTACT = 'streamr:dht:dht-node:new-peer',
    CONTACT_REMOVED = 'streamr:dht:dht-node:peer-removed',
    JOIN_COMPLETED = 'streamr:dht:dht-node:join-completed'
}

export const DEFAULT_APP_ID = 'layer0'

export interface DhtNodeConfig {
    transportLayer?: ITransport
    peerDescriptor?: PeerDescriptor
    entryPoints?: PeerDescriptor[]
    webSocketHost?: string
    webSocketPort?: number
    peerIdString?: string
    appId?: string
    numberOfNodesPerKBucket?: number,
    nodeName?: string
}

const logger = new Logger(module)

export class DhtNode extends EventEmitter implements ITransport {
    static objectCounter = 0
    private objectId = 1

    private noProgressCounter = 0
<<<<<<< HEAD
    private readonly ALPHA = 3
    private readonly K = 40
=======
    private readonly PARALLELISM = 3
    private readonly MAX_NEIGHBOR_LIST_SIZE = 20
>>>>>>> 79ed5b02
    private readonly peers: Map<string, DhtPeer>
    private readonly numberOfNodesPerKBucket: number
    private readonly routerDuplicateDetector: RouterDuplicateDetector
    private readonly appId: string
    private readonly ongoingClosestPeersRequests: Set<string>
    private ongoingJoinOperation = false

    private bucket?: KBucket<DhtPeer>
    private neighborList?: SortedContactList
    private openInternetPeers?: SortedContactList
    private rpcCommunicator?: RpcCommunicator
    private transportLayer?: ITransport
    private ownPeerDescriptor?: PeerDescriptor
    private ownPeerId?: PeerID

    private outgoingClosestPeersRequestsCounter = 0

    private cleanUpHandleForConnectionManager?: ConnectionManager
    private started = false
    private stopped = false

    constructor(private config: DhtNodeConfig) {
        super()

        this.objectId = DhtNode.objectCounter
        DhtNode.objectCounter++

        this.peers = new Map()

        if (config.appId) {
            this.appId = config.appId
        }
        else {
            this.appId = DEFAULT_APP_ID
        }
        this.numberOfNodesPerKBucket = config.numberOfNodesPerKBucket || 1
        this.ongoingClosestPeersRequests = new Set()
        // False positives at 0.05% at maximum capacity
        this.routerDuplicateDetector = new RouterDuplicateDetector(2 ** 15, 16, 1050, 2100)
    }

    public async start(): Promise<void> {
        if (this.started || this.stopped) {
            return
        }
        logger.info(`Starting new Streamr Network DHT Node on ${this.appId === DEFAULT_APP_ID ? 'Layer 0' : 'Layer 1 (stream)'}`)
        this.started = true
        if (this.config.transportLayer) {
            this.transportLayer = this.config.transportLayer
            this.ownPeerDescriptor = this.transportLayer.getPeerDescriptor()
            this.ownPeerId = PeerID.fromValue(this.ownPeerDescriptor.peerId)
        }
        else {
            let connectionManager: ConnectionManager
            if (this.config.peerDescriptor && this.config.peerDescriptor.websocket) {
                connectionManager = new ConnectionManager({
                    webSocketHost: this.config.peerDescriptor.websocket.ip,
                    webSocketPort: this.config.peerDescriptor.websocket.port,
                    entryPoints: this.config.entryPoints
                })
                this.ownPeerDescriptor = this.config.peerDescriptor
                connectionManager.createWsConnector(this)
                connectionManager.createWebRtcConnector(this)
                await connectionManager.start()
            } else if (!this.config.webSocketPort) {
                connectionManager = new ConnectionManager({
                    entryPoints: this.config.entryPoints
                })
                connectionManager.createWsConnector(this)
                connectionManager.createWebRtcConnector(this)
                await connectionManager.start()
                this.ownPeerDescriptor = this.createPeerDescriptor(undefined, this.config.peerIdString)
            } else {
                connectionManager = new ConnectionManager({
                    webSocketHost: this.config.webSocketHost!,
                    webSocketPort: this.config.webSocketPort!,
                    entryPoints: this.config.entryPoints
                })
                connectionManager.createWsConnector(this)
                connectionManager.createWebRtcConnector(this)
                const result = await connectionManager.start()
                this.ownPeerDescriptor = this.createPeerDescriptor(result, this.config.peerIdString)
            }

            this.ownPeerId = PeerID.fromValue(this.ownPeerDescriptor.peerId)
            connectionManager.enableConnectivity(this.ownPeerDescriptor)

            this.cleanUpHandleForConnectionManager = connectionManager
            this.transportLayer = connectionManager
        }

        this.rpcCommunicator = new RpcCommunicator({
            connectionLayer: this.transportLayer,
            appId: this.appId
        })
        this.bindDefaultServerMethods()
        this.initKBucket(this.ownPeerId!)
    }

    private createPeerDescriptor = (msg?: ConnectivityResponseMessage, peerIdString?: string): PeerDescriptor => {

        let peerId: Uint8Array

        if (msg) {
            peerId = peerIdString ? PeerID.fromString(peerIdString).value : PeerID.fromIp(msg.ip).value
        }
        else {
            peerId = PeerID.fromString(peerIdString!).value
        }

        const ret: PeerDescriptor = { peerId: peerId, type: NodeType.NODEJS }

        if (msg && msg.websocket) {
            ret.websocket = { ip: msg.websocket!.ip, port: msg.websocket!.port }
            ret.openInternet = true
        }

        return ret
    }

    private initKBucket(selfId: PeerID): void {
        this.bucket = new KBucket({
            localNodeId: selfId.value,
            numberOfNodesPerKBucket: this.numberOfNodesPerKBucket
        })

        this.bucket.on('ping', async (oldContacts, newContact) => {
            // Here the node should call ping() on all old contacts. If one of them fails it should be removed
            // and replaced with the newContact
            for (const contact of oldContacts) {
                const alive = await contact.ping(this.ownPeerDescriptor!)
                if (!alive) {
                    logger.trace(`Removing ${contact.peerId.value.toString()} due to being inactive, `
                        + `replacing old contact with ${newContact.peerId.value.toString()}`)
                    this.removeContact(contact.getPeerDescriptor(), true)
                    this.addNewContact(newContact.getPeerDescriptor())
                    break
                }
            }
        })
        this.bucket.on('removed', (contact: DhtPeer) => {
            if (this.appId === DEFAULT_APP_ID) {
                const connectionManager = this.rpcCommunicator!.getConnectionManager()
                connectionManager.disconnect(contact.getPeerDescriptor())
            }
            logger.trace(`Removed contact ${contact.peerId.value.toString()}`)
            this.emit(Event.CONTACT_REMOVED, contact.getPeerDescriptor())
        })
        this.bucket.on('added', async (contact: DhtPeer) => {
            if (contact.peerId.toString() !== this.ownPeerId!.toString()) {
                if (await contact.ping(this.ownPeerDescriptor!)) {
                    logger.trace(`Added new contact ${contact.peerId.value.toString()}`)
                    this.emit(Event.NEW_CONTACT, contact.getPeerDescriptor())
                } else {
                    this.removeContact(contact.getPeerDescriptor())
                    this.addClosestContactToBucket()
                }
            }
        })
        this.bucket.on('updated', (_oldContact: DhtPeer, _newContact: DhtPeer) => {
            // TODO: Update contact info to the connection manager and reconnect
        })
        this.neighborList = new SortedContactList(selfId, this.MAX_NEIGHBOR_LIST_SIZE)
        this.openInternetPeers = new SortedContactList(selfId, this.MAX_NEIGHBOR_LIST_SIZE / 2)
    }

    public getNeighborList(): SortedContactList {
        return this.neighborList!
    }

    public getNodeId(): PeerID {
        return this.ownPeerId!
    }

    public onGetClosestPeers(caller: PeerDescriptor): DhtPeer[] {
        if (!this.started || this.stopped) {
            return []
        }
        logger.trace(`processing getClosestPeersRequest`)
        const ret = this.bucket!.closest(caller.peerId, 5)
        this.addNewContact(caller, true)
        //this.neighborList!.setContacted(PeerID.fromValue(caller.peerId))
        return ret
    }

    public async onRoutedMessage(routedMessage: RouteMessageWrapper): Promise<void> {
        if (!this.started || this.stopped || this.routerDuplicateDetector.test(routedMessage.nonce)) {
            return
        }
        logger.trace(`Processing received routeMessage ${routedMessage.nonce}`)
        this.addNewContact(routedMessage.sourcePeer!, true)
        this.routerDuplicateDetector.add(routedMessage.nonce)
        if (this.ownPeerId!.equals(PeerID.fromValue(routedMessage.destinationPeer!.peerId))) {
            logger.trace(`RouteMessage ${routedMessage.nonce} successfully arrived to destination`)
            const message = Message.fromBinary(routedMessage.message)
            this.emit(ITransportEvent.DATA, routedMessage.sourcePeer, message, routedMessage.appId)
        } else {
            await this.routeMessage({
                message: routedMessage.message,
                previousPeer: routedMessage.previousPeer as PeerDescriptor,
                destinationPeer: routedMessage.destinationPeer as PeerDescriptor,
                sourcePeer: routedMessage.sourcePeer as PeerDescriptor,
                appId: routedMessage.appId,
                messageId: routedMessage.nonce
            })
        }
    }

    public send(targetPeerDescriptor: PeerDescriptor, msg: Message, appId?: string): void {
        if (!this.started || this.stopped) {
            return
        }
        const params: RouteMessageParams = {
            message: Message.toBinary(msg),
            destinationPeer: targetPeerDescriptor,
            appId: appId ? appId : 'layer0',
            sourcePeer: this.ownPeerDescriptor!
        }
        this.routeMessage(params).catch((err) => {
            logger.warn(`Failed to send (routeMessage) to ${targetPeerDescriptor.peerId.toString()}: ${err}`)
        })
    }

    public async routeMessage(params: RouteMessageParams): Promise<void> {
        if (!this.started
            || this.stopped
            || this.ownPeerId!.equals(PeerID.fromValue(params.destinationPeer!.peerId))) {
            return
        }
        logger.trace(`Routing message ${params.messageId}`)
        let successAcks = 0
        const queue = new PQueue({ concurrency: this.PARALLELISM, timeout: 4000 })
        const closest = this.bucket!.closest(params.destinationPeer.peerId, this.PARALLELISM).filter((peer: DhtPeer) =>
            this.routeCheck(
                peer.peerId,
                PeerID.fromValue(params.sourcePeer!.peerId),
                PeerID.fromValue(params.previousPeer?.peerId || new Uint8Array())
            )
        )
        const initialLength = closest.length
        while (successAcks < this.PARALLELISM && successAcks < initialLength && closest.length > 0) {
            if (this.stopped) {
                break
            }
            const next = closest.shift()
            queue.add(
                (async () => {
                    const success = await next!.routeMessage({
                        ...params,
                        previousPeer: this.getPeerDescriptor()
                    })
                    if (success) {
                        successAcks += 1
                    }
                })
            )
        }
        await queue.onIdle()
        queue.removeAllListeners()
        // Only throw if originator
        if (successAcks === 0 && this.ownPeerId!.equals(PeerID.fromValue(params.sourcePeer!.peerId))) {
            throw new Err.CouldNotRoute(
                `Routing message to peer: ${PeerID.fromValue(params.destinationPeer!.peerId).toString()}`
                + ` from ${this.ownPeerId!.toString()} failed.`
            )
        }
    }

    public canRoute(routedMessage: RouteMessageWrapper): boolean {
        if (!this.started || this.stopped) {
            return false
        }
        if (this.ownPeerId!.equals(PeerID.fromValue(routedMessage.destinationPeer!.peerId))) {
            return true
        }
        if (this.routerDuplicateDetector.test(routedMessage.nonce)) {
            logger.trace(`Message ${routedMessage.nonce} is not routable due to being a duplicate`)
            return false
        }
        const closestPeers = this.bucket!.closest(routedMessage.destinationPeer!.peerId, this.PARALLELISM)
        const notRoutableCount = this.notRoutableCount(closestPeers, routedMessage.sourcePeer!, routedMessage.previousPeer)
        return (closestPeers.length - notRoutableCount) > 0
    }

    private notRoutableCount(peers: DhtPeer[], sourcePeer: PeerDescriptor, previousPeer?: PeerDescriptor): number {
        return peers.reduce((acc: number, curr: DhtPeer) => {
            if (!this.routeCheck(
                curr.peerId,
                PeerID.fromValue(sourcePeer!.peerId),
                PeerID.fromValue(previousPeer?.peerId || new Uint8Array()))
            ) {
                return acc + 1
            }
            return acc
        }, 0)
    }

    private routeCheck(peerIdToRoute: PeerID, originatorPeerId: PeerID, previousPeerId: PeerID): boolean {
        return !peerIdToRoute.equals(this.ownPeerId!)
            && !peerIdToRoute.equals(originatorPeerId)
            && !peerIdToRoute.equals(previousPeerId)
    }

    private async getClosestPeersFromContact(contact: DhtPeer): Promise<PeerDescriptor[]> {
        if (!this.started || this.stopped) {
            return []
        }
        logger.trace(`Getting closest peers from contact: ${contact.peerId.toString()}`)
        this.outgoingClosestPeersRequestsCounter++
        this.neighborList!.setContacted(contact.peerId)
        const returnedContacts = await contact.getClosestPeers(this.ownPeerDescriptor!)
        this.neighborList!.setActive(contact.peerId)
        return returnedContacts
    }

    private onClosestPeersRequestSucceeded(peerId: PeerID, contacts: PeerDescriptor[]) {
        if (this.ongoingClosestPeersRequests.has(peerId.toString())) {
            this.ongoingClosestPeersRequests.delete(peerId.toString())
            const dhtPeers = contacts.map((peer) => {
                return new DhtPeer(peer, new DhtRpcClient(this.rpcCommunicator!.getRpcClientTransport()))
            })
            
            const oldClosestContact = this.neighborList!.getClosestContactId()
            
            dhtPeers.forEach((contact) => this.addNewContact(contact.getPeerDescriptor(), false))
            
            if (this.neighborList!.getClosestContactId().equals(oldClosestContact)) {
                this.noProgressCounter++
            }
            else {
                this.noProgressCounter = 0
            }

            if (this.ongoingJoinOperation && this.isJoinCompleted()) {
                this.emit(Event.JOIN_COMPLETED)
                this.ongoingJoinOperation = false
            } else {
                this.findMoreContacts()
            }
        }
    }

    private onClosestPeersRequestFailed(peerId: PeerID, exception: Error) {
        if (this.ongoingClosestPeersRequests.has(peerId.toString())) {
            this.ongoingClosestPeersRequests.delete(peerId.toString())
            logger.debug('onClosestPeersRequestFailed: ' + exception)
            this.neighborList!.removeContact(peerId)
            this.findMoreContacts()
        }
    }

    isJoinCompleted(): boolean {
<<<<<<< HEAD
        // console.log(this.neighborList!.getActiveContacts().length, this.neighborList!.getUncontactedContacts(this.ALPHA).length)
        return (this.neighborList!.getUncontactedContacts(this.ALPHA).length < 1
            || this.noProgressCounter >= 6 ) //|| this.neighborList!.getActiveContacts().length >= this.neighborList!.getMaxSize() / 2)
=======
        return (this.neighborList!.getUncontactedContacts(this.PARALLELISM).length < 1
            || this.noProgressCounter >= 4)
>>>>>>> 79ed5b02
    }

    async joinDht(entryPointDescriptor: PeerDescriptor): Promise<void> {
        if (!this.started || this.stopped || this.ongoingJoinOperation) {
            return
        }
        
        this.ongoingJoinOperation = true
        this.noProgressCounter = 0

        logger.info(`Joining The Streamr Network via entrypoint ${entryPointDescriptor.peerId.toString()}`)
        const entryPoint = new DhtPeer(entryPointDescriptor, new DhtRpcClient(this.rpcCommunicator!.getRpcClientTransport()))

        if (this.ownPeerId!.equals(entryPoint.peerId)) {
            return
        }

        this.addNewContact(entryPointDescriptor)
        const closest = this.bucket!.closest(this.ownPeerId!.value, this.PARALLELISM)
        this.neighborList!.addContacts(closest)

        this.findMoreContacts()
        await waitForEvent(this, Event.JOIN_COMPLETED, 30000)
    }

    private findMoreContacts(): void {
        if (this.ongoingJoinOperation) {
            const uncontacted = this.neighborList!.getUncontactedContacts(this.PARALLELISM)
            while (this.ongoingClosestPeersRequests.size < this.PARALLELISM && uncontacted.length > 0) {
                const nextPeer = uncontacted.shift()
                this.ongoingClosestPeersRequests.add(nextPeer!.peerId.toString())
                this.getClosestPeersFromContact(nextPeer!)
                    .then((contacts) => this.onClosestPeersRequestSucceeded(nextPeer!.peerId, contacts))
                    .catch((err) => this.onClosestPeersRequestFailed(nextPeer!.peerId, err))
            }
        }
    }

    public getBucketSize(): number {
        return this.bucket!.count()
    }

    private addNewContact(contact: PeerDescriptor, setActive = false): void {
        if (!this.started || this.stopped
            || (
                !this.bucket!.get(contact.peerId)
                && !this.neighborList!.getContact(PeerID.fromValue(contact.peerId).toString())
            )
        ) {
            logger.trace(`Adding new contact ${contact.peerId.toString()}`)
            const dhtPeer = new DhtPeer(contact, new DhtRpcClient(this.rpcCommunicator!.getRpcClientTransport()))
            const peerId = PeerID.fromValue(contact.peerId)
            if (!this.neighborList!.isContact(peerId)) {
                this.neighborList!.addContact(dhtPeer)
            }
            if (contact.openInternet && !this.openInternetPeers!.isContact(peerId)) {
                this.openInternetPeers!.addContact(dhtPeer)
            }
            if (setActive) {
                this.neighborList!.setActive(peerId)
                this.openInternetPeers!.isActive(peerId)
            }
            this.bucket!.add(dhtPeer)
        }
    }

    private removeContact(contact: PeerDescriptor, removeFromOpenInternetPeers = false): void {
        if (!this.started || this.stopped) {
            return
        }
        logger.trace(`Removing contact ${contact.peerId.toString()}`)
        const peerId = PeerID.fromValue(contact.peerId)
        this.bucket!.remove(peerId.value)
        this.neighborList!.removeContact(peerId)
        if (removeFromOpenInternetPeers) {
            this.openInternetPeers!.removeContact(peerId)
        }
    }

    private bindDefaultServerMethods() {
        if (!this.started || this.stopped) {
            return
        }
        logger.trace(`Binding default DHT RPC methods`)
        const methods = createRpcMethods(this.onGetClosestPeers.bind(this), this.onRoutedMessage.bind(this), this.canRoute.bind(this))
        this.rpcCommunicator!.registerServerMethod('getClosestPeers', methods.getClosestPeers)
        this.rpcCommunicator!.registerServerMethod('ping', methods.ping)
        this.rpcCommunicator!.registerServerMethod('routeMessage', methods.routeMessage)
    }

    public getRpcCommunicator(): RpcCommunicator {
        return this.rpcCommunicator!
    }

    public getPeerDescriptor(): PeerDescriptor {
        return this.ownPeerDescriptor!
    }

    public getK(): number {
        return this.numberOfNodesPerKBucket
    }

    public getKBucketPeers(): PeerDescriptor[] {
        return this.bucket!.toArray().map((dhtPeer: DhtPeer) => dhtPeer.getPeerDescriptor())
    }

    public getOpenInternetPeerDescriptors(): PeerDescriptor[] {
        return this.openInternetPeers!.getAllContacts().map((contact) => contact.getPeerDescriptor())
    }

    public getNumberOfOutgoingClosestPeersRequests(): number {
        return this.outgoingClosestPeersRequestsCounter
    }

    private addClosestContactToBucket(): void {
        if (!this.started || this.stopped) {
            return
        }
        const closest = this.getClosestActiveContactNotInBucket()
        if (closest) {
            this.addNewContact(closest.getPeerDescriptor())
        }
    }

    private getClosestActiveContactNotInBucket(): DhtPeer | null {
        for (const contactId of this.neighborList!.getContactIds()) {
            if (!this.bucket!.get(contactId.value) && this.neighborList!.isActive(contactId)) {
                return this.neighborList!.getContact(contactId.toString()).contact
            }
        }
        return null
    }

    public getNodeName(): string {
        if (this.config.nodeName) {
            return this.config.nodeName
        }
        else {
            return 'unnamed node'
        }
    }

    public async stop(): Promise<void> {
        if (!this.started) {
            throw new Err.CouldNotStop('Cannot not stop() before start()')
        }
        this.stopped = true
        this.ongoingJoinOperation = false
        this.rpcCommunicator?.stop()
        this.bucket!.removeAllListeners()
        this.removeAllListeners()
        if (this.cleanUpHandleForConnectionManager) {
            await this.cleanUpHandleForConnectionManager.stop()
        }
    }
}<|MERGE_RESOLUTION|>--- conflicted
+++ resolved
@@ -57,13 +57,8 @@
     private objectId = 1
 
     private noProgressCounter = 0
-<<<<<<< HEAD
-    private readonly ALPHA = 3
-    private readonly K = 40
-=======
     private readonly PARALLELISM = 3
     private readonly MAX_NEIGHBOR_LIST_SIZE = 20
->>>>>>> 79ed5b02
     private readonly peers: Map<string, DhtPeer>
     private readonly numberOfNodesPerKBucket: number
     private readonly routerDuplicateDetector: RouterDuplicateDetector
@@ -416,14 +411,8 @@
     }
 
     isJoinCompleted(): boolean {
-<<<<<<< HEAD
-        // console.log(this.neighborList!.getActiveContacts().length, this.neighborList!.getUncontactedContacts(this.ALPHA).length)
-        return (this.neighborList!.getUncontactedContacts(this.ALPHA).length < 1
-            || this.noProgressCounter >= 6 ) //|| this.neighborList!.getActiveContacts().length >= this.neighborList!.getMaxSize() / 2)
-=======
         return (this.neighborList!.getUncontactedContacts(this.PARALLELISM).length < 1
             || this.noProgressCounter >= 4)
->>>>>>> 79ed5b02
     }
 
     async joinDht(entryPointDescriptor: PeerDescriptor): Promise<void> {
