--- conflicted
+++ resolved
@@ -26,22 +26,9 @@
 import { v4 } from 'uuid'
 import { IDhtRpcService } from '../proto/DhtRpc.server'
 import { toProtoRpcClient } from '@streamr/proto-rpc'
-<<<<<<< HEAD
 import { runAndRaceEvents3, waitForEvent3 } from '../helpers/waitForEvent3'
 import { RoutingSession, RoutingSessionEvents } from './RoutingSession'
-=======
-import { waitForEvent3 } from '../helpers/waitForEvent3'
 import { RandomContactList } from './contact/RandomContactList'
-
-export interface RouteMessageParams {
-    message: Uint8Array
-    destinationPeer: PeerDescriptor
-    sourcePeer: PeerDescriptor
-    serviceId: string
-    previousPeer?: PeerDescriptor
-    messageId?: string
-}
->>>>>>> 6c4662d0
 
 export interface DhtNodeEvents {
     newContact: (peerDescriptor: PeerDescriptor, closestPeers: PeerDescriptor[]) => void
@@ -286,7 +273,6 @@
             this.emit('newOpenInternetContact', peerDescriptor, activeContacts)
         )
 
-<<<<<<< HEAD
         this.transportLayer!.on('connected', (peerDescriptor: PeerDescriptor) => {
             const dhtPeer = new DhtPeer(peerDescriptor, toProtoRpcClient(new DhtRpcServiceClient(this.rpcCommunicator!.getRpcClientTransport())))
             if (!this.connections.has(PeerID.fromValue(dhtPeer.id).toKey())) {
@@ -300,7 +286,6 @@
             this.connections.delete(PeerID.fromValue(peerDescriptor.peerId).toKey())
             this.emit('disconnected', peerDescriptor)
         })
-=======
         this.randomPeers = new RandomContactList(selfId, this.config.maxNeighborListSize)
         this.randomPeers.on('contactRemoved', (peerDescriptor: PeerDescriptor, activeContacts: PeerDescriptor[]) =>
             this.emit('randomContactRemoved', peerDescriptor, activeContacts)
@@ -308,7 +293,6 @@
         this.randomPeers.on('newContact', (peerDescriptor: PeerDescriptor, activeContacts: PeerDescriptor[]) =>
             this.emit('newRandomContact', peerDescriptor, activeContacts)
         )
->>>>>>> 6c4662d0
     }
 
     public getNeighborList(): SortedContactList<DhtPeer> {
