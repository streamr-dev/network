import { DhtPeer } from './DhtPeer'
import KBucket from 'k-bucket'
import PQueue from 'p-queue'
<<<<<<< HEAD
import EventEmitter from 'events'
import { SortedContactList, Event as ContactListEvent } from './SortedContactList'
=======
import { EventEmitter } from 'eventemitter3'
import { SortedContactList } from './SortedContactList'
>>>>>>> 4cb7b763
import { RoutingRpcCommunicator } from '../transport/RoutingRpcCommunicator'
import { ServerCallContext } from '@protobuf-ts/runtime-rpc'
import { PeerID } from '../helpers/PeerID'
import {
    ClosestPeersRequest,
    ClosestPeersResponse,
    ConnectivityResponseMessage,
    Message,
    NodeType,
    PeerDescriptor,
    PingRequest,
    PingResponse,
    RouteMessageAck,
    RouteMessageWrapper
} from '../proto/DhtRpc'
import { DuplicateDetector } from './DuplicateDetector'
import * as Err from '../helpers/errors'
<<<<<<< HEAD
import { Event as ITransportEvent, ITransport } from '../transport/ITransport'
import { ConnectionManager } from '../connection/ConnectionManager'
=======
import { ITransport, TransportEvents } from '../transport/ITransport'
import { ConnectionManager, ConnectionManagerConfig } from '../connection/ConnectionManager'
>>>>>>> 4cb7b763
import { DhtRpcClient } from '../proto/DhtRpc.client'
import { Logger } from '@streamr/utils'
import { v4 } from 'uuid'
import { jsFormatPeerDescriptor } from '../helpers/common'
import { IDhtRpc } from '../proto/DhtRpc.server'

export interface RouteMessageParams {
    message: Uint8Array
    destinationPeer: PeerDescriptor
    sourcePeer: PeerDescriptor
    serviceId: string
    previousPeer?: PeerDescriptor
    messageId?: string
}

<<<<<<< HEAD
export enum Event {
    NEW_KBUCKET_CONTACT = 'new-peer',
    KBUCKET_CONTACT_REMOVED = 'peer-removed',
    NEW_CONTACT = 'new-contact',
    CONTACT_REMOVED = 'removed-contact',
    NEW_OPEN_INTERNET_CONTACT = 'new-open-internet-contact',
    OPEN_INTERNET_CONTACT_REMOVED = 'removed-open-internet-contact',
    JOIN_COMPLETED = 'join-completed'
}
=======
interface DhtNodeEvents {
    NEW_CONTACT: (peerDescriptor: PeerDescriptor) => void
    CONTACT_REMOVED: (peerDescriptor: PeerDescriptor) => void
    JOIN_COMPLETED: () => void
} 
>>>>>>> 4cb7b763

export class DhtNodeConfig {
    transportLayer?: ITransport
    peerDescriptor?: PeerDescriptor
    entryPoints?: PeerDescriptor[]
    webSocketHost?: string
    webSocketPort?: number
    peerIdString?: string
    nodeName?: string

    serviceId = 'layer0'
    parallelism = 3
    maxNeighborListSize = 100
    numberOfNodesPerKBucket = 1
    joinNoProgressLimit = 4

    constructor(conf: Partial<DhtNodeConfig>) {
        // assign given non-undefined config vars over defaults
        let k: keyof typeof conf
        for (k in conf) {
            if (conf[k] === undefined) {
                delete conf[k]
            }
        }
        Object.assign(this, conf)
    }
}

const logger = new Logger(module)

export type Events = TransportEvents & DhtNodeEvents

export class DhtNode extends EventEmitter<Events> implements ITransport, IDhtRpc {
    private readonly config: DhtNodeConfig
    private readonly peers: Map<string, DhtPeer> = new Map()
    private readonly routerDuplicateDetector: DuplicateDetector = new DuplicateDetector()
    private readonly ongoingClosestPeersRequests: Set<string> = new Set()

    private noProgressCounter = 0
    private joinTimeoutRef: NodeJS.Timeout | null = null
    private ongoingJoinOperation = false

    private bucket?: KBucket<DhtPeer>
    private neighborList?: SortedContactList
    private openInternetPeers?: SortedContactList
    private rpcCommunicator?: RoutingRpcCommunicator
    private transportLayer?: ITransport
    private ownPeerDescriptor?: PeerDescriptor
    private ownPeerId?: PeerID

    private outgoingClosestPeersRequestsCounter = 0

    private cleanUpHandleForConnectionManager?: ConnectionManager
    private started = false
    private stopped = false

    constructor(conf: Partial<DhtNodeConfig>) {
        super()
        this.config = new DhtNodeConfig(conf)
    }

    public async start(): Promise<void> {
        if (this.started || this.stopped) {
            return
        }
        logger.info(`Starting new Streamr Network DHT Node with serviceId ${this.config.serviceId}`)
        this.started = true
        // If transportLayer is given, do not create a ConnectionManager
        if (this.config.transportLayer) {
            this.transportLayer = this.config.transportLayer
            this.ownPeerDescriptor = this.transportLayer.getPeerDescriptor()
            this.ownPeerId = PeerID.fromValue(this.ownPeerDescriptor.peerId)
        } else {
            const connectionManagerConfig: ConnectionManagerConfig = {
                transportLayer: this,
                entryPoints: this.config.entryPoints
            }
            // If own PeerDescriptor is given in config, create a ConnectionManager with ws server
            if (this.config.peerDescriptor && this.config.peerDescriptor.websocket) {
                connectionManagerConfig.webSocketHost = this.config.peerDescriptor.websocket.ip
                connectionManagerConfig.webSocketPort = this.config.peerDescriptor.websocket.port
            } else {
                // If webSocketPort is given, create ws server using it, webSocketHost can be undefined
                if (this.config.webSocketPort) {
                    connectionManagerConfig.webSocketHost = this.config.webSocketHost
                    connectionManagerConfig.webSocketPort = this.config.webSocketPort
                }
            }

            const connectionManager = new ConnectionManager(connectionManagerConfig)
            await connectionManager.start(this.generatePeerDescriptorCallBack)
            this.cleanUpHandleForConnectionManager = connectionManager
            this.transportLayer = connectionManager
        }

        this.rpcCommunicator = new RoutingRpcCommunicator(this.config.serviceId, this.transportLayer)

        this.bindDefaultServerMethods()
        this.initKBucket(this.ownPeerId!)
    }

    private generatePeerDescriptorCallBack = (connectivityResponse: ConnectivityResponseMessage) => {
        if (this.config.peerDescriptor) {
            this.ownPeerDescriptor = this.config.peerDescriptor
        } else {
            this.ownPeerDescriptor = DhtNode.createPeerDescriptor(connectivityResponse, this.config.peerIdString)
        }
        this.ownPeerId = PeerID.fromValue(this.ownPeerDescriptor!.peerId)
        return this.ownPeerDescriptor
    }

    public static createPeerDescriptor = (msg?: ConnectivityResponseMessage, peerIdString?: string): PeerDescriptor => {

        let peerId: Uint8Array

        if (msg) {
            peerId = peerIdString ? PeerID.fromString(peerIdString).value : PeerID.fromIp(msg.ip).value
        } else {
            peerId = PeerID.fromString(peerIdString!).value
        }

        const ret: PeerDescriptor = { peerId: peerId, type: NodeType.NODEJS }

        if (msg && msg.websocket) {
            ret.websocket = { ip: msg.websocket!.ip, port: msg.websocket!.port }
            ret.openInternet = true
        }

        return ret
    }

    private initKBucket(selfId: PeerID): void {
        this.bucket = new KBucket({
            localNodeId: selfId.value,
            numberOfNodesPerKBucket: this.config.numberOfNodesPerKBucket
        })

        this.bucket.on('ping', async (oldContacts, newContact) => {
            // Here the node should call ping() on all old contacts. If one of them fails it should be removed
            // and replaced with the newContact
            for (const contact of oldContacts) {
                const alive = await contact.ping(this.ownPeerDescriptor!)
                if (!alive) {
                    logger.trace(`Removing ${contact.peerId.value.toString()} due to being inactive, `
                        + `replacing old contact with ${newContact.peerId.value.toString()}`)
                    this.removeContact(contact.getPeerDescriptor(), true)
                    this.addNewContact(newContact.getPeerDescriptor())
                    break
                }
            }
        })
        this.bucket.on('removed', (contact: DhtPeer) => {
            this.cleanUpHandleForConnectionManager?.disconnect(contact.getPeerDescriptor())
            logger.trace(`Removed contact ${contact.peerId.value.toString()}`)
<<<<<<< HEAD
            this.emit(
                Event.KBUCKET_CONTACT_REMOVED,
                contact.getPeerDescriptor()
            )
=======
            this.emit('CONTACT_REMOVED', contact.getPeerDescriptor())
>>>>>>> 4cb7b763
        })
        this.bucket.on('added', async (contact: DhtPeer) => {
            if (!contact.peerId.equals(this.ownPeerId!)) {
                if (await contact.ping(this.ownPeerDescriptor!)) {
                    logger.trace(`Added new contact ${contact.peerId.value.toString()}`)
<<<<<<< HEAD
                    this.emit(
                        Event.NEW_KBUCKET_CONTACT,
                        contact.getPeerDescriptor(),
                        this.neighborList!.getClosestContacts(10).map((peer) => peer.getPeerDescriptor())
                    )
=======
                    this.emit('NEW_CONTACT', contact.getPeerDescriptor())
>>>>>>> 4cb7b763
                } else {
                    this.removeContact(contact.getPeerDescriptor())
                    this.addClosestContactToBucket()
                }
            }
        })
        this.bucket.on('updated', (_oldContact: DhtPeer, _newContact: DhtPeer) => {
            // TODO: Update contact info to the connection manager and reconnect
        })
        this.neighborList = new SortedContactList(selfId, this.config.maxNeighborListSize)
        this.neighborList.on(ContactListEvent.CONTACT_REMOVED, (peerDescriptor: PeerDescriptor, activeContacts: PeerDescriptor[]) =>
            this.emit(Event.CONTACT_REMOVED, peerDescriptor, activeContacts)
        )
        this.neighborList.on(ContactListEvent.NEW_CONTACT, (peerDescriptor: PeerDescriptor, activeContacts: PeerDescriptor[]) =>
            this.emit(Event.NEW_CONTACT, peerDescriptor, activeContacts)
        )
        this.openInternetPeers = new SortedContactList(selfId, this.config.maxNeighborListSize / 2)
        this.openInternetPeers.on(ContactListEvent.CONTACT_REMOVED, (peerDescriptor: PeerDescriptor, activeContacts: PeerDescriptor[]) =>
            this.emit(Event.OPEN_INTERNET_CONTACT_REMOVED, peerDescriptor, activeContacts)
        )
        this.openInternetPeers.on(ContactListEvent.NEW_CONTACT, (peerDescriptor: PeerDescriptor, activeContacts: PeerDescriptor[]) =>
            this.emit(Event.NEW_OPEN_INTERNET_CONTACT, peerDescriptor, activeContacts)
        )
    }

    public getNeighborList(): SortedContactList {
        return this.neighborList!
    }

    public getNodeId(): PeerID {
        return this.ownPeerId!
    }

    public onGetClosestPeers(caller: PeerDescriptor): DhtPeer[] {
        if (!this.started || this.stopped) {
            return []
        }
        logger.trace(`processing getClosestPeersRequest`)
        const ret = this.bucket!.closest(caller.peerId, 5)
        this.addNewContact(caller, true)
        //this.neighborList!.setContacted(PeerID.fromValue(caller.peerId))
        return ret
    }

    public async onRoutedMessage(routedMessage: RouteMessageWrapper): Promise<void> {
        if (!this.started || this.stopped || this.routerDuplicateDetector.isMostLikelyDuplicate(routedMessage.nonce)) {
            return
        }
        logger.trace(`Processing received routeMessage ${routedMessage.nonce}`)
        this.addNewContact(routedMessage.sourcePeer!, true)
        this.routerDuplicateDetector.add(routedMessage.nonce)
        const message = Message.fromBinary(routedMessage.message)
        if (this.ownPeerId!.equals(PeerID.fromValue(routedMessage.destinationPeer!.peerId))) {
            logger.trace(`RouteMessage ${routedMessage.nonce} successfully arrived to destination`)
            this.emit('DATA', message, routedMessage.sourcePeer!)
        } else {
            await this.doRouteMessage({
                message: routedMessage.message,
                previousPeer: routedMessage.previousPeer as PeerDescriptor,
                destinationPeer: routedMessage.destinationPeer as PeerDescriptor,
                sourcePeer: routedMessage.sourcePeer as PeerDescriptor,
                serviceId: message.serviceId,
                messageId: routedMessage.nonce
            })
        }
    }

    public send(msg: Message, targetPeerDescriptor: PeerDescriptor): void {
        if (!this.started || this.stopped) {
            return
        }
        const params: RouteMessageParams = {
            message: Message.toBinary(msg),
            messageId: v4(),
            destinationPeer: targetPeerDescriptor,
            serviceId: msg.serviceId ? msg.serviceId : 'layer0',
            sourcePeer: this.ownPeerDescriptor!
        }
        this.doRouteMessage(params).catch((err) => {
            logger.warn(`Failed to send (routeMessage) to ${targetPeerDescriptor.peerId.toString()}: ${err}`)
        })
    }

    public async doRouteMessage(params: RouteMessageParams): Promise<void> {
        if (!this.started
            || this.stopped
            || this.ownPeerId!.equals(PeerID.fromValue(params.destinationPeer!.peerId))) {
            return
        }
        logger.trace(`Routing message ${params.messageId}`)
        let successAcks = 0
        const queue = new PQueue({ concurrency: this.config.parallelism, timeout: 4000 })
        const closest = this.bucket!.closest(params.destinationPeer.peerId, this.config.parallelism).filter((peer: DhtPeer) =>
            this.routeCheck(peer.getPeerDescriptor(), params.sourcePeer, params.previousPeer)
        )
        const initialLength = closest.length
        while (successAcks < this.config.parallelism && successAcks < initialLength && closest.length > 0) {
            if (this.stopped) {
                break
            }
            const next = closest.shift()
            queue.add(
                (async () => {
                    const success = await next!.routeMessage({
                        ...params,
                        previousPeer: this.getPeerDescriptor()
                    })
                    if (success) {
                        successAcks += 1
                    }
                })
            )
        }
        await queue.onIdle()
        queue.removeAllListeners()
        // Only throw if originator
        if (successAcks === 0 && this.ownPeerId!.equals(PeerID.fromValue(params.sourcePeer!.peerId))) {
            throw new Err.CouldNotRoute(
                `Routing message to peer: ${PeerID.fromValue(params.destinationPeer!.peerId).toMapKey()}`
                + ` from ${this.ownPeerId!.toMapKey()} failed.`
            )
        }
    }

    public canRoute(routedMessage: RouteMessageWrapper): boolean {
        if (!this.started || this.stopped) {
            return false
        }
        if (this.ownPeerId!.equals(PeerID.fromValue(routedMessage.destinationPeer!.peerId))) {
            return true
        }
        if (this.routerDuplicateDetector.isMostLikelyDuplicate(routedMessage.nonce)) {
            logger.trace(`Message ${routedMessage.nonce} is not routable due to being a duplicate`)
            return false
        }
        const closestPeers = this.bucket!.closest(routedMessage.destinationPeer!.peerId, this.config.parallelism)
        const notRoutableCount = this.notRoutableCount(closestPeers, routedMessage.sourcePeer!, routedMessage.previousPeer)
        return (closestPeers.length - notRoutableCount) > 0
    }

    private notRoutableCount(peers: DhtPeer[], sourcePeer: PeerDescriptor, previousPeer?: PeerDescriptor): number {
        return peers.reduce((acc: number, curr: DhtPeer) => {
            if (!this.routeCheck(curr.getPeerDescriptor(), sourcePeer, previousPeer)) {
                return acc + 1
            }
            return acc
        }, 0)
    }

    private routeCheck(
        peerToRoute: PeerDescriptor,
        originatorPeer: PeerDescriptor,
        previousPeer?: PeerDescriptor
    ): boolean {
        const peerIdToRoute = PeerID.fromValue(peerToRoute.peerId)
        const originatorPeerId = PeerID.fromValue(originatorPeer.peerId)

        const previousPeerCheck = previousPeer ? !PeerID.fromValue(previousPeer.peerId).equals(peerIdToRoute) : true
        return !peerIdToRoute.equals(this.ownPeerId!)
            && !peerIdToRoute.equals(originatorPeerId)
            && previousPeerCheck
    }

    private async getClosestPeersFromContact(contact: DhtPeer): Promise<PeerDescriptor[]> {
        if (!this.started || this.stopped) {
            return []
        }
        logger.trace(`Getting closest peers from contact: ${contact.peerId.toMapKey()}`)
        this.outgoingClosestPeersRequestsCounter++
        this.neighborList!.setContacted(contact.peerId)
        const returnedContacts = await contact.getClosestPeers(this.ownPeerDescriptor!)
        this.neighborList!.setActive(contact.peerId)
        return returnedContacts
    }

    private onClosestPeersRequestSucceeded(peerId: PeerID, contacts: PeerDescriptor[]) {
        if (this.ongoingClosestPeersRequests.has(peerId.toMapKey())) {
            this.ongoingClosestPeersRequests.delete(peerId.toMapKey())
            const dhtPeers = contacts.map((peer) => {
                return new DhtPeer(peer, new DhtRpcClient(this.rpcCommunicator!.getRpcClientTransport()))
            })

            const oldClosestContact = this.neighborList!.getClosestContactId()

            dhtPeers.forEach((contact) => this.addNewContact(contact.getPeerDescriptor(), false))

            if (this.neighborList!.getClosestContactId().equals(oldClosestContact)) {
                this.noProgressCounter++
            } else {
                this.noProgressCounter = 0
            }

            if (this.ongoingJoinOperation && this.isJoinCompleted()) {
                this.emit('JOIN_COMPLETED')
                this.ongoingJoinOperation = false
            } else {
                this.findMoreContacts()
            }
        }
    }

    private onClosestPeersRequestFailed(peerId: PeerID, exception: Error) {
        if (this.ongoingClosestPeersRequests.has(peerId.toMapKey())) {
            this.ongoingClosestPeersRequests.delete(peerId.toMapKey())
            logger.debug('onClosestPeersRequestFailed: ' + exception)
            this.neighborList!.removeContact(peerId)
            this.findMoreContacts()
        }
    }

    isJoinCompleted(): boolean {
        return (this.neighborList!.getUncontactedContacts(this.config.parallelism).length < 1
            || this.noProgressCounter >= this.config.joinNoProgressLimit)
    }

    joinDht(entryPointDescriptor: PeerDescriptor): Promise<void> {
        if (!this.started || this.stopped || this.ongoingJoinOperation) {
            return new Promise((resolve, _reject) => resolve())
        }

        this.ongoingJoinOperation = true
        this.noProgressCounter = 0

        logger.info(`Joining The Streamr Network via entrypoint ${entryPointDescriptor.peerId.toString()}`)
        const entryPoint = new DhtPeer(entryPointDescriptor, new DhtRpcClient(this.rpcCommunicator!.getRpcClientTransport()))

        if (this.ownPeerId!.equals(entryPoint.peerId)) {
            return new Promise((resolve, _reject) => resolve())
        }

        this.addNewContact(entryPointDescriptor)
        const closest = this.bucket!.closest(this.ownPeerId!.value, this.config.parallelism)
        this.neighborList!.addContacts(closest)

        this.findMoreContacts()
        return new Promise((resolve, reject) => {
            const resolveFn = () => {
                if (this.joinTimeoutRef) {
                    clearTimeout(this.joinTimeoutRef)
                }
                resolve()
            }
            this.joinTimeoutRef = setTimeout(() => {
                this.off('JOIN_COMPLETED', resolveFn)
                reject('join timed out')
            }, 60000)

            this.once('JOIN_COMPLETED', resolveFn)
        })
    }

    private findMoreContacts(): void {
        if (this.ongoingJoinOperation) {
            const uncontacted = this.neighborList!.getUncontactedContacts(this.config.parallelism)
            while (this.ongoingClosestPeersRequests.size < this.config.parallelism && uncontacted.length > 0) {
                const nextPeer = uncontacted.shift()
                this.ongoingClosestPeersRequests.add(nextPeer!.peerId.toMapKey())
                this.getClosestPeersFromContact(nextPeer!)
                    .then((contacts) => this.onClosestPeersRequestSucceeded(nextPeer!.peerId, contacts))
                    .catch((err) => this.onClosestPeersRequestFailed(nextPeer!.peerId, err))
            }
        }
    }

    public getBucketSize(): number {
        return this.bucket!.count()
    }

    private addNewContact(contact: PeerDescriptor, setActive = false): void {
        if (!this.started || this.stopped
            || (
                !this.bucket!.get(contact.peerId)
                && !this.neighborList!.getContact(PeerID.fromValue(contact.peerId))
            )
        ) {
            logger.trace(`Adding new contact ${contact.peerId.toString()}`)
            const dhtPeer = new DhtPeer(contact, new DhtRpcClient(this.rpcCommunicator!.getRpcClientTransport()))
            const peerId = PeerID.fromValue(contact.peerId)
            if (!this.neighborList!.hasContact(peerId)) {
                this.neighborList!.addContact(dhtPeer)
            }
            if (contact.openInternet && !this.openInternetPeers!.hasContact(peerId)) {
                this.openInternetPeers!.addContact(dhtPeer)
            }
            if (setActive) {
                this.neighborList!.setActive(peerId)
                this.openInternetPeers!.setActive(peerId)
            }
            this.bucket!.add(dhtPeer)
        }
    }

    removeContact(contact: PeerDescriptor, removeFromOpenInternetPeers = false): void {
        if (!this.started || this.stopped) {
            return
        }
        logger.trace(`Removing contact ${contact.peerId.toString()}`)
        const peerId = PeerID.fromValue(contact.peerId)
        this.bucket!.remove(peerId.value)
        this.neighborList!.removeContact(peerId)
        if (removeFromOpenInternetPeers) {
            this.openInternetPeers!.removeContact(peerId)
        }
    }

    private bindDefaultServerMethods() {
        if (!this.started || this.stopped) {
            return
        }
        logger.trace(`Binding default DHT RPC methods`)

        this.getClosestPeers = this.getClosestPeers.bind(this)
        this.ping = this.ping.bind(this)
        this.routeMessage = this.routeMessage.bind(this)

        this.rpcCommunicator!.registerRpcMethod(ClosestPeersRequest, ClosestPeersResponse, 'getClosestPeers', this.getClosestPeers)
        this.rpcCommunicator!.registerRpcMethod(PingRequest, PingResponse, 'ping', this.ping)
        this.rpcCommunicator!.registerRpcMethod(RouteMessageWrapper, RouteMessageAck, 'routeMessage', this.routeMessage)
    }

    public getRpcCommunicator(): RoutingRpcCommunicator {
        return this.rpcCommunicator!
    }

    public getTransport(): ITransport {
        return this.transportLayer!
    }

    public getPeerDescriptor(): PeerDescriptor {
        return this.ownPeerDescriptor!
    }

    public getK(): number {
        return this.config.numberOfNodesPerKBucket
    }

    public getKBucketPeers(): PeerDescriptor[] {
        return this.bucket!.toArray().map((dhtPeer: DhtPeer) => dhtPeer.getPeerDescriptor())
    }

    public getOpenInternetPeerDescriptors(): PeerDescriptor[] {
        return this.openInternetPeers!.getAllContacts().map((contact) => contact.getPeerDescriptor())
    }

    public getNumberOfOutgoingClosestPeersRequests(): number {
        return this.outgoingClosestPeersRequestsCounter
    }

    private addClosestContactToBucket(): void {
        if (!this.started || this.stopped) {
            return
        }
        const closest = this.getClosestActiveContactNotInBucket()
        if (closest) {
            this.addNewContact(closest.getPeerDescriptor())
        }
    }

    private getClosestActiveContactNotInBucket(): DhtPeer | null {
        for (const contactId of this.neighborList!.getContactIds()) {
            if (!this.bucket!.get(contactId.value) && this.neighborList!.isActive(contactId)) {
                return this.neighborList!.getContact(contactId).contact
            }
        }
        return null
    }

    public getNodeName(): string {
        if (this.config.nodeName) {
            return this.config.nodeName
        } else {
            return 'unnamed node'
        }
    }

    public async stop(): Promise<void> {
        if (!this.started) {
            throw new Err.CouldNotStop('Cannot not stop() before start()')
        }
        if (this.joinTimeoutRef) {
            clearTimeout(this.joinTimeoutRef)
        }
        this.stopped = true
        this.ongoingJoinOperation = false
        this.rpcCommunicator?.stop()
        this.bucket!.removeAllListeners()
        this.removeAllListeners()
        await this.cleanUpHandleForConnectionManager?.stop()
    }

    // IDHTRpc implementation

    async getClosestPeers(request: ClosestPeersRequest, _context: ServerCallContext): Promise<ClosestPeersResponse> {
        const peerDescriptor = jsFormatPeerDescriptor(request.peerDescriptor!)
        const closestPeers = this.onGetClosestPeers(peerDescriptor)
        const peerDescriptors = closestPeers.map((dhtPeer: DhtPeer) => dhtPeer.getPeerDescriptor())
        const response = {
            peers: peerDescriptors,
            nonce: request.nonce
        }
        return response
    }

    async ping(request: PingRequest, _context: ServerCallContext): Promise<PingResponse> {
        const response: PingResponse = {
            nonce: request.nonce
        }
        return response
    }

    async routeMessage(routed: RouteMessageWrapper, _context: ServerCallContext): Promise<RouteMessageAck> {
        const converted = {
            ...routed,
            destinationPeer: jsFormatPeerDescriptor(routed.destinationPeer!),
            sourcePeer: jsFormatPeerDescriptor(routed.sourcePeer!)
        }
        const routable = this.canRoute(converted)

        const response: RouteMessageAck = {
            nonce: routed.nonce,
            destinationPeer: routed.sourcePeer,
            sourcePeer: routed.destinationPeer,
            error: routable ? '' : 'Could not forward the message'
        }
        if (routable) {
            setImmediate(async () => {
                try {
                    await this.onRoutedMessage(converted)
                } catch (err) {
                    // no-op
                }
            })
        }
        return response
    }

}<|MERGE_RESOLUTION|>--- conflicted
+++ resolved
@@ -1,13 +1,8 @@
 import { DhtPeer } from './DhtPeer'
 import KBucket from 'k-bucket'
 import PQueue from 'p-queue'
-<<<<<<< HEAD
-import EventEmitter from 'events'
+import { EventEmitter } from 'eventemitter3'
 import { SortedContactList, Event as ContactListEvent } from './SortedContactList'
-=======
-import { EventEmitter } from 'eventemitter3'
-import { SortedContactList } from './SortedContactList'
->>>>>>> 4cb7b763
 import { RoutingRpcCommunicator } from '../transport/RoutingRpcCommunicator'
 import { ServerCallContext } from '@protobuf-ts/runtime-rpc'
 import { PeerID } from '../helpers/PeerID'
@@ -25,13 +20,8 @@
 } from '../proto/DhtRpc'
 import { DuplicateDetector } from './DuplicateDetector'
 import * as Err from '../helpers/errors'
-<<<<<<< HEAD
-import { Event as ITransportEvent, ITransport } from '../transport/ITransport'
-import { ConnectionManager } from '../connection/ConnectionManager'
-=======
 import { ITransport, TransportEvents } from '../transport/ITransport'
 import { ConnectionManager, ConnectionManagerConfig } from '../connection/ConnectionManager'
->>>>>>> 4cb7b763
 import { DhtRpcClient } from '../proto/DhtRpc.client'
 import { Logger } from '@streamr/utils'
 import { v4 } from 'uuid'
@@ -47,23 +37,15 @@
     messageId?: string
 }
 
-<<<<<<< HEAD
-export enum Event {
-    NEW_KBUCKET_CONTACT = 'new-peer',
-    KBUCKET_CONTACT_REMOVED = 'peer-removed',
-    NEW_CONTACT = 'new-contact',
-    CONTACT_REMOVED = 'removed-contact',
-    NEW_OPEN_INTERNET_CONTACT = 'new-open-internet-contact',
-    OPEN_INTERNET_CONTACT_REMOVED = 'removed-open-internet-contact',
-    JOIN_COMPLETED = 'join-completed'
-}
-=======
-interface DhtNodeEvents {
-    NEW_CONTACT: (peerDescriptor: PeerDescriptor) => void
-    CONTACT_REMOVED: (peerDescriptor: PeerDescriptor) => void
+export interface DhtNodeEvents {
+    NEW_CONTACT: (peerDescriptor: PeerDescriptor, closestPeers: PeerDescriptor[]) => void
+    CONTACT_REMOVED: (peerDescriptor: PeerDescriptor, closestPeers: PeerDescriptor[]) => void
     JOIN_COMPLETED: () => void
+    NEW_KBUCKET_CONTACT: (peerDescriptor: PeerDescriptor, closestPeers: PeerDescriptor[]) => void
+    KBUCKET_CONTACT_REMOVED: (peerDescriptor: PeerDescriptor) => void
+    NEW_OPEN_INTERNET_CONTACT: (peerDescriptor: PeerDescriptor, closestPeers: PeerDescriptor[]) => void
+    OPEN_INTERNET_CONTACT_REMOVED: (peerDescriptor: PeerDescriptor, closestPeers: PeerDescriptor[]) => void
 } 
->>>>>>> 4cb7b763
 
 export class DhtNodeConfig {
     transportLayer?: ITransport
@@ -218,28 +200,20 @@
         this.bucket.on('removed', (contact: DhtPeer) => {
             this.cleanUpHandleForConnectionManager?.disconnect(contact.getPeerDescriptor())
             logger.trace(`Removed contact ${contact.peerId.value.toString()}`)
-<<<<<<< HEAD
             this.emit(
-                Event.KBUCKET_CONTACT_REMOVED,
+                'KBUCKET_CONTACT_REMOVED',
                 contact.getPeerDescriptor()
             )
-=======
-            this.emit('CONTACT_REMOVED', contact.getPeerDescriptor())
->>>>>>> 4cb7b763
         })
         this.bucket.on('added', async (contact: DhtPeer) => {
             if (!contact.peerId.equals(this.ownPeerId!)) {
                 if (await contact.ping(this.ownPeerDescriptor!)) {
                     logger.trace(`Added new contact ${contact.peerId.value.toString()}`)
-<<<<<<< HEAD
                     this.emit(
-                        Event.NEW_KBUCKET_CONTACT,
+                        'NEW_KBUCKET_CONTACT',
                         contact.getPeerDescriptor(),
                         this.neighborList!.getClosestContacts(10).map((peer) => peer.getPeerDescriptor())
                     )
-=======
-                    this.emit('NEW_CONTACT', contact.getPeerDescriptor())
->>>>>>> 4cb7b763
                 } else {
                     this.removeContact(contact.getPeerDescriptor())
                     this.addClosestContactToBucket()
@@ -251,17 +225,17 @@
         })
         this.neighborList = new SortedContactList(selfId, this.config.maxNeighborListSize)
         this.neighborList.on(ContactListEvent.CONTACT_REMOVED, (peerDescriptor: PeerDescriptor, activeContacts: PeerDescriptor[]) =>
-            this.emit(Event.CONTACT_REMOVED, peerDescriptor, activeContacts)
+            this.emit('CONTACT_REMOVED', peerDescriptor, activeContacts)
         )
         this.neighborList.on(ContactListEvent.NEW_CONTACT, (peerDescriptor: PeerDescriptor, activeContacts: PeerDescriptor[]) =>
-            this.emit(Event.NEW_CONTACT, peerDescriptor, activeContacts)
+            this.emit('NEW_CONTACT', peerDescriptor, activeContacts)
         )
         this.openInternetPeers = new SortedContactList(selfId, this.config.maxNeighborListSize / 2)
         this.openInternetPeers.on(ContactListEvent.CONTACT_REMOVED, (peerDescriptor: PeerDescriptor, activeContacts: PeerDescriptor[]) =>
-            this.emit(Event.OPEN_INTERNET_CONTACT_REMOVED, peerDescriptor, activeContacts)
+            this.emit('OPEN_INTERNET_CONTACT_REMOVED', peerDescriptor, activeContacts)
         )
         this.openInternetPeers.on(ContactListEvent.NEW_CONTACT, (peerDescriptor: PeerDescriptor, activeContacts: PeerDescriptor[]) =>
-            this.emit(Event.NEW_OPEN_INTERNET_CONTACT, peerDescriptor, activeContacts)
+            this.emit('NEW_OPEN_INTERNET_CONTACT', peerDescriptor, activeContacts)
         )
     }
 
