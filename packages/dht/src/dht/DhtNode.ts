import { DhtNodeRpcRemote } from './DhtNodeRpcRemote'
import { EventEmitter } from 'eventemitter3'
import { RoutingRpcCommunicator } from '../transport/RoutingRpcCommunicator'
import { PeerID } from '../helpers/PeerID'
import {
    ClosestPeersRequest,
    ClosestPeersResponse,
    LeaveNotice,
    ConnectivityResponse,
    Message,
    NodeType,
    PeerDescriptor,
    PingRequest,
    PingResponse,
    DataEntry,
    ExternalFindDataRequest,
    ExternalFindDataResponse,
    ExternalStoreDataRequest,
    ExternalStoreDataResponse,
    FindAction,
} from '../proto/packages/dht/protos/DhtRpc'
import { ITransport, TransportEvents } from '../transport/ITransport'
import { ConnectionManager, PortRange, TlsCertificate } from '../connection/ConnectionManager'
import { DhtNodeRpcClient, ExternalApiRpcClient } from '../proto/packages/dht/protos/DhtRpc.client'
import {
    Logger,
    MetricsContext,
    hexToBinary,
    merge,
    waitForCondition
} from '@streamr/utils'
import { toProtoRpcClient } from '@streamr/proto-rpc'
import { Any } from '../proto/google/protobuf/any'
import {
    areEqualPeerDescriptors,
    getNodeIdFromPeerDescriptor,
    peerIdFromPeerDescriptor
} from '../helpers/peerIdFromPeerDescriptor'
import { Router } from './routing/Router'
import { Finder, FindResult } from './find/Finder'
import { StoreRpcLocal } from './store/StoreRpcLocal'
import { PeerDiscovery } from './discovery/PeerDiscovery'
import { LocalDataStore } from './store/LocalDataStore'
import { IceServer } from '../connection/webrtc/WebrtcConnector'
import { ExternalApiRpcRemote } from './ExternalApiRpcRemote'
import { UUID } from '../helpers/UUID'
import { isBrowserEnvironment } from '../helpers/browser/isBrowserEnvironment'
import { sample } from 'lodash'
import { DefaultConnectorFacade, DefaultConnectorFacadeConfig } from '../connection/ConnectorFacade'
import { MarkRequired } from 'ts-essentials'
import { DhtNodeRpcLocal } from './DhtNodeRpcLocal'
import { ServerCallContext } from '@protobuf-ts/runtime-rpc'
import { ExternalApiRpcLocal } from './ExternalApiRpcLocal'
import { PeerManager } from './PeerManager'

export interface DhtNodeEvents {
    newContact: (peerDescriptor: PeerDescriptor, closestPeers: PeerDescriptor[]) => void
    contactRemoved: (peerDescriptor: PeerDescriptor, closestPeers: PeerDescriptor[]) => void
    joinCompleted: () => void
    newRandomContact: (peerDescriptor: PeerDescriptor, closestPeers: PeerDescriptor[]) => void
    randomContactRemoved: (peerDescriptor: PeerDescriptor, closestPeers: PeerDescriptor[]) => void
}

export interface DhtNodeOptions {
    serviceId?: string
    joinParallelism?: number
    maxNeighborListSize?: number
    numberOfNodesPerKBucket?: number
    joinNoProgressLimit?: number
    peerDiscoveryQueryBatchSize?: number
    dhtJoinTimeout?: number
    metricsContext?: MetricsContext
    storeHighestTtl?: number
    storeMaxTtl?: number
    networkConnectivityTimeout?: number
    storageRedundancyFactor?: number

    transport?: ITransport
    peerDescriptor?: PeerDescriptor
    entryPoints?: PeerDescriptor[]
    websocketHost?: string
    websocketPortRange?: PortRange
    websocketServerEnableTls?: boolean
    peerId?: string

    rpcRequestTimeout?: number
    iceServers?: IceServer[]
    webrtcAllowPrivateAddresses?: boolean
    webrtcDatachannelBufferThresholdLow?: number
    webrtcDatachannelBufferThresholdHigh?: number
    webrtcNewConnectionTimeout?: number
    webrtcPortRange?: PortRange
    maxMessageSize?: number
    maxConnections?: number
    tlsCertificate?: TlsCertificate
    externalIp?: string
    autoCertifierUrl?: string
    autoCertifierConfigFile?: string
}

type StrictDhtNodeOptions = MarkRequired<DhtNodeOptions,
    'serviceId' |
    'joinParallelism' |
    'maxNeighborListSize' |
    'numberOfNodesPerKBucket' |
    'joinNoProgressLimit' |
    'dhtJoinTimeout' |
    'peerDiscoveryQueryBatchSize' |
    'maxConnections' |
    'storeHighestTtl' |
    'storeMaxTtl' |
    'networkConnectivityTimeout' |
    'storageRedundancyFactor' |
    'metricsContext' |
    'peerId'>

const logger = new Logger(module)

export type Events = TransportEvents & DhtNodeEvents

export const createPeerDescriptor = (msg?: ConnectivityResponse, peerId?: string): PeerDescriptor => {
    let kademliaId: Uint8Array
    if (msg) {
        kademliaId = (peerId !== undefined) ? hexToBinary(peerId) : PeerID.fromIp(msg.host).value
    } else {
        kademliaId = hexToBinary(peerId!)
    }
    const nodeType = isBrowserEnvironment() ? NodeType.BROWSER : NodeType.NODEJS
    const ret: PeerDescriptor = { kademliaId, type: nodeType }
    if (msg && msg.websocket) {
        ret.websocket = { host: msg.websocket.host, port: msg.websocket.port, tls: msg.websocket.tls }
    }
    return ret
}

export class DhtNode extends EventEmitter<Events> implements ITransport {

    private readonly config: StrictDhtNodeOptions
    private rpcCommunicator?: RoutingRpcCommunicator
    private transport?: ITransport
    private localPeerDescriptor?: PeerDescriptor
    public router?: Router
    private storeRpcLocal?: StoreRpcLocal
    private localDataStore = new LocalDataStore()
    private finder?: Finder
    private peerDiscovery?: PeerDiscovery
    private peerManager?: PeerManager

    public connectionManager?: ConnectionManager
    private started = false
    private stopped = false
    private entryPointDisconnectTimeout?: NodeJS.Timeout

    constructor(conf: DhtNodeOptions) {
        super()
        this.config = merge({
            serviceId: 'layer0',
            joinParallelism: 3,
            maxNeighborListSize: 200,
            numberOfNodesPerKBucket: 8,
            joinNoProgressLimit: 4,
            dhtJoinTimeout: 60000,
            peerDiscoveryQueryBatchSize: 5,
            maxConnections: 80,
            storeHighestTtl: 60000,
            storeMaxTtl: 60000,
            networkConnectivityTimeout: 10000,
            storageRedundancyFactor: 5,
            metricsContext: new MetricsContext(),
            peerId: new UUID().toHex()
        }, conf)
        this.send = this.send.bind(this)
    }

    public async start(): Promise<void> {
        if (this.started || this.stopped) {
            return
        }
        logger.trace(`Starting new Streamr Network DHT Node with serviceId ${this.config.serviceId}`)
        this.started = true

        if (isBrowserEnvironment()) {
            this.config.websocketPortRange = undefined
            if (this.config.peerDescriptor) {
                this.config.peerDescriptor.websocket = undefined
            }
        }
        // If transport is given, do not create a ConnectionManager
        if (this.config.transport) {
            this.transport = this.config.transport
            this.localPeerDescriptor = this.transport.getLocalPeerDescriptor()
            if (this.config.transport instanceof ConnectionManager) {
                this.connectionManager = this.config.transport
            }
        } else {
            const connectorFacadeConfig: DefaultConnectorFacadeConfig = {
                transport: this,
                entryPoints: this.config.entryPoints,
                iceServers: this.config.iceServers,
                webrtcAllowPrivateAddresses: this.config.webrtcAllowPrivateAddresses,
                webrtcDatachannelBufferThresholdLow: this.config.webrtcDatachannelBufferThresholdLow,
                webrtcDatachannelBufferThresholdHigh: this.config.webrtcDatachannelBufferThresholdHigh,
                webrtcNewConnectionTimeout: this.config.webrtcNewConnectionTimeout,
                webrtcPortRange: this.config.webrtcPortRange,
                maxMessageSize: this.config.maxMessageSize,
                websocketServerEnableTls: this.config.websocketServerEnableTls,
                tlsCertificate: this.config.tlsCertificate,
                externalIp: this.config.externalIp,
                autoCertifierUrl: this.config.autoCertifierUrl,
                autoCertifierConfigFile: this.config.autoCertifierConfigFile,
                createLocalPeerDescriptor: (connectivityResponse: ConnectivityResponse) => this.generatePeerDescriptorCallBack(connectivityResponse),
            }
            // If own PeerDescriptor is given in config, create a ConnectionManager with ws server
            if (this.config.peerDescriptor?.websocket) {
                connectorFacadeConfig.websocketHost = this.config.peerDescriptor.websocket.host
                connectorFacadeConfig.websocketPortRange = {
                    min: this.config.peerDescriptor.websocket.port,
                    max: this.config.peerDescriptor.websocket.port
                }
            // If websocketPortRange is given, create ws server using it, websocketHost can be undefined
            } else if (this.config.websocketPortRange) {
                connectorFacadeConfig.websocketHost = this.config.websocketHost
                connectorFacadeConfig.websocketPortRange = this.config.websocketPortRange
            }

            const connectionManager = new ConnectionManager({
                createConnectorFacade: () => new DefaultConnectorFacade(connectorFacadeConfig),
                maxConnections: this.config.maxConnections,
                metricsContext: this.config.metricsContext
            })
            await connectionManager.start()
            this.connectionManager = connectionManager
            this.transport = connectionManager
        }

        this.rpcCommunicator = new RoutingRpcCommunicator(
            this.config.serviceId,
            this.transport.send,
            { rpcRequestTimeout: this.config.rpcRequestTimeout }
        )

        this.transport.on('message', (message: Message) => this.handleMessage(message))

        this.initPeerManager()

        this.peerDiscovery = new PeerDiscovery({
            localPeerDescriptor: this.localPeerDescriptor!,
            joinNoProgressLimit: this.config.joinNoProgressLimit,
            peerDiscoveryQueryBatchSize: this.config.peerDiscoveryQueryBatchSize,
            joinTimeout: this.config.dhtJoinTimeout,
            serviceId: this.config.serviceId,
            parallelism: this.config.joinParallelism,
            connectionManager: this.connectionManager,
            peerManager: this.peerManager!
        })
        this.router = new Router({
            rpcCommunicator: this.rpcCommunicator,
            connections: this.peerManager!.connections,
            localPeerDescriptor: this.localPeerDescriptor!,
            addContact: (contact: PeerDescriptor, setActive?: boolean) => this.peerManager!.handleNewPeers([contact], setActive),
            serviceId: this.config.serviceId,
            connectionManager: this.connectionManager
        })
        this.finder = new Finder({
            rpcCommunicator: this.rpcCommunicator,
            router: this.router,
            sessionTransport: this,
            connections: this.peerManager!.connections,
            localPeerDescriptor: this.localPeerDescriptor!,
            serviceId: this.config.serviceId,
            addContact: (contact: PeerDescriptor) => this.peerManager!.handleNewPeers([contact]),
            isPeerCloserToIdThanSelf: this.isPeerCloserToIdThanSelf.bind(this),
            localDataStore: this.localDataStore
        })
        this.storeRpcLocal = new StoreRpcLocal({
            rpcCommunicator: this.rpcCommunicator,
            finder: this.finder,
            localPeerDescriptor: this.localPeerDescriptor!,
            serviceId: this.config.serviceId,
            highestTtl: this.config.storeHighestTtl,
            maxTtl: this.config.storeMaxTtl,
            redundancyFactor: this.config.storageRedundancyFactor,
            localDataStore: this.localDataStore,
            dhtNodeEmitter: this,
            getNodesClosestToIdFromBucket: (id: Uint8Array, n?: number) => {
                return this.peerManager!.bucket!.closest(id, n)
            },
            rpcRequestTimeout: this.config.rpcRequestTimeout
        })
        this.bindRpcLocalMethods()
        if ((this.connectionManager !== undefined) && (this.config.entryPoints !== undefined) && this.config.entryPoints.length > 0
            && !areEqualPeerDescriptors(this.config.entryPoints[0], this.localPeerDescriptor!)) {
            this.connectToEntryPoint(this.config.entryPoints[0])
        }
    }

    private initPeerManager() {
        this.peerManager = new PeerManager({
            numberOfNodesPerKBucket: this.config.numberOfNodesPerKBucket,
            maxNeighborListSize: this.config.maxNeighborListSize,
            ownPeerId: this.getNodeId(),
            connectionManager: this.connectionManager!,
            peerDiscoveryQueryBatchSize: this.config.peerDiscoveryQueryBatchSize,
            isLayer0: (this.connectionManager !== undefined),
            createDhtNodeRpcRemote: (peerDescriptor: PeerDescriptor) => this.createDhtNodeRpcRemote(peerDescriptor)
        })
        this.peerManager.on('contactRemoved', (peerDescriptor: PeerDescriptor, activeContacts: PeerDescriptor[]) => {
            this.emit('contactRemoved', peerDescriptor, activeContacts)
        })
        this.peerManager.on('newContact', (peerDescriptor: PeerDescriptor, activeContacts: PeerDescriptor[]) =>
            this.emit('newContact', peerDescriptor, activeContacts)
        )
        this.peerManager.on('randomContactRemoved', (peerDescriptor: PeerDescriptor, activeContacts: PeerDescriptor[]) =>
            this.emit('randomContactRemoved', peerDescriptor, activeContacts)
        )
        this.peerManager.on('newRandomContact', (peerDescriptor: PeerDescriptor, activeContacts: PeerDescriptor[]) =>
            this.emit('newRandomContact', peerDescriptor, activeContacts)
        )
        this.peerManager.on('kBucketEmpty', () => {
            if (!this.peerDiscovery!.isJoinOngoing()
                && this.config.entryPoints
                && this.config.entryPoints.length > 0
            ) {
                setImmediate(async () => {
                    // TODO should we catch possible promise rejection?
                    await Promise.all(this.config.entryPoints!.map((entryPoint) =>
                        this.peerDiscovery!.rejoinDht(entryPoint)
                    ))
                })
            }
        })
        this.transport!.on('connected', (peerDescriptor: PeerDescriptor) => {
            this.peerManager!.handleConnected(peerDescriptor)
            this.emit('connected', peerDescriptor)
        })
        this.transport!.on('disconnected', (peerDescriptor: PeerDescriptor, gracefulLeave: boolean) => {
            this.peerManager!.handleDisconnected(peerDescriptor, gracefulLeave)
            this.emit('disconnected', peerDescriptor, gracefulLeave)
        })
        this.transport!.getAllConnectionPeerDescriptors().forEach((peer) => {
            this.peerManager!.handleConnected(peer)
        })
    }

    private bindRpcLocalMethods(): void {
        if (!this.started || this.stopped) {
            return
        }
        const dhtNodeRpcLocal = new DhtNodeRpcLocal({
            bucket: this.peerManager!.bucket!,
            serviceId: this.config.serviceId,
            peerDiscoveryQueryBatchSize: this.config.peerDiscoveryQueryBatchSize,
            addNewContact: (contact: PeerDescriptor) => this.peerManager!.handleNewPeers([contact]),
            removeContact: (contact: PeerDescriptor) => this.removeContact(contact)
        })
        this.rpcCommunicator!.registerRpcMethod(ClosestPeersRequest, ClosestPeersResponse, 'getClosestPeers',
            (req: ClosestPeersRequest, context) => dhtNodeRpcLocal.getClosestPeers(req, context))
        this.rpcCommunicator!.registerRpcMethod(PingRequest, PingResponse, 'ping',
            (req: PingRequest, context) => dhtNodeRpcLocal.ping(req, context))
        this.rpcCommunicator!.registerRpcNotification(LeaveNotice, 'leaveNotice',
            (req: LeaveNotice, context) => dhtNodeRpcLocal.leaveNotice(req, context))
        const externalApiRpcLocal = new ExternalApiRpcLocal({
            startFind: (idToFind: Uint8Array, action: FindAction, excludedPeer: PeerDescriptor) => {
                return this.startFind(idToFind, action, excludedPeer)
            },
            storeDataToDht: (key: Uint8Array, data: Any, originalStorer?: PeerDescriptor) => this.storeDataToDht(key, data, originalStorer)
        })
        this.rpcCommunicator!.registerRpcMethod(
            ExternalFindDataRequest,
            ExternalFindDataResponse,
            'externalFindData',
            (req: ExternalFindDataRequest, context: ServerCallContext) => externalApiRpcLocal.externalFindData(req, context),
            { timeout: 10000 }
        )
        this.rpcCommunicator!.registerRpcMethod(
            ExternalStoreDataRequest,
            ExternalStoreDataResponse,
            'externalStoreData',
            (req: ExternalStoreDataRequest, context: ServerCallContext) => externalApiRpcLocal.externalStoreData(req, context),
            { timeout: 10000 }
        )
    }

    private isPeerCloserToIdThanSelf(peer1: PeerDescriptor, compareToId: PeerID): boolean {
        const distance1 = this.peerManager!.bucket!.distance(peer1.kademliaId, compareToId.value)
        const distance2 = this.peerManager!.bucket!.distance(this.localPeerDescriptor!.kademliaId, compareToId.value)
        return distance1 < distance2
    }

    private handleMessage(message: Message): void {
        if (message.serviceId === this.config.serviceId) {
            logger.trace('callig this.handleMessageFromPeer ' + getNodeIdFromPeerDescriptor(message.sourceDescriptor!)
                + ' ' + message.serviceId + ' ' + message.messageId)
            this.rpcCommunicator?.handleMessageFromPeer(message)
        } else {
            logger.trace('emit "message" ' + getNodeIdFromPeerDescriptor(message.sourceDescriptor!)
                + ' ' + message.serviceId + ' ' + message.messageId)
            this.emit('message', message)
        }
    }

    private generatePeerDescriptorCallBack(connectivityResponse: ConnectivityResponse) {
        if (this.config.peerDescriptor) {
            this.localPeerDescriptor = this.config.peerDescriptor
        } else {
            this.localPeerDescriptor = createPeerDescriptor(connectivityResponse, this.config.peerId)
        }
        return this.localPeerDescriptor
    }

    public getClosestContacts(maxCount?: number): PeerDescriptor[] {
        return this.peerManager!.neighborList!.getClosestContacts(maxCount).map((c) => c.getPeerDescriptor())
    }

    public getNodeId(): PeerID {
        return peerIdFromPeerDescriptor(this.localPeerDescriptor!)
    }

    public getBucketSize(): number {
        return this.peerManager!.bucket!.count()
    }

    private connectToEntryPoint(entryPoint: PeerDescriptor): void {
        this.connectionManager!.lockConnection(entryPoint, 'temporary-layer0-connection')
        this.entryPointDisconnectTimeout = setTimeout(() => {
            this.connectionManager!.unlockConnection(entryPoint, 'temporary-layer0-connection')
        }, 10 * 1000)
    }

    public removeContact(contact: PeerDescriptor): void {
        if (!this.started) {  // the stopped state is checked in PeerManager
            return
        }
        this.peerManager!.handlePeerLeaving(contact)
    }

    public async send(msg: Message): Promise<void> {
        if (!this.started || this.stopped) {
            return
        }
        const reachableThrough = this.peerDiscovery!.isJoinOngoing() ? this.config.entryPoints ?? [] : []
        this.router!.send(msg, reachableThrough)
    }

    public async joinDht(entryPointDescriptors: PeerDescriptor[], doAdditionalRandomPeerDiscovery?: boolean, retry?: boolean): Promise<void> {
        if (!this.started) {
            throw new Error('Cannot join DHT before calling start() on DhtNode')
        }
        await Promise.all(entryPointDescriptors.map((entryPoint) =>
            this.peerDiscovery!.joinDht(entryPoint, doAdditionalRandomPeerDiscovery, retry)
        ))
    }

    public async startFind(idToFind: Uint8Array, action?: FindAction, excludedPeer?: PeerDescriptor): Promise<FindResult> {
        return this.finder!.startFind(idToFind, action, excludedPeer)
    }

    public async storeDataToDht(key: Uint8Array, data: Any, originalStorer?: PeerDescriptor): Promise<PeerDescriptor[]> {
        if (this.peerDiscovery!.isJoinOngoing() && this.config.entryPoints && this.config.entryPoints.length > 0) {
            return this.storeDataViaPeer(key, data, sample(this.config.entryPoints)!)
        }
        return this.storeRpcLocal!.storeDataToDht(key, data, originalStorer ?? this.localPeerDescriptor!)
    }

    public async storeDataViaPeer(key: Uint8Array, data: Any, peer: PeerDescriptor): Promise<PeerDescriptor[]> {
        const rpcRemote = new ExternalApiRpcRemote(
            this.localPeerDescriptor!,
            peer,
            this.config.serviceId,
            toProtoRpcClient(new ExternalApiRpcClient(this.rpcCommunicator!.getRpcClientTransport()))
        )
        return await rpcRemote.storeData(key, data)
    }

    public async getDataFromDht(idToFind: Uint8Array): Promise<DataEntry[]> {
        if (this.peerDiscovery!.isJoinOngoing() && this.config.entryPoints && this.config.entryPoints.length > 0) {
            return this.findDataViaPeer(idToFind, sample(this.config.entryPoints)!)
        }
<<<<<<< HEAD
        const result = await this.finder!.startFind(idToFind, FindAction.FETCH_DATA)
        return result.dataEntries ?? []  // TODO is this fallback needed? 
=======
        const result = await this.finder!.startFind(idToFind, true)
        return result.dataEntries ?? []  // TODO is this fallback needed?
>>>>>>> 5d3abb69
    }

    public async deleteDataFromDht(idToDelete: Uint8Array): Promise<void> {
        if (!this.stopped) {
            await this.finder!.startFind(idToDelete, FindAction.DELETE_DATA)
        }
    }

    public async findDataViaPeer(idToFind: Uint8Array, peer: PeerDescriptor): Promise<DataEntry[]> {
        const rpcRemote = new ExternalApiRpcRemote(
            this.localPeerDescriptor!,
            peer,
            this.config.serviceId,
            toProtoRpcClient(new ExternalApiRpcClient(this.rpcCommunicator!.getRpcClientTransport()))
        )
        return await rpcRemote.externalFindData(idToFind)
    }

    public getTransport(): ITransport {
        return this.transport!
    }

    public getLocalPeerDescriptor(): PeerDescriptor {
        return this.localPeerDescriptor!
    }

    public getAllConnectionPeerDescriptors(): PeerDescriptor[] {
        return Array.from(this.peerManager!.connections.values()).map((peer) => peer.getPeerDescriptor())
    }

    public getKBucketPeers(): PeerDescriptor[] {
        return this.peerManager!.bucket!.toArray().map((rpcRemote: DhtNodeRpcRemote) => rpcRemote.getPeerDescriptor())
    }

    public getNumberOfConnections(): number {
        return this.peerManager!.getNumberOfConnections()
    }

    public getNumberOfLocalLockedConnections(): number {
        return this.connectionManager!.getNumberOfLocalLockedConnections()
    }

    public getNumberOfRemoteLockedConnections(): number {
        return this.connectionManager!.getNumberOfRemoteLockedConnections()
    }

    public getNumberOfWeakLockedConnections(): number {
        return this.connectionManager!.getNumberOfWeakLockedConnections()
    }

    public async waitForNetworkConnectivity(): Promise<void> {
        await waitForCondition(() => this.peerManager!.connections.size > 0, this.config.networkConnectivityTimeout)
    }

    public hasJoined(): boolean {
        return this.peerDiscovery!.isJoinCalled()
    }

    public async stop(): Promise<void> {
        if (this.stopped || !this.started) {
            return
        }
        logger.trace('stop()')
        this.stopped = true
        await this.storeRpcLocal!.destroy()
        if (this.entryPointDisconnectTimeout) {
            clearTimeout(this.entryPointDisconnectTimeout)
        }
        this.localDataStore.clear()
        this.peerManager?.stop()
        this.rpcCommunicator!.stop()
        this.router!.stop()
        this.finder!.stop()
        this.peerDiscovery!.stop()
        if (this.config.transport === undefined) {
            // if the transport was not given in config, the instance was created in start() and
            // this component is responsible for stopping it
            await this.transport!.stop()
        }
        this.transport = undefined
        this.connectionManager = undefined
        this.removeAllListeners()
    }

    private createDhtNodeRpcRemote(peerDescriptor: PeerDescriptor) {
        return new DhtNodeRpcRemote(
            this.localPeerDescriptor!,
            peerDescriptor,
            toProtoRpcClient(new DhtNodeRpcClient(this.rpcCommunicator!.getRpcClientTransport())),
            this.config.serviceId,
            this.config.rpcRequestTimeout
        )
    }
}<|MERGE_RESOLUTION|>--- conflicted
+++ resolved
@@ -476,13 +476,8 @@
         if (this.peerDiscovery!.isJoinOngoing() && this.config.entryPoints && this.config.entryPoints.length > 0) {
             return this.findDataViaPeer(idToFind, sample(this.config.entryPoints)!)
         }
-<<<<<<< HEAD
         const result = await this.finder!.startFind(idToFind, FindAction.FETCH_DATA)
         return result.dataEntries ?? []  // TODO is this fallback needed? 
-=======
-        const result = await this.finder!.startFind(idToFind, true)
-        return result.dataEntries ?? []  // TODO is this fallback needed?
->>>>>>> 5d3abb69
     }
 
     public async deleteDataFromDht(idToDelete: Uint8Array): Promise<void> {
