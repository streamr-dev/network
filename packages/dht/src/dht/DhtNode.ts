<<<<<<< HEAD
/* eslint-disable @typescript-eslint/ban-ts-comment */

import { RemoteDhtNode } from './RemoteDhtNode'
=======
import { DhtNodeRpcRemote } from './DhtNodeRpcRemote'
>>>>>>> 63676ceb
import KBucket from 'k-bucket'
import { EventEmitter } from 'eventemitter3'
import { SortedContactList } from './contact/SortedContactList'
import { RoutingRpcCommunicator } from '../transport/RoutingRpcCommunicator'
import { ServerCallContext } from '@protobuf-ts/runtime-rpc'
import { PeerID, PeerIDKey } from '../helpers/PeerID'
import {
    ClosestPeersRequest,
    ClosestPeersResponse,
    LeaveNotice,
    ConnectivityResponse,
    Message,
    NodeType,
    PeerDescriptor,
    PingRequest,
    PingResponse,
    DataEntry,
} from '../proto/packages/dht/protos/DhtRpc'
import { DisconnectionType, ITransport, TransportEvents } from '../transport/ITransport'
import { ConnectionManager, PortRange, TlsCertificate } from '../connection/ConnectionManager'
import { DhtNodeRpcClient, ExternalApiRpcClient } from '../proto/packages/dht/protos/DhtRpc.client'
import {
    Logger,
    MetricsContext,
    hexToBinary,
    merge,
    waitForCondition
} from '@streamr/utils'
import { toProtoRpcClient } from '@streamr/proto-rpc'
import { Empty } from '../proto/google/protobuf/empty'
import { DhtCallContext } from '../rpc-protocol/DhtCallContext'
import { Any } from '../proto/google/protobuf/any'
import { areEqualPeerDescriptors, keyFromPeerDescriptor, peerIdFromPeerDescriptor } from '../helpers/peerIdFromPeerDescriptor'
import { Router } from './routing/Router'
import { RecursiveFinder, RecursiveFindResult } from './find/RecursiveFinder'
import { StoreRpcLocal } from './store/StoreRpcLocal'
import { PeerDiscovery } from './discovery/PeerDiscovery'
import { LocalDataStore } from './store/LocalDataStore'
import { IceServer } from '../connection/WebRTC/WebRtcConnectorRpcLocal'
import { registerExternalApiRpcMethods } from './registerExternalApiRpcMethods'
import { ExternalApiRpcRemote } from './ExternalApiRpcRemote'
import { PeerManager } from './PeerManager'
import { UUID } from '../helpers/UUID'
import { getTestInterface } from '@streamr/test-utils'
import { isBrowserEnvironment } from '../helpers/browser/isBrowserEnvironment'
import { sample } from 'lodash'
import { DefaultConnectorFacade, DefaultConnectorFacadeConfig } from '../connection/ConnectorFacade'
import { MarkRequired } from 'ts-essentials'

export interface DhtNodeEvents {
    newContact: (peerDescriptor: PeerDescriptor, closestPeers: PeerDescriptor[]) => void
    contactRemoved: (peerDescriptor: PeerDescriptor, closestPeers: PeerDescriptor[]) => void
    joinCompleted: () => void
    newRandomContact: (peerDescriptor: PeerDescriptor, closestPeers: PeerDescriptor[]) => void
    randomContactRemoved: (peerDescriptor: PeerDescriptor, closestPeers: PeerDescriptor[]) => void
}

export interface DhtNodeOptions {
    serviceId?: string
    joinParallelism?: number
    maxNeighborListSize?: number
    numberOfNodesPerKBucket?: number
    joinNoProgressLimit?: number
    peerDiscoveryQueryBatchSize?: number
    dhtJoinTimeout?: number
    metricsContext?: MetricsContext
    storeHighestTtl?: number
    storeMaxTtl?: number
    networkConnectivityTimeout?: number
    storageRedundancyFactor?: number

    transport?: ITransport
    peerDescriptor?: PeerDescriptor
    entryPoints?: PeerDescriptor[]
    websocketHost?: string
    websocketPortRange?: PortRange
    peerId?: string

    rpcRequestTimeout?: number
    iceServers?: IceServer[]
    webrtcAllowPrivateAddresses?: boolean
    webrtcDatachannelBufferThresholdLow?: number
    webrtcDatachannelBufferThresholdHigh?: number
    webrtcNewConnectionTimeout?: number
    webrtcPortRange?: PortRange
    maxMessageSize?: number
    maxConnections?: number
    tlsCertificate?: TlsCertificate
    externalIp?: string
}

type StrictDhtNodeOptions = MarkRequired<DhtNodeOptions, 
    'serviceId' |
    'joinParallelism' |
    'maxNeighborListSize' |
    'numberOfNodesPerKBucket' |
    'joinNoProgressLimit' |
    'dhtJoinTimeout' |
    'peerDiscoveryQueryBatchSize' |
    'maxConnections' |
    'storeHighestTtl' |
    'storeMaxTtl' |
    'networkConnectivityTimeout' |
    'storageRedundancyFactor' |
    'metricsContext' |
    'peerId'>

const logger = new Logger(module)

export type Events = TransportEvents & DhtNodeEvents

export const createPeerDescriptor = (msg?: ConnectivityResponse, peerId?: string): PeerDescriptor => {
    let kademliaId: Uint8Array
    if (msg) {
        kademliaId = peerId ? hexToBinary(peerId) : PeerID.fromIp(msg.host).value
    } else {
        kademliaId = hexToBinary(peerId!)
    }
    const nodeType = isBrowserEnvironment() ? NodeType.BROWSER : NodeType.NODEJS 
    const ret: PeerDescriptor = { kademliaId, type: nodeType }
    if (msg && msg.websocket) {
        ret.websocket = { host: msg.websocket.host, port: msg.websocket.port, tls: msg.websocket.tls }
    }
    return ret
}

interface IDhtNodeTest {
    getNeighborList: () => SortedContactList<RemoteDhtNode>
    getKBucketPeers: () => PeerDescriptor[]
    getConnections: () => Map<PeerIDKey, RemoteDhtNode>
    getBucketSize: () => number
}

export class DhtNode extends EventEmitter<Events> implements ITransport {
    private readonly config: StrictDhtNodeOptions
<<<<<<< HEAD

=======
    private bucket?: KBucket<DhtNodeRpcRemote>
    private connections: Map<PeerIDKey, DhtNodeRpcRemote> = new Map()
    private neighborList?: SortedContactList<DhtNodeRpcRemote>
    private randomPeers?: RandomContactList<DhtNodeRpcRemote>
>>>>>>> 63676ceb
    private rpcCommunicator?: RoutingRpcCommunicator
    private transport?: ITransport
    private ownPeerDescriptor?: PeerDescriptor
    private ownPeerId?: PeerID
    public router?: Router
    private storeRpcLocal?: StoreRpcLocal
    private localDataStore = new LocalDataStore()
    private recursiveFinder?: RecursiveFinder
    private peerDiscovery?: PeerDiscovery

    public connectionManager?: ConnectionManager
    private peerManager?: PeerManager

    private started = false
    private abortController = new AbortController()
    private entryPointDisconnectTimeout?: NodeJS.Timeout

    public contactAddCounter = 0
    public contactOnAddedCounter = 0

    private testInterface: IDhtNodeTest = {
        getConnections: () => { return this.peerManager!.connections },
        getNeighborList: () => { return getTestInterface(this.peerManager!)!.getNeighborList() },
        getKBucketPeers: () => { return getTestInterface(this.peerManager!)!.getKBucketPeers() },
        getBucketSize: () => { return getTestInterface(this.peerManager!)!.getKBucketSize() }
    }
    public testInterfaceType?: IDhtNodeTest

    constructor(conf: DhtNodeOptions) {
        super()
        this.config = merge({
            serviceId: 'layer0',
            joinParallelism: 3,
            maxNeighborListSize: 200,
            numberOfNodesPerKBucket: 8,
            joinNoProgressLimit: 4,
            dhtJoinTimeout: 60000,
            peerDiscoveryQueryBatchSize: 5,
            maxConnections: 80,
            storeHighestTtl: 60000,
            storeMaxTtl: 60000,
            networkConnectivityTimeout: 10000,
            storageRedundancyFactor: 5,
            metricsContext: new MetricsContext(),
            peerId: new UUID().toHex()
        }, conf)
        this.send = this.send.bind(this)
    }

    public async start(): Promise<void> {
        if (this.started || this.abortController.signal.aborted) {
            return
        }
        logger.trace(`Starting new Streamr Network DHT Node with serviceId ${this.config.serviceId}`)
        this.started = true

        if (isBrowserEnvironment()) {
            this.config.websocketPortRange = undefined
            if (this.config.peerDescriptor) {
                this.config.peerDescriptor.websocket = undefined
            }
        }
        // If transport is given, do not create a ConnectionManager
        if (this.config.transport) {
            this.transport = this.config.transport
            this.ownPeerDescriptor = this.transport.getPeerDescriptor()
            if (this.config.transport instanceof ConnectionManager) {
                this.connectionManager = this.config.transport
            }
        } else {
            const connectorFacadeConfig: DefaultConnectorFacadeConfig = {
                transport: this,
                entryPoints: this.config.entryPoints,
                iceServers: this.config.iceServers,
                webrtcAllowPrivateAddresses: this.config.webrtcAllowPrivateAddresses,
                webrtcDatachannelBufferThresholdLow: this.config.webrtcDatachannelBufferThresholdLow,
                webrtcDatachannelBufferThresholdHigh: this.config.webrtcDatachannelBufferThresholdHigh,
                webrtcNewConnectionTimeout: this.config.webrtcNewConnectionTimeout,
                webrtcPortRange: this.config.webrtcPortRange,
                maxMessageSize: this.config.maxMessageSize,
                tlsCertificate: this.config.tlsCertificate,
                externalIp: this.config.externalIp,
                createOwnPeerDescriptor: (connectivityResponse: ConnectivityResponse) => this.generatePeerDescriptorCallBack(connectivityResponse),
            }
            // If own PeerDescriptor is given in config, create a ConnectionManager with ws server
            if (this.config.peerDescriptor?.websocket) {
                connectorFacadeConfig.websocketHost = this.config.peerDescriptor.websocket.host
                connectorFacadeConfig.websocketPortRange = { 
                    min: this.config.peerDescriptor.websocket.port,
                    max: this.config.peerDescriptor.websocket.port
                }
            // If websocketPortRange is given, create ws server using it, websocketHost can be undefined
            } else if (this.config.websocketPortRange) { 
                connectorFacadeConfig.websocketHost = this.config.websocketHost
                connectorFacadeConfig.websocketPortRange = this.config.websocketPortRange
            }

            const connectionManager = new ConnectionManager({
                createConnectorFacade: () => new DefaultConnectorFacade(connectorFacadeConfig),
                maxConnections: this.config.maxConnections,
                metricsContext: this.config.metricsContext
            })
            await connectionManager.start()
            this.connectionManager = connectionManager
            this.transport = connectionManager
        }

        this.rpcCommunicator = new RoutingRpcCommunicator(
            this.config.serviceId,
            this.transport.send,
            { rpcRequestTimeout: this.config.rpcRequestTimeout }
        )

        this.transport.on('message', (message: Message) => this.handleMessage(message))

        this.bindDefaultServerMethods()
        this.ownPeerId = peerIdFromPeerDescriptor(this.ownPeerDescriptor!)

        this.initPeerManager()

        this.peerDiscovery = new PeerDiscovery({
            ownPeerDescriptor: this.ownPeerDescriptor!,
            joinNoProgressLimit: this.config.joinNoProgressLimit,
            peerDiscoveryQueryBatchSize: this.config.peerDiscoveryQueryBatchSize,
            joinTimeout: this.config.dhtJoinTimeout,
            serviceId: this.config.serviceId,
            parallelism: this.config.joinParallelism,
            peerManager: this.peerManager!
        })
        this.router = new Router({
            rpcCommunicator: this.rpcCommunicator!,
            connections: this.peerManager!.connections,
            ownPeerDescriptor: this.ownPeerDescriptor!,
            addContact: (peerDescriptor: PeerDescriptor, setActive?: boolean | undefined) => {
                this.peerManager!.handleNewPeers([peerDescriptor], setActive)
            },
            serviceId: this.config.serviceId,
            connectionManager: this.connectionManager
        })
        this.recursiveFinder = new RecursiveFinder({
            rpcCommunicator: this.rpcCommunicator,
            router: this.router,
            sessionTransport: this,
            connections: this.peerManager!.connections,
            ownPeerDescriptor: this.ownPeerDescriptor!,
            serviceId: this.config.serviceId,
            addContact: (peerDescriptor: PeerDescriptor, setActive?: boolean | undefined) => {
                this.peerManager!.handleNewPeers([peerDescriptor], setActive)
            },
            isPeerCloserToIdThanSelf: this.isPeerCloserToIdThanSelf.bind(this),
            localDataStore: this.localDataStore
        })
        this.storeRpcLocal = new StoreRpcLocal({
            rpcCommunicator: this.rpcCommunicator,
            recursiveFinder: this.recursiveFinder,
            ownPeerDescriptor: this.ownPeerDescriptor!,
            serviceId: this.config.serviceId,
            highestTtl: this.config.storeHighestTtl,
            maxTtl: this.config.storeMaxTtl,
            redundancyFactor: this.config.storageRedundancyFactor,
            localDataStore: this.localDataStore,
            dhtNodeEmitter: this,
            getNodesClosestToIdFromBucket: (id: Uint8Array, n?: number) => {
                return this.peerManager!.getClosestPeersTo(id, n)
            }
        })
        registerExternalApiRpcMethods(this)
        if (this.connectionManager! && this.config.entryPoints && this.config.entryPoints.length > 0
            && !areEqualPeerDescriptors(this.config.entryPoints[0], this.ownPeerDescriptor!)) {
            this.connectToEntryPoint(this.config.entryPoints[0])
        }
    }

<<<<<<< HEAD
    private initPeerManager = () => {
        this.peerManager = new PeerManager({
            numberOfNodesPerKBucket: this.config.numberOfNodesPerKBucket,
            maxNeighborListSize: this.config.maxNeighborListSize,
            ownPeerId: this.ownPeerId!,
            connectionManager: this.connectionManager!,
            peerDiscoveryQueryBatchSize: this.config.peerDiscoveryQueryBatchSize,
            isLayer0: this.connectionManager ? true : false,
            createRemoteDhtNode: this.createRemoteDhtNode.bind(this)
        })

        this.peerManager.on('contactRemoved', (peerDescriptor: PeerDescriptor, activeContacts: PeerDescriptor[]) => {
            this.emit('contactRemoved', peerDescriptor, activeContacts)
        })
        this.peerManager.on('newContact', (peerDescriptor: PeerDescriptor, activeContacts: PeerDescriptor[]) =>
            this.emit('newContact', peerDescriptor, activeContacts)
        )
        this.peerManager.on('randomContactRemoved', (peerDescriptor: PeerDescriptor, activeContacts: PeerDescriptor[]) =>
            this.emit('randomContactRemoved', peerDescriptor, activeContacts)
        )
        this.peerManager.on('newRandomContact', (peerDescriptor: PeerDescriptor, activeContacts: PeerDescriptor[]) =>
            this.emit('newRandomContact', peerDescriptor, activeContacts)
        )
        this.peerManager.on('kBucketEmpty', () => {
            if (!this.peerDiscovery!.isJoinOngoing()
                && this.config.entryPoints
                && this.config.entryPoints.length > 0
            ) {
                setImmediate(async () => {
                    await Promise.all(this.config.entryPoints!.map((entryPoint) =>
                        this.peerDiscovery!.rejoinDht(entryPoint)
                    ))
                })
=======
    private initKBuckets = (selfId: PeerID) => {
        this.bucket = new KBucket<DhtNodeRpcRemote>({
            localNodeId: selfId.value,
            numberOfNodesPerKBucket: this.config.numberOfNodesPerKBucket,
            numberOfNodesToPing: this.config.numberOfNodesPerKBucket
        })
        this.bucket.on('ping', (oldContacts: DhtNodeRpcRemote[], newContact: DhtNodeRpcRemote) => this.onKBucketPing(oldContacts, newContact))
        this.bucket.on('removed', (contact: DhtNodeRpcRemote) => this.onKBucketRemoved(contact))
        this.bucket.on('added', (contact: DhtNodeRpcRemote) => this.onKBucketAdded(contact))
        this.bucket.on('updated', () => {
            // TODO: Update contact info to the connection manager and reconnect
        })
        this.neighborList = new SortedContactList(selfId, this.config.maxNeighborListSize)
        this.neighborList.on('contactRemoved', (removedContact: DhtNodeRpcRemote, activeContacts: DhtNodeRpcRemote[]) => {
            if (this.stopped) {
                return
            }
            this.emit('contactRemoved', removedContact.getPeerDescriptor(), activeContacts.map((c) => c.getPeerDescriptor()))
            this.randomPeers!.addContact(
                new DhtNodeRpcRemote(
                    this.ownPeerDescriptor!,
                    removedContact.getPeerDescriptor(),
                    toProtoRpcClient(new DhtNodeRpcClient(this.rpcCommunicator!.getRpcClientTransport())),
                    this.config.serviceId
                )
            )
        })
        this.neighborList.on('newContact', (newContact: DhtNodeRpcRemote, activeContacts: DhtNodeRpcRemote[]) =>
            this.emit('newContact', newContact.getPeerDescriptor(), activeContacts.map((c) => c.getPeerDescriptor()))
        )
        this.transport!.on('connected', (peerDescriptor: PeerDescriptor) => this.onTransportConnected(peerDescriptor))

        this.transport!.on('disconnected', (peerDescriptor: PeerDescriptor, disonnectionType: DisconnectionType) => {
            this.onTransportDisconnected(peerDescriptor, disonnectionType)
        })

        this.transport!.getAllConnectionPeerDescriptors().forEach((peer) => {
            const rpcRemote = new DhtNodeRpcRemote(
                this.ownPeerDescriptor!,
                peer,
                toProtoRpcClient(new DhtNodeRpcClient(this.rpcCommunicator!.getRpcClientTransport())),
                this.config.serviceId
            )
            if (areEqualPeerDescriptors(peer, this.ownPeerDescriptor!)) {
                logger.error('own peerdescriptor added to connections in initKBucket')
            }
            this.connections.set(keyFromPeerDescriptor(peer), rpcRemote)
        })
        this.randomPeers = new RandomContactList(selfId, this.config.maxNeighborListSize)
        this.randomPeers.on('contactRemoved', (removedContact: DhtNodeRpcRemote, activeContacts: DhtNodeRpcRemote[]) =>
            this.emit('randomContactRemoved', removedContact.getPeerDescriptor(), activeContacts.map((c) => c.getPeerDescriptor()))
        )
        this.randomPeers.on('newContact', (newContact: DhtNodeRpcRemote, activeContacts: DhtNodeRpcRemote[]) =>
            this.emit('newRandomContact', newContact.getPeerDescriptor(), activeContacts.map((c) => c.getPeerDescriptor()))
        )
    }

    private onTransportConnected(peerDescriptor: PeerDescriptor): void {

        if (areEqualPeerDescriptors(this.ownPeerDescriptor!, peerDescriptor)) {
            logger.error('onTransportConnected() to self')
        }

        const rpcRemote = new DhtNodeRpcRemote(
            this.ownPeerDescriptor!,
            peerDescriptor,
            toProtoRpcClient(new DhtNodeRpcClient(this.rpcCommunicator!.getRpcClientTransport())),
            this.config.serviceId
        )
        if (!this.connections.has(PeerID.fromValue(rpcRemote.id).toKey())) {
            this.connections.set(PeerID.fromValue(rpcRemote.id).toKey(), rpcRemote)
            logger.trace('connectionschange add ' + this.connections.size)
        } else {
            logger.trace('new connection not set to connections, there is already a connection with the peer ID')
        }
        logger.trace('connected: ' + keyFromPeerDescriptor(peerDescriptor) + ' ' + this.connections.size)
        this.emit('connected', peerDescriptor)
    }

    private onTransportDisconnected(peerDescriptor: PeerDescriptor, dicsonnectionType: DisconnectionType): void {
        logger.trace('disconnected: ' + keyFromPeerDescriptor(peerDescriptor))
        this.connections.delete(keyFromPeerDescriptor(peerDescriptor))
        // only remove from bucket if we are on layer 0
        if (this.connectionManager) {
            this.bucket!.remove(peerDescriptor.kademliaId)

            if (dicsonnectionType === 'OUTGOING_GRACEFUL_LEAVE' || dicsonnectionType === 'INCOMING_GRACEFUL_LEAVE') {
                logger.trace(keyFromPeerDescriptor(peerDescriptor) + ' ' + 'onTransportDisconnected with type ' + dicsonnectionType)
                this.removeContact(peerDescriptor)
            } else {
                logger.trace(keyFromPeerDescriptor(peerDescriptor) + ' ' + 'onTransportDisconnected with type ' + dicsonnectionType)
>>>>>>> 63676ceb
            }

        })
        this.transport!.on('connected', (peerDescriptor: PeerDescriptor) => {
            this.peerManager!.handleConnected(peerDescriptor)
            this.emit('connected', peerDescriptor)
        })
        this.transport!.on('disconnected', (peerDescriptor: PeerDescriptor, disonnectionType: DisconnectionType) => {
            this.peerManager?.handleDisconnected(peerDescriptor, disonnectionType)
            this.emit('disconnected', peerDescriptor, disonnectionType)
        })
        this.transport!.getAllConnectionPeerDescriptors().map((peerDescriptor) => {
            this.peerManager!.handleConnected(peerDescriptor)
        })
    }

    private bindDefaultServerMethods(): void {
        if (!this.started || this.abortController.signal.aborted) {
            return
        }
        logger.trace(`Binding default DHT RPC methods`)
        this.rpcCommunicator!.registerRpcMethod(ClosestPeersRequest, ClosestPeersResponse, 'getClosestPeers',
            (req: ClosestPeersRequest, context) => this.getClosestPeers(req, context))
        this.rpcCommunicator!.registerRpcMethod(PingRequest, PingResponse, 'ping',
            (req: PingRequest, context) => this.ping(req, context))
        this.rpcCommunicator!.registerRpcNotification(LeaveNotice, 'leaveNotice',
            (req: LeaveNotice, context) => this.leaveNotice(req, context))
    }

    private isPeerCloserToIdThanSelf(peer1: PeerDescriptor, compareToId: PeerID): boolean {
        const distance1 = KBucket.distance(peer1.kademliaId, compareToId.value)
        const distance2 = KBucket.distance(this.ownPeerDescriptor!.kademliaId, compareToId.value)
        return distance1 < distance2
    }

    private handleMessage(message: Message): void {
        if (message.serviceId === this.config.serviceId) {
            logger.trace('callig this.handleMessageFromPeer ' + keyFromPeerDescriptor(message.sourceDescriptor!)
                + ' ' + message.serviceId + ' ' + message.messageId)
            this.rpcCommunicator?.handleMessageFromPeer(message)
        } else {
            logger.trace('emit "message" ' + keyFromPeerDescriptor(message.sourceDescriptor!) + ' ' + message.serviceId + ' ' + message.messageId)
            this.emit('message', message)
        }
    }

    private generatePeerDescriptorCallBack = (connectivityResponse: ConnectivityResponse) => {
        if (this.config.peerDescriptor) {
            this.ownPeerDescriptor = this.config.peerDescriptor
        } else {
            this.ownPeerDescriptor = createPeerDescriptor(connectivityResponse, this.config.peerId)
        }
        return this.ownPeerDescriptor
    }

    private getClosestPeerDescriptors(kademliaId: Uint8Array, limit: number): PeerDescriptor[] {
<<<<<<< HEAD
        const closestPeers = this.peerManager!.getClosestPeersTo(kademliaId, limit)
        return closestPeers.map((dhtPeer: RemoteDhtNode) => dhtPeer.getPeerDescriptor())
    }

    public getNodeId(): PeerID {
        return this.ownPeerId!
=======
        const closestPeers = this.bucket!.closest(kademliaId, limit)
        return closestPeers.map((rpcRemote: DhtNodeRpcRemote) => rpcRemote.getPeerDescriptor())
    }

    private onKBucketPing(oldContacts: DhtNodeRpcRemote[], newContact: DhtNodeRpcRemote): void {
        if (this.stopped) {
            return
        }
        const sortingList: SortedContactList<DhtNodeRpcRemote> = new SortedContactList(this.getNodeId(), 100)
        sortingList.addContacts(oldContacts)
        const sortedContacts = sortingList.getAllContacts()
        this.connectionManager?.weakUnlockConnection(sortedContacts[sortedContacts.length - 1].getPeerDescriptor())
        this.bucket?.remove(sortedContacts[sortedContacts.length - 1].getPeerId().value)
        this.bucket!.add(newContact)
    }

    private onKBucketRemoved(contact: DhtNodeRpcRemote): void {
        if (this.stopped) {
            return
        }
        this.connectionManager?.weakUnlockConnection(contact.getPeerDescriptor())
        logger.trace(`Removed contact ${keyFromPeerDescriptor(contact.getPeerDescriptor())}`)
        if (this.bucket!.count() === 0
            && !this.peerDiscovery!.isJoinOngoing()
            && this.config.entryPoints
            && this.config.entryPoints.length > 0
        ) {
            setImmediate(async () => {
                await Promise.all(this.config.entryPoints!.map((entryPoint) => 
                    this.peerDiscovery!.rejoinDht(entryPoint)
                )) 
            })
        }
    }

    private onKBucketAdded(contact: DhtNodeRpcRemote): void {
        if (this.stopped) {
            return
        }
        if (!this.stopped && !contact.getPeerId().equals(this.getNodeId())) {
            // Important to lock here, before the ping result is known
            this.connectionManager?.weakLockConnection(contact.getPeerDescriptor())
            if (this.connections.has(contact.getPeerId().toKey())) {
                logger.trace(`Added new contact ${keyFromPeerDescriptor(contact.getPeerDescriptor())}`)
            } else {    // open connection by pinging
                logger.trace('starting ping ' + keyFromPeerDescriptor(contact.getPeerDescriptor()))
                contact.ping().then((result) => {
                    if (result) {
                        logger.trace(`Added new contact ${keyFromPeerDescriptor(contact.getPeerDescriptor())}`)
                    } else {
                        logger.trace('ping failed ' + keyFromPeerDescriptor(contact.getPeerDescriptor()))
                        this.connectionManager?.weakUnlockConnection(contact.getPeerDescriptor())
                        this.removeContact(contact.getPeerDescriptor())
                        this.addClosestContactToBucket()
                    }
                    return
                }).catch((_e) => {
                    this.connectionManager?.weakUnlockConnection(contact.getPeerDescriptor())
                    this.removeContact(contact.getPeerDescriptor())
                    this.addClosestContactToBucket()
                })
            }
        }
    }

    private addClosestContactToBucket(): void {
        if (!this.started || this.stopped) {
            return
        }
        const closest = this.getClosestActiveContactNotInBucket()
        if (closest) {
            this.addNewContact(closest.getPeerDescriptor())
        }
    }

    private getClosestActiveContactNotInBucket(): DhtNodeRpcRemote | undefined {
        for (const contactId of this.neighborList!.getContactIds()) {
            if (!this.bucket!.get(contactId.value) && this.neighborList!.isActive(contactId)) {
                return this.neighborList!.getContact(contactId).contact
            }
        }
        return undefined
    }

    public getClosestContacts(maxCount?: number): PeerDescriptor[] {
        return this.neighborList!.getClosestContacts(maxCount).map((c) => c.getPeerDescriptor())
    }

    public getNodeId(): PeerID {
        return peerIdFromPeerDescriptor(this.ownPeerDescriptor!)
    }

    public getBucketSize(): number {
        return this.bucket!.count()
    }

    private addNewContact(contact: PeerDescriptor, setActive = false): void {
        if (!this.started || this.stopped) {
            return
        }
        if (!areEqualPeerDescriptors(contact, this.ownPeerDescriptor!)) {
            logger.trace(`Adding new contact ${keyFromPeerDescriptor(contact)}`)
            const rpcRemote = new DhtNodeRpcRemote(
                this.ownPeerDescriptor!,
                contact,
                toProtoRpcClient(new DhtNodeRpcClient(this.rpcCommunicator!.getRpcClientTransport())),
                this.config.serviceId
            )
            if (!this.bucket!.get(contact.kademliaId) && !this.neighborList!.getContact(peerIdFromPeerDescriptor(contact))) {
                this.neighborList!.addContact(rpcRemote)
                if (setActive) {
                    const peerId = peerIdFromPeerDescriptor(contact)
                    this.neighborList!.setActive(peerId)
                }
                this.bucket!.add(rpcRemote)
            } else {
                this.randomPeers!.addContact(rpcRemote)
            }
        }
>>>>>>> 63676ceb
    }

    private connectToEntryPoint(entryPoint: PeerDescriptor): void {
        this.connectionManager!.lockConnection(entryPoint, 'temporary-layer0-connection')
        this.entryPointDisconnectTimeout = setTimeout(() => {
            this.connectionManager!.unlockConnection(entryPoint, 'temporary-layer0-connection')
        }, 10 * 1000)
    }

    public async send(msg: Message, _doNotConnect?: boolean): Promise<void> {
        if (!this.started || this.abortController.signal.aborted) {
            return
        }
        const reachableThrough = this.peerDiscovery!.isJoinOngoing() ? this.config.entryPoints || [] : []
        await this.router!.send(msg, reachableThrough)
    }

    public async joinDht(entryPointDescriptors: PeerDescriptor[], doRandomJoin?: boolean, retry?: boolean): Promise<void> {
        if (!this.started) {
            throw new Error('Cannot join DHT before calling start() on DhtNode')
        }
        await Promise.all(entryPointDescriptors.map((entryPoint) =>
            this.peerDiscovery!.joinDht(entryPoint, doRandomJoin, retry)
        ))
    }

    public async startRecursiveFind(idToFind: Uint8Array, fetchData?: boolean, excludedPeer?: PeerDescriptor): Promise<RecursiveFindResult> {
        return this.recursiveFinder!.startRecursiveFind(idToFind, fetchData, excludedPeer)
    }

    public async storeDataToDht(key: Uint8Array, data: Any): Promise<PeerDescriptor[]> {
        if (this.peerDiscovery!.isJoinOngoing() && this.config.entryPoints && this.config.entryPoints.length > 0) {
            return this.storeDataViaPeer(key, data, sample(this.config.entryPoints)!)
        }
        return this.storeRpcLocal!.storeDataToDht(key, data)
    }

    public async storeDataViaPeer(key: Uint8Array, data: Any, peer: PeerDescriptor): Promise<PeerDescriptor[]> {
        const rpcRemote = new ExternalApiRpcRemote(
            this.ownPeerDescriptor!,
            peer,
            this.config.serviceId,
            toProtoRpcClient(new ExternalApiRpcClient(this.rpcCommunicator!.getRpcClientTransport()))
        )
        return await rpcRemote.storeData(key, data)
    }

    public async getDataFromDht(idToFind: Uint8Array): Promise<DataEntry[]> {
        if (this.peerDiscovery!.isJoinOngoing() && this.config.entryPoints && this.config.entryPoints.length > 0) {
            return this.findDataViaPeer(idToFind, sample(this.config.entryPoints)!)
        }
        const result = await this.recursiveFinder!.startRecursiveFind(idToFind, true)
        return result.dataEntries ?? []
    }

    public async deleteDataFromDht(idToDelete: Uint8Array): Promise<void> {
        if (!this.abortController.signal.aborted) {
            return this.storeRpcLocal!.deleteDataFromDht(idToDelete)
        }
    }

    public async findDataViaPeer(idToFind: Uint8Array, peer: PeerDescriptor): Promise<DataEntry[]> {
        const rpcRemote = new ExternalApiRpcRemote(
            this.ownPeerDescriptor!,
            peer,
            this.config.serviceId,
            toProtoRpcClient(new ExternalApiRpcClient(this.rpcCommunicator!.getRpcClientTransport()))
        )
        return await rpcRemote.findData(idToFind)
    }

    public getRpcCommunicator(): RoutingRpcCommunicator {
        return this.rpcCommunicator!
    }

    public getTransport(): ITransport {
        return this.transport!
    }

    public getPeerDescriptor(): PeerDescriptor {
        return this.ownPeerDescriptor!
    }

    public getAllConnectionPeerDescriptors(): PeerDescriptor[] {
        return Array.from(this.peerManager!.connections.values()).map((peer) => peer.getPeerDescriptor())
    }

<<<<<<< HEAD
    public getK(): number {
        return this.config.numberOfNodesPerKBucket
=======
    public getKBucketPeers(): PeerDescriptor[] {
        return this.bucket!.toArray().map((rpcRemote: DhtNodeRpcRemote) => rpcRemote.getPeerDescriptor())
>>>>>>> 63676ceb
    }

    public getNumberOfConnections(): number {
        return this.peerManager!.connections.size
    }

    public getNumberOfLocalLockedConnections(): number {
        return this.connectionManager!.getNumberOfLocalLockedConnections()
    }

    public getNumberOfRemoteLockedConnections(): number {
        return this.connectionManager!.getNumberOfRemoteLockedConnections()
    }

    public getNumberOfWeakLockedConnections(): number {
        return this.connectionManager!.getNumberOfWeakLockedConnections()
    }

    public async waitForNetworkConnectivity(): Promise<void> {
        await waitForCondition(() => {
            if (!this.peerManager) {
                return false
            } else {
                return (this.peerManager.getNumberOfPeers() > 0)
            }
        }, this.config.networkConnectivityTimeout, 100, this.abortController.signal)
    }

    public hasJoined(): boolean {
        return this.peerDiscovery!.isJoinCalled()
    }

    public getKnownEntryPoints(): PeerDescriptor[] {
        return this.config.entryPoints || []
    }

    private createRemoteDhtNode(peerDescriptor: PeerDescriptor): RemoteDhtNode {
        return new RemoteDhtNode(
            this.ownPeerDescriptor!,
            peerDescriptor,
            toProtoRpcClient(new DhtRpcServiceClient(this.rpcCommunicator!.getRpcClientTransport())),
            this.config.serviceId
        )
    }

    public getClosestContacts(limit?: number): PeerDescriptor[] {
        return this.peerManager!.getClosestPeersTo(this.ownPeerDescriptor!.kademliaId, limit).map((peer) => peer.getPeerDescriptor())
    }

    public getNumberOfContacts(): number {
        return this.peerManager!.getNumberOfPeers()
    }

    public async stop(): Promise<void> {
        if (this.abortController.signal.aborted || !this.started) {
            return
        }
        logger.trace('stop()')
        this.abortController.abort()

        if (this.entryPointDisconnectTimeout) {
            clearTimeout(this.entryPointDisconnectTimeout)
        }
<<<<<<< HEAD

        this.peerManager!.stop()
=======
        this.bucket!.toArray().forEach((rpcRemote: DhtNodeRpcRemote) => this.bucket!.remove(rpcRemote.id))
        this.bucket!.removeAllListeners()
>>>>>>> 63676ceb
        this.localDataStore.clear()
        this.rpcCommunicator!.stop()
        this.router!.stop()
        this.recursiveFinder!.stop()
        this.peerDiscovery!.stop()
        if (this.connectionManager) {
            await this.connectionManager.stop()
        }
        this.transport = undefined
        this.connectionManager = undefined

        this.removeAllListeners()
    }

    // IDhtNodeRpc implementation
    private async getClosestPeers(request: ClosestPeersRequest, context: ServerCallContext): Promise<ClosestPeersResponse> {
        this.peerManager?.handleNewPeers([(context as DhtCallContext).incomingSourceDescriptor!], true)
        const response = {
            peers: this.getClosestPeerDescriptors(request.kademliaId, this.config.peerDiscoveryQueryBatchSize),
            requestId: request.requestId
        }
        return response
    }

    // IDhtNodeRpc implementation
    private async ping(request: PingRequest, context: ServerCallContext): Promise<PingResponse> {
        logger.trace('received ping request: ' + keyFromPeerDescriptor((context as DhtCallContext).incomingSourceDescriptor!))
        setImmediate(() => {
            this.peerManager?.handleNewPeers([(context as DhtCallContext).incomingSourceDescriptor!], true)
        })
        const response: PingResponse = {
            requestId: request.requestId
        }
        return response
    }

    // IDhtNodeRpc implementation
    private async leaveNotice(request: LeaveNotice, context: ServerCallContext): Promise<Empty> {
        // TODO check signature??
        if (request.serviceId === this.config.serviceId) {
            this.peerManager!.handlePeerLeaving((context as DhtCallContext).incomingSourceDescriptor!)
        }
        return {}
    }

    public removeContact(peerDescriptor: PeerDescriptor): void {
        this.peerManager!.handlePeerLeaving(peerDescriptor)
    }
}
<|MERGE_RESOLUTION|>--- conflicted
+++ resolved
@@ -1,10 +1,6 @@
-<<<<<<< HEAD
 /* eslint-disable @typescript-eslint/ban-ts-comment */
 
-import { RemoteDhtNode } from './RemoteDhtNode'
-=======
 import { DhtNodeRpcRemote } from './DhtNodeRpcRemote'
->>>>>>> 63676ceb
 import KBucket from 'k-bucket'
 import { EventEmitter } from 'eventemitter3'
 import { SortedContactList } from './contact/SortedContactList'
@@ -132,22 +128,15 @@
 }
 
 interface IDhtNodeTest {
-    getNeighborList: () => SortedContactList<RemoteDhtNode>
+    getNeighborList: () => SortedContactList<DhtNodeRpcRemote>
     getKBucketPeers: () => PeerDescriptor[]
-    getConnections: () => Map<PeerIDKey, RemoteDhtNode>
+    getConnections: () => Map<PeerIDKey, DhtNodeRpcRemote>
     getBucketSize: () => number
 }
 
 export class DhtNode extends EventEmitter<Events> implements ITransport {
     private readonly config: StrictDhtNodeOptions
-<<<<<<< HEAD
-
-=======
-    private bucket?: KBucket<DhtNodeRpcRemote>
-    private connections: Map<PeerIDKey, DhtNodeRpcRemote> = new Map()
-    private neighborList?: SortedContactList<DhtNodeRpcRemote>
-    private randomPeers?: RandomContactList<DhtNodeRpcRemote>
->>>>>>> 63676ceb
+
     private rpcCommunicator?: RoutingRpcCommunicator
     private transport?: ITransport
     private ownPeerDescriptor?: PeerDescriptor
@@ -321,7 +310,6 @@
         }
     }
 
-<<<<<<< HEAD
     private initPeerManager = () => {
         this.peerManager = new PeerManager({
             numberOfNodesPerKBucket: this.config.numberOfNodesPerKBucket,
@@ -330,7 +318,7 @@
             connectionManager: this.connectionManager!,
             peerDiscoveryQueryBatchSize: this.config.peerDiscoveryQueryBatchSize,
             isLayer0: this.connectionManager ? true : false,
-            createRemoteDhtNode: this.createRemoteDhtNode.bind(this)
+            createDhtNodeRpcRemote: this.createDhtNodeRpcRemote.bind(this)
         })
 
         this.peerManager.on('contactRemoved', (peerDescriptor: PeerDescriptor, activeContacts: PeerDescriptor[]) => {
@@ -355,99 +343,6 @@
                         this.peerDiscovery!.rejoinDht(entryPoint)
                     ))
                 })
-=======
-    private initKBuckets = (selfId: PeerID) => {
-        this.bucket = new KBucket<DhtNodeRpcRemote>({
-            localNodeId: selfId.value,
-            numberOfNodesPerKBucket: this.config.numberOfNodesPerKBucket,
-            numberOfNodesToPing: this.config.numberOfNodesPerKBucket
-        })
-        this.bucket.on('ping', (oldContacts: DhtNodeRpcRemote[], newContact: DhtNodeRpcRemote) => this.onKBucketPing(oldContacts, newContact))
-        this.bucket.on('removed', (contact: DhtNodeRpcRemote) => this.onKBucketRemoved(contact))
-        this.bucket.on('added', (contact: DhtNodeRpcRemote) => this.onKBucketAdded(contact))
-        this.bucket.on('updated', () => {
-            // TODO: Update contact info to the connection manager and reconnect
-        })
-        this.neighborList = new SortedContactList(selfId, this.config.maxNeighborListSize)
-        this.neighborList.on('contactRemoved', (removedContact: DhtNodeRpcRemote, activeContacts: DhtNodeRpcRemote[]) => {
-            if (this.stopped) {
-                return
-            }
-            this.emit('contactRemoved', removedContact.getPeerDescriptor(), activeContacts.map((c) => c.getPeerDescriptor()))
-            this.randomPeers!.addContact(
-                new DhtNodeRpcRemote(
-                    this.ownPeerDescriptor!,
-                    removedContact.getPeerDescriptor(),
-                    toProtoRpcClient(new DhtNodeRpcClient(this.rpcCommunicator!.getRpcClientTransport())),
-                    this.config.serviceId
-                )
-            )
-        })
-        this.neighborList.on('newContact', (newContact: DhtNodeRpcRemote, activeContacts: DhtNodeRpcRemote[]) =>
-            this.emit('newContact', newContact.getPeerDescriptor(), activeContacts.map((c) => c.getPeerDescriptor()))
-        )
-        this.transport!.on('connected', (peerDescriptor: PeerDescriptor) => this.onTransportConnected(peerDescriptor))
-
-        this.transport!.on('disconnected', (peerDescriptor: PeerDescriptor, disonnectionType: DisconnectionType) => {
-            this.onTransportDisconnected(peerDescriptor, disonnectionType)
-        })
-
-        this.transport!.getAllConnectionPeerDescriptors().forEach((peer) => {
-            const rpcRemote = new DhtNodeRpcRemote(
-                this.ownPeerDescriptor!,
-                peer,
-                toProtoRpcClient(new DhtNodeRpcClient(this.rpcCommunicator!.getRpcClientTransport())),
-                this.config.serviceId
-            )
-            if (areEqualPeerDescriptors(peer, this.ownPeerDescriptor!)) {
-                logger.error('own peerdescriptor added to connections in initKBucket')
-            }
-            this.connections.set(keyFromPeerDescriptor(peer), rpcRemote)
-        })
-        this.randomPeers = new RandomContactList(selfId, this.config.maxNeighborListSize)
-        this.randomPeers.on('contactRemoved', (removedContact: DhtNodeRpcRemote, activeContacts: DhtNodeRpcRemote[]) =>
-            this.emit('randomContactRemoved', removedContact.getPeerDescriptor(), activeContacts.map((c) => c.getPeerDescriptor()))
-        )
-        this.randomPeers.on('newContact', (newContact: DhtNodeRpcRemote, activeContacts: DhtNodeRpcRemote[]) =>
-            this.emit('newRandomContact', newContact.getPeerDescriptor(), activeContacts.map((c) => c.getPeerDescriptor()))
-        )
-    }
-
-    private onTransportConnected(peerDescriptor: PeerDescriptor): void {
-
-        if (areEqualPeerDescriptors(this.ownPeerDescriptor!, peerDescriptor)) {
-            logger.error('onTransportConnected() to self')
-        }
-
-        const rpcRemote = new DhtNodeRpcRemote(
-            this.ownPeerDescriptor!,
-            peerDescriptor,
-            toProtoRpcClient(new DhtNodeRpcClient(this.rpcCommunicator!.getRpcClientTransport())),
-            this.config.serviceId
-        )
-        if (!this.connections.has(PeerID.fromValue(rpcRemote.id).toKey())) {
-            this.connections.set(PeerID.fromValue(rpcRemote.id).toKey(), rpcRemote)
-            logger.trace('connectionschange add ' + this.connections.size)
-        } else {
-            logger.trace('new connection not set to connections, there is already a connection with the peer ID')
-        }
-        logger.trace('connected: ' + keyFromPeerDescriptor(peerDescriptor) + ' ' + this.connections.size)
-        this.emit('connected', peerDescriptor)
-    }
-
-    private onTransportDisconnected(peerDescriptor: PeerDescriptor, dicsonnectionType: DisconnectionType): void {
-        logger.trace('disconnected: ' + keyFromPeerDescriptor(peerDescriptor))
-        this.connections.delete(keyFromPeerDescriptor(peerDescriptor))
-        // only remove from bucket if we are on layer 0
-        if (this.connectionManager) {
-            this.bucket!.remove(peerDescriptor.kademliaId)
-
-            if (dicsonnectionType === 'OUTGOING_GRACEFUL_LEAVE' || dicsonnectionType === 'INCOMING_GRACEFUL_LEAVE') {
-                logger.trace(keyFromPeerDescriptor(peerDescriptor) + ' ' + 'onTransportDisconnected with type ' + dicsonnectionType)
-                this.removeContact(peerDescriptor)
-            } else {
-                logger.trace(keyFromPeerDescriptor(peerDescriptor) + ' ' + 'onTransportDisconnected with type ' + dicsonnectionType)
->>>>>>> 63676ceb
             }
 
         })
@@ -504,134 +399,12 @@
     }
 
     private getClosestPeerDescriptors(kademliaId: Uint8Array, limit: number): PeerDescriptor[] {
-<<<<<<< HEAD
         const closestPeers = this.peerManager!.getClosestPeersTo(kademliaId, limit)
-        return closestPeers.map((dhtPeer: RemoteDhtNode) => dhtPeer.getPeerDescriptor())
+        return closestPeers.map((dhtPeer: DhtNodeRpcRemote) => dhtPeer.getPeerDescriptor())
     }
 
     public getNodeId(): PeerID {
         return this.ownPeerId!
-=======
-        const closestPeers = this.bucket!.closest(kademliaId, limit)
-        return closestPeers.map((rpcRemote: DhtNodeRpcRemote) => rpcRemote.getPeerDescriptor())
-    }
-
-    private onKBucketPing(oldContacts: DhtNodeRpcRemote[], newContact: DhtNodeRpcRemote): void {
-        if (this.stopped) {
-            return
-        }
-        const sortingList: SortedContactList<DhtNodeRpcRemote> = new SortedContactList(this.getNodeId(), 100)
-        sortingList.addContacts(oldContacts)
-        const sortedContacts = sortingList.getAllContacts()
-        this.connectionManager?.weakUnlockConnection(sortedContacts[sortedContacts.length - 1].getPeerDescriptor())
-        this.bucket?.remove(sortedContacts[sortedContacts.length - 1].getPeerId().value)
-        this.bucket!.add(newContact)
-    }
-
-    private onKBucketRemoved(contact: DhtNodeRpcRemote): void {
-        if (this.stopped) {
-            return
-        }
-        this.connectionManager?.weakUnlockConnection(contact.getPeerDescriptor())
-        logger.trace(`Removed contact ${keyFromPeerDescriptor(contact.getPeerDescriptor())}`)
-        if (this.bucket!.count() === 0
-            && !this.peerDiscovery!.isJoinOngoing()
-            && this.config.entryPoints
-            && this.config.entryPoints.length > 0
-        ) {
-            setImmediate(async () => {
-                await Promise.all(this.config.entryPoints!.map((entryPoint) => 
-                    this.peerDiscovery!.rejoinDht(entryPoint)
-                )) 
-            })
-        }
-    }
-
-    private onKBucketAdded(contact: DhtNodeRpcRemote): void {
-        if (this.stopped) {
-            return
-        }
-        if (!this.stopped && !contact.getPeerId().equals(this.getNodeId())) {
-            // Important to lock here, before the ping result is known
-            this.connectionManager?.weakLockConnection(contact.getPeerDescriptor())
-            if (this.connections.has(contact.getPeerId().toKey())) {
-                logger.trace(`Added new contact ${keyFromPeerDescriptor(contact.getPeerDescriptor())}`)
-            } else {    // open connection by pinging
-                logger.trace('starting ping ' + keyFromPeerDescriptor(contact.getPeerDescriptor()))
-                contact.ping().then((result) => {
-                    if (result) {
-                        logger.trace(`Added new contact ${keyFromPeerDescriptor(contact.getPeerDescriptor())}`)
-                    } else {
-                        logger.trace('ping failed ' + keyFromPeerDescriptor(contact.getPeerDescriptor()))
-                        this.connectionManager?.weakUnlockConnection(contact.getPeerDescriptor())
-                        this.removeContact(contact.getPeerDescriptor())
-                        this.addClosestContactToBucket()
-                    }
-                    return
-                }).catch((_e) => {
-                    this.connectionManager?.weakUnlockConnection(contact.getPeerDescriptor())
-                    this.removeContact(contact.getPeerDescriptor())
-                    this.addClosestContactToBucket()
-                })
-            }
-        }
-    }
-
-    private addClosestContactToBucket(): void {
-        if (!this.started || this.stopped) {
-            return
-        }
-        const closest = this.getClosestActiveContactNotInBucket()
-        if (closest) {
-            this.addNewContact(closest.getPeerDescriptor())
-        }
-    }
-
-    private getClosestActiveContactNotInBucket(): DhtNodeRpcRemote | undefined {
-        for (const contactId of this.neighborList!.getContactIds()) {
-            if (!this.bucket!.get(contactId.value) && this.neighborList!.isActive(contactId)) {
-                return this.neighborList!.getContact(contactId).contact
-            }
-        }
-        return undefined
-    }
-
-    public getClosestContacts(maxCount?: number): PeerDescriptor[] {
-        return this.neighborList!.getClosestContacts(maxCount).map((c) => c.getPeerDescriptor())
-    }
-
-    public getNodeId(): PeerID {
-        return peerIdFromPeerDescriptor(this.ownPeerDescriptor!)
-    }
-
-    public getBucketSize(): number {
-        return this.bucket!.count()
-    }
-
-    private addNewContact(contact: PeerDescriptor, setActive = false): void {
-        if (!this.started || this.stopped) {
-            return
-        }
-        if (!areEqualPeerDescriptors(contact, this.ownPeerDescriptor!)) {
-            logger.trace(`Adding new contact ${keyFromPeerDescriptor(contact)}`)
-            const rpcRemote = new DhtNodeRpcRemote(
-                this.ownPeerDescriptor!,
-                contact,
-                toProtoRpcClient(new DhtNodeRpcClient(this.rpcCommunicator!.getRpcClientTransport())),
-                this.config.serviceId
-            )
-            if (!this.bucket!.get(contact.kademliaId) && !this.neighborList!.getContact(peerIdFromPeerDescriptor(contact))) {
-                this.neighborList!.addContact(rpcRemote)
-                if (setActive) {
-                    const peerId = peerIdFromPeerDescriptor(contact)
-                    this.neighborList!.setActive(peerId)
-                }
-                this.bucket!.add(rpcRemote)
-            } else {
-                this.randomPeers!.addContact(rpcRemote)
-            }
-        }
->>>>>>> 63676ceb
     }
 
     private connectToEntryPoint(entryPoint: PeerDescriptor): void {
@@ -719,13 +492,8 @@
         return Array.from(this.peerManager!.connections.values()).map((peer) => peer.getPeerDescriptor())
     }
 
-<<<<<<< HEAD
     public getK(): number {
         return this.config.numberOfNodesPerKBucket
-=======
-    public getKBucketPeers(): PeerDescriptor[] {
-        return this.bucket!.toArray().map((rpcRemote: DhtNodeRpcRemote) => rpcRemote.getPeerDescriptor())
->>>>>>> 63676ceb
     }
 
     public getNumberOfConnections(): number {
@@ -762,11 +530,11 @@
         return this.config.entryPoints || []
     }
 
-    private createRemoteDhtNode(peerDescriptor: PeerDescriptor): RemoteDhtNode {
-        return new RemoteDhtNode(
+    private createDhtNodeRpcRemote(peerDescriptor: PeerDescriptor): DhtNodeRpcRemote {
+        return new DhtNodeRpcRemote(
             this.ownPeerDescriptor!,
             peerDescriptor,
-            toProtoRpcClient(new DhtRpcServiceClient(this.rpcCommunicator!.getRpcClientTransport())),
+            toProtoRpcClient(new DhtNodeRpcClient(this.rpcCommunicator!.getRpcClientTransport())),
             this.config.serviceId
         )
     }
@@ -789,13 +557,8 @@
         if (this.entryPointDisconnectTimeout) {
             clearTimeout(this.entryPointDisconnectTimeout)
         }
-<<<<<<< HEAD
 
         this.peerManager!.stop()
-=======
-        this.bucket!.toArray().forEach((rpcRemote: DhtNodeRpcRemote) => this.bucket!.remove(rpcRemote.id))
-        this.bucket!.removeAllListeners()
->>>>>>> 63676ceb
         this.localDataStore.clear()
         this.rpcCommunicator!.stop()
         this.router!.stop()
@@ -810,7 +573,7 @@
         this.removeAllListeners()
     }
 
-    // IDhtNodeRpc implementation
+    // IDHTRpcService implementation
     private async getClosestPeers(request: ClosestPeersRequest, context: ServerCallContext): Promise<ClosestPeersResponse> {
         this.peerManager?.handleNewPeers([(context as DhtCallContext).incomingSourceDescriptor!], true)
         const response = {
@@ -820,7 +583,7 @@
         return response
     }
 
-    // IDhtNodeRpc implementation
+    // IDHTRpcService implementation
     private async ping(request: PingRequest, context: ServerCallContext): Promise<PingResponse> {
         logger.trace('received ping request: ' + keyFromPeerDescriptor((context as DhtCallContext).incomingSourceDescriptor!))
         setImmediate(() => {
@@ -832,7 +595,7 @@
         return response
     }
 
-    // IDhtNodeRpc implementation
+    // IDHTRpcService implementation
     private async leaveNotice(request: LeaveNotice, context: ServerCallContext): Promise<Empty> {
         // TODO check signature??
         if (request.serviceId === this.config.serviceId) {
