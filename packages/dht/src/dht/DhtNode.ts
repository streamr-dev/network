--- conflicted
+++ resolved
@@ -60,8 +60,6 @@
     dhtJoinTimeout?: number
     metricsContext?: MetricsContext
 
-<<<<<<< HEAD
-=======
     transportLayer?: ITransport
     peerDescriptor?: PeerDescriptor
     entryPoints?: PeerDescriptor[]
@@ -77,26 +75,6 @@
     webrtcDatachannelBufferThresholdHigh?: number
     newWebrtcConnectionTimeout?: number
 }
-
-export class DhtNodeConfig {
->>>>>>> 43a0fa0c
-    transportLayer?: ITransport
-    peerDescriptor?: PeerDescriptor
-    entryPoints?: PeerDescriptor[]
-    webSocketHost?: string
-    webSocketPort?: number
-    peerIdString?: string
-    nodeName?: string
-    rpcRequestTimeout?: number
-    iceServers?: IceServer[]
-    webrtcDisallowPrivateAddresses?: boolean
-    webrtcDatachannelBufferThresholdLow?: number
-    webrtcDatachannelBufferThresholdHigh?: number
-    newWebrtcConnectionTimeout?: number
-<<<<<<< HEAD
-}
-=======
->>>>>>> 43a0fa0c
 
 export class DhtNodeConfig {
     serviceId = 'layer0'
