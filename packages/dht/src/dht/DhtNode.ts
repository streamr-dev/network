--- conflicted
+++ resolved
@@ -321,7 +321,7 @@
             maxNeighborListSize: this.config.maxNeighborListSize,
             ownPeerId: this.ownPeerId!,
             connectionManager: this.connectionManager!,
-            getClosestContactsLimit: this.config.getClosestContactsLimit,
+            peerDiscoveryQueryBatchSize: this.config.peerDiscoveryQueryBatchSize,
             isLayer0: this.connectionManager ? true : false,
             createRemoteDhtNode: this.createRemoteDhtNode.bind(this)
         })
@@ -410,111 +410,8 @@
     }
 
     private getClosestPeerDescriptors(kademliaId: Uint8Array, limit: number): PeerDescriptor[] {
-<<<<<<< HEAD
         const closestPeers = this.peerManager!.getClosestPeersTo(kademliaId, limit)
         return closestPeers.map((dhtPeer: RemoteDhtNode) => dhtPeer.getPeerDescriptor())
-=======
-        const closestPeers = this.bucket!.closest(kademliaId, limit)
-        return closestPeers.map((remoteDhtNode: RemoteDhtNode) => remoteDhtNode.getPeerDescriptor())
-    }
-
-    private onKBucketPing(oldContacts: RemoteDhtNode[], newContact: RemoteDhtNode): void {
-        if (this.stopped) {
-            return
-        }
-        const sortingList: SortedContactList<RemoteDhtNode> = new SortedContactList(this.getNodeId(), 100)
-        sortingList.addContacts(oldContacts)
-        const sortedContacts = sortingList.getAllContacts()
-        this.connectionManager?.weakUnlockConnection(sortedContacts[sortedContacts.length - 1].getPeerDescriptor())
-        this.bucket?.remove(sortedContacts[sortedContacts.length - 1].getPeerId().value)
-        this.bucket!.add(newContact)
-    }
-
-    private onKBucketRemoved(contact: RemoteDhtNode): void {
-        if (this.stopped) {
-            return
-        }
-        this.connectionManager?.weakUnlockConnection(contact.getPeerDescriptor())
-        logger.trace(`Removed contact ${keyFromPeerDescriptor(contact.getPeerDescriptor())}`)
-        this.emit(
-            'kbucketContactRemoved',
-            contact.getPeerDescriptor()
-        )
-        if (this.bucket!.count() === 0
-            && !this.peerDiscovery!.isJoinOngoing()
-            && this.config.entryPoints
-            && this.config.entryPoints.length > 0
-        ) {
-            setImmediate(async () => {
-                await Promise.all(this.config.entryPoints!.map((entryPoint) => 
-                    this.peerDiscovery!.rejoinDht(entryPoint)
-                )) 
-            })
-        }
-    }
-
-    private onKBucketAdded(contact: RemoteDhtNode): void {
-        if (this.stopped) {
-            return
-        }
-        if (!this.stopped && !contact.getPeerId().equals(this.getNodeId())) {
-            // Important to lock here, before the ping result is known
-            this.connectionManager?.weakLockConnection(contact.getPeerDescriptor())
-            if (this.connections.has(contact.getPeerId().toKey())) {
-                logger.trace(`Added new contact ${keyFromPeerDescriptor(contact.getPeerDescriptor())}`)
-                this.emit(
-                    'newKbucketContact',
-                    contact.getPeerDescriptor(),
-                    this.neighborList!.getClosestContacts(this.config.peerDiscoveryQueryBatchSize).map((peer) => peer.getPeerDescriptor())
-                )
-            } else {    // open connection by pinging
-                logger.trace('starting ping ' + keyFromPeerDescriptor(contact.getPeerDescriptor()))
-                contact.ping().then((result) => {
-                    if (result) {
-                        logger.trace(`Added new contact ${keyFromPeerDescriptor(contact.getPeerDescriptor())}`)
-                        this.emit(
-                            'newKbucketContact',
-                            contact.getPeerDescriptor(),
-                            this.neighborList!.getClosestContacts(this.config.peerDiscoveryQueryBatchSize).map((peer) => peer.getPeerDescriptor())
-                        )
-                    } else {
-                        logger.trace('ping failed ' + keyFromPeerDescriptor(contact.getPeerDescriptor()))
-                        this.connectionManager?.weakUnlockConnection(contact.getPeerDescriptor())
-                        this.removeContact(contact.getPeerDescriptor())
-                        this.addClosestContactToBucket()
-                    }
-                    return
-                }).catch((_e) => {
-                    this.connectionManager?.weakUnlockConnection(contact.getPeerDescriptor())
-                    this.removeContact(contact.getPeerDescriptor())
-                    this.addClosestContactToBucket()
-                })
-            }
-        }
-    }
-
-    private addClosestContactToBucket(): void {
-        if (!this.started || this.stopped) {
-            return
-        }
-        const closest = this.getClosestActiveContactNotInBucket()
-        if (closest) {
-            this.addNewContact(closest.getPeerDescriptor())
-        }
-    }
-
-    private getClosestActiveContactNotInBucket(): RemoteDhtNode | undefined {
-        for (const contactId of this.neighborList!.getContactIds()) {
-            if (!this.bucket!.get(contactId.value) && this.neighborList!.isActive(contactId)) {
-                return this.neighborList!.getContact(contactId).contact
-            }
-        }
-        return undefined
-    }
-
-    public getClosestContacts(maxCount?: number): PeerDescriptor[] {
-        return this.neighborList!.getClosestContacts(maxCount).map((c) => c.getPeerDescriptor())
->>>>>>> f34969ce
     }
 
     public getNodeId(): PeerID {
