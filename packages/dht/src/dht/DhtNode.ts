--- conflicted
+++ resolved
@@ -514,14 +514,8 @@
         return Array.from(this.peerManager!.connections.values()).map((peer) => peer.getPeerDescriptor())
     }
 
-<<<<<<< HEAD
-    // TODO rename to getNeighbors
-    public getAllNeighborPeerDescriptors(): PeerDescriptor[] {
+    public getNeighbors(): PeerDescriptor[] {
         return this.started ? this.peerManager!.getNeighbors() : []
-=======
-    public getNeighbors(): PeerDescriptor[] {
-        return this.peerManager!.getNeighbors()
->>>>>>> ccd3176f
     }
 
     public getNumberOfConnections(): number {
