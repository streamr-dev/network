import { DhtNodeRpcRemote } from './DhtNodeRpcRemote'
import { EventEmitter } from 'eventemitter3'
import crypto from 'crypto'
import { RoutingRpcCommunicator } from '../transport/RoutingRpcCommunicator'
import {
    ClosestPeersRequest,
    ClosestPeersResponse,
    LeaveNotice,
    ConnectivityResponse,
    Message,
    NodeType,
    PeerDescriptor,
    PingRequest,
    PingResponse,
    DataEntry,
    ExternalFindDataRequest,
    ExternalFindDataResponse,
    ExternalStoreDataRequest,
    ExternalStoreDataResponse,
    RecursiveOperation,
} from '../proto/packages/dht/protos/DhtRpc'
import { ITransport, TransportEvents } from '../transport/ITransport'
import { ConnectionManager, PortRange, TlsCertificate } from '../connection/ConnectionManager'
import { ExternalApiRpcClient, StoreRpcClient } from '../proto/packages/dht/protos/DhtRpc.client'
import {
    Logger,
    MetricsContext,
    merge,
    waitForCondition
} from '@streamr/utils'
import { Any } from '../proto/google/protobuf/any'
import { Router } from './routing/Router'
import { RecursiveOperationManager, RecursiveOperationResult } from './recursive-operation/RecursiveOperationManager'
import { StoreManager } from './store/StoreManager'
import { PeerDiscovery } from './discovery/PeerDiscovery'
import { LocalDataStore } from './store/LocalDataStore'
import { IceServer } from '../connection/webrtc/WebrtcConnector'
import { ExternalApiRpcRemote } from './ExternalApiRpcRemote'
import { isBrowserEnvironment } from '../helpers/browser/isBrowserEnvironment'
import { sample } from 'lodash'
import { DefaultConnectorFacade, DefaultConnectorFacadeConfig } from '../connection/ConnectorFacade'
import { MarkRequired } from 'ts-essentials'
import { DhtNodeRpcLocal } from './DhtNodeRpcLocal'
import { ServerCallContext } from '@protobuf-ts/runtime-rpc'
import { ExternalApiRpcLocal } from './ExternalApiRpcLocal'
import { PeerManager } from './PeerManager'
import { ServiceID } from '../types/ServiceID'
import { DhtAddress, DhtAddressRaw, createRandomDhtAddress, getNodeIdFromPeerDescriptor, getRawFromDhtAddress } from '../identifiers'
import { StoreRpcRemote } from './store/StoreRpcRemote'

export interface DhtNodeEvents {
    newContact: (peerDescriptor: PeerDescriptor, closestPeers: PeerDescriptor[]) => void
    contactRemoved: (peerDescriptor: PeerDescriptor, closestPeers: PeerDescriptor[]) => void
    newRandomContact: (peerDescriptor: PeerDescriptor, closestPeers: PeerDescriptor[]) => void
    randomContactRemoved: (peerDescriptor: PeerDescriptor, closestPeers: PeerDescriptor[]) => void
}

export interface DhtNodeOptions {
    serviceId?: ServiceID
    joinParallelism?: number
    maxNeighborListSize?: number
    numberOfNodesPerKBucket?: number
    joinNoProgressLimit?: number
    peerDiscoveryQueryBatchSize?: number
    dhtJoinTimeout?: number
    metricsContext?: MetricsContext
    storeHighestTtl?: number
    storeMaxTtl?: number
    networkConnectivityTimeout?: number
    storageRedundancyFactor?: number

    transport?: ITransport
    peerDescriptor?: PeerDescriptor
    entryPoints?: PeerDescriptor[]
    websocketHost?: string
    websocketPortRange?: PortRange
    websocketServerEnableTls?: boolean
<<<<<<< HEAD
    id?: DhtAddress
=======
    nodeId?: DhtAddress
>>>>>>> 21b0d9c2

    rpcRequestTimeout?: number
    iceServers?: IceServer[]
    webrtcAllowPrivateAddresses?: boolean
    webrtcDatachannelBufferThresholdLow?: number
    webrtcDatachannelBufferThresholdHigh?: number
    webrtcNewConnectionTimeout?: number
    webrtcPortRange?: PortRange
    maxMessageSize?: number
    maxConnections?: number
    tlsCertificate?: TlsCertificate
    externalIp?: string
    autoCertifierUrl?: string
    autoCertifierConfigFile?: string
}

type StrictDhtNodeOptions = MarkRequired<DhtNodeOptions,
    'serviceId' |
    'joinParallelism' |
    'maxNeighborListSize' |
    'numberOfNodesPerKBucket' |
    'joinNoProgressLimit' |
    'dhtJoinTimeout' |
    'peerDiscoveryQueryBatchSize' |
    'maxConnections' |
    'storeHighestTtl' |
    'storeMaxTtl' |
    'networkConnectivityTimeout' |
    'storageRedundancyFactor' |
    'metricsContext' |
<<<<<<< HEAD
    'id'>
=======
    'nodeId'>
>>>>>>> 21b0d9c2

const logger = new Logger(module)

export type Events = TransportEvents & DhtNodeEvents

export const createPeerDescriptor = (msg?: ConnectivityResponse, nodeId?: DhtAddress): PeerDescriptor => {
    let nodeIdRaw: DhtAddressRaw
    if ((nodeId === undefined) && (msg !== undefined)) {
        nodeIdRaw = new Uint8Array(20)
        const ipNum = msg.host.split('.').map((octet, index, array) => {
            return parseInt(octet) * Math.pow(256, (array.length - index - 1))
        }).reduce((prev, curr) => prev + curr)
        const view = new DataView(nodeIdRaw.buffer)
        view.setInt32(0, ipNum)
<<<<<<< HEAD
        nodeIdRaw.set(crypto.randomBytes(20 - 4), 4)
=======
        nodeIdRaw.set((new UUID()).value, 4)
>>>>>>> 21b0d9c2
    } else {
        nodeIdRaw = getRawFromDhtAddress(nodeId!)
    }
    const nodeType = isBrowserEnvironment() ? NodeType.BROWSER : NodeType.NODEJS
    const ret: PeerDescriptor = { nodeId: nodeIdRaw, type: nodeType }
    if (msg && msg.websocket) {
        ret.websocket = { host: msg.websocket.host, port: msg.websocket.port, tls: msg.websocket.tls }
    }
    return ret
}

export class DhtNode extends EventEmitter<Events> implements ITransport {

    private readonly config: StrictDhtNodeOptions
    private rpcCommunicator?: RoutingRpcCommunicator
    private transport?: ITransport
    private localPeerDescriptor?: PeerDescriptor
    public router?: Router
    private storeManager?: StoreManager
    private localDataStore: LocalDataStore
    private recursiveOperationManager?: RecursiveOperationManager
    private peerDiscovery?: PeerDiscovery
    private peerManager?: PeerManager
    public connectionManager?: ConnectionManager
    private started = false
    private abortController = new AbortController()

    constructor(conf: DhtNodeOptions) {
        super()
        this.config = merge({
            serviceId: 'layer0',
            joinParallelism: 3,
            maxNeighborListSize: 200,
            numberOfNodesPerKBucket: 8,
            joinNoProgressLimit: 5,
            dhtJoinTimeout: 60000,
            peerDiscoveryQueryBatchSize: 5,
            maxConnections: 80,
            storeHighestTtl: 60000,
            storeMaxTtl: 60000,
            networkConnectivityTimeout: 10000,
            storageRedundancyFactor: 5,
            metricsContext: new MetricsContext(),
<<<<<<< HEAD
            id: createRandomDhtAddress()
=======
            nodeId: createRandomDhtAddress()
>>>>>>> 21b0d9c2
        }, conf)
        this.localDataStore = new LocalDataStore(this.config.storeMaxTtl) 
        this.send = this.send.bind(this)
    }

    public async start(): Promise<void> {
        if (this.started || this.abortController.signal.aborted) {
            return
        }
        logger.trace(`Starting new Streamr Network DHT Node with serviceId ${this.config.serviceId}`)
        this.started = true

        if (isBrowserEnvironment()) {
            this.config.websocketPortRange = undefined
            if (this.config.peerDescriptor) {
                this.config.peerDescriptor.websocket = undefined
            }
        }
        // If transport is given, do not create a ConnectionManager
        if (this.config.transport) {
            this.transport = this.config.transport
            this.localPeerDescriptor = this.transport.getLocalPeerDescriptor()
            if (this.config.transport instanceof ConnectionManager) {
                this.connectionManager = this.config.transport
            }
        } else {
            const connectorFacadeConfig: DefaultConnectorFacadeConfig = {
                transport: this,
                entryPoints: this.config.entryPoints,
                iceServers: this.config.iceServers,
                webrtcAllowPrivateAddresses: this.config.webrtcAllowPrivateAddresses,
                webrtcDatachannelBufferThresholdLow: this.config.webrtcDatachannelBufferThresholdLow,
                webrtcDatachannelBufferThresholdHigh: this.config.webrtcDatachannelBufferThresholdHigh,
                webrtcNewConnectionTimeout: this.config.webrtcNewConnectionTimeout,
                webrtcPortRange: this.config.webrtcPortRange,
                maxMessageSize: this.config.maxMessageSize,
                websocketServerEnableTls: this.config.websocketServerEnableTls,
                tlsCertificate: this.config.tlsCertificate,
                externalIp: this.config.externalIp,
                autoCertifierUrl: this.config.autoCertifierUrl,
                autoCertifierConfigFile: this.config.autoCertifierConfigFile,
                createLocalPeerDescriptor: (connectivityResponse: ConnectivityResponse) => this.generatePeerDescriptorCallBack(connectivityResponse),
            }
            // If own PeerDescriptor is given in config, create a ConnectionManager with ws server
            if (this.config.peerDescriptor?.websocket) {
                connectorFacadeConfig.websocketHost = this.config.peerDescriptor.websocket.host
                connectorFacadeConfig.websocketPortRange = {
                    min: this.config.peerDescriptor.websocket.port,
                    max: this.config.peerDescriptor.websocket.port
                }
            // If websocketPortRange is given, create ws server using it, websocketHost can be undefined
            } else if (this.config.websocketPortRange) {
                connectorFacadeConfig.websocketHost = this.config.websocketHost
                connectorFacadeConfig.websocketPortRange = this.config.websocketPortRange
            }

            const connectionManager = new ConnectionManager({
                createConnectorFacade: () => new DefaultConnectorFacade(connectorFacadeConfig),
                maxConnections: this.config.maxConnections,
                metricsContext: this.config.metricsContext
            })
            await connectionManager.start()
            this.connectionManager = connectionManager
            this.transport = connectionManager
        }

        this.rpcCommunicator = new RoutingRpcCommunicator(
            this.config.serviceId,
            this.transport.send,
            { rpcRequestTimeout: this.config.rpcRequestTimeout }
        )

        this.transport.on('message', (message: Message) => this.handleMessage(message))

        this.initPeerManager()

        this.peerDiscovery = new PeerDiscovery({
            localPeerDescriptor: this.localPeerDescriptor!,
            joinNoProgressLimit: this.config.joinNoProgressLimit,
            peerDiscoveryQueryBatchSize: this.config.peerDiscoveryQueryBatchSize,
            joinTimeout: this.config.dhtJoinTimeout,
            serviceId: this.config.serviceId,
            parallelism: this.config.joinParallelism,
            connectionManager: this.connectionManager,
            peerManager: this.peerManager!
        })
        this.router = new Router({
            rpcCommunicator: this.rpcCommunicator,
            connections: this.peerManager!.connections,
            localPeerDescriptor: this.localPeerDescriptor!,
            addContact: (contact: PeerDescriptor, setActive?: boolean) => this.peerManager!.handleNewPeers([contact], setActive),
            connectionManager: this.connectionManager
        })
        this.recursiveOperationManager = new RecursiveOperationManager({
            rpcCommunicator: this.rpcCommunicator,
            router: this.router,
            sessionTransport: this,
            connections: this.peerManager!.connections,
            localPeerDescriptor: this.localPeerDescriptor!,
            serviceId: this.config.serviceId,
            addContact: (contact: PeerDescriptor) => this.peerManager!.handleNewPeers([contact]),
            localDataStore: this.localDataStore
        })
        this.storeManager = new StoreManager({
            rpcCommunicator: this.rpcCommunicator,
            recursiveOperationManager: this.recursiveOperationManager,
            localPeerDescriptor: this.localPeerDescriptor!,
            serviceId: this.config.serviceId,
            highestTtl: this.config.storeHighestTtl,
            redundancyFactor: this.config.storageRedundancyFactor,
            localDataStore: this.localDataStore,
            getClosestNeighborsTo: (key: DhtAddress, n?: number) => {
                return this.peerManager!.getClosestNeighborsTo(key, n).map((n) => n.getPeerDescriptor())
            },
            createRpcRemote: (contact: PeerDescriptor) => {
                return new StoreRpcRemote(
                    this.localPeerDescriptor!,
                    contact,
                    this.rpcCommunicator!,
                    StoreRpcClient,
                    this.config.rpcRequestTimeout
                )
            }
        })
        this.on('newContact', (peerDescriptor: PeerDescriptor) => {
            this.storeManager!.onNewContact(peerDescriptor)
        })
        this.bindRpcLocalMethods()
    }

    private initPeerManager() {
        this.peerManager = new PeerManager({
            numberOfNodesPerKBucket: this.config.numberOfNodesPerKBucket,
            maxContactListSize: this.config.maxNeighborListSize,
            localNodeId: this.getNodeId(),
            connectionManager: this.connectionManager!,
            peerDiscoveryQueryBatchSize: this.config.peerDiscoveryQueryBatchSize,
            isLayer0: (this.connectionManager !== undefined),
            createDhtNodeRpcRemote: (peerDescriptor: PeerDescriptor) => this.createDhtNodeRpcRemote(peerDescriptor)
        })
        this.peerManager.on('contactRemoved', (peerDescriptor: PeerDescriptor, activeContacts: PeerDescriptor[]) => {
            this.emit('contactRemoved', peerDescriptor, activeContacts)
        })
        this.peerManager.on('newContact', (peerDescriptor: PeerDescriptor, activeContacts: PeerDescriptor[]) =>
            this.emit('newContact', peerDescriptor, activeContacts)
        )
        this.peerManager.on('randomContactRemoved', (peerDescriptor: PeerDescriptor, activeContacts: PeerDescriptor[]) =>
            this.emit('randomContactRemoved', peerDescriptor, activeContacts)
        )
        this.peerManager.on('newRandomContact', (peerDescriptor: PeerDescriptor, activeContacts: PeerDescriptor[]) =>
            this.emit('newRandomContact', peerDescriptor, activeContacts)
        )
        this.peerManager.on('kBucketEmpty', () => {
            if (!this.peerDiscovery!.isJoinOngoing()
                && this.config.entryPoints
                && this.config.entryPoints.length > 0
            ) {
                setImmediate(async () => {
                    // TODO should we catch possible promise rejection?
                    await Promise.all(this.config.entryPoints!.map((entryPoint) =>
                        this.peerDiscovery!.rejoinDht(entryPoint)
                    ))
                })
            }
        })
        this.transport!.on('connected', (peerDescriptor: PeerDescriptor) => {
            this.peerManager!.handleConnected(peerDescriptor)
            this.emit('connected', peerDescriptor)
        })
        this.transport!.on('disconnected', (peerDescriptor: PeerDescriptor, gracefulLeave: boolean) => {
            this.peerManager!.handleDisconnected(getNodeIdFromPeerDescriptor(peerDescriptor), gracefulLeave)
            this.emit('disconnected', peerDescriptor, gracefulLeave)
        })
        this.transport!.getAllConnectionPeerDescriptors().forEach((peer) => {
            this.peerManager!.handleConnected(peer)
        })
    }

    private bindRpcLocalMethods(): void {
        if (!this.started || this.abortController.signal.aborted) {
            return
        }
        const dhtNodeRpcLocal = new DhtNodeRpcLocal({
            peerDiscoveryQueryBatchSize: this.config.peerDiscoveryQueryBatchSize,
            getClosestPeersTo: (nodeId: DhtAddress, limit: number) => {
                return this.peerManager!.getClosestNeighborsTo(nodeId, limit)
                    .map((dhtPeer: DhtNodeRpcRemote) => dhtPeer.getPeerDescriptor())
            },
            addNewContact: (contact: PeerDescriptor) => this.peerManager!.handleNewPeers([contact]),
            removeContact: (nodeId: DhtAddress) => this.removeContact(nodeId)
        })
        this.rpcCommunicator!.registerRpcMethod(ClosestPeersRequest, ClosestPeersResponse, 'getClosestPeers',
            (req: ClosestPeersRequest, context) => dhtNodeRpcLocal.getClosestPeers(req, context))
        this.rpcCommunicator!.registerRpcMethod(PingRequest, PingResponse, 'ping',
            (req: PingRequest, context) => dhtNodeRpcLocal.ping(req, context))
        this.rpcCommunicator!.registerRpcNotification(LeaveNotice, 'leaveNotice',
            (_req: LeaveNotice, context) => dhtNodeRpcLocal.leaveNotice(context))
        const externalApiRpcLocal = new ExternalApiRpcLocal({
            executeRecursiveOperation: (key: DhtAddress, operation: RecursiveOperation, excludedPeer: DhtAddress) => {
                return this.executeRecursiveOperation(key, operation, excludedPeer)
            },
            storeDataToDht: (key: DhtAddress, data: Any, creator?: DhtAddress) => this.storeDataToDht(key, data, creator)
        })
        this.rpcCommunicator!.registerRpcMethod(
            ExternalFindDataRequest,
            ExternalFindDataResponse,
            'externalFindData',
            (req: ExternalFindDataRequest, context: ServerCallContext) => externalApiRpcLocal.externalFindData(req, context),
            { timeout: 10000 }  // TODO use config option or named constant?
        )
        this.rpcCommunicator!.registerRpcMethod(
            ExternalStoreDataRequest,
            ExternalStoreDataResponse,
            'externalStoreData',
            (req: ExternalStoreDataRequest, context: ServerCallContext) => externalApiRpcLocal.externalStoreData(req, context),
            { timeout: 10000 }  // TODO use config option or named constant?
        )
    }

    private handleMessage(message: Message): void {
        const nodeId = getNodeIdFromPeerDescriptor(message.sourceDescriptor!)
        if (message.serviceId === this.config.serviceId) {
            logger.trace('calling this.handleMessageFromPeer ' + nodeId + ' ' + message.serviceId + ' ' + message.messageId)
            this.rpcCommunicator?.handleMessageFromPeer(message)
        } else {
            logger.trace('emit "message" ' + nodeId + ' ' + message.serviceId + ' ' + message.messageId)
            this.emit('message', message)
        }
    }

    private generatePeerDescriptorCallBack(connectivityResponse: ConnectivityResponse) {
        if (this.config.peerDescriptor) {
            this.localPeerDescriptor = this.config.peerDescriptor
        } else {
<<<<<<< HEAD
            this.localPeerDescriptor = createPeerDescriptor(connectivityResponse, this.config.id)
=======
            this.localPeerDescriptor = createPeerDescriptor(connectivityResponse, this.config.nodeId)
>>>>>>> 21b0d9c2
        }
        return this.localPeerDescriptor
    }

    public getClosestContacts(limit?: number): PeerDescriptor[] {
        return this.peerManager!.getClosestContactsTo(
            this.getNodeId(),
            limit).map((peer) => peer.getPeerDescriptor()
        )
    }
    
    public getNodeId(): DhtAddress {
        return getNodeIdFromPeerDescriptor(this.localPeerDescriptor!)
    }

    public getNumberOfNeighbors(): number {
        return this.peerManager!.getNumberOfNeighbors()
    }

    public removeContact(nodeId: DhtAddress): void {
        if (!this.started) {  // the stopped state is checked in PeerManager
            return
        }
        this.peerManager!.handlePeerLeaving(nodeId)
    }

    public async send(msg: Message): Promise<void> {
        if (!this.started || this.abortController.signal.aborted) {
            return
        }
        const reachableThrough = this.peerDiscovery!.isJoinOngoing() ? this.getConnectedEntryPoints() : []
        this.router!.send(msg, reachableThrough)
    }

    private getConnectedEntryPoints(): PeerDescriptor[] {
        return this.config.entryPoints !== undefined ? this.config.entryPoints.filter((entryPoint) =>
            this.peerManager!.connections.has(getNodeIdFromPeerDescriptor(entryPoint))
        ) : []
    }

    public async joinDht(entryPointDescriptors: PeerDescriptor[], doAdditionalRandomPeerDiscovery?: boolean, retry?: boolean): Promise<void> {
        if (!this.started) {
            throw new Error('Cannot join DHT before calling start() on DhtNode')
        }
        await this.peerDiscovery!.joinDht(entryPointDescriptors, doAdditionalRandomPeerDiscovery, retry)
    }

    // TODO make this private and unify the public API of find/fetch/store/delete methods
    // (we already have storeDataToDht etc. here)
    public async executeRecursiveOperation(
        key: DhtAddress,
        operation: RecursiveOperation,
        excludedPeer?: DhtAddress
    ): Promise<RecursiveOperationResult> {
        return this.recursiveOperationManager!.execute(key, operation, excludedPeer)
    }

    public async storeDataToDht(key: DhtAddress, data: Any, creator?: DhtAddress): Promise<PeerDescriptor[]> {
        const connectedEntryPoints = this.getConnectedEntryPoints()
        if (this.peerDiscovery!.isJoinOngoing() && connectedEntryPoints.length > 0) {
            return this.storeDataViaPeer(key, data, sample(connectedEntryPoints)!)
        }
        return this.storeManager!.storeDataToDht(key, data, creator ?? this.getNodeId())
    }

    public async storeDataViaPeer(key: DhtAddress, data: Any, peer: PeerDescriptor): Promise<PeerDescriptor[]> {
        const rpcRemote = new ExternalApiRpcRemote(
            this.localPeerDescriptor!,
            peer,
            this.rpcCommunicator!,
            ExternalApiRpcClient
        )
        return await rpcRemote.storeData(key, data)
    }

    public async getDataFromDht(key: DhtAddress): Promise<DataEntry[]> {
        const connectedEntryPoints = this.getConnectedEntryPoints()
        if (this.peerDiscovery!.isJoinOngoing() && connectedEntryPoints.length > 0) {
            return this.findDataViaPeer(key, sample(connectedEntryPoints)!)
        }
        const result = await this.recursiveOperationManager!.execute(key, RecursiveOperation.FETCH_DATA)
        return result.dataEntries ?? []  // TODO is this fallback needed?
    }

    public async deleteDataFromDht(key: DhtAddress, waitForCompletion: boolean): Promise<void> {
        if (!this.abortController.signal.aborted) {
            await this.recursiveOperationManager!.execute(key, RecursiveOperation.DELETE_DATA, undefined, waitForCompletion)
        }
    }

    public async findDataViaPeer(key: DhtAddress, peer: PeerDescriptor): Promise<DataEntry[]> {
        const rpcRemote = new ExternalApiRpcRemote(
            this.localPeerDescriptor!,
            peer,
            this.rpcCommunicator!,
            ExternalApiRpcClient
        )
        return await rpcRemote.externalFindData(key)
    }

    public getTransport(): ITransport {
        return this.transport!
    }

    public getLocalPeerDescriptor(): PeerDescriptor {
        return this.localPeerDescriptor!
    }

    public getAllConnectionPeerDescriptors(): PeerDescriptor[] {
        return Array.from(this.peerManager!.connections.values()).map((peer) => peer.getPeerDescriptor())
    }

    // TODO rename to getNeighbors
    public getAllNeighborPeerDescriptors(): PeerDescriptor[] {
        return this.peerManager!.getNeighbors()
    }

    public getNumberOfConnections(): number {
        return this.peerManager!.getNumberOfConnections()
    }

    public getNumberOfLocalLockedConnections(): number {
        return this.connectionManager!.getNumberOfLocalLockedConnections()
    }

    public getNumberOfRemoteLockedConnections(): number {
        return this.connectionManager!.getNumberOfRemoteLockedConnections()
    }

    public getNumberOfWeakLockedConnections(): number {
        return this.connectionManager!.getNumberOfWeakLockedConnections()
    }

    public async waitForNetworkConnectivity(): Promise<void> {
        await waitForCondition(() => {
            if (!this.peerManager) {
                return false
            } else {
                return (this.peerManager.getNumberOfConnections() > 0)
            }
        }, this.config.networkConnectivityTimeout, 100, this.abortController.signal)
    }

    public hasJoined(): boolean {
        return this.peerDiscovery!.isJoinCalled()
    }

    public async stop(): Promise<void> {
        if (this.abortController.signal.aborted || !this.started) {
            return
        }
        logger.trace('stop()')
        this.abortController.abort()
        await this.storeManager!.destroy()
        this.localDataStore.clear()
        this.peerManager?.stop()
        this.rpcCommunicator!.stop()
        this.router!.stop()
        this.recursiveOperationManager!.stop()
        this.peerDiscovery!.stop()
        if (this.config.transport === undefined) {
            // if the transport was not given in config, the instance was created in start() and
            // this component is responsible for stopping it
            await this.transport!.stop()
        }
        this.transport = undefined
        this.connectionManager = undefined
        this.removeAllListeners()
    }

    private createDhtNodeRpcRemote(peerDescriptor: PeerDescriptor) {
        return new DhtNodeRpcRemote(
            this.localPeerDescriptor!,
            peerDescriptor,
            this.config.serviceId,
            this.rpcCommunicator!,
            this.config.rpcRequestTimeout
        )
    }
}<|MERGE_RESOLUTION|>--- conflicted
+++ resolved
@@ -75,11 +75,7 @@
     websocketHost?: string
     websocketPortRange?: PortRange
     websocketServerEnableTls?: boolean
-<<<<<<< HEAD
-    id?: DhtAddress
-=======
     nodeId?: DhtAddress
->>>>>>> 21b0d9c2
 
     rpcRequestTimeout?: number
     iceServers?: IceServer[]
@@ -110,11 +106,7 @@
     'networkConnectivityTimeout' |
     'storageRedundancyFactor' |
     'metricsContext' |
-<<<<<<< HEAD
-    'id'>
-=======
     'nodeId'>
->>>>>>> 21b0d9c2
 
 const logger = new Logger(module)
 
@@ -129,11 +121,7 @@
         }).reduce((prev, curr) => prev + curr)
         const view = new DataView(nodeIdRaw.buffer)
         view.setInt32(0, ipNum)
-<<<<<<< HEAD
         nodeIdRaw.set(crypto.randomBytes(20 - 4), 4)
-=======
-        nodeIdRaw.set((new UUID()).value, 4)
->>>>>>> 21b0d9c2
     } else {
         nodeIdRaw = getRawFromDhtAddress(nodeId!)
     }
@@ -177,11 +165,7 @@
             networkConnectivityTimeout: 10000,
             storageRedundancyFactor: 5,
             metricsContext: new MetricsContext(),
-<<<<<<< HEAD
-            id: createRandomDhtAddress()
-=======
             nodeId: createRandomDhtAddress()
->>>>>>> 21b0d9c2
         }, conf)
         this.localDataStore = new LocalDataStore(this.config.storeMaxTtl) 
         this.send = this.send.bind(this)
@@ -416,11 +400,7 @@
         if (this.config.peerDescriptor) {
             this.localPeerDescriptor = this.config.peerDescriptor
         } else {
-<<<<<<< HEAD
-            this.localPeerDescriptor = createPeerDescriptor(connectivityResponse, this.config.id)
-=======
             this.localPeerDescriptor = createPeerDescriptor(connectivityResponse, this.config.nodeId)
->>>>>>> 21b0d9c2
         }
         return this.localPeerDescriptor
     }
