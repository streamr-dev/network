--- conflicted
+++ resolved
@@ -93,56 +93,9 @@
     tlsCertificate?: TlsCertificate
     externalIp?: string
     autocertifierUrl?: string
+    autocertifiedSubdomainFilePath?: string
 }
 
-<<<<<<< HEAD
-export class DhtNodeConfig {
-    serviceId = 'layer0'
-    joinParallelism = 3
-    maxNeighborListSize = 200
-    numberOfNodesPerKBucket = 8
-    joinNoProgressLimit = 4
-    dhtJoinTimeout = 60000
-    getClosestContactsLimit = 5
-    maxConnections = 80
-    storeHighestTtl = 60000
-    storeMaxTtl = 60000
-    networkConnectivityTimeout = 10000
-    storeNumberOfCopies = 5
-    metricsContext = new MetricsContext()
-    peerId = new UUID().toHex()
-    websocketServerEnableTls = true 
-
-    transportLayer?: ITransport
-    peerDescriptor?: PeerDescriptor
-    entryPoints?: PeerDescriptor[]
-    websocketHost?: string
-    websocketPortRange?: PortRange
-    rpcRequestTimeout?: number
-    iceServers?: IceServer[]
-    webrtcAllowPrivateAddresses?: boolean
-    webrtcDatachannelBufferThresholdLow?: number
-    webrtcDatachannelBufferThresholdHigh?: number
-    webrtcNewConnectionTimeout?: number
-    maxMessageSize?: number
-    externalIp?: string
-    webrtcPortRange?: PortRange
-    tlsCertificate?: TlsCertificate
-    autocertifierUrl?: string
-    autocertifiedSubdomainFilePath?: string
-
-    constructor(conf: Partial<DhtNodeOptions>) {
-        // assign given non-undefined config vars over defaults
-        let k: keyof typeof conf
-        for (k in conf) {
-            if (conf[k] === undefined) {
-                delete conf[k]
-            }
-        }
-        Object.assign(this, conf)
-    }
-}
-=======
 type StrictDhtNodeOptions = MarkRequired<DhtNodeOptions, 
     'serviceId' |
     'joinParallelism' |
@@ -158,7 +111,6 @@
     'storeNumberOfCopies' |
     'metricsContext' |
     'peerId'>
->>>>>>> 30af71e2
 
 const logger = new Logger(module)
 
@@ -255,18 +207,12 @@
                 webrtcNewConnectionTimeout: this.config.webrtcNewConnectionTimeout,
                 webrtcPortRange: this.config.webrtcPortRange,
                 maxMessageSize: this.config.maxMessageSize,
-<<<<<<< HEAD
-                maxConnections: this.config.maxConnections,
                 websocketServerEnableTls: this.config.websocketServerEnableTls,
                 tlsCertificate: this.config.tlsCertificate,
                 externalIp: this.config.externalIp,
                 autocertifierUrl: this.config.autocertifierUrl,
-                autocertifiedSubdomainFilePath: this.config.autocertifiedSubdomainFilePath
-=======
-                tlsCertificate: this.config.tlsCertificate,
-                externalIp: this.config.externalIp,
+                autocertifiedSubdomainFilePath: this.config.autocertifiedSubdomainFilePath,
                 createOwnPeerDescriptor: (connectivityResponse: ConnectivityResponse) => this.generatePeerDescriptorCallBack(connectivityResponse),
->>>>>>> 30af71e2
             }
             // If own PeerDescriptor is given in config, create a ConnectionManager with ws server
             if (this.config.peerDescriptor?.websocket) {
@@ -281,19 +227,12 @@
                 connectorFacadeConfig.websocketPortRange = this.config.websocketPortRange
             }
 
-<<<<<<< HEAD
-            const connectionManager = new ConnectionManager(connectionManagerConfig)
-            // TODO: the passed function should only generate the PeerDescriptor, no set it for the DhtNode,
-            // use connectionManager.getPeerDescriptor() after start instead
-            await connectionManager.start(this.generatePeerDescriptorCallBack)
-=======
             const connectionManager = new ConnectionManager({
                 createConnectorFacade: () => new DefaultConnectorFacade(connectorFacadeConfig),
                 maxConnections: this.config.maxConnections,
                 metricsContext: this.config.metricsContext
             })
             await connectionManager.start()
->>>>>>> 30af71e2
             this.connectionManager = connectionManager
             this.transport = connectionManager
         }
