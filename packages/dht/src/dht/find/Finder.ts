--- conflicted
+++ resolved
@@ -275,22 +275,12 @@
 
     private getClosestConnections(nodeId: Uint8Array, limit: number): PeerDescriptor[] {
         const connectedPeers = Array.from(this.connections.values())
-<<<<<<< HEAD
         const closestPeers = new SortedContactList<DhtNodeRpcRemote>({
-            referenceId: PeerID.fromValue(kademliaId),
+            referenceId: PeerID.fromValue(nodeId),
             maxSize: limit,
             allowToContainReferenceId: true,
             emitEvents: false
         })
-=======
-        const closestPeers = new SortedContactList<DhtNodeRpcRemote>(
-            PeerID.fromValue(nodeId),
-            limit,
-            undefined,
-            true,
-            undefined
-        )
->>>>>>> 00563529
         closestPeers.addContacts(connectedPeers)
         return closestPeers.getClosestContacts(limit).map((peer) => peer.getPeerDescriptor())
     }
