--- conflicted
+++ resolved
@@ -264,23 +264,6 @@
         return closestPeers.getClosestContacts(limit).map((peer) => peer.getPeerDescriptor())
     }
 
-<<<<<<< HEAD
-    // IFindRpc method
-    async routeFindRequest(routedMessage: RouteMessageWrapper): Promise<RouteMessageAck> {
-        if (this.stopped) {
-            return createRouteMessageAck(routedMessage, 'routeFindRequest() service is not running')
-        } else if (this.router.isMostLikelyDuplicate(routedMessage.requestId)) {
-            return createRouteMessageAck(routedMessage, 'message given to routeFindRequest() service is likely a duplicate')
-        }
-        const senderKey = keyFromPeerDescriptor(getPreviousPeer(routedMessage) ?? routedMessage.sourcePeer!)
-        logger.trace(`Received routeFindRequest call from ${senderKey}`)
-        this.addContact(routedMessage.sourcePeer!, true)
-        this.router.addToDuplicateDetector(routedMessage.requestId)
-        return this.doRouteFindRequest(routedMessage)
-    }
-
-=======
->>>>>>> fe2444e5
     public stop(): void {
         this.stopped = true
         this.ongoingSessions.forEach((session, _id) => {
