--- conflicted
+++ resolved
@@ -13,8 +13,8 @@
 interface IContact { peerId: PeerID, getPeerDescriptor: () => PeerDescriptor }
 
 interface Events {
-    CONTACT_REMOVED: (removedDescriptor: PeerDescriptor, closestDescriptors: PeerDescriptor[]) => void
-    NEW_CONTACT: (newDescriptor: PeerDescriptor, closestDescriptors: PeerDescriptor[]) => void
+    contactRemoved: (removedDescriptor: PeerDescriptor, closestDescriptors: PeerDescriptor[]) => void
+    newContact: (newDescriptor: PeerDescriptor, closestDescriptors: PeerDescriptor[]) => void
 }
 
 export class SortedContactList<Contact extends IContact> extends EventEmitter<Events> {
@@ -92,14 +92,10 @@
     public getUncontactedContacts(num: number): Contact[] {
         const ret: Contact[] = []
         for (const contactId of this.contactIds) {
-<<<<<<< HEAD
-            const contact = this.contactsById.get(contactId.toMapKey())
+            const contact = this.contactsById.get(contactId.toKey())
             if (contact && !contact.contacted) {
                 ret.push(contact.contact)
-=======
-            if (this.contactsById.has(contactId.toKey()) && !this.contactsById.get(contactId.toKey())!.contacted) {
-                ret.push(this.contactsById.get(contactId.toKey())!.contact)
->>>>>>> 88c4f9d3
+
                 if (ret.length >= num) {
                     return ret
                 }
@@ -111,14 +107,9 @@
     public getActiveContacts(): Contact[] {
         const ret: Contact[] = []
         this.contactIds.forEach((contactId) => {
-<<<<<<< HEAD
-            const contact = this.contactsById.get(contactId.toMapKey())
+            const contact = this.contactsById.get(contactId.toKey())
             if (contact) {
                 ret.push(contact.contact)
-=======
-            if (this.isActive(contactId)) {
-                ret.push(this.contactsById.get(contactId.toKey())!.contact)
->>>>>>> 88c4f9d3
             }
         })
         return ret
@@ -143,19 +134,12 @@
     }
 
     public removeContact(id: PeerID): boolean {
-<<<<<<< HEAD
-        if (this.contactsById.has(id.toMapKey())) {
-            const removedDescriptor = this.contactsById.get(id.toMapKey())!.contact.getPeerDescriptor()
-            const index = this.contactIds.indexOf(id)
-            this.contactIds.splice(index, 1)
-            this.contactsById.delete(id.toMapKey())
-            this.emit('CONTACT_REMOVED', removedDescriptor, this.getClosestContacts(10).map((contact: Contact) => contact.getPeerDescriptor()))
-=======
         if (this.contactsById.has(id.toKey())) {
+            const removedDescriptor = this.contactsById.get(id.toKey())!.contact.getPeerDescriptor()
             const index = this.contactIds.indexOf(id)
             this.contactIds.splice(index, 1)
             this.contactsById.delete(id.toKey())
->>>>>>> 88c4f9d3
+            this.emit('CONTACT_REMOVED', removedDescriptor, this.getClosestContacts(10).map((contact: Contact) => contact.getPeerDescriptor()))
             return true
         }
         return false
