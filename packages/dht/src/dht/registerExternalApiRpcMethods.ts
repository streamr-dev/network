--- conflicted
+++ resolved
@@ -1,11 +1,7 @@
 import { DhtNode } from '../dht/DhtNode'
-<<<<<<< HEAD
 import { ExternalStoreDataRequest, ExternalStoreDataResponse, FindDataRequest, FindDataResponse } from '../proto/packages/dht/protos/DhtRpc'
-=======
-import { ExternalStoreDataRequest, ExternalStoreDataResponse, FindDataRequest, FindDataResponse, FindMode } from '../proto/packages/dht/protos/DhtRpc'
 import { ServerCallContext } from '@protobuf-ts/runtime-rpc'
 import { DhtCallContext } from '../rpc-protocol/DhtCallContext'
->>>>>>> 3f9acf12
 
 export const registerExternalApiRpcMethods = (thisNode: DhtNode): void => {
     const rpcCommunicator = thisNode.getRpcCommunicator()
@@ -26,14 +22,9 @@
 }
 
 // IDHTRpcService method for external findRecursive calls
-<<<<<<< HEAD
-const findData = async (thisNode: DhtNode, findDataRequest: FindDataRequest): Promise<FindDataResponse> => {
-    const result = await thisNode.startRecursiveFind(findDataRequest.kademliaId, true, findDataRequest.requestor)
-=======
 const findData = async (thisNode: DhtNode, findDataRequest: FindDataRequest, context: ServerCallContext): Promise<FindDataResponse> => {
     const senderPeerDescriptor = (context as DhtCallContext).incomingSourceDescriptor!
-    const result = await thisNode.startRecursiveFind(findDataRequest.kademliaId, FindMode.DATA, senderPeerDescriptor)
->>>>>>> 3f9acf12
+    const result = await thisNode.startRecursiveFind(findDataRequest.kademliaId, true, senderPeerDescriptor)
     if (result.dataEntries) {
         return FindDataResponse.create({ dataEntries: result.dataEntries })
     } else {
