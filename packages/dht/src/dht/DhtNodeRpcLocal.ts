import { ServerCallContext } from '@protobuf-ts/runtime-rpc'
import { Logger } from '@streamr/utils'
import { getNodeIdFromPeerDescriptor } from '../helpers/peerIdFromPeerDescriptor'
import { Empty } from '../proto/google/protobuf/empty'
import {
    ClosestPeersRequest,
    ClosestPeersResponse,
    LeaveNotice,
    PeerDescriptor,
    PingRequest,
    PingResponse
} from '../proto/packages/dht/protos/DhtRpc'
import { IDhtNodeRpc } from '../proto/packages/dht/protos/DhtRpc.server'
import { DhtCallContext } from '../rpc-protocol/DhtCallContext'
import { DhtNodeRpcRemote } from './DhtNodeRpcRemote'

interface DhtNodeRpcLocalConfig {
    serviceId: string
    peerDiscoveryQueryBatchSize: number
    getClosestPeersTo: (kademliaId: Uint8Array, limit: number) => DhtNodeRpcRemote[]
    addNewContact: (contact: PeerDescriptor) => void
    removeContact: (contact: PeerDescriptor) => void
}

const logger = new Logger(module)

export class DhtNodeRpcLocal implements IDhtNodeRpc {

    private readonly config: DhtNodeRpcLocalConfig

    constructor(config: DhtNodeRpcLocalConfig) {
        this.config = config
    }

    async getClosestPeers(request: ClosestPeersRequest, context: ServerCallContext): Promise<ClosestPeersResponse> {
        this.config.addNewContact((context as DhtCallContext).incomingSourceDescriptor!)
        const response = {
            peers: this.getClosestPeerDescriptors(request.nodeId, this.config.peerDiscoveryQueryBatchSize),
            requestId: request.requestId
        }
        return response
    }

<<<<<<< HEAD
    private getClosestPeerDescriptors(kademliaId: Uint8Array, limit: number): PeerDescriptor[] {
        const closestPeers = this.config.getClosestPeersTo(kademliaId, limit)
        return closestPeers.map((dhtPeer: DhtNodeRpcRemote) => dhtPeer.getPeerDescriptor())
=======
    private getClosestPeerDescriptors(nodeId: Uint8Array, limit: number): PeerDescriptor[] {
        const closestPeers = this.config.bucket.closest(nodeId, limit)
        return closestPeers.map((rpcRemote: DhtNodeRpcRemote) => rpcRemote.getPeerDescriptor())
>>>>>>> 1adc6857
    }

    async ping(request: PingRequest, context: ServerCallContext): Promise<PingResponse> {
        logger.trace('received ping request: ' + getNodeIdFromPeerDescriptor((context as DhtCallContext).incomingSourceDescriptor!))
        setImmediate(() => {
            this.config.addNewContact((context as DhtCallContext).incomingSourceDescriptor!)
        })
        const response: PingResponse = {
            requestId: request.requestId
        }
        return response
    }

    async leaveNotice(_request: LeaveNotice, context: ServerCallContext): Promise<Empty> {
        // TODO check signature??
        const sender = (context as DhtCallContext).incomingSourceDescriptor!
        logger.trace('received leave notice: ' + getNodeIdFromPeerDescriptor(sender))
        this.config.removeContact(sender)
        return {}
    }
}<|MERGE_RESOLUTION|>--- conflicted
+++ resolved
@@ -41,15 +41,9 @@
         return response
     }
 
-<<<<<<< HEAD
-    private getClosestPeerDescriptors(kademliaId: Uint8Array, limit: number): PeerDescriptor[] {
-        const closestPeers = this.config.getClosestPeersTo(kademliaId, limit)
+    private getClosestPeerDescriptors(nodeId: Uint8Array, limit: number): PeerDescriptor[] {
+        const closestPeers = this.config.getClosestPeersTo(nodeId, limit)
         return closestPeers.map((dhtPeer: DhtNodeRpcRemote) => dhtPeer.getPeerDescriptor())
-=======
-    private getClosestPeerDescriptors(nodeId: Uint8Array, limit: number): PeerDescriptor[] {
-        const closestPeers = this.config.bucket.closest(nodeId, limit)
-        return closestPeers.map((rpcRemote: DhtNodeRpcRemote) => rpcRemote.getPeerDescriptor())
->>>>>>> 1adc6857
     }
 
     async ping(request: PingRequest, context: ServerCallContext): Promise<PingResponse> {
