--- conflicted
+++ resolved
@@ -85,17 +85,13 @@
         const newNodeId = PeerID.fromValue(newNode.nodeId)
         const localPeerId = PeerID.fromValue(this.localPeerDescriptor.nodeId)
         const closestToData = this.getNodesClosestToIdFromBucket(dataEntry.key, 10)
-<<<<<<< HEAD
 
         const sortedList = new SortedContactList<Contact>({
-            referenceId: dataId, 
+            referenceId: PeerID.fromValue(dataEntry.key), 
             maxSize: 20, 
             allowToContainReferenceId: true,
             emitEvents: false
         })
-=======
-        const sortedList = new SortedContactList<Contact>(PeerID.fromValue(dataEntry.key), 20, undefined, true)
->>>>>>> 16fe65d9
         sortedList.addContact(new Contact(this.localPeerDescriptor))
         closestToData.forEach((con) => {
             if (!newNodeId.equals(PeerID.fromValue(con.getPeerDescriptor().nodeId))) {
@@ -258,16 +254,12 @@
         const dataId = PeerID.fromValue(dataEntry.key)
         const incomingPeerId = PeerID.fromValue(incomingPeer.nodeId)
         const closestToData = this.getNodesClosestToIdFromBucket(dataEntry.key, 10)
-<<<<<<< HEAD
 
         const sortedList = new SortedContactList<Contact>({
             referenceId: dataId, 
             maxSize: this.redundancyFactor, 
             allowToContainReferenceId: true, 
             emitEvents: false })
-=======
-        const sortedList = new SortedContactList<Contact>(dataId, this.redundancyFactor, undefined, true)
->>>>>>> 16fe65d9
         sortedList.addContact(new Contact(this.localPeerDescriptor))
         closestToData.forEach((con) => {
             sortedList.addContact(new Contact(con.getPeerDescriptor()))
