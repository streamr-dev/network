import {
    DataEntry, ReplicateDataRequest, PeerDescriptor,
    StoreDataRequest, StoreDataResponse
} from '../../proto/packages/dht/protos/DhtRpc'
import { PeerID } from '../../helpers/PeerID'
import { Any } from '../../proto/google/protobuf/any'
import { ServerCallContext } from '@protobuf-ts/runtime-rpc'
import { DhtCallContext } from '../../rpc-protocol/DhtCallContext'
import { toProtoRpcClient } from '@streamr/proto-rpc'
import { StoreRpcClient } from '../../proto/packages/dht/protos/DhtRpc.client'
import { RoutingRpcCommunicator } from '../../transport/RoutingRpcCommunicator'
import { IFinder } from '../find/Finder'
<<<<<<< HEAD
import { areEqualPeerDescriptors, getNodeIdFromPeerDescriptor } from '../../helpers/peerIdFromPeerDescriptor'
import { Logger, executeSafePromise } from '@streamr/utils'
=======
import { areEqualPeerDescriptors, peerIdFromPeerDescriptor } from '../../helpers/peerIdFromPeerDescriptor'
import { Logger } from '@streamr/utils'
>>>>>>> aa927dfc
import { LocalDataStore } from './LocalDataStore'
import { IStoreRpc } from '../../proto/packages/dht/protos/DhtRpc.server'
import { StoreRpcRemote } from './StoreRpcRemote'
import { Timestamp } from '../../proto/google/protobuf/timestamp'
import { SortedContactList } from '../contact/SortedContactList'
import { Contact } from '../contact/Contact'
import { DhtNodeRpcRemote } from '../DhtNodeRpcRemote'
import { ServiceID } from '../../types/ServiceID'
import { Empty } from '../../proto/google/protobuf/empty'
import { findIndex } from 'lodash'

interface DataStoreConfig {
    rpcCommunicator: RoutingRpcCommunicator
    finder: IFinder
    localPeerDescriptor: PeerDescriptor
    localDataStore: LocalDataStore
    serviceId: ServiceID
    maxTtl: number
    highestTtl: number
    redundancyFactor: number
    getNodesClosestToIdFromBucket: (id: Uint8Array, n?: number) => DhtNodeRpcRemote[]
    rpcRequestTimeout?: number
}

const logger = new Logger(module)

export class StoreRpcLocal implements IStoreRpc {

    private readonly rpcCommunicator: RoutingRpcCommunicator
    private readonly finder: IFinder
    private readonly localPeerDescriptor: PeerDescriptor
    private readonly localDataStore: LocalDataStore
    private readonly serviceId: ServiceID
    private readonly maxTtl: number
    private readonly highestTtl: number
    private readonly redundancyFactor: number
    private readonly getNodesClosestToIdFromBucket: (id: Uint8Array, n?: number) => DhtNodeRpcRemote[]
    private readonly rpcRequestTimeout?: number

    constructor(config: DataStoreConfig) {
        this.rpcCommunicator = config.rpcCommunicator
        this.finder = config.finder
        this.localPeerDescriptor = config.localPeerDescriptor
        this.localDataStore = config.localDataStore
        this.serviceId = config.serviceId
        this.maxTtl = config.maxTtl
        this.highestTtl = config.highestTtl
        this.redundancyFactor = config.redundancyFactor
        this.rpcRequestTimeout = config.rpcRequestTimeout
        this.getNodesClosestToIdFromBucket = config.getNodesClosestToIdFromBucket
        this.rpcCommunicator.registerRpcMethod(StoreDataRequest, StoreDataResponse, 'storeData',
            (request: StoreDataRequest) => this.storeData(request))
        this.rpcCommunicator.registerRpcNotification(ReplicateDataRequest, 'replicateData',
            (request: ReplicateDataRequest, context: ServerCallContext) => this.replicateData(request, context))
    }

    onNewContact(peerDescriptor: PeerDescriptor): void {
        this.localDataStore.getStore().forEach((dataMap, _dataKey) => {
            dataMap.forEach(async (dataEntry) => {
                const shouldReplicate = this.shouldReplicateDataToNewNode(dataEntry.dataEntry, peerDescriptor)
                this.localDataStore.setStale(PeerID.fromValue(dataEntry.dataEntry.key), dataEntry.dataEntry.creator!, !shouldReplicate)
                if (shouldReplicate) {
                    try {
                        await this.replicateDataToContact(dataEntry.dataEntry, peerDescriptor)
                    } catch (e) {
                        logger.trace('replicateDataToContact() failed', { error: e })
                    }
                }
            })
        })    
    }

    private shouldReplicateDataToNewNode(dataEntry: DataEntry, newNode: PeerDescriptor): boolean {
<<<<<<< HEAD
=======

>>>>>>> aa927dfc
        const newNodeId = PeerID.fromValue(newNode.nodeId)
        const localPeerId = PeerID.fromValue(this.localPeerDescriptor.nodeId)
        const closestToData = this.getNodesClosestToIdFromBucket(dataEntry.key, 10)
<<<<<<< HEAD
=======

>>>>>>> aa927dfc
        const sortedList = new SortedContactList<Contact>(PeerID.fromValue(dataEntry.key), 20, undefined, true)
        sortedList.addContact(new Contact(this.localPeerDescriptor))
        closestToData.forEach((con) => {
            if (!newNodeId.equals(PeerID.fromValue(con.getPeerDescriptor().nodeId))) {
                sortedList.addContact(new Contact(con.getPeerDescriptor()))
            }
        })
        const isClosest = sortedList.getAllContacts()[0].getPeerId().equals(localPeerId)
        if (!isClosest) {
            return false
        }
        const newPeerId = PeerID.fromValue(newNode.nodeId)
        sortedList.addContact(new Contact(newNode))
        const sorted = sortedList.getAllContacts()
        const index = findIndex(sorted, (contact) => contact.getPeerId().equals(newPeerId))
        // if new node is within the storageRedundancyFactor closest nodes to the data
        // do replicate data to it
<<<<<<< HEAD
        return (index < this.redundancyFactor)
=======

        if (index < this.redundancyFactor) {
            this.localDataStore.setStale(dataEntry.key, peerIdFromPeerDescriptor(dataEntry.creator!), false)
            return true
        } else {
            this.localDataStore.setStale(dataEntry.key, peerIdFromPeerDescriptor(dataEntry.creator!), true)
            return false
        }
>>>>>>> aa927dfc
    }

    private async replicateDataToContact(dataEntry: DataEntry, contact: PeerDescriptor, doNotConnect: boolean = false): Promise<void> {
        const rpcRemote = new StoreRpcRemote(
            this.localPeerDescriptor,
            contact,
            this.serviceId,
            toProtoRpcClient(new StoreRpcClient(this.rpcCommunicator.getRpcClientTransport())),
            this.rpcRequestTimeout
        )
        try {
            await rpcRemote.replicateData({ entry: dataEntry }, doNotConnect)
        } catch (e) {
            logger.trace('replicateData() threw an exception ' + e)
        }
    }

    public async storeDataToDht(key: Uint8Array, data: Any, creator: PeerDescriptor): Promise<PeerDescriptor[]> {
        logger.debug(`Storing data to DHT ${this.serviceId}`)
        const result = await this.finder.startFind(key)
        const closestNodes = result.closestNodes
        const successfulNodes: PeerDescriptor[] = []
        const ttl = this.highestTtl // ToDo: make TTL decrease according to some nice curve
        const createdAt = Timestamp.now()
        for (let i = 0; i < closestNodes.length && successfulNodes.length < this.redundancyFactor; i++) {
            if (areEqualPeerDescriptors(this.localPeerDescriptor, closestNodes[i])) {
                this.localDataStore.storeEntry({
                    key, 
                    data,
                    creator,
                    createdAt,
                    storedAt: Timestamp.now(), 
                    ttl, 
                    stale: false,
                    deleted: false,
                })
                successfulNodes.push(closestNodes[i])
                continue
            }
            const rpcRemote = new StoreRpcRemote(
                this.localPeerDescriptor,
                closestNodes[i],
                this.serviceId,
                toProtoRpcClient(new StoreRpcClient(this.rpcCommunicator.getRpcClientTransport())),
                this.rpcRequestTimeout
            )
            try {
                const response = await rpcRemote.storeData({
                    key,
                    data,
                    creator,
                    createdAt,
                    ttl
                })
                if (!response.error) {
                    successfulNodes.push(closestNodes[i])
                    logger.trace('remote.storeData() returned success')
                } else {
                    logger.trace('remote.storeData() returned error: ' + response.error)
                }
            } catch (e) {
                logger.trace('remote.storeData() threw an exception ' + e)
            }
        }
        return successfulNodes
    }

    private selfIsOneOfClosestPeers(dataId: Uint8Array): boolean {
        const localPeerId = PeerID.fromValue(this.localPeerDescriptor.nodeId)
        const closestPeers = this.getNodesClosestToIdFromBucket(dataId, this.redundancyFactor)
        const sortedList = new SortedContactList<Contact>(localPeerId, this.redundancyFactor, undefined, true)
        sortedList.addContact(new Contact(this.localPeerDescriptor))
        closestPeers.forEach((con) => sortedList.addContact(new Contact(con.getPeerDescriptor())))
        return sortedList.getClosestContacts().some((node) => node.getPeerId().equals(localPeerId))
    }

    // RPC service implementation
    async storeData(request: StoreDataRequest): Promise<StoreDataResponse> {
        const ttl = Math.min(request.ttl, this.maxTtl)
        const { key, data, createdAt, creator } = request
        this.localDataStore.storeEntry({ 
            key, 
            data,
            creator, 
            createdAt,
            storedAt: Timestamp.now(),
            ttl,
            stale: !this.selfIsOneOfClosestPeers(key),
            deleted: false
        })
        if (!this.selfIsOneOfClosestPeers(key)) {
            this.localDataStore.setAllEntriesAsStale(key)
        }
        logger.trace('storeData()')
        return StoreDataResponse.create()
    }

    private async replicateDataToClosestNodes(): Promise<void> {
        const dataEntries = Array.from(this.localDataStore.getStore().values())
            .flatMap((dataMap) => Array.from(dataMap.values()))
            .map((localData) => localData.dataEntry)
        await Promise.all(dataEntries.map(async (dataEntry) => {
            const dhtNodeRemotes = this.getNodesClosestToIdFromBucket(dataEntry.key, this.redundancyFactor)
            await Promise.all(dhtNodeRemotes.map(async (remoteDhtNode) => {
                const rpcRemote = new StoreRpcRemote(
                    this.localPeerDescriptor,
                    remoteDhtNode.getPeerDescriptor(),
                    this.serviceId,
                    toProtoRpcClient(new StoreRpcClient(this.rpcCommunicator.getRpcClientTransport())),
                    this.rpcRequestTimeout
                )
                try {
                    await rpcRemote.replicateData({ entry: dataEntry })
                } catch (err) {
                    logger.trace('Failed to replicate data in replicateDataToClosestNodes', { error: err })
                }
            }))
        }))
    }

    // RPC service implementation
    public async replicateData(request: ReplicateDataRequest, context: ServerCallContext): Promise<Empty> {
        logger.trace('server-side replicateData()')
        const dataEntry = request.entry!
        const wasStored = this.localDataStore.storeEntry(dataEntry)
        if (wasStored) {
            this.replicateDataToNeighbors((context as DhtCallContext).incomingSourceDescriptor!, request.entry!)
        }
        if (!this.selfIsOneOfClosestPeers(dataEntry.key)) {
            this.localDataStore.setAllEntriesAsStale(dataEntry.key)
        }
        logger.trace('server-side replicateData() at end')
        return {}
    }

    private replicateDataToNeighbors(incomingPeer: PeerDescriptor, dataEntry: DataEntry): void {
        // sort own contact list according to data id
        const localPeerId = PeerID.fromValue(this.localPeerDescriptor.nodeId)
        const dataId = PeerID.fromValue(dataEntry.key)
        const incomingPeerId = PeerID.fromValue(incomingPeer.nodeId)
        const closestToData = this.getNodesClosestToIdFromBucket(dataEntry.key, 10)
        const sortedList = new SortedContactList<Contact>(dataId, this.redundancyFactor, undefined, true)
        sortedList.addContact(new Contact(this.localPeerDescriptor))
        closestToData.forEach((con) => {
            sortedList.addContact(new Contact(con.getPeerDescriptor()))
        })
        const replicateOnlyToClosest = (!sortedList.getAllContacts()[0].getPeerId().equals(localPeerId))
        const targets = replicateOnlyToClosest
            // If we are not the closest node to the data, replicate only to the closest one to the data
            ? [sortedList.getAllContacts()[0]]
            // if we are the closest to the data, replicate to all storageRedundancyFactor nearest
            : sortedList.getAllContacts()
        targets.forEach((contact) => {
            const contactPeerId = PeerID.fromValue(contact.getPeerDescriptor().nodeId)
            if (!incomingPeerId.equals(contactPeerId) && !localPeerId.equals(contactPeerId)) {
                setImmediate(() => {
                    executeSafePromise(async () => {
                        await this.replicateDataToContact(dataEntry, contact.getPeerDescriptor())
                        logger.trace('replicateDataToContact() returned', { 
                            node: getNodeIdFromPeerDescriptor(contact.getPeerDescriptor()),
                            replicateOnlyToClosest
                        })
                    })
                })
            }
        })
    }

    async destroy(): Promise<void> {
        await this.replicateDataToClosestNodes()
    }
}<|MERGE_RESOLUTION|>--- conflicted
+++ resolved
@@ -10,13 +10,8 @@
 import { StoreRpcClient } from '../../proto/packages/dht/protos/DhtRpc.client'
 import { RoutingRpcCommunicator } from '../../transport/RoutingRpcCommunicator'
 import { IFinder } from '../find/Finder'
-<<<<<<< HEAD
-import { areEqualPeerDescriptors, getNodeIdFromPeerDescriptor } from '../../helpers/peerIdFromPeerDescriptor'
+import { areEqualPeerDescriptors, getNodeIdFromPeerDescriptor, peerIdFromPeerDescriptor } from '../../helpers/peerIdFromPeerDescriptor'
 import { Logger, executeSafePromise } from '@streamr/utils'
-=======
-import { areEqualPeerDescriptors, peerIdFromPeerDescriptor } from '../../helpers/peerIdFromPeerDescriptor'
-import { Logger } from '@streamr/utils'
->>>>>>> aa927dfc
 import { LocalDataStore } from './LocalDataStore'
 import { IStoreRpc } from '../../proto/packages/dht/protos/DhtRpc.server'
 import { StoreRpcRemote } from './StoreRpcRemote'
@@ -77,7 +72,7 @@
         this.localDataStore.getStore().forEach((dataMap, _dataKey) => {
             dataMap.forEach(async (dataEntry) => {
                 const shouldReplicate = this.shouldReplicateDataToNewNode(dataEntry.dataEntry, peerDescriptor)
-                this.localDataStore.setStale(PeerID.fromValue(dataEntry.dataEntry.key), dataEntry.dataEntry.creator!, !shouldReplicate)
+                this.localDataStore.setStale(dataEntry.dataEntry.key, peerIdFromPeerDescriptor(dataEntry.dataEntry.creator!), !shouldReplicate)
                 if (shouldReplicate) {
                     try {
                         await this.replicateDataToContact(dataEntry.dataEntry, peerDescriptor)
@@ -90,17 +85,9 @@
     }
 
     private shouldReplicateDataToNewNode(dataEntry: DataEntry, newNode: PeerDescriptor): boolean {
-<<<<<<< HEAD
-=======
-
->>>>>>> aa927dfc
         const newNodeId = PeerID.fromValue(newNode.nodeId)
         const localPeerId = PeerID.fromValue(this.localPeerDescriptor.nodeId)
         const closestToData = this.getNodesClosestToIdFromBucket(dataEntry.key, 10)
-<<<<<<< HEAD
-=======
-
->>>>>>> aa927dfc
         const sortedList = new SortedContactList<Contact>(PeerID.fromValue(dataEntry.key), 20, undefined, true)
         sortedList.addContact(new Contact(this.localPeerDescriptor))
         closestToData.forEach((con) => {
@@ -118,18 +105,7 @@
         const index = findIndex(sorted, (contact) => contact.getPeerId().equals(newPeerId))
         // if new node is within the storageRedundancyFactor closest nodes to the data
         // do replicate data to it
-<<<<<<< HEAD
         return (index < this.redundancyFactor)
-=======
-
-        if (index < this.redundancyFactor) {
-            this.localDataStore.setStale(dataEntry.key, peerIdFromPeerDescriptor(dataEntry.creator!), false)
-            return true
-        } else {
-            this.localDataStore.setStale(dataEntry.key, peerIdFromPeerDescriptor(dataEntry.creator!), true)
-            return false
-        }
->>>>>>> aa927dfc
     }
 
     private async replicateDataToContact(dataEntry: DataEntry, contact: PeerDescriptor, doNotConnect: boolean = false): Promise<void> {
