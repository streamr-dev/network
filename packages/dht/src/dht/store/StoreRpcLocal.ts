--- conflicted
+++ resolved
@@ -207,41 +207,6 @@
         return sortedList.getClosestContacts().some((node) => node.getPeerId().equals(localPeerId))
     }
 
-<<<<<<< HEAD
-=======
-    public async deleteDataFromDht(key: Uint8Array): Promise<void> {
-        logger.debug(`Deleting data from DHT ${this.serviceId}`)
-        const result = await this.finder.startFind(key)
-        const closestNodes = result.closestNodes
-        const successfulNodes: PeerDescriptor[] = []
-        for (let i = 0; i < closestNodes.length && successfulNodes.length < this.redundancyFactor; i++) {
-            if (areEqualPeerDescriptors(this.localPeerDescriptor, closestNodes[i])) {
-                this.localDataStore.markAsDeleted(key, peerIdFromPeerDescriptor(this.localPeerDescriptor))
-                successfulNodes.push(closestNodes[i])
-                continue
-            }
-            const rpcRemote = new StoreRpcRemote(
-                this.localPeerDescriptor,
-                closestNodes[i],
-                this.serviceId,
-                toProtoRpcClient(new StoreRpcClient(this.rpcCommunicator.getRpcClientTransport())),
-                this.rpcRequestTimeout
-            )
-            try {
-                const response = await rpcRemote.deleteData({ key })
-                if (response.deleted) {
-                    logger.trace('remote.deleteData() returned success')
-                } else {
-                    logger.trace('could not delete data from ' + getNodeIdFromPeerDescriptor(closestNodes[i]))
-                }
-                successfulNodes.push(closestNodes[i])
-            } catch (e) {
-                logger.trace('remote.deleteData() threw an exception ' + e)
-            }
-        }
-    }
-
->>>>>>> a61f710e
     // RPC service implementation
     async storeData(request: StoreDataRequest): Promise<StoreDataResponse> {
         const ttl = Math.min(request.ttl, this.maxTtl)
@@ -294,17 +259,6 @@
     }
 
     // RPC service implementation
-<<<<<<< HEAD
-=======
-    async deleteData(request: DeleteDataRequest, context: ServerCallContext): Promise<DeleteDataResponse> {
-        const { incomingSourceDescriptor } = context as DhtCallContext
-        const { key } = request
-        const deleted = this.localDataStore.markAsDeleted(key, peerIdFromPeerDescriptor(incomingSourceDescriptor!))
-        return DeleteDataResponse.create({ deleted })
-    }
-
-    // RPC service implementation
->>>>>>> a61f710e
     public async replicateData(request: ReplicateDataRequest, context: ServerCallContext): Promise<Empty> {
         logger.trace('server-side replicateData()')
         const dataEntry = request.entry!
