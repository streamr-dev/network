--- conflicted
+++ resolved
@@ -66,23 +66,11 @@
     }
 
     onNewContact(peerDescriptor: PeerDescriptor): void {
-<<<<<<< HEAD
         for (const dataEntry of this.localDataStore.values()) {
-            const shouldReplicate = this.shouldReplicateDataToNewNode(dataEntry, peerDescriptor)
-            this.localDataStore.setStale(dataEntry.key, peerIdFromPeerDescriptor(dataEntry.creator!), !shouldReplicate)
-            if (shouldReplicate) {
-                setImmediate(async () => {
-                    await this.replicateDataToContact(dataEntry, peerDescriptor)
-                })
-            }
-        }
-=======
-        this.localDataStore.getStore().forEach((dataMap, _dataKey) => {
-            dataMap.forEach(async (dataEntry) => {
-                await this.replicateAndUpdateStaleStateIfClosest(dataEntry.dataEntry, peerDescriptor)
+            setImmediate(async () => {
+                await this.replicateAndUpdateStaleStateIfClosest(dataEntry, peerDescriptor)
             })
-        })
->>>>>>> e3213604
+        }
     }
 
     private async replicateAndUpdateStaleStateIfClosest(dataEntry: DataEntry, newNode: PeerDescriptor): Promise<void> {
