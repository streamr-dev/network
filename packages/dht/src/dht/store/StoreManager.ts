--- conflicted
+++ resolved
@@ -60,13 +60,7 @@
 
     private replicateAndUpdateStaleState(key: DhtAddress, newNode: PeerDescriptor): void {
         const newNodeId = getNodeIdFromPeerDescriptor(newNode)
-<<<<<<< HEAD
-        const key = getDhtAddressFromRaw(dataEntry.key)
         const closestToData = this.config.getClosestNeighborsTo(key, this.config.redundancyFactor)
-=======
-        // TODO use config option or named constant?
-        const closestToData = this.config.getClosestNeighborsTo(key, 10)
->>>>>>> 555c2e35
         const sortedList = new SortedContactList<Contact>({
             referenceId: key, 
             maxSize: this.config.redundancyFactor,
