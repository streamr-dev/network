import {
    DataEntry, ReplicateDataRequest, PeerDescriptor,
    StoreDataRequest, StoreDataResponse, RecursiveOperation
} from '../../proto/packages/dht/protos/DhtRpc'
import { Any } from '../../proto/google/protobuf/any'
import { ServerCallContext } from '@protobuf-ts/runtime-rpc'
import { RoutingRpcCommunicator } from '../../transport/RoutingRpcCommunicator'
import { RecursiveOperationManager } from '../recursive-operation/RecursiveOperationManager'
import { Logger, executeSafePromise } from '@streamr/utils'
import { LocalDataStore } from './LocalDataStore'
import { StoreRpcRemote } from './StoreRpcRemote'
import { Timestamp } from '../../proto/google/protobuf/timestamp'
import { SortedContactList } from '../contact/SortedContactList'
import { Contact } from '../contact/Contact'
import { ServiceID } from '../../types/ServiceID'
import { findIndex } from 'lodash'
import { DhtAddress, areEqualPeerDescriptors, getDhtAddressFromRaw, getNodeIdFromPeerDescriptor, getRawFromDhtAddress } from '../../identifiers'
import { StoreRpcLocal } from './StoreRpcLocal'
import { getDistance } from '../PeerManager'

interface StoreManagerConfig {
    rpcCommunicator: RoutingRpcCommunicator
    recursiveOperationManager: RecursiveOperationManager
    localPeerDescriptor: PeerDescriptor
    localDataStore: LocalDataStore
    serviceId: ServiceID
    highestTtl: number
    redundancyFactor: number
    getClosestNeighborsTo: (dataKey: DhtAddress, n?: number) => PeerDescriptor[]
    createRpcRemote: (contact: PeerDescriptor) => StoreRpcRemote
}

const logger = new Logger(module)

export class StoreManager {

    private readonly config: StoreManagerConfig

    constructor(config: StoreManagerConfig) {
        this.config = config
        this.registerLocalRpcMethods()
    }

    private registerLocalRpcMethods() {
        const rpcLocal = new StoreRpcLocal({
            localDataStore: this.config.localDataStore,
            replicateDataToNeighbors: (incomingPeer: PeerDescriptor, dataEntry: DataEntry) => this.replicateDataToNeighbors(incomingPeer, dataEntry),
            selfIsWithinRedundancyFactor: (key: DhtAddress): boolean => this.selfIsWithinRedundancyFactor(key)
        })
        this.config.rpcCommunicator.registerRpcMethod(StoreDataRequest, StoreDataResponse, 'storeData',
            (request: StoreDataRequest) => rpcLocal.storeData(request))
        this.config.rpcCommunicator.registerRpcNotification(ReplicateDataRequest, 'replicateData',
            (request: ReplicateDataRequest, context: ServerCallContext) => rpcLocal.replicateData(request, context))
    }

<<<<<<< HEAD
    onNewContact(peerDescriptor: PeerDescriptor): void {
        for (const key of this.config.localDataStore.keys()) {
            this.replicateAndUpdateStaleState(key, peerDescriptor)
=======
    onContactAdded(peerDescriptor: PeerDescriptor): void {
        for (const dataEntry of this.config.localDataStore.values()) {
            this.replicateAndUpdateStaleState(dataEntry, peerDescriptor)
>>>>>>> 68e8a393
        }
    }

    private replicateAndUpdateStaleState(key: DhtAddress, newNode: PeerDescriptor): void {
        const newNodeId = getNodeIdFromPeerDescriptor(newNode)
        // TODO use config option or named constant?
        const closestToData = this.config.getClosestNeighborsTo(key, 10)
        const sortedList = new SortedContactList<Contact>({
            referenceId: key, 
            maxSize: 20,  // TODO use config option or named constant?
            allowToContainReferenceId: true,
            emitEvents: false
        })
        sortedList.addContact(new Contact(this.config.localPeerDescriptor))
        closestToData.forEach((neighbor) => {
            if (newNodeId !== getNodeIdFromPeerDescriptor(neighbor)) {
                sortedList.addContact(new Contact(neighbor))
            }
        })
        const selfIsPrimaryStorer = (sortedList.getClosestContactId() === getNodeIdFromPeerDescriptor(this.config.localPeerDescriptor))
        if (selfIsPrimaryStorer) {
            sortedList.addContact(new Contact(newNode))
            const sorted = sortedList.getContactIds()
            // findIndex should never return -1 here because we just added the new node to the list
            const index = findIndex(sorted, (nodeId) => (nodeId === newNodeId))
            // if new node is within the storageRedundancyFactor closest nodes to the data
            // do replicate data to it
            if (index < this.config.redundancyFactor) {
                setImmediate(async () => {
                    const dataEntries = Array.from(this.config.localDataStore.values(key))
                    await Promise.all(dataEntries.map(async (dataEntry) => this.replicateDataToContact(dataEntry, newNode)))
                })
            }
        } else if (!this.selfIsWithinRedundancyFactor(key)) {
            this.config.localDataStore.setAllEntriesAsStale(key)
        }
    }

    private async replicateDataToContact(dataEntry: DataEntry, contact: PeerDescriptor): Promise<void> {
        const rpcRemote = this.config.createRpcRemote(contact)
        try {
            await rpcRemote.replicateData({ entry: dataEntry })
        } catch (e) {
            logger.trace('replicateData() threw an exception ' + e)
        }
    }

    public async storeDataToDht(key: DhtAddress, data: Any, creator: DhtAddress): Promise<PeerDescriptor[]> {
        logger.debug(`Storing data to DHT ${this.config.serviceId}`)
        const result = await this.config.recursiveOperationManager.execute(key, RecursiveOperation.FIND_NODE)
        const closestNodes = result.closestNodes
        const successfulNodes: PeerDescriptor[] = []
        const ttl = this.config.highestTtl // ToDo: make TTL decrease according to some nice curve
        const createdAt = Timestamp.now()
        for (let i = 0; i < closestNodes.length && successfulNodes.length < this.config.redundancyFactor; i++) {
            const keyRaw = getRawFromDhtAddress(key)
            const creatorRaw = getRawFromDhtAddress(creator)
            if (areEqualPeerDescriptors(this.config.localPeerDescriptor, closestNodes[i])) {
                this.config.localDataStore.storeEntry({
                    key: keyRaw,
                    data,
                    creator: creatorRaw,
                    createdAt,
                    storedAt: Timestamp.now(), 
                    ttl, 
                    stale: false,
                    deleted: false,
                })
                successfulNodes.push(closestNodes[i])
                continue
            }
            const rpcRemote = this.config.createRpcRemote(closestNodes[i])
            try {
                await rpcRemote.storeData({
                    key: keyRaw,
                    data,
                    creator: creatorRaw,
                    createdAt,
                    ttl
                })
                successfulNodes.push(closestNodes[i])
                logger.trace('remote.storeData() success')
            } catch (e) {
                logger.trace('remote.storeData() threw an exception ' + e)
            }
        }
        return successfulNodes
    }

    private selfIsWithinRedundancyFactor(dataKey: DhtAddress): boolean {
        const closestNeighbors = this.config.getClosestNeighborsTo(dataKey, this.config.redundancyFactor)
        if (closestNeighbors.length < this.config.redundancyFactor) {
            return true
        } else {
            const furthestCloseNeighbor = closestNeighbors[closestNeighbors.length - 1]
            const dataKeyRaw = getRawFromDhtAddress(dataKey)
            return getDistance(dataKeyRaw, this.config.localPeerDescriptor.nodeId) < getDistance(dataKeyRaw, furthestCloseNeighbor.nodeId)
        }
    }

    private async replicateDataToClosestNodes(): Promise<void> {
        const dataEntries = Array.from(this.config.localDataStore.values())
        await Promise.all(dataEntries.map(async (dataEntry) => {
            const neighbors = this.config.getClosestNeighborsTo(getDhtAddressFromRaw(dataEntry.key), this.config.redundancyFactor)
            await Promise.all(neighbors.map(async (neighbor) => {
                const rpcRemote = this.config.createRpcRemote(neighbor)
                try {
                    await rpcRemote.replicateData({ entry: dataEntry })
                } catch (err) {
                    logger.trace('Failed to replicate data in replicateDataToClosestNodes', { error: err })
                }
            }))
        }))
    }

    private replicateDataToNeighbors(incomingPeer: PeerDescriptor, dataEntry: DataEntry): void {
        // sort own contact list according to data id
        const localNodeId = getNodeIdFromPeerDescriptor(this.config.localPeerDescriptor)
        const incomingNodeId = getNodeIdFromPeerDescriptor(incomingPeer)
        const key = getDhtAddressFromRaw(dataEntry.key)
        // TODO use config option or named constant?
        const closestToData = this.config.getClosestNeighborsTo(key, 10)
        const sortedList = new SortedContactList<Contact>({
            referenceId: key, 
            maxSize: this.config.redundancyFactor, 
            allowToContainReferenceId: true, 
            emitEvents: false
        })
        sortedList.addContact(new Contact(this.config.localPeerDescriptor))
        closestToData.forEach((neighbor) => {
            sortedList.addContact(new Contact(neighbor))
        })
        const selfIsPrimaryStorer = (sortedList.getClosestContactId() === localNodeId)
        const targets = selfIsPrimaryStorer
            // if we are the closest to the data, replicate to all storageRedundancyFactor nearest
            ? sortedList.getAllContacts()
            // if we are not the closest node to the data, replicate only to the closest one to the data
            : [sortedList.getAllContacts()[0]]
        targets.forEach((contact) => {
            const contactNodeId = contact.getNodeId()
            if ((incomingNodeId !== contactNodeId) && (localNodeId !== contactNodeId)) {
                setImmediate(() => {
                    executeSafePromise(async () => {
                        await this.replicateDataToContact(dataEntry, contact.getPeerDescriptor())
                        logger.trace('replicateDataToContact() returned', { 
                            node: contactNodeId,
                            replicateOnlyToClosest: !selfIsPrimaryStorer
                        })
                    })
                })
            }
        })
    }

    async destroy(): Promise<void> {
        await this.replicateDataToClosestNodes()
    }
}<|MERGE_RESOLUTION|>--- conflicted
+++ resolved
@@ -53,15 +53,9 @@
             (request: ReplicateDataRequest, context: ServerCallContext) => rpcLocal.replicateData(request, context))
     }
 
-<<<<<<< HEAD
-    onNewContact(peerDescriptor: PeerDescriptor): void {
+    onContactAdded(peerDescriptor: PeerDescriptor): void {
         for (const key of this.config.localDataStore.keys()) {
             this.replicateAndUpdateStaleState(key, peerDescriptor)
-=======
-    onContactAdded(peerDescriptor: PeerDescriptor): void {
-        for (const dataEntry of this.config.localDataStore.values()) {
-            this.replicateAndUpdateStaleState(dataEntry, peerDescriptor)
->>>>>>> 68e8a393
         }
     }
 
