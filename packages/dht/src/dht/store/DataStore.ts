import {
    DataEntry, MigrateDataRequest, MigrateDataResponse, PeerDescriptor,
    StoreDataRequest, StoreDataResponse
} from '../../proto/packages/dht/protos/DhtRpc'
import { PeerID } from '../../helpers/PeerID'
import { Any } from '../../proto/google/protobuf/any'
import { ServerCallContext } from '@protobuf-ts/runtime-rpc'
import { DhtCallContext } from '../../rpc-protocol/DhtCallContext'
import { toProtoRpcClient } from '@streamr/proto-rpc'
import { StoreServiceClient } from '../../proto/packages/dht/protos/DhtRpc.client'
import { RoutingRpcCommunicator } from '../../transport/RoutingRpcCommunicator'
import { IRouter } from '../routing/Router'
import { IRecursiveFinder } from '../find/RecursiveFinder'
import { isSamePeerDescriptor } from '../../helpers/peerIdFromPeerDescriptor'
import { Logger } from '@streamr/utils'
import { LocalDataStore } from './LocalDataStore'
import { IStoreService } from '../../proto/packages/dht/protos/DhtRpc.server'
import { RemoteStore } from './RemoteStore'
import { Timestamp } from '../../proto/google/protobuf/timestamp'
import EventEmitter from 'eventemitter3'
import { Events } from '../DhtNode'
import { SortedContactList } from '../contact/SortedContactList'
import { Contact } from '../contact/Contact'
import { DhtPeer } from '../DhtPeer'

interface DataStoreConfig {
    rpcCommunicator: RoutingRpcCommunicator
    router: IRouter
    recursiveFinder: IRecursiveFinder
    ownPeerDescriptor: PeerDescriptor
    localDataStore: LocalDataStore
    serviceId: string
    storeMaxTtl: number
    storeHighestTtl: number
    storeNumberOfCopies: number
    dhtNodeEmitter: EventEmitter<Events>
    getNodesClosestToIdFromBucket: (id: Uint8Array, n?: number) => DhtPeer[]
}

const logger = new Logger(module)

export class DataStore implements IStoreService {

    private readonly config: DataStoreConfig

    constructor(config: DataStoreConfig) {
        this.config = config
<<<<<<< HEAD
        this.storeData = this.storeData.bind(this)
        this.migrateData = this.migrateData.bind(this)
        this.config.rpcCommunicator!.registerRpcMethod(StoreDataRequest, StoreDataResponse, 'storeData', this.storeData)
        this.config.rpcCommunicator!.registerRpcMethod(MigrateDataRequest, MigrateDataResponse, 'migrateData', this.migrateData)

        this.config.dhtNodeEmitter.on('newContact', (peerDescriptor: PeerDescriptor, _closestPeers: PeerDescriptor[]) => {

            this.config.localDataStore.store.forEach((dataMap, _dataKey) => {
                dataMap.forEach((dataEntry) => {
                    //if (this.isFurtherFromDataThan(dataEntry, contact) &&
                    //    this.isFurtherstStorerOf(dataEntry)) 
                    if (this.shouldMigrateDataToNewNode(dataEntry, peerDescriptor)) {

                        this.migrateDataToContact(dataEntry, peerDescriptor)

                    }
                })
            })
        })
    }

    private shouldMigrateDataToNewNode(dataEntry: DataEntry, newNode: PeerDescriptor): boolean {

        const dataId = PeerID.fromValue(dataEntry.kademliaId)
        const newNodeId = PeerID.fromValue(newNode.kademliaId)
        const ownPeerId = PeerID.fromValue(this.config.ownPeerDescriptor.kademliaId)

        const closestToData = this.config.getNodesClosestToIdFromBucket(dataEntry.kademliaId, 10)

        const sortedList = new SortedContactList<Contact>(dataId, 20, undefined, true)
        sortedList.addContact(new Contact(this.config.ownPeerDescriptor!))

        closestToData.forEach((con) => {
            if (!newNodeId.equals(PeerID.fromValue(con.getPeerDescriptor().kademliaId))) {
                sortedList.addContact(new Contact(con.getPeerDescriptor()))
            }
        })

        //const closestToDat = sortedList.getAllContacts()
        if (!sortedList.getAllContacts()[0].getPeerId().equals(ownPeerId!)) {
            // If we are not the closes node to the data, do not migrate
            return false
        }

        const newPeerId = PeerID.fromValue(newNode.kademliaId)
        sortedList.addContact(new Contact(newNode))

        const sorted = sortedList.getAllContacts()

        let index = 0

        for (index = 0; index < sorted.length; index++) {
            if (sorted[index].getPeerId().equals(newPeerId)) {
                break
            }
        }

        // if new node is within the 5 closest nodes to the data
        // do migrate data to it

        if (index < 5) {
            return true
        } else {
            return false
        }
    }

    private async migrateDataToContact(dataEntry: DataEntry, contact: PeerDescriptor, doNotConnect: boolean = false): Promise<void> {
        const remoteStore = new RemoteStore(
            this.config.ownPeerDescriptor,
            contact,
            toProtoRpcClient(new StoreServiceClient(this.config.rpcCommunicator.getRpcClientTransport())),
            this.config.serviceId
        )
        try {
            const response = await remoteStore.migrateData({ dataEntry }, doNotConnect)
            if (response.error) {
                logger.error('RemoteStore::migrateData() returned error: ' + response.error)
            }
        } catch (e) {
            logger.error('RemoteStore::migrateData() threw an exception ' + e)
        }
=======
        this.config.rpcCommunicator!.registerRpcMethod(StoreDataRequest, StoreDataResponse, 'storeData',
            (req: StoreDataRequest, context) => this.storeData(req, context))
>>>>>>> 1ca5d4d3
    }

    public async storeDataToDht(key: Uint8Array, data: Any): Promise<PeerDescriptor[]> {
        logger.info(`Storing data to DHT ${this.config.serviceId} with key ${PeerID.fromValue(key)}`)
        const result = await this.config.recursiveFinder!.startRecursiveFind(key)
        const closestNodes = result.closestNodes
        const successfulNodes: PeerDescriptor[] = []
        const ttl = this.config.storeHighestTtl // ToDo: make TTL decrease according to some nice curve
        for (let i = 0; i < closestNodes.length && successfulNodes.length < 5; i++) {
            if (isSamePeerDescriptor(this.config.ownPeerDescriptor, closestNodes[i])) {
                this.config.localDataStore.storeEntry({
                    kademliaId: key, storer: this.config.ownPeerDescriptor,
                    ttl, storedAt: Timestamp.now(), data
                })
                successfulNodes.push(closestNodes[i])
                continue
            }
            const remoteStore = new RemoteStore(
                this.config.ownPeerDescriptor,
                closestNodes[i],
                toProtoRpcClient(new StoreServiceClient(this.config.rpcCommunicator.getRpcClientTransport())),
                this.config.serviceId
            )
            try {
                const response = await remoteStore.storeData({ kademliaId: key, data, ttl })
                if (!response.error) {
                    successfulNodes.push(closestNodes[i])
                    logger.trace('remoteStore.storeData() returned success')
                } else {
                    logger.debug('remoteStore.storeData() returned error: ' + response.error)
                }
            } catch (e) {
                logger.debug('remoteStore.storeData() threw an exception ' + e)
            }
        }
        return successfulNodes
    }

    // RPC service implementation
    async storeData(request: StoreDataRequest, context: ServerCallContext): Promise<StoreDataResponse> {
        const ttl = Math.min(request.ttl, this.config.storeMaxTtl)
        const { incomingSourceDescriptor } = context as DhtCallContext
        const { kademliaId, data } = request

        this.config.localDataStore.storeEntry({ kademliaId: kademliaId, storer: incomingSourceDescriptor!, ttl, storedAt: Timestamp.now(), data })

        logger.trace(this.config.ownPeerDescriptor.nodeName + ' storeData()')
        return StoreDataResponse.create()
    }

    // RPC service implementation
    public async migrateData(request: MigrateDataRequest, context: ServerCallContext): Promise<MigrateDataResponse> {
        logger.info(this.config.ownPeerDescriptor.nodeName + ' server-side migrateData()')
        const dataEntry = request.dataEntry!

        this.config.localDataStore.storeEntry(dataEntry)

        this.migrateDataToNeighborsIfNeeded((context as DhtCallContext).incomingSourceDescriptor!, request.dataEntry!)

        logger.info(this.config.ownPeerDescriptor.nodeName + ' server-side migrateData() at end')
        return MigrateDataResponse.create()
    }

    private migrateDataToNeighborsIfNeeded(incomingPeer: PeerDescriptor, dataEntry: DataEntry): void {

        // sort own contact list according to data id
        const ownPeerId = PeerID.fromValue(this.config.ownPeerDescriptor!.kademliaId)
        const dataId = PeerID.fromValue(dataEntry.kademliaId)
        const incomingPeerId = PeerID.fromValue(incomingPeer.kademliaId)
        const closestToData = this.config.getNodesClosestToIdFromBucket(dataEntry.kademliaId, 10)
        // this.getNeighborList().getAllContacts() // this.bucket!.closest(dataEntry.kademliaId, 10)
        //this.getNeighborList().getAllContacts() // this.bucket!.closest(dataEntry.kademliaId, 10)

        const sortedList = new SortedContactList<Contact>(dataId, 5, undefined, true)
        sortedList.addContact(new Contact(this.config.ownPeerDescriptor!))

        closestToData.forEach((con) => {
            sortedList.addContact(new Contact(con.getPeerDescriptor()))
        })

        /*
        if (!sortedList.getAllContacts()[0].peerId.equals(this.ownPeerId!)) {
            // If we are not the closest node to the data, do not migrate
            return false
        }
        */

        if (!sortedList.getAllContacts()[0].getPeerId().equals(ownPeerId)) {
            // If we are not the closest node to the data, migrate only to the 
            // closest one to the data

            const contact = sortedList.getAllContacts()[0]
            const contactPeerId = PeerID.fromValue(contact.getPeerDescriptor().kademliaId)
            if (!incomingPeerId.equals(contactPeerId) &&
                !ownPeerId.equals(contactPeerId)) {
                this.migrateDataToContact(dataEntry, contact.getPeerDescriptor()).then(() => {
                    logger.info('migrateDataToContact() returned when migrating to only the closest contact')
                }).catch((e) => {
                    logger.error('migrating data to only the closest contact failed ' + e)
                })
            }
        } else {
            // if we are the closest to the data, migrate to all 5 nearest

            sortedList.getAllContacts().forEach((contact) => {
                const contactPeerId = PeerID.fromValue(contact.getPeerDescriptor().kademliaId)
                if (!incomingPeerId.equals(contactPeerId) &&
                    !ownPeerId.equals(contactPeerId)) {
                    this.migrateDataToContact(dataEntry, contact.getPeerDescriptor()).then(() => {
                        logger.info('migrateDataToContact() returned')
                    }).catch((e) => {
                        logger.error('migrating data to one of the closest contacts failed ' + e)
                    })
                }
            })
        }

        logger.info('migrateDataToNeighborsIfNeeded() sortedContacts')
        sortedList.getAllContacts().forEach((contact) => {
            logger.info('' + contact.getPeerDescriptor().nodeName)
        })

    }
}<|MERGE_RESOLUTION|>--- conflicted
+++ resolved
@@ -45,7 +45,6 @@
 
     constructor(config: DataStoreConfig) {
         this.config = config
-<<<<<<< HEAD
         this.storeData = this.storeData.bind(this)
         this.migrateData = this.migrateData.bind(this)
         this.config.rpcCommunicator!.registerRpcMethod(StoreDataRequest, StoreDataResponse, 'storeData', this.storeData)
@@ -128,10 +127,6 @@
         } catch (e) {
             logger.error('RemoteStore::migrateData() threw an exception ' + e)
         }
-=======
-        this.config.rpcCommunicator!.registerRpcMethod(StoreDataRequest, StoreDataResponse, 'storeData',
-            (req: StoreDataRequest, context) => this.storeData(req, context))
->>>>>>> 1ca5d4d3
     }
 
     public async storeDataToDht(key: Uint8Array, data: Any): Promise<PeerDescriptor[]> {
