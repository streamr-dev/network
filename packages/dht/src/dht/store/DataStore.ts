import {
    DataEntry, DeleteDataRequest, DeleteDataResponse, MigrateDataRequest, MigrateDataResponse, PeerDescriptor,
    StoreDataRequest, StoreDataResponse
} from '../../proto/packages/dht/protos/DhtRpc'
import { PeerID } from '../../helpers/PeerID'
import { Any } from '../../proto/google/protobuf/any'
import { ServerCallContext } from '@protobuf-ts/runtime-rpc'
import { DhtCallContext } from '../../rpc-protocol/DhtCallContext'
import { toProtoRpcClient } from '@streamr/proto-rpc'
import { StoreServiceClient } from '../../proto/packages/dht/protos/DhtRpc.client'
import { RoutingRpcCommunicator } from '../../transport/RoutingRpcCommunicator'
import { IRecursiveFinder } from '../find/RecursiveFinder'
import { isSamePeerDescriptor, peerIdFromPeerDescriptor } from '../../helpers/peerIdFromPeerDescriptor'
import { Logger } from '@streamr/utils'
import { LocalDataStore } from './LocalDataStore'
import { IStoreService } from '../../proto/packages/dht/protos/DhtRpc.server'
import { RemoteStore } from './RemoteStore'
import { Timestamp } from '../../proto/google/protobuf/timestamp'
import EventEmitter from 'eventemitter3'
import { Events } from '../DhtNode'
import { SortedContactList } from '../contact/SortedContactList'
import { Contact } from '../contact/Contact'
import { DhtPeer } from '../DhtPeer'

interface DataStoreConfig {
    rpcCommunicator: RoutingRpcCommunicator
    recursiveFinder: IRecursiveFinder
    ownPeerDescriptor: PeerDescriptor
    localDataStore: LocalDataStore
    serviceId: string
    maxTtl: number
    highestTtl: number
    numberOfCopies: number
    dhtNodeEmitter: EventEmitter<Events>
    getNodesClosestToIdFromBucket: (id: Uint8Array, n?: number) => DhtPeer[]
}

const logger = new Logger(module)

export class DataStore implements IStoreService {

    private readonly rpcCommunicator: RoutingRpcCommunicator
    private readonly recursiveFinder: IRecursiveFinder
    private readonly ownPeerDescriptor: PeerDescriptor
    private readonly localDataStore: LocalDataStore
    private readonly serviceId: string
<<<<<<< HEAD
    private readonly storeMaxTtl: number
    private readonly storeHighestTtl: number
    private readonly _storeNumberOfCopies: number  // TODO should be used?
=======
    private readonly maxTtl: number
    private readonly highestTtl: number
    private readonly numberOfCopies: number
>>>>>>> 4d5ed1b5
    private readonly dhtNodeEmitter: EventEmitter<Events>
    private readonly getNodesClosestToIdFromBucket: (id: Uint8Array, n?: number) => DhtPeer[]

    constructor(config: DataStoreConfig) {
        this.rpcCommunicator = config.rpcCommunicator
        this.recursiveFinder = config.recursiveFinder
        this.ownPeerDescriptor = config.ownPeerDescriptor
        this.localDataStore = config.localDataStore
        this.serviceId = config.serviceId
<<<<<<< HEAD
        this.storeMaxTtl = config.storeMaxTtl
        this.storeHighestTtl = config.storeHighestTtl
        // eslint-disable-next-line no-underscore-dangle
        this._storeNumberOfCopies = config.storeNumberOfCopies
=======
        this.maxTtl = config.maxTtl
        this.highestTtl = config.highestTtl
        this.numberOfCopies = config.numberOfCopies
>>>>>>> 4d5ed1b5
        this.dhtNodeEmitter = config.dhtNodeEmitter
        this.getNodesClosestToIdFromBucket = config.getNodesClosestToIdFromBucket
        this.rpcCommunicator.registerRpcMethod(StoreDataRequest, StoreDataResponse, 'storeData',
            (request: StoreDataRequest, context: ServerCallContext) => this.storeData(request, context))
        this.rpcCommunicator.registerRpcMethod(MigrateDataRequest, MigrateDataResponse, 'migrateData',
            (request: MigrateDataRequest, context: ServerCallContext) => this.migrateData(request, context))
        this.rpcCommunicator.registerRpcMethod(DeleteDataRequest, DeleteDataResponse, 'deleteData',
            (request: DeleteDataRequest, context: ServerCallContext) => this.deleteData(request, context))

        this.dhtNodeEmitter.on('newContact', (peerDescriptor: PeerDescriptor, _closestPeers: PeerDescriptor[]) => {
            this.localDataStore.getStore().forEach((dataMap, _dataKey) => {
                dataMap.forEach((dataEntry) => {
                    if (this.shouldMigrateDataToNewNode(dataEntry.dataEntry, peerDescriptor)) {
                        this.migrateDataToContact(dataEntry.dataEntry, peerDescriptor)
                    }
                })
            })
        })
    }

    private shouldMigrateDataToNewNode(dataEntry: DataEntry, newNode: PeerDescriptor): boolean {

        const dataId = PeerID.fromValue(dataEntry.kademliaId)
        const newNodeId = PeerID.fromValue(newNode.kademliaId)
        const ownPeerId = PeerID.fromValue(this.ownPeerDescriptor.kademliaId)

        const closestToData = this.getNodesClosestToIdFromBucket(dataEntry.kademliaId, 10)

        const sortedList = new SortedContactList<Contact>(dataId, 20, undefined, true)
        sortedList.addContact(new Contact(this.ownPeerDescriptor))

        closestToData.forEach((con) => {
            if (!newNodeId.equals(PeerID.fromValue(con.getPeerDescriptor().kademliaId))) {
                sortedList.addContact(new Contact(con.getPeerDescriptor()))
            }
        })

        if (!sortedList.getAllContacts()[0].getPeerId().equals(ownPeerId)) {
            // If we are not the closes node to the data, do not migrate
            return false
        }

        const newPeerId = PeerID.fromValue(newNode.kademliaId)
        sortedList.addContact(new Contact(newNode))

        const sorted = sortedList.getAllContacts()

        let index = 0

        for (index = 0; index < sorted.length; index++) {
            if (sorted[index].getPeerId().equals(newPeerId)) {
                break
            }
        }

        // if new node is within the storeNumberOfCopies closest nodes to the data
        // do migrate data to it

        if (index < this.numberOfCopies) {
            this.localDataStore.setStale(dataId, dataEntry.storer!, false)
            return true
        } else {
            this.localDataStore.setStale(dataId, dataEntry.storer!, true)
            return false
        }
    }

    private async migrateDataToContact(dataEntry: DataEntry, contact: PeerDescriptor, doNotConnect: boolean = false): Promise<void> {
        const remoteStore = new RemoteStore(
            this.ownPeerDescriptor,
            contact,
            toProtoRpcClient(new StoreServiceClient(this.rpcCommunicator.getRpcClientTransport())),
            this.serviceId
        )
        try {
            const response = await remoteStore.migrateData({ dataEntry }, doNotConnect)
            if (response.error) {
                logger.debug('RemoteStore::migrateData() returned error: ' + response.error)
            }
        } catch (e) {
            logger.debug('RemoteStore::migrateData() threw an exception ' + e)
        }
    }

    public async storeDataToDht(key: Uint8Array, data: Any): Promise<PeerDescriptor[]> {
        logger.debug(`Storing data to DHT ${this.serviceId}`)
        const result = await this.recursiveFinder.startRecursiveFind(key)
        const closestNodes = result.closestNodes
        const successfulNodes: PeerDescriptor[] = []
        const ttl = this.highestTtl // ToDo: make TTL decrease according to some nice curve
        const storerTime = Timestamp.now()
        for (let i = 0; i < closestNodes.length && successfulNodes.length < this.numberOfCopies; i++) {
            if (isSamePeerDescriptor(this.ownPeerDescriptor, closestNodes[i])) {
                this.localDataStore.storeEntry({
                    kademliaId: key, 
                    storer: this.ownPeerDescriptor,
                    ttl, 
                    storedAt: Timestamp.now(), 
                    data,
                    stale: false,
                    deleted: false,
                    storerTime
                })
                successfulNodes.push(closestNodes[i])
                continue
            }
            const remoteStore = new RemoteStore(
                this.ownPeerDescriptor,
                closestNodes[i],
                toProtoRpcClient(new StoreServiceClient(this.rpcCommunicator.getRpcClientTransport())),
                this.serviceId
            )
            try {
                const response = await remoteStore.storeData({ kademliaId: key, data, ttl, storerTime })
                if (!response.error) {
                    successfulNodes.push(closestNodes[i])
                    logger.trace('remoteStore.storeData() returned success')
                } else {
                    logger.debug('remoteStore.storeData() returned error: ' + response.error)
                }
            } catch (e) {
                logger.debug('remoteStore.storeData() threw an exception ' + e)
            }
        }
        return successfulNodes
    }

    private selfIsOneOfClosestPeers(dataId: Uint8Array): boolean {
        const ownPeerId = PeerID.fromValue(this.ownPeerDescriptor.kademliaId)
        const closestPeers = this.getNodesClosestToIdFromBucket(dataId, this.numberOfCopies)
        const sortedList = new SortedContactList<Contact>(ownPeerId, this.numberOfCopies, undefined, true)
        sortedList.addContact(new Contact(this.ownPeerDescriptor))
        closestPeers.forEach((con) => sortedList.addContact(new Contact(con.getPeerDescriptor())))
        return sortedList.getClosestContacts().some((node) => node.getPeerId().equals(ownPeerId))
    }

    public async deleteDataFromDht(key: Uint8Array): Promise<void> {
        logger.debug(`Deleting data from DHT ${this.serviceId}`)
        const result = await this.recursiveFinder.startRecursiveFind(key)
        const closestNodes = result.closestNodes
        const successfulNodes: PeerDescriptor[] = []
        for (let i = 0; i < closestNodes.length && successfulNodes.length < this.numberOfCopies; i++) {
            if (isSamePeerDescriptor(this.ownPeerDescriptor, closestNodes[i])) {
                this.localDataStore.markAsDeleted(key, peerIdFromPeerDescriptor(this.ownPeerDescriptor))
                successfulNodes.push(closestNodes[i])
                continue
            }
            const remoteStore = new RemoteStore(
                this.ownPeerDescriptor,
                closestNodes[i],
                toProtoRpcClient(new StoreServiceClient(this.rpcCommunicator.getRpcClientTransport())),
                this.serviceId
            )
            try {
                const response = await remoteStore.deleteData({ kademliaId: key })
                if (response.deleted) {
                    logger.trace('remoteStore.deleteData() returned success')
                } else {
                    logger.debug('could not delete data from ' + PeerID.fromValue(closestNodes[i].kademliaId))
                }
                successfulNodes.push(closestNodes[i])
            } catch (e) {
                logger.debug('remoteStore.deleteData() threw an exception ' + e)
            }
        }
    }

    // RPC service implementation
    async storeData(request: StoreDataRequest, context: ServerCallContext): Promise<StoreDataResponse> {
        const ttl = Math.min(request.ttl, this.maxTtl)
        const { incomingSourceDescriptor } = context as DhtCallContext
        const { kademliaId, data, storerTime } = request
        this.localDataStore.storeEntry({ 
            kademliaId, 
            storer: incomingSourceDescriptor!, 
            ttl,
            storedAt: Timestamp.now(),
            storerTime,
            data,
            stale: !this.selfIsOneOfClosestPeers(kademliaId),
            deleted: false
        })
        
        if (!this.selfIsOneOfClosestPeers(kademliaId)) {
            this.localDataStore.setAllEntriesAsStale(PeerID.fromValue(kademliaId))
        }

        logger.trace(this.ownPeerDescriptor.nodeName + ' storeData()')
        return StoreDataResponse.create()
    }

    // RPC service implementation
    async deleteData(request: DeleteDataRequest, context: ServerCallContext): Promise<DeleteDataResponse> {
        const { incomingSourceDescriptor } = context as DhtCallContext
        const { kademliaId } = request
        const deleted = this.localDataStore.markAsDeleted(kademliaId, peerIdFromPeerDescriptor(incomingSourceDescriptor!))
        return DeleteDataResponse.create({ deleted })
    }

    // RPC service implementation
    public async migrateData(request: MigrateDataRequest, context: ServerCallContext): Promise<MigrateDataResponse> {
        logger.trace(this.ownPeerDescriptor.nodeName + ' server-side migrateData()')
        const dataEntry = request.dataEntry!

        const wasStored = this.localDataStore.storeEntry(dataEntry)
        
        if (wasStored) {
            this.migrateDataToNeighborsIfNeeded((context as DhtCallContext).incomingSourceDescriptor!, request.dataEntry!)
        }
        if (!this.selfIsOneOfClosestPeers(dataEntry.kademliaId)) {
            this.localDataStore.setAllEntriesAsStale(PeerID.fromValue(dataEntry.kademliaId))
        }
        logger.trace(this.ownPeerDescriptor.nodeName + ' server-side migrateData() at end')
        return MigrateDataResponse.create()
    }

    private migrateDataToNeighborsIfNeeded(incomingPeer: PeerDescriptor, dataEntry: DataEntry): void {

        // sort own contact list according to data id
        const ownPeerId = PeerID.fromValue(this.ownPeerDescriptor.kademliaId)
        const dataId = PeerID.fromValue(dataEntry.kademliaId)
        const incomingPeerId = PeerID.fromValue(incomingPeer.kademliaId)
        const closestToData = this.getNodesClosestToIdFromBucket(dataEntry.kademliaId, 10)

        const sortedList = new SortedContactList<Contact>(dataId, this.numberOfCopies, undefined, true)
        sortedList.addContact(new Contact(this.ownPeerDescriptor))

        closestToData.forEach((con) => {
            sortedList.addContact(new Contact(con.getPeerDescriptor()))
        })

        if (!sortedList.getAllContacts()[0].getPeerId().equals(ownPeerId)) {
            // If we are not the closest node to the data, migrate only to the 
            // closest one to the data

            const contact = sortedList.getAllContacts()[0]
            const contactPeerId = PeerID.fromValue(contact.getPeerDescriptor().kademliaId)
            if (!incomingPeerId.equals(contactPeerId) && !ownPeerId.equals(contactPeerId)) {
                this.migrateDataToContact(dataEntry, contact.getPeerDescriptor()).then(() => {
                    logger.trace('migrateDataToContact() returned when migrating to only the closest contact')
                }).catch((e) => {
                    logger.error('migrating data to only the closest contact failed ' + e)
                })
            }
        } else {
            // if we are the closest to the data, migrate to all storeNumberOfCopies nearest

            sortedList.getAllContacts().forEach((contact) => {
                const contactPeerId = PeerID.fromValue(contact.getPeerDescriptor().kademliaId)
                if (!incomingPeerId.equals(contactPeerId) && !ownPeerId.equals(contactPeerId)) {
                    this.migrateDataToContact(dataEntry, contact.getPeerDescriptor()).then(() => {
                        logger.trace('migrateDataToContact() returned')
                    }).catch((e) => {
                        logger.error('migrating data to one of the closest contacts failed ' + e)
                    })
                }
            })
        }
    }
}<|MERGE_RESOLUTION|>--- conflicted
+++ resolved
@@ -44,15 +44,9 @@
     private readonly ownPeerDescriptor: PeerDescriptor
     private readonly localDataStore: LocalDataStore
     private readonly serviceId: string
-<<<<<<< HEAD
-    private readonly storeMaxTtl: number
-    private readonly storeHighestTtl: number
-    private readonly _storeNumberOfCopies: number  // TODO should be used?
-=======
     private readonly maxTtl: number
     private readonly highestTtl: number
     private readonly numberOfCopies: number
->>>>>>> 4d5ed1b5
     private readonly dhtNodeEmitter: EventEmitter<Events>
     private readonly getNodesClosestToIdFromBucket: (id: Uint8Array, n?: number) => DhtPeer[]
 
@@ -62,16 +56,9 @@
         this.ownPeerDescriptor = config.ownPeerDescriptor
         this.localDataStore = config.localDataStore
         this.serviceId = config.serviceId
-<<<<<<< HEAD
-        this.storeMaxTtl = config.storeMaxTtl
-        this.storeHighestTtl = config.storeHighestTtl
-        // eslint-disable-next-line no-underscore-dangle
-        this._storeNumberOfCopies = config.storeNumberOfCopies
-=======
         this.maxTtl = config.maxTtl
         this.highestTtl = config.highestTtl
         this.numberOfCopies = config.numberOfCopies
->>>>>>> 4d5ed1b5
         this.dhtNodeEmitter = config.dhtNodeEmitter
         this.getNodesClosestToIdFromBucket = config.getNodesClosestToIdFromBucket
         this.rpcCommunicator.registerRpcMethod(StoreDataRequest, StoreDataResponse, 'storeData',
