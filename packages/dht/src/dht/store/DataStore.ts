--- conflicted
+++ resolved
@@ -32,11 +32,7 @@
     highestTtl: number
     numberOfCopies: number
     dhtNodeEmitter: EventEmitter<Events>
-<<<<<<< HEAD
-    getNodesClosestToIdFromKBuckets: (id: Uint8Array, n?: number) => DhtPeer[]
-=======
-    getNodesClosestToIdFromBucket: (id: Uint8Array, n?: number) => RemoteDhtNode[]
->>>>>>> 30af71e2
+    getNodesClosestToIdFromKBuckets: (id: Uint8Array, n?: number) => RemoteDhtNode[]
 }
 
 const logger = new Logger(module)
@@ -52,11 +48,7 @@
     private readonly highestTtl: number
     private readonly numberOfCopies: number
     private readonly dhtNodeEmitter: EventEmitter<Events>
-<<<<<<< HEAD
-    private readonly getNodesClosestToIdFromKBuckets: (id: Uint8Array, n?: number) => DhtPeer[]
-=======
-    private readonly getNodesClosestToIdFromBucket: (id: Uint8Array, n?: number) => RemoteDhtNode[]
->>>>>>> 30af71e2
+    private readonly getNodesClosestToIdFromKBuckets: (id: Uint8Array, n?: number) => RemoteDhtNode[]
 
     constructor(config: DataStoreConfig) {
         this.rpcCommunicator = config.rpcCommunicator
