--- conflicted
+++ resolved
@@ -1,26 +1,6 @@
 import { PeerID, PeerIDKey } from '../../helpers/PeerID'
 import { DataEntry } from '../../proto/packages/dht/protos/DhtRpc'
 import { MapWithTtl } from '../../helpers/MapWithTtl'
-
-<<<<<<< HEAD
-const MIN_TTL = 1 * 1000
-const MAX_TTL = 300 * 1000
-
-const createTtl = (entry: DataEntry): number => {
-    const ttl = entry.ttl
-    if (ttl < MIN_TTL) {
-        return MIN_TTL
-    } else if (ttl > MAX_TTL) {
-        return MAX_TTL
-    } else {
-        return ttl
-    }
-=======
-interface LocalDataEntry {
-    dataEntry: DataEntry
-    ttlTimeout: NodeJS.Timeout
->>>>>>> 730e2c9a
-}
 
 type Key = Uint8Array
 
@@ -41,7 +21,7 @@
         const dataKey = PeerID.fromValue(dataEntry.key).toKey()
         const creatorKey = PeerID.fromValue(dataEntry.creator!.nodeId).toKey()
         if (!this.store.has(dataKey)) {
-            this.store.set(dataKey, new MapWithTtl(createTtl))
+            this.store.set(dataKey, new MapWithTtl((e) => Math.min(e.ttl, this.maxTtl)))
         }
         if (this.store.get(dataKey)!.has(creatorKey)) {
             const storedMillis = (dataEntry.createdAt!.seconds * 1000) + (dataEntry.createdAt!.nanos / 1000000)
@@ -52,16 +32,7 @@
                 return false
             }
         }
-<<<<<<< HEAD
         this.store.get(dataKey)!.set(creatorKey, dataEntry)
-=======
-        this.store.get(dataKey)!.set(creatorKey, {
-            dataEntry,
-            ttlTimeout: setTimeout(() => {
-                this.deleteEntry(dataEntry.key, peerIdFromPeerDescriptor(dataEntry.creator!))
-            }, Math.min(dataEntry.ttl, this.maxTtl))
-        })
->>>>>>> 730e2c9a
         return true
     }
 
