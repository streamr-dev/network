--- conflicted
+++ resolved
@@ -70,11 +70,7 @@
         return this.store
     }
 
-<<<<<<< HEAD
-    public getEntries(key: PeerID): Map<PeerIDKey, DataEntry> {
-=======
     public getEntries(key: Key): Map<PeerIDKey, DataEntry> {
->>>>>>> aa927dfc
         const dataEntries = new Map<PeerIDKey, DataEntry>
         const mapKey = PeerID.fromValue(key).toKey()
         this.store.get(mapKey)?.forEach((value, key) => {
