import { DhtNodeRpcRemote } from '../DhtNodeRpcRemote'
import { SortedContactList } from '../contact/SortedContactList'
import { areEqualPeerDescriptors, getNodeIdFromPeerDescriptor } from '../../helpers/peerIdFromPeerDescriptor'
import { Logger } from '@streamr/utils'
import EventEmitter from 'eventemitter3'
import { v4 } from 'uuid'
import { PeerDescriptor, RouteMessageWrapper } from '../../proto/packages/dht/protos/DhtRpc'
import { RouterRpcRemote } from './RouterRpcRemote'
import { RoutingRpcCommunicator } from '../../transport/RoutingRpcCommunicator'
import { RecursiveOperationRpcClient, RouterRpcClient } from '../../proto/packages/dht/protos/DhtRpc.client'
import { Contact } from '../contact/Contact'
import { RecursiveOperationRpcRemote } from '../recursive-operation/RecursiveOperationRpcRemote'
import { EXISTING_CONNECTION_TIMEOUT } from '../contact/RpcRemote'
import { getPreviousPeer } from './getPreviousPeer'
<<<<<<< HEAD
import { NodeID, getNodeIdFromBinary } from '../../helpers/nodeId'
import { pull } from 'lodash'
=======
import { DhtAddress, getDhtAddressFromRaw } from '../../identifiers'
>>>>>>> 3fb469d1

const logger = new Logger(module)

const MAX_FAILED_HOPS = 2

class RemoteContact extends Contact {

    private routerRpcRemote: RouterRpcRemote
    private recursiveOperationRpcRemote: RecursiveOperationRpcRemote

    constructor(peer: DhtNodeRpcRemote, localPeerDescriptor: PeerDescriptor, rpcCommunicator: RoutingRpcCommunicator) {
        super(peer.getPeerDescriptor())
        this.routerRpcRemote = new RouterRpcRemote(
            localPeerDescriptor,
            peer.getPeerDescriptor(),
            rpcCommunicator,
            RouterRpcClient,
            EXISTING_CONNECTION_TIMEOUT
        )
        this.recursiveOperationRpcRemote = new RecursiveOperationRpcRemote(
            localPeerDescriptor,
            peer.getPeerDescriptor(),
            rpcCommunicator,
            RecursiveOperationRpcClient,
            EXISTING_CONNECTION_TIMEOUT
        )
    }

    getRouterRpcRemote(): RouterRpcRemote {
        return this.routerRpcRemote
    }

    getRecursiveOperationRpcRemote(): RecursiveOperationRpcRemote {
        return this.recursiveOperationRpcRemote
    }
}

export interface RoutingSessionEvents {
    // This event is emitted when a peer responds with a success ack
    // to routeMessage call
    routingSucceeded: () => void
    partialSuccess: () => void
    // This event is emitted when all the candidates have been gone
    // through, and none of them responds with a success ack
    routingFailed: () => void
    stopped: () => void
}

export enum RoutingMode { ROUTE, FORWARD, RECURSIVE }

interface RoutingSessionConfig {
    rpcCommunicator: RoutingRpcCommunicator
    localPeerDescriptor: PeerDescriptor
    routedMessage: RouteMessageWrapper
    connections: Map<DhtAddress, DhtNodeRpcRemote>
    parallelism: number
    mode: RoutingMode
    excludedNodeIds?: Set<DhtAddress>
}

export class RoutingSession extends EventEmitter<RoutingSessionEvents> {

    public readonly sessionId = v4()
    private ongoingRequests: Set<DhtAddress> = new Set()
    private contactList: SortedContactList<RemoteContact>
    private failedHopCounter = 0
    private successfulHopCounter = 0
    private stopped = false
    private readonly config: RoutingSessionConfig

    constructor(config: RoutingSessionConfig) {
        super()
        this.config = config
        const previousPeer = getPreviousPeer(config.routedMessage)
        const previousId = previousPeer ? getNodeIdFromPeerDescriptor(previousPeer) : undefined
        this.contactList = new SortedContactList({
            referenceId: getDhtAddressFromRaw(config.routedMessage.target),
            maxSize: 10000,  // TODO use config option or named constant?
            allowToContainReferenceId: true,
            nodeIdDistanceLimit: previousId,
            excludedNodeIds: config.excludedNodeIds,
            emitEvents: false
        })
    }

    private onRequestFailed(nodeId: DhtAddress) {
        logger.trace('onRequestFailed() sessionId: ' + this.sessionId)
        if (this.stopped) {
            return
        }
        if (this.ongoingRequests.has(nodeId)) {
            this.ongoingRequests.delete(nodeId)
        }
        this.deleteParallelRootIfSource(nodeId)
        const contacts = this.updateAndGetRoutablePeers()
        if (contacts.length === 0 && this.ongoingRequests.size === 0) {
            logger.trace('routing failed, emitting routingFailed sessionId: ' + this.sessionId)
            // TODO should call this.stop() so that we do cleanup? (after the emitFailure call)
            this.stopped = true
            this.emitFailure()
        } else {
            this.failedHopCounter += 1
            logger.trace('routing failed, retrying to route sessionId: ' + this.sessionId + ' failedHopCounter: ' + this.failedHopCounter)
            this.sendMoreRequests(contacts)
        }
    }

    private emitFailure() {
        if (this.successfulHopCounter >= 1) {
            this.emit('partialSuccess')
        } else {
            this.emit('routingFailed')
        }
    }

    private onRequestSucceeded() {
        logger.trace('onRequestSucceeded() sessionId: ' + this.sessionId)
        if (this.stopped) {
            return
        }
        this.successfulHopCounter += 1
        const contacts = this.updateAndGetRoutablePeers()
        if (this.successfulHopCounter >= this.config.parallelism || contacts.length === 0) {
            // TODO should call this.stop() so that we do cleanup? (after the routingSucceeded call)
            this.stopped = true
            this.emit('routingSucceeded')
        } else if (contacts.length > 0 && this.ongoingRequests.size === 0) {
            this.sendMoreRequests(contacts)
        }
    }

    private async sendRouteMessageRequest(contact: RemoteContact): Promise<boolean> {
        if (this.stopped) {
            return false
        }
        const msg = {
            ...this.config.routedMessage,
            routingPath: this.config.routedMessage.routingPath.concat([this.config.localPeerDescriptor])
        }
        if (this.config.mode === RoutingMode.FORWARD) {
            return contact.getRouterRpcRemote().forwardMessage(msg)
        } else if (this.config.mode === RoutingMode.RECURSIVE) {
            return contact.getRecursiveOperationRpcRemote().routeRequest(msg)
        } else {
            return contact.getRouterRpcRemote().routeMessage(msg)
        }
    }

    updateAndGetRoutablePeers(): RemoteContact[] {
        logger.trace('getRoutablePeers() sessionId: ' + this.sessionId)
        // Remove stale contacts that may have been removed from connections
        this.contactList.getContactIds().forEach((nodeId) => {
            if (!this.config.connections.has(nodeId)) {
                this.contactList.removeContact(nodeId)
            }
        })
        const contacts = Array.from(this.config.connections.values())
            .map((peer) => new RemoteContact(peer, this.config.localPeerDescriptor, this.config.rpcCommunicator))
        this.contactList.addContacts(contacts)
        return this.contactList.getUncontactedContacts(this.config.parallelism)
    }

    sendMoreRequests(uncontacted: RemoteContact[]): void {
        logger.trace('sendMoreRequests() sessionId: ' + this.sessionId)
        if (this.stopped) {
            return
        }
        if (uncontacted.length === 0) {
            this.emitFailure()
            return
        }
        if (this.failedHopCounter >= MAX_FAILED_HOPS) {
            logger.trace(`Stopping routing after ${MAX_FAILED_HOPS} failed attempts for sessionId: ${this.sessionId}`)
            this.emitFailure()
            return
        }
        while ((this.ongoingRequests.size < this.config.parallelism) && (uncontacted.length > 0) && !this.stopped) {
            const nextPeer = uncontacted.shift()
            // eslint-disable-next-line max-len
            logger.trace(`Sending routeMessage request to contact: ${getNodeIdFromPeerDescriptor(nextPeer!.getPeerDescriptor())} (sessionId=${this.sessionId})`)
            this.contactList.setContacted(nextPeer!.getNodeId())
            this.ongoingRequests.add(nextPeer!.getNodeId())
            this.addParallelRootIfSource(nextPeer!.getNodeId())
            setImmediate(async () => {
                try {
                    const succeeded = await this.sendRouteMessageRequest(nextPeer!)
                    if (succeeded) {
                        this.onRequestSucceeded()
                    } else {
                        this.onRequestFailed(nextPeer!.getNodeId())
                    }
                } catch (e) {
                    logger.debug('Unable to route message ', { error: e })
                } finally {
                    logger.trace('sendRouteMessageRequest returned')
                }
            })
        }
    }

    private addParallelRootIfSource(nodeId: NodeID) {
        if (
            this.config.mode === RoutingMode.RECURSIVE
            && areEqualPeerDescriptors(this.config.localPeerDescriptor, this.config.routedMessage.sourcePeer!)
        ) {
            this.config.routedMessage.parallelRootNodeIds.push(nodeId)
        }
    }

    private deleteParallelRootIfSource(nodeId: NodeID) {
        if (
            this.config.mode === RoutingMode.RECURSIVE
            && areEqualPeerDescriptors(this.config.localPeerDescriptor, this.config.routedMessage.sourcePeer!)
        ) {
            pull(this.config.routedMessage.parallelRootNodeIds, nodeId)
        }
    }

    public stop(): void {
        this.stopped = true
        this.contactList.stop()
        this.emit('stopped')
        this.removeAllListeners()
    }
}<|MERGE_RESOLUTION|>--- conflicted
+++ resolved
@@ -12,12 +12,8 @@
 import { RecursiveOperationRpcRemote } from '../recursive-operation/RecursiveOperationRpcRemote'
 import { EXISTING_CONNECTION_TIMEOUT } from '../contact/RpcRemote'
 import { getPreviousPeer } from './getPreviousPeer'
-<<<<<<< HEAD
-import { NodeID, getNodeIdFromBinary } from '../../helpers/nodeId'
+import { DhtAddress, getDhtAddressFromRaw } from '../../identifiers'
 import { pull } from 'lodash'
-=======
-import { DhtAddress, getDhtAddressFromRaw } from '../../identifiers'
->>>>>>> 3fb469d1
 
 const logger = new Logger(module)
 
@@ -218,7 +214,7 @@
         }
     }
 
-    private addParallelRootIfSource(nodeId: NodeID) {
+    private addParallelRootIfSource(nodeId: DhtAddress) {
         if (
             this.config.mode === RoutingMode.RECURSIVE
             && areEqualPeerDescriptors(this.config.localPeerDescriptor, this.config.routedMessage.sourcePeer!)
@@ -227,7 +223,7 @@
         }
     }
 
-    private deleteParallelRootIfSource(nodeId: NodeID) {
+    private deleteParallelRootIfSource(nodeId: DhtAddress) {
         if (
             this.config.mode === RoutingMode.RECURSIVE
             && areEqualPeerDescriptors(this.config.localPeerDescriptor, this.config.routedMessage.sourcePeer!)
