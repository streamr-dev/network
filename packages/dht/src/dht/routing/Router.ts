import { Message, PeerDescriptor, RouteMessageAck, RouteMessageError, RouteMessageWrapper } from '../../proto/packages/dht/protos/DhtRpc'
import {
    areEqualPeerDescriptors,
    getNodeIdFromPeerDescriptor
} from '../../helpers/peerIdFromPeerDescriptor'
import { RoutingMode, RoutingSession, RoutingSessionEvents } from './RoutingSession'
import { Logger, executeSafePromise, raceEvents3, withTimeout } from '@streamr/utils'
import { RoutingRpcCommunicator } from '../../transport/RoutingRpcCommunicator'
import { DuplicateDetector } from './DuplicateDetector'
import { ConnectionManager } from '../../connection/ConnectionManager'
import { DhtNodeRpcRemote } from '../DhtNodeRpcRemote'
import { v4 } from 'uuid'
import { RouterRpcLocal, createRouteMessageAck } from './RouterRpcLocal'
import { NodeID } from '../../helpers/nodeId'

export interface RouterConfig {
    rpcCommunicator: RoutingRpcCommunicator
    localPeerDescriptor: PeerDescriptor
    connections: Map<NodeID, DhtNodeRpcRemote>
    addContact: (contact: PeerDescriptor, setActive?: boolean) => void
    connectionManager?: ConnectionManager
    // TODO use this or remove the config option?
    rpcRequestTimeout?: number
}

interface ForwardingTableEntry {
    timeout: NodeJS.Timeout
    peerDescriptors: PeerDescriptor[]
}

const logger = new Logger(module)

<<<<<<< HEAD
export class Router implements IRouter {

=======
export class Router {
    private readonly rpcCommunicator: RoutingRpcCommunicator
    private readonly localPeerDescriptor: PeerDescriptor
    private readonly connections: Map<NodeID, DhtNodeRpcRemote>
>>>>>>> 81b696af
    private readonly forwardingTable: Map<NodeID, ForwardingTableEntry> = new Map()
    private ongoingRoutingSessions: Map<string, RoutingSession> = new Map()
    // TODO use config option or named constant?
    private readonly duplicateRequestDetector: DuplicateDetector = new DuplicateDetector(100000, 100)
    private stopped = false
    private readonly config: RouterConfig

    constructor(config: RouterConfig) {
        this.config = config
        this.registerLocalRpcMethods()
    }

    private registerLocalRpcMethods() {
        const rpcLocal = new RouterRpcLocal({
            doRouteMessage: (routedMessage: RouteMessageWrapper, mode?: RoutingMode) => this.doRouteMessage(routedMessage, mode),
            addContact: (contact: PeerDescriptor, setActive: boolean) => this.config.addContact(contact, setActive),
            setForwardingEntries: (routedMessage: RouteMessageWrapper) => this.setForwardingEntries(routedMessage),
            duplicateRequestDetector: this.duplicateRequestDetector,
            localPeerDescriptor: this.config.localPeerDescriptor,
            connectionManager: this.config.connectionManager
        })
        this.config.rpcCommunicator.registerRpcMethod(
            RouteMessageWrapper,
            RouteMessageAck,
            'routeMessage',
            async (routedMessage: RouteMessageWrapper) => {
                if (this.stopped) {
                    return createRouteMessageAck(routedMessage, RouteMessageError.STOPPED)
                }
                return rpcLocal.routeMessage(routedMessage)
            }
        )
        this.config.rpcCommunicator.registerRpcMethod(
            RouteMessageWrapper,
            RouteMessageAck,
            'forwardMessage',
            async (forwardMessage: RouteMessageWrapper) => {
                if (this.stopped) {
                    return createRouteMessageAck(forwardMessage, RouteMessageError.STOPPED)
                }
                return rpcLocal.forwardMessage(forwardMessage)
            }
        )

    }

    public send(msg: Message, reachableThrough: PeerDescriptor[]): void {
        msg.sourceDescriptor = this.config.localPeerDescriptor
        const targetPeerDescriptor = msg.targetDescriptor!
        const forwardingEntry = this.forwardingTable.get(getNodeIdFromPeerDescriptor(targetPeerDescriptor))
        if (forwardingEntry && forwardingEntry.peerDescriptors.length > 0) {
            const forwardingPeer = forwardingEntry.peerDescriptors[0]
            const forwardedMessage: RouteMessageWrapper = {
                message: msg,
                requestId: v4(),
                destinationPeer: forwardingPeer,
                sourcePeer: this.config.localPeerDescriptor,
                reachableThrough,
                routingPath: []
            }
            const ack = this.doRouteMessage(forwardedMessage, RoutingMode.FORWARD)
            if (ack.error !== undefined) {
                const error = 'Could not forward message with error ' + ack.error
                logger.debug(error)
                throw new Error(error)
            }
        } else {
            const routedMessage: RouteMessageWrapper = {
                message: msg,
                requestId: v4(),
                destinationPeer: targetPeerDescriptor,
                sourcePeer: this.config.localPeerDescriptor,
                reachableThrough,
                routingPath: []
            }
            const ack = this.doRouteMessage(routedMessage, RoutingMode.ROUTE)
            if (ack.error !== undefined) {
                const error = 'Could not route message with error ' + ack.error
                logger.debug(error)
                throw new Error(error)
            }
        }
    }

    public doRouteMessage(routedMessage: RouteMessageWrapper, mode = RoutingMode.ROUTE, excludedPeer?: PeerDescriptor): RouteMessageAck {
        if (this.stopped) {
            return createRouteMessageAck(routedMessage, RouteMessageError.STOPPED)
        }
        logger.trace(`Routing message ${routedMessage.requestId} from ${getNodeIdFromPeerDescriptor(routedMessage.sourcePeer!)} `
            + `to ${getNodeIdFromPeerDescriptor(routedMessage.destinationPeer!)}`)
        const session = this.createRoutingSession(routedMessage, mode, excludedPeer)
        const contacts = session.updateAndGetRoutablePeers()
        if (contacts.length > 0) {
            this.addRoutingSession(session)
            // eslint-disable-next-line promise/catch-or-return
            logger.trace('starting to raceEvents from routingSession: ' + session.sessionId)
            let eventReceived: Promise<unknown>
            // eslint-disable-next-line @typescript-eslint/no-floating-promises
            executeSafePromise(async () => {
                eventReceived = raceEvents3<RoutingSessionEvents>(
                    session,
                    ['routingSucceeded', 'partialSuccess', 'routingFailed', 'stopped'],
                    null
                )
            })
            setImmediate(async () => {
                try {
                    // TODO use config option or named constant?
                    await withTimeout(eventReceived, 10000)
                    logger.trace('raceEvents ended from routingSession: ' + session.sessionId)
                } catch (e) {
                    logger.trace('raceEvents timed out for routingSession ' + session.sessionId) 
                }
                session.stop()
                this.removeRoutingSession(session.sessionId) 
            })
            session.sendMoreRequests(contacts)
            return createRouteMessageAck(routedMessage)
        } else {
            logger.trace('no targets', { sessionId: session.sessionId })
            return createRouteMessageAck(routedMessage, RouteMessageError.NO_TARGETS)
        }
    }

    private createRoutingSession(routedMessage: RouteMessageWrapper, mode: RoutingMode, excludedNode?: PeerDescriptor): RoutingSession {
        const excludedNodeIDs = new Set<NodeID>(routedMessage.routingPath.map((descriptor) => getNodeIdFromPeerDescriptor(descriptor)))
        if (excludedNode) {
            excludedNodeIDs.add(getNodeIdFromPeerDescriptor(excludedNode))
        }
        logger.trace('routing session created with connections: ' + this.config.connections.size)
        return new RoutingSession({
            rpcCommunicator: this.config.rpcCommunicator,
            localPeerDescriptor: this.config.localPeerDescriptor,
            routedMessage,
            connections: this.config.connections,
            // TODO use config option or named constant?
            parallelism: areEqualPeerDescriptors(this.config.localPeerDescriptor, routedMessage.sourcePeer!) ? 2 : 1,
            mode,
            excludedNodeIDs
        })
    }

    public isMostLikelyDuplicate(requestId: string): boolean {
        return this.duplicateRequestDetector.isMostLikelyDuplicate(requestId)
    }

    public addToDuplicateDetector(requestId: string): void {
        this.duplicateRequestDetector.add(requestId)
    }

    public addRoutingSession(session: RoutingSession): void {
        this.ongoingRoutingSessions.set(session.sessionId, session)
    }

    public removeRoutingSession(sessionId: string): void {
        this.ongoingRoutingSessions.delete(sessionId)
    }

    public stop(): void {
        this.stopped = true
        this.ongoingRoutingSessions.forEach((session, _id) => {
            session.stop()
        })
        this.ongoingRoutingSessions.clear()
        this.forwardingTable.forEach((entry) => {
            clearTimeout(entry.timeout)
        })
        this.forwardingTable.clear()
        this.duplicateRequestDetector.clear()
    }

    private setForwardingEntries(routedMessage: RouteMessageWrapper): void {
        const reachableThroughWithoutSelf = routedMessage.reachableThrough.filter((peer) => {
            return !areEqualPeerDescriptors(peer, this.config.localPeerDescriptor)
        })
        
        if (reachableThroughWithoutSelf.length > 0) {
            const sourceNodeId = getNodeIdFromPeerDescriptor(routedMessage.sourcePeer!)
            if (this.forwardingTable.has(sourceNodeId)) {
                const oldEntry = this.forwardingTable.get(sourceNodeId)
                clearTimeout(oldEntry!.timeout)
                this.forwardingTable.delete(sourceNodeId)
            }
            const forwardingEntry: ForwardingTableEntry = {
                peerDescriptors: reachableThroughWithoutSelf,
                timeout: setTimeout(() => {
                    this.forwardingTable.delete(sourceNodeId)
                }, 10000)  // TODO use config option or named constant?
            }
            this.forwardingTable.set(sourceNodeId, forwardingEntry)
        }
    }
}<|MERGE_RESOLUTION|>--- conflicted
+++ resolved
@@ -30,15 +30,8 @@
 
 const logger = new Logger(module)
 
-<<<<<<< HEAD
-export class Router implements IRouter {
-
-=======
 export class Router {
-    private readonly rpcCommunicator: RoutingRpcCommunicator
-    private readonly localPeerDescriptor: PeerDescriptor
-    private readonly connections: Map<NodeID, DhtNodeRpcRemote>
->>>>>>> 81b696af
+
     private readonly forwardingTable: Map<NodeID, ForwardingTableEntry> = new Map()
     private ongoingRoutingSessions: Map<string, RoutingSession> = new Map()
     // TODO use config option or named constant?
@@ -164,9 +157,9 @@
     }
 
     private createRoutingSession(routedMessage: RouteMessageWrapper, mode: RoutingMode, excludedNode?: PeerDescriptor): RoutingSession {
-        const excludedNodeIDs = new Set<NodeID>(routedMessage.routingPath.map((descriptor) => getNodeIdFromPeerDescriptor(descriptor)))
+        const excludedNodeIds = new Set<NodeID>(routedMessage.routingPath.map((descriptor) => getNodeIdFromPeerDescriptor(descriptor)))
         if (excludedNode) {
-            excludedNodeIDs.add(getNodeIdFromPeerDescriptor(excludedNode))
+            excludedNodeIds.add(getNodeIdFromPeerDescriptor(excludedNode))
         }
         logger.trace('routing session created with connections: ' + this.config.connections.size)
         return new RoutingSession({
@@ -177,7 +170,7 @@
             // TODO use config option or named constant?
             parallelism: areEqualPeerDescriptors(this.config.localPeerDescriptor, routedMessage.sourcePeer!) ? 2 : 1,
             mode,
-            excludedNodeIDs
+            excludedNodeIds
         })
     }
 
