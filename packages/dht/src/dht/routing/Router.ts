--- conflicted
+++ resolved
@@ -163,13 +163,8 @@
             return createRouteMessageAck(routedMessage)
         } else {
             if (areEqualPeerDescriptors(routedMessage.sourcePeer!, this.localPeerDescriptor)) {
-<<<<<<< HEAD
-                logger.warn(
+                logger.debug(
                     `Failed to send (routeMessage: ${this.serviceId}) to ${getNodeIdFromPeerDescriptor(routedMessage.destinationPeer!)}`
-=======
-                logger.debug(
-                    `Failed to send (routeMessage: ${this.serviceId}) to ${keyFromPeerDescriptor(routedMessage.destinationPeer!)}`
->>>>>>> 3dbaf73c
                 )
             }
             logger.trace('noCandidatesFound sessionId: ' + session.sessionId)
