--- conflicted
+++ resolved
@@ -8,20 +8,8 @@
 import { ConnectionManager } from '../../connection/ConnectionManager'
 import { DhtNodeRpcRemote } from '../DhtNodeRpcRemote'
 import { v4 } from 'uuid'
-<<<<<<< HEAD
 import { RouterRpcLocal, createRouteMessageAck } from './RouterRpcLocal'
-=======
-import { IRouterRpc } from '../../proto/packages/dht/protos/DhtRpc.server'
 import { ServiceID } from '../../types/ServiceID'
-
-export const createRouteMessageAck = (routedMessage: RouteMessageWrapper, error?: string): RouteMessageAck => {
-    const ack: RouteMessageAck = {
-        requestId: routedMessage.requestId,
-        error: error ? error : ''
-    }
-    return ack
-}
->>>>>>> b98c3468
 
 export enum RoutingErrors {
     NO_CANDIDATES_FOUND = 'No routing candidates found',
@@ -58,13 +46,7 @@
     private readonly rpcCommunicator: RoutingRpcCommunicator
     private readonly localPeerDescriptor: PeerDescriptor
     private readonly connections: Map<PeerIDKey, DhtNodeRpcRemote>
-<<<<<<< HEAD
-    private readonly serviceId: string
-=======
-    private readonly addContact: (contact: PeerDescriptor, setActive?: boolean) => void
     private readonly serviceId: ServiceID
-    private readonly connectionManager?: ConnectionManager
->>>>>>> b98c3468
     private readonly forwardingTable: Map<string, ForwardingTableEntry> = new Map()
     private ongoingRoutingSessions: Map<string, RoutingSession> = new Map()
     private readonly duplicateRequestDetector: DuplicateDetector = new DuplicateDetector(100000, 100)
