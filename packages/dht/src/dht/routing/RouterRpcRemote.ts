--- conflicted
+++ resolved
@@ -1,4 +1,4 @@
-import { Logger } from '@streamr/utils'
+import { Logger, areEqualBinaries } from '@streamr/utils'
 import { v4 } from 'uuid'
 import {
     getNodeIdFromPeerDescriptor
@@ -6,10 +6,6 @@
 import { RouteMessageError, RouteMessageWrapper } from '../../proto/packages/dht/protos/DhtRpc'
 import { RouterRpcClient } from '../../proto/packages/dht/protos/DhtRpc.client'
 import { RpcRemote } from '../contact/RpcRemote'
-<<<<<<< HEAD
-=======
-import { Logger, areEqualBinaries } from '@streamr/utils'
->>>>>>> 499a4b21
 import { getPreviousPeer } from './getPreviousPeer'
 
 const logger = new Logger(module)
