--- conflicted
+++ resolved
@@ -43,11 +43,7 @@
 
     removeContact(id: PeerID): boolean {
         if (this.contactsById.has(id.toKey())) {
-<<<<<<< HEAD
-            const removedDescriptor = this.contactsById.get(id.toKey())!.contact.getPeerDescriptor()
-=======
             const removed = this.contactsById.get(id.toKey())!.contact
->>>>>>> 48909e5c
             const index = this.contactIds.findIndex((element) => element.equals(id))
             this.contactIds.splice(index, 1)
             this.contactsById.delete(id.toKey())
