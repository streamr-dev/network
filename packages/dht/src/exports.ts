--- conflicted
+++ resolved
@@ -18,8 +18,5 @@
 export { ManagedConnection } from './connection/ManagedConnection'
 export { ConnectionType } from './connection/IConnection'
 export { PeerID } from './helpers/PeerID'
-<<<<<<< HEAD
 export { PeerManager } from './dht/PeerManager'
-=======
-export { ServiceID } from './types/ServiceID'
->>>>>>> 16fe65d9
+export { ServiceID } from './types/ServiceID'