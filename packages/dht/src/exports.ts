export { DhtNode, type DhtNodeEvents, type DhtNodeOptions } from './dht/DhtNode'
export { ListeningRpcCommunicator } from './transport/ListeningRpcCommunicator'
export { RoutingRpcCommunicator } from './transport/RoutingRpcCommunicator'
export { Simulator, LatencyType } from './connection/simulator/Simulator'
export { SimulatorTransport } from './connection/simulator/SimulatorTransport'
export { getRandomRegion, getRegionDelayMatrix } from './connection/simulator/pings'
export { PeerDescriptor, Message, NodeType, DataEntry } from '../generated/packages/dht/protos/DhtRpc'
export type { ITransport, TransportEvents } from './transport/ITransport'
export { ConnectionManager, type ConnectionLocker, type PortRange, type TlsCertificate } from './connection/ConnectionManager'
export type { ConnectionsView } from './connection/ConnectionsView'
export type { LockID } from './connection/ConnectionLockStates'
export { DefaultConnectorFacade } from './connection/ConnectorFacade'
export type { DhtRpcOptions } from './rpc-protocol/DhtRpcOptions'
export { RpcRemote, EXISTING_CONNECTION_TIMEOUT } from './dht/contact/RpcRemote'
export type { IceServer } from './connection/webrtc/WebrtcConnector'
export { DhtCallContext } from './rpc-protocol/DhtCallContext'
export { WebsocketClientConnection } from './connection/websocket/NodeWebsocketClientConnection'
export { ManagedConnection } from './connection/ManagedConnection'
export { PendingConnection } from './connection/PendingConnection'
export type { IConnection } from './connection/IConnection'
export { ConnectionType } from './connection/IConnection'
<<<<<<< HEAD
export { ConnectionStatistics } from './connection/IConnection'
export { ServiceID } from './types/ServiceID'
export { RingContacts } from './dht/contact/RingContactList'
=======
export type { ServiceID } from './types/ServiceID'
export type { RingContacts } from './dht/contact/RingContactList'
>>>>>>> 41cbe6af
export { createOutgoingHandshaker } from './connection/Handshaker'
export { 
    type DhtAddress,
    type DhtAddressRaw,
    toDhtAddress,
    toDhtAddressRaw,
    randomDhtAddress,
    areEqualPeerDescriptors,
    toNodeId
} from './identifiers'<|MERGE_RESOLUTION|>--- conflicted
+++ resolved
@@ -19,14 +19,9 @@
 export { PendingConnection } from './connection/PendingConnection'
 export type { IConnection } from './connection/IConnection'
 export { ConnectionType } from './connection/IConnection'
-<<<<<<< HEAD
-export { ConnectionStatistics } from './connection/IConnection'
-export { ServiceID } from './types/ServiceID'
-export { RingContacts } from './dht/contact/RingContactList'
-=======
+export type { ConnectionStatistics } from './connection/IConnection'
 export type { ServiceID } from './types/ServiceID'
 export type { RingContacts } from './dht/contact/RingContactList'
->>>>>>> 41cbe6af
 export { createOutgoingHandshaker } from './connection/Handshaker'
 export { 
     type DhtAddress,
