import { Message, MessageType, PeerDescriptor } from '../proto/packages/dht/protos/DhtRpc'
import { v4 } from 'uuid'
import { RpcCommunicator, RpcCommunicatorConfig } from '@streamr/proto-rpc'
import { DhtCallContext } from '../rpc-protocol/DhtCallContext'
import { RpcMessage } from '../proto/packages/proto-rpc/protos/ProtoRpc'
import { ServiceID } from '../types/ServiceID'
import { DEFAULT_SEND_OPTIONS, SendOptions } from './ITransport'

export class RoutingRpcCommunicator extends RpcCommunicator<DhtCallContext> {
    private ownServiceId: ServiceID
    private sendFn: (msg: Message, opts: SendOptions) => Promise<void>

    constructor(
        ownServiceId: ServiceID,
        sendFn: (msg: Message, opts: SendOptions) => Promise<void>,
        config?: RpcCommunicatorConfig
    ) {
        super(config)
        this.ownServiceId = ownServiceId
        this.sendFn = sendFn

        this.setOutgoingMessageListener((msg: RpcMessage, _requestId: string, callContext?: DhtCallContext) => {
            let targetDescriptor: PeerDescriptor
            // rpc call message
            if (callContext!.targetDescriptor) {
                targetDescriptor = callContext!.targetDescriptor!
            } else { // rpc reply message
                targetDescriptor = callContext!.incomingSourceDescriptor!
            }

            const message: Message = {
                messageId: v4(), 
                serviceId: this.ownServiceId, 
                body: {
                    oneofKind: 'rpcMessage',
                    rpcMessage: msg
                },
                messageType: MessageType.RPC, 
                targetDescriptor
            }

<<<<<<< HEAD
            if (msg.header.response) {
                return this.sendFn(message, true, true)
            } else {
                return this.sendFn(message, callContext?.doNotConnect, callContext?.doNotMindStopped)
            }

=======
            // TODO maybe sendOptions could be a separate block inside callContext
            const sendOpts = (msg.header.response !== undefined)
                ? {
                    // typically we already have a connection, but if it has disconnected for some reason
                    // the receiver could have gone offline (or it is no longer a neighbor) and therefore there
                    // is no point in trying form a new connection
                    connect: false,
                    // TODO maybe this options could be removed?
                    sendIfStopped: true
                } : {
                    connect: callContext?.connect ?? DEFAULT_SEND_OPTIONS.connect,
                    sendIfStopped: callContext?.sendIfStopped ?? DEFAULT_SEND_OPTIONS.sendIfStopped
                }
            return this.sendFn(message, sendOpts)
>>>>>>> 16e207df
        })
    }

    public handleMessageFromPeer(message: Message): void {
        if (message.serviceId === this.ownServiceId && message.body.oneofKind === 'rpcMessage') {
            const context = new DhtCallContext()
            context.incomingSourceDescriptor = message.sourceDescriptor
            // TODO should we have some handling for this floating promise?
            this.handleIncomingMessage(message.body.rpcMessage, context)
        }
    }
}<|MERGE_RESOLUTION|>--- conflicted
+++ resolved
@@ -39,14 +39,6 @@
                 targetDescriptor
             }
 
-<<<<<<< HEAD
-            if (msg.header.response) {
-                return this.sendFn(message, true, true)
-            } else {
-                return this.sendFn(message, callContext?.doNotConnect, callContext?.doNotMindStopped)
-            }
-
-=======
             // TODO maybe sendOptions could be a separate block inside callContext
             const sendOpts = (msg.header.response !== undefined)
                 ? {
@@ -61,7 +53,6 @@
                     sendIfStopped: callContext?.sendIfStopped ?? DEFAULT_SEND_OPTIONS.sendIfStopped
                 }
             return this.sendFn(message, sendOpts)
->>>>>>> 16e207df
         })
     }
 
