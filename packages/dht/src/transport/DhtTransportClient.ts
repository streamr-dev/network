import {
    ClientStreamingCall,
    ServerStreamingCall,
    DuplexStreamingCall,
    Deferred,
    RpcTransport,
    MethodInfo,
    RpcError,
    RpcOptions,
    RpcMetadata,
    RpcStatus,
    UnaryCall,
    mergeRpcOptions
} from '@protobuf-ts/runtime-rpc'
import { v4 } from 'uuid'
import { TODO } from '../types'
<<<<<<< HEAD
import { PeerDescriptor, RpcMessage } from '../proto/DhtRpc'
=======
import { PeerDescriptor, RpcWrapper } from '../proto/DhtRpc'
>>>>>>> fb5dee03
import EventEmitter = require('events')

export enum Event {
    RPC_REQUEST = 'streamr:dht-transport:request-new'
}

export interface DhtTransportClient {
    on(event: Event.RPC_REQUEST, listener: (deferredPromises: DeferredPromises, rpcMessage: RpcMessage) => void): this
}

export interface DeferredPromises {
    header: Deferred<RpcMetadata>,
    message: Deferred<object>,
    status: Deferred<RpcStatus>,
    trailer: Deferred<RpcMetadata>,
    messageParser: (bytes: Uint8Array) => object
}

export interface DhtRpcOptions extends RpcOptions {
<<<<<<< HEAD
    targetPeerId: string
=======
    targetDescriptor: PeerDescriptor,
    sourceDescriptor: PeerDescriptor
>>>>>>> fb5dee03
}

export class DhtTransportClient extends EventEmitter implements RpcTransport {
    protected readonly defaultOptions: TODO

    constructor() {
        super()
        this.defaultOptions = {}
    }

    mergeOptions(options?: Partial<DhtRpcOptions>): RpcOptions {
        return mergeRpcOptions(this.defaultOptions, options)
    }

    createRequestHeaders(method: MethodInfo): any {
        return {
            method: method.localName,
            request: 'request',
        }
    }

    unary<I extends object, O extends object>(method: MethodInfo<I, O>, input: I, options: DhtRpcOptions): UnaryCall<I, O> {
        const
            requestBody = method.I.toBinary(input),
            defHeader = new Deferred<RpcMetadata>(),
            defMessage = new Deferred<O>(),
            defStatus = new Deferred<RpcStatus>(),
            defTrailer = new Deferred<RpcMetadata>()

        const request: RpcMessage = {
            header: this.createRequestHeaders(method),
            body: requestBody,
            requestId: v4(),
            sourceDescriptor: options.sourceDescriptor as PeerDescriptor,
            targetDescriptor: options.targetDescriptor as PeerDescriptor
        }

        const unary = new UnaryCall<I, O>(
            method,
            {},
            input,
            defHeader.promise,
            defMessage.promise,
            defStatus.promise,
            defTrailer.promise,
        )
        const deferredParser = (bytes: Uint8Array) => method.O.fromBinary(bytes)
        const deferred: DeferredPromises = {
            message: defMessage,
            header: defHeader,
            trailer: defTrailer,
            status: defStatus,
            messageParser: deferredParser
        }
        this.emit(Event.RPC_REQUEST, deferred, request)
        return unary
    }

    clientStreaming<I extends object, O extends object>(method: MethodInfo<I, O>/*, options: RpcOptions*/): ClientStreamingCall<I, O> {
        const e = new RpcError('Client streaming is not supported by DhtTransport')
        e.methodName = method.name
        e.serviceName  = method.service.typeName
        throw e
    }

    duplex<I extends object, O extends object>(method: MethodInfo<I, O>/*, options: RpcOptions*/): DuplexStreamingCall<I, O> {
        const e = new RpcError('Duplex streaming is not supported by DhtTransport')
        e.methodName = method.name
        e.serviceName  = method.service.typeName
        throw e
    }

    serverStreaming<I extends object, O extends object>(method: MethodInfo<I, O>/*, input: I, options?: RpcOptions*/): ServerStreamingCall<I, O> {
        const e = new RpcError('Server streaming is not supported by DhtTransport')
        e.methodName = method.name
        e.serviceName  = method.service.typeName
        throw e
    }
}<|MERGE_RESOLUTION|>--- conflicted
+++ resolved
@@ -14,11 +14,7 @@
 } from '@protobuf-ts/runtime-rpc'
 import { v4 } from 'uuid'
 import { TODO } from '../types'
-<<<<<<< HEAD
 import { PeerDescriptor, RpcMessage } from '../proto/DhtRpc'
-=======
-import { PeerDescriptor, RpcWrapper } from '../proto/DhtRpc'
->>>>>>> fb5dee03
 import EventEmitter = require('events')
 
 export enum Event {
@@ -38,19 +34,20 @@
 }
 
 export interface DhtRpcOptions extends RpcOptions {
-<<<<<<< HEAD
-    targetPeerId: string
-=======
     targetDescriptor: PeerDescriptor,
     sourceDescriptor: PeerDescriptor
->>>>>>> fb5dee03
 }
 
 export class DhtTransportClient extends EventEmitter implements RpcTransport {
+    static objectCount = 0
+    private objectId = 1    
     protected readonly defaultOptions: TODO
 
     constructor() {
         super()
+        this.objectId = DhtTransportClient.objectCount
+        DhtTransportClient.objectCount++
+        
         this.defaultOptions = {}
     }
 
