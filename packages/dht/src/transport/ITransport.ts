--- conflicted
+++ resolved
@@ -30,12 +30,7 @@
     off<T extends keyof TransportEvents>(eventName: T, listener: (peerDescriptor: PeerDescriptor) => void): void
     off<T extends keyof TransportEvents>(eventName: T, listener: (peerDescriptor: PeerDescriptor, gracefulLeave: boolean) => void): void
 
-<<<<<<< HEAD
-    // TODO: change ITransport#send to get options inside an object
-    send(msg: Message, doNotConnect?: boolean): Promise<void>
-=======
     send(msg: Message, opts?: SendOptions): Promise<void>
->>>>>>> 16e207df
     getLocalPeerDescriptor(): PeerDescriptor
     getAllConnectionPeerDescriptors(): PeerDescriptor[]
     stop(): void | Promise<void>
