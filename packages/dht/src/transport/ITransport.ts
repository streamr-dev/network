<<<<<<< HEAD
import { Message, PeerDescriptor } from '../proto/packages/dht/protos/DhtRpc'
import { EventEmitterType } from '@streamr/utils'
=======
import { Message, PeerDescriptor } from '../../generated/packages/dht/protos/DhtRpc'

>>>>>>> be2f3109
export interface TransportEvents {
    connected: (peerDescriptor: PeerDescriptor) => void
    disconnected: (peerDescriptor: PeerDescriptor, gracefulLeave: boolean) => void
    message: (message: Message) => void
}

export interface SendOptions {
    connect: boolean
    sendIfStopped: boolean
    doNotBufferWhileConnecting: boolean
}

export const DEFAULT_SEND_OPTIONS = {
    connect: true,
    sendIfStopped: false,
    doNotBufferWhileConnecting: false
}

export interface ITransport extends EventEmitterType<TransportEvents> {
    send(msg: Message, opts?: SendOptions): Promise<void>
    getLocalPeerDescriptor(): PeerDescriptor
    stop(): void | Promise<void>
    getDiagnosticInfo(): Record<string, unknown>
}<|MERGE_RESOLUTION|>--- conflicted
+++ resolved
@@ -1,10 +1,6 @@
-<<<<<<< HEAD
-import { Message, PeerDescriptor } from '../proto/packages/dht/protos/DhtRpc'
+import { Message, PeerDescriptor } from '../../generated/packages/dht/protos/DhtRpc'
 import { EventEmitterType } from '@streamr/utils'
-=======
-import { Message, PeerDescriptor } from '../../generated/packages/dht/protos/DhtRpc'
 
->>>>>>> be2f3109
 export interface TransportEvents {
     connected: (peerDescriptor: PeerDescriptor) => void
     disconnected: (peerDescriptor: PeerDescriptor, gracefulLeave: boolean) => void
