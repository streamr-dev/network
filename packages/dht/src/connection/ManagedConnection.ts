--- conflicted
+++ resolved
@@ -83,28 +83,18 @@
         if (outgoingConnection) {
             this.handshaker = new Handshaker(this.localPeerDescriptor, outgoingConnection)
 
-<<<<<<< HEAD
-            this.handshaker.once('handshakeFailed', (errorMessage) => {
-                logger.trace(getNodeIdOrUnknownFromPeerDescriptor(this.peerDescriptor) + ' handshakeFailed: ' + errorMessage)
-                this.emit('handshakeFailed')
-=======
             this.handshaker.once('handshakeFailed', (error) => {
                 if (error === HandshakeError.INVALID_TARGET_PEER_DESCRIPTOR) {
                     this.close(false)
                 } else {
-                    logger.trace(keyOrUnknownFromPeerDescriptor(this.remotePeerDescriptor) + ' handshakeFailed: ' + error)
+                    logger.trace(getNodeIdOrUnknownFromPeerDescriptor(this.remotePeerDescriptor) + ' handshakeFailed: ' + error)
                     this.emit('handshakeFailed')
                 }
->>>>>>> 3dbaf73c
             })
 
             this.handshaker.on('handshakeCompleted', (peerDescriptor: PeerDescriptor) => {
                 logger.trace('handshake completed for outgoing connection '
-<<<<<<< HEAD
-                    + ', ' + getNodeIdOrUnknownFromPeerDescriptor(this.peerDescriptor) 
-=======
-                    + ', ' + keyOrUnknownFromPeerDescriptor(this.remotePeerDescriptor) 
->>>>>>> 3dbaf73c
+                    + ', ' + getNodeIdOrUnknownFromPeerDescriptor(this.remotePeerDescriptor) 
                     + ' outputBuffer.length: ' + this.outputBuffer.length)
                 this.attachImplementation(outgoingConnection)
                 this.onHandshakeCompleted(peerDescriptor)
@@ -231,11 +221,7 @@
     }
 
     private onDisconnected(gracefulLeave: boolean): void {
-<<<<<<< HEAD
-        logger.trace(getNodeIdOrUnknownFromPeerDescriptor(this.peerDescriptor) + ' onDisconnected() ' + gracefulLeave)
-=======
-        logger.trace(keyOrUnknownFromPeerDescriptor(this.remotePeerDescriptor) + ' onDisconnected() ' + gracefulLeave)
->>>>>>> 3dbaf73c
+        logger.trace(getNodeIdOrUnknownFromPeerDescriptor(this.remotePeerDescriptor) + ' onDisconnected() ' + gracefulLeave)
         if (this.bufferSentbyOtherConnection) {
             return
         }
@@ -265,52 +251,12 @@
                 result = await runAndRaceEvents3<OutpuBufferEvents>([() => { this.outputBuffer.push(data) }],
                     this.outputBufferEmitter, ['bufferSent', 'bufferSendingFailed'], 15000)
             } catch (e) {
-<<<<<<< HEAD
-                logger.debug(`Connection to ${getNodeIdOrUnknownFromPeerDescriptor(this.peerDescriptor)} timed out`)
-                throw e
-            }
-
-            if (result.winnerName === 'internal_disconnected') {
-                this.doNotEmitDisconnected = false
-                this.doDisconnect(false)
-            } else if (result.winnerName === 'handshakeFailed') {
-                logger.debug(getNodeIdOrUnknownFromPeerDescriptor(this.peerDescriptor) + ' handshakeFailed received')
-
-                if (this.bufferSentbyOtherConnection) {
-                    logger.trace('bufferSentByOtherConnection already true')
-                    this.doNotEmitDisconnected = false
-                    this.doDisconnect(false)
-                } else {
-                    let result2: RunAndRaceEventsReturnType<Events>
-
-                    try {
-                        result2 = await raceEvents3<Events>(this,
-                            ['bufferSentByOtherConnection', 'closing', 'disconnected'], 15000)
-                    } catch (ex) {
-                        logger.trace(getNodeIdOrUnknownFromPeerDescriptor(this.peerDescriptor)
-                            + ' Exception from raceEvents3 while waiting bufferSentByOtherConnection or closing ' + ex)
-                        throw ex
-                    }
-                    if (result2.winnerName === 'bufferSentByOtherConnection') {
-                        logger.trace('bufferSentByOtherConnection received')
-                        this.doNotEmitDisconnected = false
-                        this.doDisconnect(false)
-                    } else if (result2.winnerName === 'closing') {
-                        logger.trace('bufferSentByOtherConnection not received, instead received a closing event')
-                    } else if (result2.winnerName === 'disconnected') {
-                        logger.trace('disconnected while in raceEvents3')
-                    }
-                }
-            } else {
-                this.doNotEmitDisconnected = false
-=======
-                logger.debug(`Connection to ${keyOrUnknownFromPeerDescriptor(this.remotePeerDescriptor)} timed out`)
+                logger.debug(`Connection to ${getNodeIdOrUnknownFromPeerDescriptor(this.remotePeerDescriptor)} timed out`)
                 throw new Err.SendFailed('Sending buffer timed out')
             }
 
             if (result.winnerName === 'bufferSendingFailed') {
                 throw new Err.SendFailed('Sending buffer failed')
->>>>>>> 3dbaf73c
             }
             // buffer was sent successfully, return normally
         }
@@ -327,11 +273,7 @@
     }
 
     public reportBufferSentByOtherConnection(): void {
-<<<<<<< HEAD
-        logger.trace(getNodeIdOrUnknownFromPeerDescriptor(this.peerDescriptor) + ' reportBufferSentByOtherConnection')
-=======
-        logger.trace(keyOrUnknownFromPeerDescriptor(this.remotePeerDescriptor) + ' reportBufferSentByOtherConnection')
->>>>>>> 3dbaf73c
+        logger.trace(getNodeIdOrUnknownFromPeerDescriptor(this.remotePeerDescriptor) + ' reportBufferSentByOtherConnection')
         if (this.handshaker) {
             this.handshaker.removeAllListeners()
         }
@@ -358,26 +300,9 @@
         this.onHandshakeCompleted(this.remotePeerDescriptor!)
     }
 
-<<<<<<< HEAD
-    public rejectHandshake(errorMessage: string): void {
-        this.handshaker!.sendHandshakeResponse(errorMessage)
-    }
-
-    private doDisconnect(gracefulLeave: boolean) {
-        logger.trace(getNodeIdOrUnknownFromPeerDescriptor(this.peerDescriptor) + ' doDisconnect() emitting')
-
-        if (!this.doNotEmitDisconnected) {
-            logger.trace(getNodeIdOrUnknownFromPeerDescriptor(this.peerDescriptor) + ' emitting disconnected')
-            this.emit('disconnected', gracefulLeave)
-        } else {
-            logger.trace(getNodeIdOrUnknownFromPeerDescriptor(this.peerDescriptor)
-                + ' not emitting disconnected because doNotEmitDisconnected flag is set')
-        }
-=======
     public rejectHandshake(error: HandshakeError): void {
         this.handshaker!.sendHandshakeResponse(error)
         this.destroy()
->>>>>>> 3dbaf73c
     }
 
     public async close(gracefulLeave: boolean): Promise<void> {
