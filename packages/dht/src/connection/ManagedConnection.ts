--- conflicted
+++ resolved
@@ -57,12 +57,6 @@
         incomingConnection?: IConnection,
     ) {
         super()
-<<<<<<< HEAD
-
-        this.objectId = ManagedConnection.objectCounter
-        ManagedConnection.objectCounter++
-=======
->>>>>>> 30af71e2
 
         this.send = this.send.bind(this)
 
