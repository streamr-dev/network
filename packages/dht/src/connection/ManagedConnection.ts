import { ConnectionEvents, ConnectionID, ConnectionType, IConnection } from './IConnection'
import * as Err from '../helpers/errors'
import { Handshaker } from './Handshaker'
import { HandshakeError, PeerDescriptor } from '../proto/packages/dht/protos/DhtRpc'
import { Logger, raceEvents3, runAndRaceEvents3, RunAndRaceEventsReturnType } from '@streamr/utils'
import EventEmitter from 'eventemitter3'
import { PeerIDKey } from '../helpers/PeerID'
import { keyFromPeerDescriptor } from '../helpers/peerIdFromPeerDescriptor'
import { keyOrUnknownFromPeerDescriptor } from './ConnectionManager'

export interface ManagedConnectionEvents {
    managedData: (bytes: Uint8Array, remotePeerDescriptor: PeerDescriptor) => void
    handshakeRequest: (source: PeerDescriptor, target?: PeerDescriptor) => void
    handshakeCompleted: (peerDescriptor: PeerDescriptor) => void
    handshakeFailed: () => void
    bufferSentByOtherConnection: () => void
    closing: () => void
    internal_disconnected: () => void
}

const logger = new Logger(module)

export type Events = ManagedConnectionEvents & ConnectionEvents
export class ManagedConnection extends EventEmitter<Events> {

    private implementation?: IConnection

    private outputBuffer: Uint8Array[] = []
    private inputBuffer: Uint8Array[] = []

    public connectionId: ConnectionID
    private remotePeerDescriptor?: PeerDescriptor
    public connectionType: ConnectionType

    private handshaker?: Handshaker
    private handshakeCompleted = false
    private doNotEmitDisconnected = false

    private lastUsed: number = Date.now()
    private stopped = false
    public offeredAsIncoming = false
    private bufferSentbyOtherConnection = false
    private closing = false
    public replacedByOtherConnection = false
    private localPeerDescriptor: PeerDescriptor
    protected outgoingConnection?: IConnection
    protected incomingConnection?: IConnection

    constructor(
        localPeerDescriptor: PeerDescriptor,
        connectionType: ConnectionType,
        outgoingConnection?: IConnection,
        incomingConnection?: IConnection,
        targetPeerDescriptor?: PeerDescriptor
    ) {
        super()

        this.send = this.send.bind(this)

        this.localPeerDescriptor = localPeerDescriptor
        this.outgoingConnection = outgoingConnection
        this.incomingConnection = incomingConnection
        this.connectionType = connectionType
        this.connectionId = new ConnectionID()

        this.onDisconnected = this.onDisconnected.bind(this)

        logger.trace('creating ManagedConnection of type: ' + connectionType)
        if (incomingConnection && outgoingConnection) {
            throw new Err.IllegalArguments('Managed connection constructor only accepts either an incoming connection OR a outgoing connection')
        }

        if (outgoingConnection) {
            this.handshaker = new Handshaker(this.localPeerDescriptor, outgoingConnection)

            this.handshaker.once('handshakeFailed', (error) => {
                if (error === HandshakeError.INVALID_TARGET_PEER_DESCRIPTOR) {
                    this.destroy()
                } else {
                    logger.trace(keyOrUnknownFromPeerDescriptor(this.remotePeerDescriptor) + ' handshakeFailed: ' + error)
                    this.emit('handshakeFailed')
                }
            })

            this.handshaker.on('handshakeCompleted', (peerDescriptor: PeerDescriptor) => {
                logger.trace('handshake completed for outgoing connection '
                    + ', ' + keyOrUnknownFromPeerDescriptor(this.remotePeerDescriptor) 
                    + ' outputBuffer.length: ' + this.outputBuffer.length)
                this.attachImplementation(outgoingConnection)
                this.onHandshakeCompleted(peerDescriptor)
            })

            outgoingConnection.once('connected', () => {
                this.handshaker!.sendHandshakeRequest(targetPeerDescriptor)
                this.emit('connected')
            })
            outgoingConnection.once('disconnected', this.onDisconnected)

        } else {
            if (incomingConnection) {
                this.handshaker = new Handshaker(this.localPeerDescriptor, incomingConnection)
                this.handshaker.on('handshakeRequest', (sourcePeerDescriptor: PeerDescriptor, targetPeerDescriptor?: PeerDescriptor) => {
                    this.setRemotePeerDescriptor(sourcePeerDescriptor)
                    this.emit('handshakeRequest', sourcePeerDescriptor, targetPeerDescriptor)
                })

                incomingConnection.on('disconnected', this.onDisconnected)

            }
        }
    }

    // eventemitter3 does not implement the standard 'newListener' event, so we need to override

    override on(
        event: keyof Events,
        fn: (...args: any) => void,
        // eslint-disable-next-line @typescript-eslint/explicit-module-boundary-types
        context?: any
    ): this {
        if (event === 'managedData' && this.listenerCount('managedData') === 0) {
            while (this.inputBuffer.length > 0) {
                logger.trace('emptying inputBuffer')
                const data = this.inputBuffer.shift()!
                fn(data, this.getPeerDescriptor())
            }
        }
        super.on(event, fn, context)
        return this
    }

    override once(
        event: keyof Events,
        fn: (...args: any) => void,
        // eslint-disable-next-line @typescript-eslint/explicit-module-boundary-types
        context?: any
    ): this {
        if (event === 'managedData' && this.listenerCount('managedData') === 0) {
            if (this.inputBuffer.length > 0) {
                while (this.inputBuffer.length > 0) {
                    logger.trace('emptying inputBuffer')
                    const data = this.inputBuffer.shift()!
                    fn(data, this.getPeerDescriptor())
                }
            } else {
                super.once(event, fn, context)
            }
        } else {
            super.once(event, fn, context)
        }

        return this
    }

    public get peerIdKey(): PeerIDKey {
        return keyFromPeerDescriptor(this.remotePeerDescriptor!)
    }

    public getLastUsed(): number {
        return this.lastUsed
    }

    public setRemotePeerDescriptor(peerDescriptor: PeerDescriptor): void {
        this.remotePeerDescriptor = peerDescriptor
    }

    public getPeerDescriptor(): PeerDescriptor | undefined {
        return this.remotePeerDescriptor
    }

    private onHandshakeCompleted(peerDescriptor: PeerDescriptor) {
        this.lastUsed = Date.now()

        this.setRemotePeerDescriptor(peerDescriptor)
        this.handshakeCompleted = true

        while (this.outputBuffer.length > 0) {
            logger.trace('emptying outputBuffer')
            this.implementation!.send(this.outputBuffer.shift()!)
        }

        logger.trace('emitting handshake_completed')
        this.emit('handshakeCompleted', peerDescriptor)
    }

    public attachImplementation(impl: IConnection): void {
        logger.trace('attachImplementation()')
        this.implementation = impl

        impl.on('data', (bytes: Uint8Array) => {
            this.lastUsed = Date.now()
            if (this.listenerCount('managedData') === 0) {

                this.inputBuffer.push(bytes)
            } else {
                this.emit('managedData', bytes, this.getPeerDescriptor()!)
            }
        })

        impl.on('error', (name: string) => {
            this.emit('error', name)
        })
        impl.on('connected', () => {
            this.lastUsed = Date.now()
            logger.trace('connected emitted')
            this.emit('connected')
        })

        impl.off('disconnected', this.onDisconnected)
        impl.on('disconnected', this.onDisconnected)
    }

    private onDisconnected(gracefulLeave: boolean): void {
        logger.trace(keyOrUnknownFromPeerDescriptor(this.remotePeerDescriptor) + ' onDisconnected() ' + gracefulLeave)
        if (this.bufferSentbyOtherConnection) {
            return
        }
        this.emit('internal_disconnected')
        this.doDisconnect(gracefulLeave)
    }

    async send(data: Uint8Array, doNotConnect = false): Promise<void> {
        if (this.stopped) {
            return
        }
        if (this.closing) {
            return
        }
        this.lastUsed = Date.now()

        if (doNotConnect && !this.implementation) {
            throw new Err.ConnectionNotOpen('Connection not open when calling send() with doNotConnect flag')
        } else if (this.implementation) {
            this.implementation.send(data)
        } else {
            logger.trace('adding data to outputBuffer')

            let result: RunAndRaceEventsReturnType<Events>

            this.doNotEmitDisconnected = true

            try {
                result = await runAndRaceEvents3<Events>([() => { this.outputBuffer.push(data) }], this, ['handshakeCompleted', 'handshakeFailed',
                    'bufferSentByOtherConnection', 'closing', 'internal_disconnected'], 15000)
            } catch (e) {
                logger.debug(`Connection to ${keyOrUnknownFromPeerDescriptor(this.remotePeerDescriptor)} timed out`)
                throw e
            }

            if (result.winnerName === 'internal_disconnected') {
                this.doNotEmitDisconnected = false
                this.doDisconnect(false)
            } else if (result.winnerName === 'handshakeFailed') {
<<<<<<< HEAD
                logger.trace(keyOrUnknownFromPeerDescriptor(this.remotePeerDescriptor) + ' handshakeFailed received')
=======
                logger.debug(keyOrUnknownFromPeerDescriptor(this.peerDescriptor) + ' handshakeFailed received')
>>>>>>> 84ebfd9e

                if (this.bufferSentbyOtherConnection) {
                    logger.trace('bufferSentByOtherConnection already true')
                    this.doNotEmitDisconnected = false
                    this.doDisconnect(false)
                } else {
                    let result2: RunAndRaceEventsReturnType<Events>

                    try {
                        result2 = await raceEvents3<Events>(this,
                            ['bufferSentByOtherConnection', 'closing', 'disconnected'], 15000)
                    } catch (ex) {
                        logger.trace(keyOrUnknownFromPeerDescriptor(this.remotePeerDescriptor)
                            + ' Exception from raceEvents3 while waiting bufferSentByOtherConnection or closing ' + ex)
                        throw ex
                    }
                    if (result2.winnerName === 'bufferSentByOtherConnection') {
                        logger.trace('bufferSentByOtherConnection received')
                        this.doNotEmitDisconnected = false
                        this.doDisconnect(false)
                    } else if (result2.winnerName === 'closing') {
                        logger.trace('bufferSentByOtherConnection not received, instead received a closing event')
                    } else if (result2.winnerName === 'disconnected') {
                        logger.trace('disconnected while in raceEvents3')
                    }
                }
            } else {
                this.doNotEmitDisconnected = false
            }
        }
    }

    public sendNoWait(data: Uint8Array): void {
        this.lastUsed = Date.now()
        if (this.implementation) {
            this.implementation.send(data)
        } else {
            logger.trace('adding data to outputBuffer')
            this.outputBuffer.push(data)
        }
    }

    public reportBufferSentByOtherConnection(): void {
        logger.trace(keyOrUnknownFromPeerDescriptor(this.remotePeerDescriptor) + ' reportBufferSentByOtherConnection')
        if (this.handshaker) {
            this.handshaker.removeAllListeners()
        }
        logger.trace('bufferSentByOtherConnection reported')
        this.bufferSentbyOtherConnection = true
        this.emit('bufferSentByOtherConnection')
    }

    public acceptHandshake(): void {
        // This happens when connectionRequest has been made and answered
        if (this.implementation) {
            if (!this.handshaker) {
                this.handshaker = new Handshaker(this.localPeerDescriptor, this.implementation)
            }

            this.handshaker.sendHandshakeResponse()

        } else {  // This happens to when there is a regular incoming connection
            this.handshaker!.sendHandshakeResponse()
            this.attachImplementation(this.incomingConnection!)
        }

        this.onHandshakeCompleted(this.remotePeerDescriptor!)
    }

    public rejectHandshake(error: HandshakeError): void {
        this.handshaker!.sendHandshakeResponse(error)
    }

    private doDisconnect(gracefulLeave: boolean) {
        logger.trace(keyOrUnknownFromPeerDescriptor(this.remotePeerDescriptor) + ' doDisconnect() emitting')

        if (!this.doNotEmitDisconnected) {
            logger.trace(keyOrUnknownFromPeerDescriptor(this.remotePeerDescriptor) + ' emitting disconnected')
            this.emit('disconnected', gracefulLeave)
        } else {
            // eslint-disable-next-line max-len
            logger.trace(keyOrUnknownFromPeerDescriptor(this.remotePeerDescriptor) + ' not emitting disconnected because doNotEmitDisconnected flag is set')
        }
    }

    public async close(gracefulLeave: boolean): Promise<void> {
        if (this.replacedByOtherConnection) {
            logger.trace('close() called on replaced connection')
        }
        this.closing = true
        this.emit('closing')
        this.doNotEmitDisconnected = false
        if (this.implementation) {
            await this.implementation?.close(gracefulLeave)
        } else if (this.outgoingConnection) {
            await this.outgoingConnection?.close(gracefulLeave)
        } else if (this.incomingConnection) {
            await this.incomingConnection?.close(gracefulLeave)
        } else {
            this.doDisconnect(gracefulLeave)
        }
    }

    public destroy(): void {
        this.closing = true
        this.emit('closing')
        if (!this.stopped) {
            this.stopped = true

            this.removeAllListeners()
            if (this.implementation) {
                this.implementation?.destroy()
            } else if (this.outgoingConnection) {
                this.outgoingConnection?.destroy()
            } else if (this.incomingConnection) {
                this.incomingConnection?.destroy()
            }
        }
    }

    isHandshakeCompleted(): boolean {
        return this.handshakeCompleted
    }

    stealOutputBuffer(): Uint8Array[] {
        const ret = this.outputBuffer
        this.outputBuffer = []
        return ret
    }
}<|MERGE_RESOLUTION|>--- conflicted
+++ resolved
@@ -251,11 +251,7 @@
                 this.doNotEmitDisconnected = false
                 this.doDisconnect(false)
             } else if (result.winnerName === 'handshakeFailed') {
-<<<<<<< HEAD
                 logger.trace(keyOrUnknownFromPeerDescriptor(this.remotePeerDescriptor) + ' handshakeFailed received')
-=======
-                logger.debug(keyOrUnknownFromPeerDescriptor(this.peerDescriptor) + ' handshakeFailed received')
->>>>>>> 84ebfd9e
 
                 if (this.bufferSentbyOtherConnection) {
                     logger.trace('bufferSentByOtherConnection already true')
