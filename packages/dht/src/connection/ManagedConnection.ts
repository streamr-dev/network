--- conflicted
+++ resolved
@@ -218,10 +218,7 @@
     }
 
     private onDisconnected(disconnectionType: DisconnectionType, _code?: number, _reason?: string): void {
-<<<<<<< HEAD
-=======
         logger.trace(keyOrUnknownFromPeerDescriptor(this.peerDescriptor) + ' onDisconnected() ' + disconnectionType)
->>>>>>> 0cdc3687
         if (this.bufferSentbyOtherConnection) {
             return
         }
