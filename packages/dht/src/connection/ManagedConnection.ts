import { ConnectionEvents, ConnectionID, ConnectionType, IConnection } from './IConnection'
import * as Err from '../helpers/errors'
import { Handshaker } from './Handshaker'
import { HandshakeError, PeerDescriptor } from '../proto/packages/dht/protos/DhtRpc'
import { Logger, runAndRaceEvents3, RunAndRaceEventsReturnType } from '@streamr/utils'
import EventEmitter from 'eventemitter3'
import { getNodeIdFromPeerDescriptor } from '../helpers/peerIdFromPeerDescriptor'
import { getNodeIdOrUnknownFromPeerDescriptor } from './ConnectionManager'
import { NodeID } from '../helpers/nodeId'

export interface ManagedConnectionEvents {
    managedData: (bytes: Uint8Array, remotePeerDescriptor: PeerDescriptor) => void
    handshakeRequest: (source: PeerDescriptor, target?: PeerDescriptor) => void
    handshakeCompleted: (peerDescriptor: PeerDescriptor) => void
    handshakeFailed: () => void
}

interface OutputBufferEvents {
    bufferSent: () => void
    bufferSendingFailed: () => void
}

const logger = new Logger(module)

export type Events = ManagedConnectionEvents & ConnectionEvents

export class ManagedConnection extends EventEmitter<Events> {

    private implementation?: IConnection

    private outputBufferEmitter = new EventEmitter<OutputBufferEvents>()
    private outputBuffer: Uint8Array[] = []

    private inputBuffer: Uint8Array[] = []

    public connectionId: ConnectionID
    private remotePeerDescriptor?: PeerDescriptor
    public connectionType: ConnectionType

    private handshaker?: Handshaker
    private handshakeCompleted = false

    private lastUsed: number = Date.now()
    private stopped = false
    public offeredAsIncoming = false
    private bufferSentbyOtherConnection = false
    private closing = false
    public replacedByOtherConnection = false
    private localPeerDescriptor: PeerDescriptor
    protected outgoingConnection?: IConnection
    protected incomingConnection?: IConnection

    // TODO: Temporary debug variable, should be removed in the future.
    private created = Date.now()

    constructor(
        localPeerDescriptor: PeerDescriptor,
        connectionType: ConnectionType,
        outgoingConnection?: IConnection,
        incomingConnection?: IConnection,
        targetPeerDescriptor?: PeerDescriptor
    ) {
        super()

        this.localPeerDescriptor = localPeerDescriptor
        this.outgoingConnection = outgoingConnection
        this.incomingConnection = incomingConnection
        this.connectionType = connectionType
        this.connectionId = new ConnectionID()

        this.send = this.send.bind(this)
        this.onDisconnected = this.onDisconnected.bind(this)

        logger.trace('creating ManagedConnection of type: ' + connectionType)
        if (incomingConnection && outgoingConnection) {
            throw new Err.IllegalArguments('Managed connection constructor only accepts either an incoming connection OR a outgoing connection')
        }

        if (outgoingConnection) {
            this.handshaker = new Handshaker(this.localPeerDescriptor, outgoingConnection)

            this.handshaker.once('handshakeFailed', (error) => {
                if (error === HandshakeError.INVALID_TARGET_PEER_DESCRIPTOR) {
                    // TODO should we have some handling for this floating promise?
                    this.close(false)
                } else {
                    logger.trace(getNodeIdOrUnknownFromPeerDescriptor(this.remotePeerDescriptor) + ' handshakeFailed: ' + error)
                    this.emit('handshakeFailed')
                }
            })

            this.handshaker.on('handshakeCompleted', (peerDescriptor: PeerDescriptor) => {
                logger.trace('handshake completed for outgoing connection '
                    + ', ' + getNodeIdOrUnknownFromPeerDescriptor(this.remotePeerDescriptor) 
                    + ' outputBuffer.length: ' + this.outputBuffer.length)
                this.attachImplementation(outgoingConnection)
                this.onHandshakeCompleted(peerDescriptor)
            })

            outgoingConnection.once('connected', () => {
                this.handshaker!.sendHandshakeRequest(targetPeerDescriptor)
                this.emit('connected')
            })
            outgoingConnection.once('disconnected', this.onDisconnected)

        } else {
            if (incomingConnection) {
                this.handshaker = new Handshaker(this.localPeerDescriptor, incomingConnection)
                this.handshaker.on('handshakeRequest', (sourcePeerDescriptor: PeerDescriptor, targetPeerDescriptor?: PeerDescriptor) => {
                    this.setRemotePeerDescriptor(sourcePeerDescriptor)
                    this.emit('handshakeRequest', sourcePeerDescriptor, targetPeerDescriptor)
                })

                incomingConnection.on('disconnected', this.onDisconnected)

            }
        }
    }

    // eventemitter3 does not implement the standard 'newListener' event, so we need to override

    override on(
        event: keyof Events,
        fn: (...args: any) => void,
        // eslint-disable-next-line @typescript-eslint/explicit-module-boundary-types
        context?: any
    ): this {
        if (event === 'managedData' && this.listenerCount('managedData') === 0) {
            while (this.inputBuffer.length > 0) {
                logger.trace('emptying inputBuffer')
                const data = this.inputBuffer.shift()!
                fn(data, this.getPeerDescriptor())
            }
        }
        super.on(event, fn, context)
        return this
    }

    override once(
        event: keyof Events,
        fn: (...args: any) => void,
        // eslint-disable-next-line @typescript-eslint/explicit-module-boundary-types
        context?: any
    ): this {
        if (event === 'managedData' && this.listenerCount('managedData') === 0) {
            if (this.inputBuffer.length > 0) {
                while (this.inputBuffer.length > 0) {
                    logger.trace('emptying inputBuffer')
                    const data = this.inputBuffer.shift()!
                    fn(data, this.getPeerDescriptor())
                }
            } else {
                super.once(event, fn, context)
            }
        } else {
            super.once(event, fn, context)
        }

        return this
    }

    public getNodeId(): NodeID {
        return getNodeIdFromPeerDescriptor(this.remotePeerDescriptor!)
    }

    public getLastUsed(): number {
        return this.lastUsed
    }

    public setRemotePeerDescriptor(peerDescriptor: PeerDescriptor): void {
        this.remotePeerDescriptor = peerDescriptor
    }

    public getPeerDescriptor(): PeerDescriptor | undefined {
        return this.remotePeerDescriptor
    }

    private onHandshakeCompleted(peerDescriptor: PeerDescriptor) {
        this.lastUsed = Date.now()

        this.setRemotePeerDescriptor(peerDescriptor)
        this.handshakeCompleted = true

        while (this.outputBuffer.length > 0) {
            logger.trace('emptying outputBuffer')
            this.implementation!.send(this.outputBuffer.shift()!)
        }
        this.outputBufferEmitter.emit('bufferSent')
        logger.trace('emitting handshake_completed')
        this.emit('handshakeCompleted', peerDescriptor)
    }

    public attachImplementation(impl: IConnection): void {
        logger.trace('attachImplementation()')
        this.implementation = impl

        impl.on('data', (bytes: Uint8Array) => {
            this.lastUsed = Date.now()
            if (this.listenerCount('managedData') === 0) {
                this.inputBuffer.push(bytes)
            } else {
                this.emit('managedData', bytes, this.getPeerDescriptor()!)
            }
        })

        impl.on('error', (name: string) => {
            this.emit('error', name)
        })
        impl.on('connected', () => {
            this.lastUsed = Date.now()
            logger.trace('connected emitted')
            this.emit('connected')
        })

        //ensure that we have subscribed to the event only once
        impl.off('disconnected', this.onDisconnected)
        impl.on('disconnected', this.onDisconnected)
    }

    private onDisconnected(gracefulLeave: boolean): void {
        logger.trace(getNodeIdOrUnknownFromPeerDescriptor(this.remotePeerDescriptor) + ' onDisconnected() ' + gracefulLeave)
        if (this.bufferSentbyOtherConnection) {
            return
        }
        this.outputBufferEmitter.emit('bufferSendingFailed')
        this.emit('disconnected', gracefulLeave)
    }

    async send(data: Uint8Array, doNotConnect = false): Promise<void> {
        if (this.stopped) {
            throw new Err.SendFailed('ManagedConnection is stopped')
        }
        if (this.closing) {
            throw new Err.SendFailed('ManagedConnection is closing')
        }
        this.lastUsed = Date.now()

        if (doNotConnect && !this.implementation) {
            throw new Err.ConnectionNotOpen('Connection not open when calling send() with doNotConnect flag')
        } else if (this.implementation) {
            this.implementation.send(data)
        } else {
            logger.trace('adding data to outputBuffer')

            let result: RunAndRaceEventsReturnType<OutputBufferEvents>

            try {
<<<<<<< HEAD
                result = await runAndRaceEvents3<OutpuBufferEvents>([() => { this.outputBuffer.push(data) }],
                    this.outputBufferEmitter, ['bufferSent', 'bufferSendingFailed'], 15002)  // TODO use config option or named constant?
=======
                result = await runAndRaceEvents3<OutputBufferEvents>([() => { this.outputBuffer.push(data) }],
                    this.outputBufferEmitter, ['bufferSent', 'bufferSendingFailed'], 15000)  // TODO use config option or named constant?
>>>>>>> dcb16b9f
            } catch (e) {
                logger.debug(`Connection to ${getNodeIdOrUnknownFromPeerDescriptor(this.remotePeerDescriptor)} timed out`, {
                    peerDescriptor: this.remotePeerDescriptor,
                    type: this.connectionType,
                    lifetime: Date.now() - this.created
                })
                await this.close(false)
                throw new Err.SendFailed('Sending buffer timed out')
            }

            if (result.winnerName === 'bufferSendingFailed') {
                throw new Err.SendFailed('Sending buffer failed')
            }
            // buffer was sent successfully, return normally
        }
    }

    public sendNoWait(data: Uint8Array): void {
        this.lastUsed = Date.now()
        if (this.implementation) {
            this.implementation.send(data)
        } else {
            logger.trace('adding data to outputBuffer')
            this.outputBuffer.push(data)
        }
    }

    public reportBufferSentByOtherConnection(): void {
        logger.trace(getNodeIdOrUnknownFromPeerDescriptor(this.remotePeerDescriptor) + ' reportBufferSentByOtherConnection')
        if (this.handshaker) {
            this.handshaker.removeAllListeners()
        }
        logger.trace('bufferSentByOtherConnection reported')
        this.bufferSentbyOtherConnection = true
        this.outputBufferEmitter.emit('bufferSent')
    }

    public acceptHandshake(): void {
        // This happens when connectionRequest has been made and answered
        if (this.implementation) {
            if (!this.handshaker) {
                this.handshaker = new Handshaker(this.localPeerDescriptor, this.implementation)
            }

            this.handshaker.sendHandshakeResponse()

        } else {  // This happens to when there is a regular incoming connection
            this.handshaker!.sendHandshakeResponse()
            this.attachImplementation(this.incomingConnection!)
        }

        this.onHandshakeCompleted(this.remotePeerDescriptor!)
    }

    public rejectHandshake(error: HandshakeError): void {
        this.handshaker!.sendHandshakeResponse(error)
        this.destroy()
    }

    public async close(gracefulLeave: boolean): Promise<void> {
        if (this.closing) {
            return
        }
        if (this.replacedByOtherConnection) {
            logger.trace('close() called on replaced connection')
        }
        this.closing = true
        
        this.outputBufferEmitter.emit('bufferSendingFailed')
       
        if (this.implementation) {
            await this.implementation?.close(gracefulLeave)
        } else if (this.outgoingConnection) {
            await this.outgoingConnection?.close(gracefulLeave)
        } else if (this.incomingConnection) {
            await this.incomingConnection?.close(gracefulLeave)
        } else {
            this.emit('disconnected', gracefulLeave)
        }
    }

    public destroy(): void {
        this.closing = true
        if (!this.stopped) {
            this.stopped = true

            this.removeAllListeners()
            if (this.implementation) {
                this.implementation?.destroy()
            } else if (this.outgoingConnection) {
                this.outgoingConnection?.destroy()
            } else if (this.incomingConnection) {
                this.incomingConnection?.destroy()
            }
        }
    }

    isHandshakeCompleted(): boolean {
        return this.handshakeCompleted
    }

    stealOutputBuffer(): Uint8Array[] {
        const ret = this.outputBuffer
        this.outputBuffer = []
        return ret
    }
}<|MERGE_RESOLUTION|>--- conflicted
+++ resolved
@@ -245,13 +245,8 @@
             let result: RunAndRaceEventsReturnType<OutputBufferEvents>
 
             try {
-<<<<<<< HEAD
-                result = await runAndRaceEvents3<OutpuBufferEvents>([() => { this.outputBuffer.push(data) }],
+                result = await runAndRaceEvents3<OutputBufferEvents>([() => { this.outputBuffer.push(data) }],
                     this.outputBufferEmitter, ['bufferSent', 'bufferSendingFailed'], 15002)  // TODO use config option or named constant?
-=======
-                result = await runAndRaceEvents3<OutputBufferEvents>([() => { this.outputBuffer.push(data) }],
-                    this.outputBufferEmitter, ['bufferSent', 'bufferSendingFailed'], 15000)  // TODO use config option or named constant?
->>>>>>> dcb16b9f
             } catch (e) {
                 logger.debug(`Connection to ${getNodeIdOrUnknownFromPeerDescriptor(this.remotePeerDescriptor)} timed out`, {
                     peerDescriptor: this.remotePeerDescriptor,
