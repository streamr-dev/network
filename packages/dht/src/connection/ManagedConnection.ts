--- conflicted
+++ resolved
@@ -56,15 +56,10 @@
     private localPeerDescriptor: PeerDescriptor
     protected outgoingConnection?: IConnection
     protected incomingConnection?: IConnection
-<<<<<<< HEAD
-    private created = Date.now()
-    
-=======
 
     // TODO: Temporary debug variable, should be removed in the future.
     private created = Date.now()
 
->>>>>>> 1ce2cb9d
     constructor(
         localPeerDescriptor: PeerDescriptor,
         connectionType: ConnectionType,
