--- conflicted
+++ resolved
@@ -250,7 +250,6 @@
             await this.simulatorConnector!.stop()
             this.simulatorConnector = undefined
         }
-<<<<<<< HEAD
 
         await Promise.all(Array.from(this.connections.values()).map((peer) => {
             return new Promise<void>((resolve, _reject) => {
@@ -282,11 +281,6 @@
             })
         }))
 
-=======
-        await Promise.allSettled(Array.from(this.connections.values()).map((peer) => {
-            return this.gracefullyDisconnectAsync(peer.getPeerDescriptor()!, DisconnectMode.LEAVING)
-        }))
->>>>>>> 544a5c19
         this.state = ConnectionManagerState.STOPPED
         this.rpcCommunicator!.stop()
         this.config.transportLayer = undefined
@@ -446,10 +440,10 @@
             this.emit('disconnected', connection.getPeerDescriptor()!, disconnectionType)
             this.onConnectionCountChange()
         } else {
-            logger.error(' ' + this.config.nodeName + ', ' + connection.getPeerDescriptor()?.nodeName +
+            logger.trace(' ' + this.config.nodeName + ', ' + connection.getPeerDescriptor()?.nodeName +
                 ' onDisconnected() did nothing, no such connection in connectionManager')
             if (storedConnection) {
-                logger.error(this.config.nodeName + ', ' + connection.getPeerDescriptor()?.nodeName +
+                logger.trace(this.config.nodeName + ', ' + connection.getPeerDescriptor()?.nodeName +
                     ' connectionIds do not match ' + storedConnection.connectionId + ' ' + connection.connectionId)
             }
         }
@@ -688,32 +682,16 @@
     }
 
     // IConnectionLocker server implementation
-    private async gracefulDisconnect(disconnectNotice: DisconnectNotice, _context: ServerCallContext): Promise<DisconnectNoticeResponse> {
+    private async gracefulDisconnect(disconnectNotice: DisconnectNotice, _context: ServerCallContext): Promise<Empty> {
         logger.trace(' ' + this.config.nodeName + ', ' + disconnectNotice.peerDescriptor?.nodeName
             + ' received gracefulDisconnect notice')
 
-<<<<<<< HEAD
-        //setImmediate(() => {
         if (disconnectNotice.disconnecMode === DisconnectMode.LEAVING) {
             this.closeConnection(disconnectNotice.peerDescriptor!, 'INCOMING_GRACEFUL_LEAVE', 'graceful leave notified')
         } else {
             this.closeConnection(disconnectNotice.peerDescriptor!, 'INCOMING_GRACEFUL_DISCONNECT', 'graceful disconnect notified')
         }
-        //})
         return {}
-=======
-        setImmediate(async () => {
-            if (disconnectNotice.disconnecMode === DisconnectMode.LEAVING) {
-                await this.closeConnection(disconnectNotice.peerDescriptor!, 'INCOMING_GRACEFUL_LEAVE', 'graceful leave notified')
-            } else {
-                await this.closeConnection(disconnectNotice.peerDescriptor!, 'INCOMING_GRACEFUL_DISCONNECT', 'graceful disconnect notified')
-            }
-        })
-        
-        return {
-            protocolVersion: ConnectionManager.PROTOCOL_VERSION
-        }
->>>>>>> 544a5c19
     }
 
     private onConnectionCountChange() {
