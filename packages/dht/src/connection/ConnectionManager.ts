import { toProtoRpcClient } from '@streamr/proto-rpc'
import { CountMetric, LevelMetric, Logger, Metric, MetricsContext, MetricsDefinition, RateMetric, waitForEvent3 } from '@streamr/utils'
import { EventEmitter } from 'eventemitter3'
import { Contact } from '../dht/contact/Contact'
import { SortedContactList } from '../dht/contact/SortedContactList'
import { DuplicateDetector } from '../dht/routing/DuplicateDetector'
import { PeerIDKey } from '../helpers/PeerID'
import * as Err from '../helpers/errors'
import {
    areEqualPeerDescriptors,
    keyFromPeerDescriptor,
    peerIdFromPeerDescriptor
} from '../helpers/peerIdFromPeerDescriptor'
import { protoToString } from '../helpers/protoToString'
import { Empty } from '../proto/google/protobuf/empty'
import {
    DisconnectMode,
    DisconnectNotice,
    DisconnectNoticeResponse,
    LockRequest,
    LockResponse,
    Message,
    MessageType,
    PeerDescriptor,
    UnlockRequest
} from '../proto/packages/dht/protos/DhtRpc'
import { ConnectionLockRpcClient } from '../proto/packages/dht/protos/DhtRpc.client'
import { DisconnectionType, ITransport, TransportEvents } from '../transport/ITransport'
import { RoutingRpcCommunicator } from '../transport/RoutingRpcCommunicator'
import { ConnectionLockHandler } from './ConnectionLockHandler'
import { ConnectorFacade } from './ConnectorFacade'
import { ManagedConnection, Events as ManagedConnectionEvents } from './ManagedConnection'
import { ConnectionLockRpcRemote } from './ConnectionLockRpcRemote'
import { WEB_RTC_CLEANUP } from './WebRTC/NodeWebRtcConnection'
import { ServerCallContext } from '@protobuf-ts/runtime-rpc'
import { DhtCallContext } from '../rpc-protocol/DhtCallContext'

export interface ConnectionManagerConfig {
    maxConnections?: number
    metricsContext: MetricsContext
    createConnectorFacade: () => ConnectorFacade
}

export enum NatType {
    OPEN_INTERNET = 'open_internet',
    UNKNOWN = 'unknown'
}

interface ConnectionManagerMetrics extends MetricsDefinition {
    sendMessagesPerSecond: Metric
    sendBytesPerSecond: Metric
    receiveMessagesPerSecond: Metric
    receiveBytesPerSecond: Metric
    connectionAverageCount: Metric
    connectionTotalFailureCount: Metric
}

// TODO move this type identifiers.ts and use also in other classes (and rename to ServiceID)
type ServiceId = string

const logger = new Logger(module)

enum ConnectionManagerState {
    IDLE = 'idle',
    RUNNING = 'running',
    STOPPING = 'stopping',
    STOPPED = 'stopped'
}

interface ConnectionManagerEvents {
    newConnection: (connection: ManagedConnection) => void
}

export interface ConnectionLocker {
    lockConnection(targetDescriptor: PeerDescriptor, serviceId: ServiceId): void
    unlockConnection(targetDescriptor: PeerDescriptor, serviceId: ServiceId): void
    weakLockConnection(targetDescriptor: PeerDescriptor): void
    weakUnlockConnection(targetDescriptor: PeerDescriptor): void
}

export interface PortRange {
    min: number
    max: number
}

export interface TlsCertificate {
    privateKeyFileName: string
    certFileName: string
}

export type Events = TransportEvents & ConnectionManagerEvents

const INTERNAL_SERVICE_ID = 'system/connection-manager'

// Form an string representation from a peer description which can be undefined. This output 
// should only be used only for log output. TODO remove this method if we no longer use
// peerDescriptors which can be undefined, e.g.
// - if we refactor ConnectionManager so that it doesn't process handshake requests too early 
//   and therefore this.ownPeerDescriptor can't be undefine (NET-1129)
// - if the peerDescriptor of ManagedConnection is always available
// - if we create stricter types for incoming messages (message.sourceDescriptor or
//   disconnectNotice.peerDescriptor)
// - if ManagedConnection#peerDescriptor is never undefined
export const keyOrUnknownFromPeerDescriptor = (peerDescriptor: PeerDescriptor | undefined): string => { 
    if (peerDescriptor !== undefined) {
        return keyFromPeerDescriptor(peerDescriptor)
    } else {
        return 'unknown'
    }
}

export class ConnectionManager extends EventEmitter<Events> implements ITransport, ConnectionLocker {

    public static PROTOCOL_VERSION = '1.0'
    private config: ConnectionManagerConfig
    private readonly metricsContext: MetricsContext
    private readonly duplicateMessageDetector: DuplicateDetector = new DuplicateDetector(100000, 100)
    private readonly metrics: ConnectionManagerMetrics
    private locks = new ConnectionLockHandler()
    private connections: Map<PeerIDKey, ManagedConnection> = new Map()
    private readonly connectorFacade: ConnectorFacade
    private rpcCommunicator?: RoutingRpcCommunicator
    private disconnectorIntervalRef?: NodeJS.Timeout
    private state = ConnectionManagerState.IDLE

    constructor(config: ConnectionManagerConfig) {
        super()
        this.config = config
        this.onData = this.onData.bind(this)
        this.onIncomingConnection = this.onIncomingConnection.bind(this)
        this.metricsContext = this.config.metricsContext || new MetricsContext()
        this.metrics = {
            sendMessagesPerSecond: new RateMetric(),
            sendBytesPerSecond: new RateMetric(),
            receiveMessagesPerSecond: new RateMetric(),
            receiveBytesPerSecond: new RateMetric(),
            connectionAverageCount: new LevelMetric(0),
            connectionTotalFailureCount: new CountMetric()
        }
        this.metricsContext.addMetrics('node', this.metrics)
        this.connectorFacade = this.config.createConnectorFacade()
        this.send = this.send.bind(this)
        this.rpcCommunicator = new RoutingRpcCommunicator(INTERNAL_SERVICE_ID, this.send, {
            rpcRequestTimeout: 10000
        })
        this.rpcCommunicator.registerRpcMethod(LockRequest, LockResponse, 'lockRequest',
            (req: LockRequest, context: ServerCallContext) => this.lockRequest(req, context))
        this.rpcCommunicator.registerRpcNotification(UnlockRequest, 'unlockRequest',
            (req: UnlockRequest, context: ServerCallContext) => this.unlockRequest(req, context))
        this.rpcCommunicator.registerRpcMethod(DisconnectNotice, DisconnectNoticeResponse, 'gracefulDisconnect',
            (req: DisconnectNotice, context: ServerCallContext) => this.gracefulDisconnect(req, context))
    }

    public garbageCollectConnections(maxConnections: number, lastUsedLimit: number): void {
        if (this.connections.size <= maxConnections) {
            return
        }
        const disconnectionCandidates = new SortedContactList<Contact>(peerIdFromPeerDescriptor(this.getOwnPeerDescriptor()), 100000)
        this.connections.forEach((connection) => {
            if (!this.locks.isLocked(connection.peerIdKey) && Date.now() - connection.getLastUsed() > lastUsedLimit) {
                logger.trace('disconnecting in timeout interval: ' + keyOrUnknownFromPeerDescriptor(connection.getPeerDescriptor()))
                disconnectionCandidates.addContact(new Contact(connection.getPeerDescriptor()!))
            }
        })
        const sortedCandidates = disconnectionCandidates.getAllContacts()
        const targetNum = this.connections.size - maxConnections
        for (let i = 0; i < sortedCandidates.length && i < targetNum; i++) {
            logger.trace('garbageCollecting ' + keyFromPeerDescriptor(sortedCandidates[sortedCandidates.length - 1 - i].getPeerDescriptor()))
            this.gracefullyDisconnectAsync(sortedCandidates[sortedCandidates.length - 1 - i].getPeerDescriptor(),
                DisconnectMode.NORMAL).catch((_e) => { })
        }
    }

    public async start(): Promise<void> {
        if (this.state === ConnectionManagerState.RUNNING || this.state === ConnectionManagerState.STOPPED) {
            throw new Err.CouldNotStart(`Cannot start already ${this.state} module`)
        }
        this.state = ConnectionManagerState.RUNNING
        logger.trace(`Starting ConnectionManager...`)
        await this.connectorFacade.start(
            (connection: ManagedConnection) => this.onIncomingConnection(connection),
            (peerDescriptor: PeerDescriptor) => this.canConnect(peerDescriptor)
        )
        // Garbage collection of connections
        this.disconnectorIntervalRef = setInterval(() => {
            logger.trace('disconnectorInterval')
            const LAST_USED_LIMIT = 20000
            this.garbageCollectConnections(this.config.maxConnections ?? 80, LAST_USED_LIMIT)
        }, 5000)
    }

    public async stop(): Promise<void> {
        if (this.state === ConnectionManagerState.STOPPED || this.state === ConnectionManagerState.STOPPING) {
            return
        }
        this.state = ConnectionManagerState.STOPPING
        logger.trace(`Stopping ConnectionManager`)
        if (this.disconnectorIntervalRef) {
            clearInterval(this.disconnectorIntervalRef)
        }
        await this.connectorFacade.stop()

        await Promise.all(Array.from(this.connections.values()).map(async (peer) => {
            if (peer.isHandshakeCompleted()) {
                try {
                    await this.gracefullyDisconnectAsync(peer.getPeerDescriptor()!, DisconnectMode.LEAVING)
                } catch (e) {
                    logger.error(e)
                }
            } else {
                logger.trace('handshake of connection not completed, force-closing')
                const eventReceived = waitForEvent3<ManagedConnectionEvents>(peer, 'disconnected', 2000)
                peer.close('OTHER')
                try {
                    await eventReceived
                    logger.trace('resolving after receiving disconnected event from non-handshaked connection')
                } catch (e) {
                    logger.trace('force-closing non-handshaked connection timed out ' + e)
                }
            }
        }))

        this.state = ConnectionManagerState.STOPPED
        this.rpcCommunicator!.stop()
        this.duplicateMessageDetector.clear()
        this.locks.clear()
        this.removeAllListeners()
        // TODO would it make sense to move this call to WebRtcConnector#stop()?
        // - but note that we should call this only after connections have been closed
        //   (i.e the this.gracefullyDisconnectAsync() calls above)
        WEB_RTC_CLEANUP.cleanUp()
    }

    public getNumberOfLocalLockedConnections(): number {
        return this.locks.getNumberOfLocalLockedConnections()
    }

    public getNumberOfRemoteLockedConnections(): number {
        return this.locks.getNumberOfRemoteLockedConnections()
    }

    public getNumberOfWeakLockedConnections(): number {
        return this.locks.getNumberOfWeakLockedConnections()
    }

    public async send(message: Message, doNotConnect = false, doNotMindStopped = false): Promise<void> {
        if (this.state === ConnectionManagerState.STOPPED && !doNotMindStopped) {
            return
        }

        const peerDescriptor = message.targetDescriptor!
        if (this.isConnectionToSelf(peerDescriptor)) {
            throw new Err.CannotConnectToSelf('Cannot send to self')
        }
        logger.trace(`Sending message to: ${keyFromPeerDescriptor(peerDescriptor)}`)
        message = {
            ...message,
            targetDescriptor: message.targetDescriptor || peerDescriptor,
            sourceDescriptor: message.sourceDescriptor || this.getOwnPeerDescriptor(),
        }
        const peerIdKey = keyFromPeerDescriptor(peerDescriptor)
        let connection = this.connections.get(peerIdKey)
        if (!connection && !doNotConnect) {
            connection = this.connectorFacade.createConnection(peerDescriptor)
            this.onIncomingConnection(connection)
        } else if (!connection) {
            throw new Err.SendFailed('No connection to target, doNotConnect flag is true')
        }
        const binary = Message.toBinary(message)
        this.metrics.sendBytesPerSecond.record(binary.byteLength)
        this.metrics.sendMessagesPerSecond.record(1)
        return connection.send(binary, doNotConnect)
    }

    private isConnectionToSelf(peerDescriptor: PeerDescriptor): boolean { 
        return areEqualPeerDescriptors(peerDescriptor, this.getOwnPeerDescriptor()) || this.isOwnWebSocketServer(peerDescriptor)
    }

    private isOwnWebSocketServer(peerDescriptor: PeerDescriptor): boolean {
        const ownPeerDescriptor = this.getOwnPeerDescriptor()
        if ((peerDescriptor.websocket !== undefined) && (ownPeerDescriptor.websocket !== undefined)) {
            return ((peerDescriptor.websocket.port === ownPeerDescriptor.websocket.port) 
                && (peerDescriptor.websocket.host === ownPeerDescriptor.websocket.host))
        } else {
            return false
        }
    }

    public getConnection(peerDescriptor: PeerDescriptor): ManagedConnection | undefined {
        const peerIdKey = keyFromPeerDescriptor(peerDescriptor)
        return this.connections.get(peerIdKey)
    }

    // TODO remove this method or getOwnPeerDescriptor
    public getPeerDescriptor(): PeerDescriptor {
        return this.getOwnPeerDescriptor()
    }

    private getOwnPeerDescriptor(): PeerDescriptor {
        return this.connectorFacade.getOwnPeerDescriptor()!
    }

    public hasConnection(peerDescriptor: PeerDescriptor): boolean {
        const peerIdKey = keyFromPeerDescriptor(peerDescriptor)
        return this.connections.has(peerIdKey)
    }

    public hasLocalLockedConnection(peerDescriptor: PeerDescriptor): boolean {
        const peerIdKey = keyFromPeerDescriptor(peerDescriptor)
        return this.locks.isLocalLocked(peerIdKey)
    }

    public hasRemoteLockedConnection(peerDescriptor: PeerDescriptor): boolean {
        const peerIdKey = keyFromPeerDescriptor(peerDescriptor)
        return this.locks.isRemoteLocked(peerIdKey)
    }

    private canConnect(peerDescriptor: PeerDescriptor): boolean {
        // Perhaps the connection's state should be checked here
        return !this.hasConnection(peerDescriptor) // TODO: Add port range check
    }

    public handleMessage(message: Message): void {
        logger.trace('Received message of type ' + message.messageType)
        if (message.messageType !== MessageType.RPC) {
            logger.trace('Filtered out non-RPC message of type ' + message.messageType)
            return
        }
        if (this.duplicateMessageDetector.isMostLikelyDuplicate(message.messageId)) {
            logger.trace('handleMessage filtered duplicate ' + keyFromPeerDescriptor(message.sourceDescriptor!) 
                + ' ' + message.serviceId + ' ' + message.messageId)
            return
        }
        this.duplicateMessageDetector.add(message.messageId)
        if (message.serviceId === INTERNAL_SERVICE_ID) {
            this.rpcCommunicator?.handleMessageFromPeer(message)
        } else {
            logger.trace('emit "message" ' + keyFromPeerDescriptor(message.sourceDescriptor!) + ' ' + message.serviceId + ' ' + message.messageId)
            this.emit('message', message)
        }
    }

    private onData(data: Uint8Array, peerDescriptor: PeerDescriptor): void {
        if (this.state === ConnectionManagerState.STOPPED) {
            return
        }
        this.metrics.receiveBytesPerSecond.record(data.byteLength)
        this.metrics.receiveMessagesPerSecond.record(1)
        let message: Message | undefined
        try {
            message = Message.fromBinary(data)
            logger.trace(`received protojson: ${protoToString(message, Message)}`)
        } catch (e) {
            logger.debug(`Parsing incoming data into Message failed: ${e}`)
            return
        }
        message.sourceDescriptor = peerDescriptor
        try {
            this.handleMessage(message)
        } catch (e) {
            logger.debug(`Handling incoming data failed: ${e}`)
        }
    }

    private onConnected = (connection: ManagedConnection) => {
        const peerDescriptor = connection.getPeerDescriptor()!
        this.emit('connected', peerDescriptor)
        logger.trace(keyFromPeerDescriptor(peerDescriptor) + ' onConnected() ' + connection.connectionType)
        this.onConnectionCountChange()
    }

    private onDisconnected = (connection: ManagedConnection, disconnectionType: DisconnectionType) => {
        logger.trace(keyOrUnknownFromPeerDescriptor(connection.getPeerDescriptor()) + ' onDisconnected() ' + disconnectionType)

        const peerIdKey = keyFromPeerDescriptor(connection.getPeerDescriptor()!)
        const storedConnection = this.connections.get(peerIdKey)
        if (storedConnection && storedConnection.connectionId.equals(connection.connectionId)) {
            this.locks.clearAllLocks(peerIdKey)
            this.connections.delete(peerIdKey)
            logger.trace(keyOrUnknownFromPeerDescriptor(connection.getPeerDescriptor()) 
                + ' deleted connection in onDisconnected() ' + disconnectionType)
            this.emit('disconnected', connection.getPeerDescriptor()!, disconnectionType)
            this.onConnectionCountChange()
        } else {
            logger.trace(keyOrUnknownFromPeerDescriptor(connection.getPeerDescriptor()) 
                + ' onDisconnected() did nothing, no such connection in connectionManager')
            if (storedConnection) {
                logger.trace(keyOrUnknownFromPeerDescriptor(connection.getPeerDescriptor())
                + ' connectionIds do not match ' + storedConnection.connectionId + ' ' + connection.connectionId)
            }
        }

    }

    private onIncomingConnection(connection: ManagedConnection): boolean {
        if (this.state === ConnectionManagerState.STOPPED) {
            return false
        }
        logger.trace('onIncomingConnection()')
        connection.offeredAsIncoming = true
        if (!this.acceptIncomingConnection(connection)) {
            return false
        }
        connection.on('managedData', this.onData)
        connection.on('disconnected', (disconnectionType: DisconnectionType) => {
            this.onDisconnected(connection, disconnectionType)
        })
        this.emit('newConnection', connection)
        if (connection.isHandshakeCompleted()) {
            this.onConnected(connection)
        } else {
            connection.once('handshakeCompleted', ()=> {
                this.onConnected(connection)
            })
        }
        return true
    }

    private acceptIncomingConnection(newConnection: ManagedConnection): boolean {
        logger.trace(keyFromPeerDescriptor(newConnection.getPeerDescriptor()!) + ' acceptIncomingConnection()')
        const newPeerID = peerIdFromPeerDescriptor(newConnection.getPeerDescriptor()!)
        const peerIdKey = keyFromPeerDescriptor(newConnection.getPeerDescriptor()!)
        if (this.connections.has(peerIdKey)) {
            if (newPeerID.hasSmallerHashThan(peerIdFromPeerDescriptor(this.getOwnPeerDescriptor()))) {
                logger.trace(keyOrUnknownFromPeerDescriptor(newConnection.getPeerDescriptor())
                    + ' acceptIncomingConnection() replace current connection')
                // replace the current connection
                const oldConnection = this.connections.get(newPeerID.toKey())!
                logger.trace('replaced: ' + keyFromPeerDescriptor(newConnection.getPeerDescriptor()!))
                const buffer = oldConnection.stealOutputBuffer()
                
                for (const data of buffer) {
                    newConnection.sendNoWait(data)
                }
                
                oldConnection.reportBufferSentByOtherConnection()
                oldConnection.replacedByOtherConnection = true
            } else {
                newConnection.rejectedAsIncoming = true
                return false
            }
        }

        logger.trace(keyFromPeerDescriptor(newConnection.getPeerDescriptor()!) + ' added to connections at acceptIncomingConnection')
        this.connections.set(peerIdKey, newConnection)

        return true
    }

    private async closeConnection(peerDescriptor: PeerDescriptor, disconnectionType: DisconnectionType, reason?: string): Promise<void> {
        logger.trace(keyFromPeerDescriptor(peerDescriptor) + ' ' + 'closeConnection() ' + reason)
        const id = keyFromPeerDescriptor(peerDescriptor)
        this.locks.clearAllLocks(id)
        if (this.connections.has(id)) {
            const connectionToClose = this.connections.get(id)!
            await connectionToClose.close(disconnectionType)

        } else {
            logger.trace(keyFromPeerDescriptor(peerDescriptor) + ' ' + 'closeConnection() this.connections did not have the id')
            this.emit('disconnected', peerDescriptor, 'OTHER')
        }
    }

    public lockConnection(targetDescriptor: PeerDescriptor, serviceId: ServiceId): void {
        if (this.state === ConnectionManagerState.STOPPED || areEqualPeerDescriptors(targetDescriptor, this.getOwnPeerDescriptor())) {
            return
        }
        const peerIdKey = keyFromPeerDescriptor(targetDescriptor)
        const rpcRemote = new ConnectionLockRpcRemote(
            this.getOwnPeerDescriptor(),
            targetDescriptor,
            ConnectionManager.PROTOCOL_VERSION,
            toProtoRpcClient(new ConnectionLockRpcClient(this.rpcCommunicator!.getRpcClientTransport()))
        )
        this.locks.addLocalLocked(peerIdKey, serviceId)
        rpcRemote.lockRequest(serviceId)
            .then((_accepted) => logger.trace('LockRequest successful'))
            .catch((err) => { logger.debug(err) })
    }

    public unlockConnection(targetDescriptor: PeerDescriptor, serviceId: ServiceId): void {
        if (this.state === ConnectionManagerState.STOPPED || areEqualPeerDescriptors(targetDescriptor, this.getOwnPeerDescriptor())) {
            return
        }
        const peerIdKey = keyFromPeerDescriptor(targetDescriptor)
        this.locks.removeLocalLocked(peerIdKey, serviceId)
        const rpcRemote = new ConnectionLockRpcRemote(
            this.getOwnPeerDescriptor(),
            targetDescriptor,
            ConnectionManager.PROTOCOL_VERSION,
            toProtoRpcClient(new ConnectionLockRpcClient(this.rpcCommunicator!.getRpcClientTransport()))
        )
        if (this.connections.has(peerIdKey)) {
            rpcRemote.unlockRequest(serviceId)
        }
    }

    public weakLockConnection(targetDescriptor: PeerDescriptor): void {
        if (this.state === ConnectionManagerState.STOPPED || areEqualPeerDescriptors(targetDescriptor, this.getOwnPeerDescriptor())) {
            return
        }
        const peerIdKey = keyFromPeerDescriptor(targetDescriptor)
        this.locks.addWeakLocked(peerIdKey)
    }

    public weakUnlockConnection(targetDescriptor: PeerDescriptor): void {
        if (this.state === ConnectionManagerState.STOPPED || areEqualPeerDescriptors(targetDescriptor, this.getOwnPeerDescriptor())) {
            return
        }
        const peerIdKey = keyFromPeerDescriptor(targetDescriptor)
        this.locks.removeWeakLocked(peerIdKey)

    }

    private async gracefullyDisconnectAsync(targetDescriptor: PeerDescriptor, disconnectMode: DisconnectMode): Promise<void> {

        const connection = this.connections.get(peerIdFromPeerDescriptor(targetDescriptor).toKey())

        if (!connection) {
            logger.debug('gracefullyDisconnectedAsync() tried on a non-existing connection')
            return
        }

        const promise = new Promise<void>((resolve, _reject) => {
            // eslint-disable-next-line promise/catch-or-return
            waitForEvent3<ManagedConnectionEvents>(connection, 'disconnected', 2000).then(() => {
                logger.trace('disconnected event received in gracefullyDisconnectAsync()')
                return
            })
                .catch((e) => {
                    logger.trace('force-closing connection after timeout ' + e)
                    connection.close('OTHER')
                })
                .finally(() => {
                    logger.trace('resolving after receiving disconnected event')
                    resolve()
                })
        })

        this.doGracefullyDisconnectAsync(targetDescriptor, disconnectMode)
            .then(() => { return })
            .catch((e) => {
                logger.error(e)
            })

        await promise
    }

    private async doGracefullyDisconnectAsync(targetDescriptor: PeerDescriptor, disconnectMode: DisconnectMode): Promise<void> {
        logger.trace(keyFromPeerDescriptor(targetDescriptor) + ' gracefullyDisconnectAsync()')
        const rpcRemote = new ConnectionLockRpcRemote(
            this.getOwnPeerDescriptor(),
            targetDescriptor,
            ConnectionManager.PROTOCOL_VERSION,
            toProtoRpcClient(new ConnectionLockRpcClient(this.rpcCommunicator!.getRpcClientTransport()))
        )
        try {
            await rpcRemote.gracefulDisconnect(disconnectMode)
        } catch (ex) {
            logger.trace(keyFromPeerDescriptor(targetDescriptor) + ' remote.gracefulDisconnect() failed' + ex)
        }
    }

    public getAllConnectionPeerDescriptors(): PeerDescriptor[] {
        return Array.from(this.connections.values())
            .filter((managedConnection: ManagedConnection) => managedConnection.isHandshakeCompleted())
            .map((managedConnection: ManagedConnection) => managedConnection.getPeerDescriptor()!)
    }

<<<<<<< HEAD
    // ConnectionLockRpc local RPC method
    private async lockRequest(lockRequest: LockRequest): Promise<LockResponse> {
        const remotePeerId = peerIdFromPeerDescriptor(lockRequest.peerDescriptor!)
        if (areEqualPeerDescriptors(lockRequest.peerDescriptor!, this.getOwnPeerDescriptor())) {
=======
    // IConnectionLocker server implementation
    private async lockRequest(lockRequest: LockRequest, context: ServerCallContext): Promise<LockResponse> {
        const senderPeerDescriptor = (context as DhtCallContext).incomingSourceDescriptor!
        const remotePeerId = peerIdFromPeerDescriptor(senderPeerDescriptor)
        if (areEqualPeerDescriptors(senderPeerDescriptor, this.getOwnPeerDescriptor())) {
>>>>>>> 3f9acf12
            const response: LockResponse = {
                accepted: false
            }
            return response
        }
        this.locks.addRemoteLocked(remotePeerId.toKey(), lockRequest.serviceId)
        const response: LockResponse = {
            accepted: true
        }
        return response
    }

<<<<<<< HEAD
    // ConnectionLockRpc local RPC method
    private async unlockRequest(unlockRequest: UnlockRequest): Promise<Empty> {
        const peerIdKey = keyFromPeerDescriptor(unlockRequest.peerDescriptor!)
=======
    // IConnectionLocker server implementation
    private async unlockRequest(unlockRequest: UnlockRequest, context: ServerCallContext): Promise<Empty> {
        const senderPeerDescriptor = (context as DhtCallContext).incomingSourceDescriptor!
        const peerIdKey = keyFromPeerDescriptor(senderPeerDescriptor)
>>>>>>> 3f9acf12
        this.locks.removeRemoteLocked(peerIdKey, unlockRequest.serviceId)
        return {}
    }

<<<<<<< HEAD
    // ConnectionLockRpc local RPC method
    private async gracefulDisconnect(disconnectNotice: DisconnectNotice): Promise<Empty> {
        logger.trace(keyOrUnknownFromPeerDescriptor(disconnectNotice.peerDescriptor) + ' received gracefulDisconnect notice')
=======
    // IConnectionLocker server implementation
    private async gracefulDisconnect(disconnectNotice: DisconnectNotice, context: ServerCallContext): Promise<Empty> {
        const senderPeerDescriptor = (context as DhtCallContext).incomingSourceDescriptor!
        logger.trace(keyOrUnknownFromPeerDescriptor(senderPeerDescriptor) + ' received gracefulDisconnect notice')
>>>>>>> 3f9acf12

        if (disconnectNotice.disconnecMode === DisconnectMode.LEAVING) {
            this.closeConnection(senderPeerDescriptor, 'INCOMING_GRACEFUL_LEAVE', 'graceful leave notified')
        } else {
            this.closeConnection(senderPeerDescriptor, 'INCOMING_GRACEFUL_DISCONNECT', 'graceful disconnect notified')
        }
        return {}
    }

    private onConnectionCountChange() {
        this.metrics.connectionAverageCount.record(this.connections.size)
    }
}<|MERGE_RESOLUTION|>--- conflicted
+++ resolved
@@ -567,18 +567,11 @@
             .map((managedConnection: ManagedConnection) => managedConnection.getPeerDescriptor()!)
     }
 
-<<<<<<< HEAD
     // ConnectionLockRpc local RPC method
-    private async lockRequest(lockRequest: LockRequest): Promise<LockResponse> {
-        const remotePeerId = peerIdFromPeerDescriptor(lockRequest.peerDescriptor!)
-        if (areEqualPeerDescriptors(lockRequest.peerDescriptor!, this.getOwnPeerDescriptor())) {
-=======
-    // IConnectionLocker server implementation
     private async lockRequest(lockRequest: LockRequest, context: ServerCallContext): Promise<LockResponse> {
         const senderPeerDescriptor = (context as DhtCallContext).incomingSourceDescriptor!
         const remotePeerId = peerIdFromPeerDescriptor(senderPeerDescriptor)
         if (areEqualPeerDescriptors(senderPeerDescriptor, this.getOwnPeerDescriptor())) {
->>>>>>> 3f9acf12
             const response: LockResponse = {
                 accepted: false
             }
@@ -591,30 +584,18 @@
         return response
     }
 
-<<<<<<< HEAD
     // ConnectionLockRpc local RPC method
-    private async unlockRequest(unlockRequest: UnlockRequest): Promise<Empty> {
-        const peerIdKey = keyFromPeerDescriptor(unlockRequest.peerDescriptor!)
-=======
-    // IConnectionLocker server implementation
     private async unlockRequest(unlockRequest: UnlockRequest, context: ServerCallContext): Promise<Empty> {
         const senderPeerDescriptor = (context as DhtCallContext).incomingSourceDescriptor!
         const peerIdKey = keyFromPeerDescriptor(senderPeerDescriptor)
->>>>>>> 3f9acf12
         this.locks.removeRemoteLocked(peerIdKey, unlockRequest.serviceId)
         return {}
     }
 
-<<<<<<< HEAD
     // ConnectionLockRpc local RPC method
-    private async gracefulDisconnect(disconnectNotice: DisconnectNotice): Promise<Empty> {
-        logger.trace(keyOrUnknownFromPeerDescriptor(disconnectNotice.peerDescriptor) + ' received gracefulDisconnect notice')
-=======
-    // IConnectionLocker server implementation
     private async gracefulDisconnect(disconnectNotice: DisconnectNotice, context: ServerCallContext): Promise<Empty> {
         const senderPeerDescriptor = (context as DhtCallContext).incomingSourceDescriptor!
         logger.trace(keyOrUnknownFromPeerDescriptor(senderPeerDescriptor) + ' received gracefulDisconnect notice')
->>>>>>> 3f9acf12
 
         if (disconnectNotice.disconnecMode === DisconnectMode.LEAVING) {
             this.closeConnection(senderPeerDescriptor, 'INCOMING_GRACEFUL_LEAVE', 'graceful leave notified')
