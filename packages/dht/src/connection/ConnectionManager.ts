import { EventEmitter } from 'eventemitter3'
import {
    ConnectivityResponse,
    DisconnectNotice,
    LockRequest,
    LockResponse,
    Message,
    MessageType,
    PeerDescriptor,
    UnlockRequest
} from '../proto/packages/dht/protos/DhtRpc'
import { WebSocketConnector } from './WebSocket/WebSocketConnector'
import { PeerIDKey } from '../helpers/PeerID'
import { protoToString } from '../helpers/protoToString'
import { ITransport, TransportEvents } from '../transport/ITransport'
import { IceServer, WebRtcConnector } from './WebRTC/WebRtcConnector'
import { CountMetric, LevelMetric, Logger, Metric, MetricsContext, MetricsDefinition, RateMetric } from '@streamr/utils'
import * as Err from '../helpers/errors'
import { WEB_RTC_CLEANUP } from './WebRTC/NodeWebRtcConnection'
import { ManagedConnection } from './ManagedConnection'
import { RoutingRpcCommunicator } from '../transport/RoutingRpcCommunicator'
import { toProtoRpcClient } from '@streamr/proto-rpc'
import { ConnectionLockerClient } from '../proto/packages/dht/protos/DhtRpc.client'
import { RemoteConnectionLocker } from './RemoteConnectionLocker'
import { ServerCallContext } from '@protobuf-ts/runtime-rpc'
import { Empty } from '../proto/google/protobuf/empty'
import { Simulator } from './Simulator/Simulator'
import { SimulatorConnector } from './Simulator/SimulatorConnector'
import { ConnectionLockHandler } from './ConnectionLockHandler'
import { DuplicateDetector } from '../dht/DuplicateDetector'
import { SortedContactList } from '../dht/contact/SortedContactList'
import { Contact } from '../dht/contact/Contact'
import {
    isSamePeerDescriptor,
    keyFromPeerDescriptor,
    peerIdFromPeerDescriptor
} from '../helpers/peerIdFromPeerDescriptor'

export class ConnectionManagerConfig {
    transportLayer?: ITransport
    webSocketHost?: string
    webSocketPort?: number
    entryPoints?: PeerDescriptor[]
    stunUrls?: string[]
    metricsContext?: MetricsContext
    nodeName?: string
    maxConnections: number = 80

    // the following fields are used in simulation only
    simulator?: Simulator
    ownPeerDescriptor?: PeerDescriptor
    serviceIdPrefix?: string
<<<<<<< HEAD
    iceServers?: IceServer[]
    metricsContext?: MetricsContext
    webrtcDisallowPrivateAddresses?: boolean
    webrtcDatachannelBufferThresholdLow?: number
    webrtcDatachannelBufferThresholdHigh?: number
    newWebrtcConnectionTimeout?: number
    nodeName?: string
=======

    constructor(conf: Partial<ConnectionManagerConfig>) {
        // assign given non-undefined config vars over defaults
        let k: keyof typeof conf
        for (k in conf) {
            if (conf[k] === undefined) {
                delete conf[k]
            }
        }
        Object.assign(this, conf)
    }
>>>>>>> c6c47b1c
}

export enum NatType {
    OPEN_INTERNET = 'open_internet',
    UNKNOWN = 'unknown'
}

interface ConnectionManagerMetrics extends MetricsDefinition {
    sendMessagesPerSecond: Metric
    sendBytesPerSecond: Metric
    receiveMessagesPerSecond: Metric
    receiveBytesPerSecond: Metric
    connectionAverageCount: Metric
    connectionTotalFailureCount: Metric
}

type ServiceId = string

export type PeerDescriptorGeneratorCallback = (connectivityResponse: ConnectivityResponse) => PeerDescriptor

const logger = new Logger(module)

interface ConnectionManagerEvents {
    newConnection: (connection: ManagedConnection) => void
}

export interface ConnectionLocker {
    lockConnection(targetDescriptor: PeerDescriptor, serviceId: ServiceId): void
    unlockConnection(targetDescriptor: PeerDescriptor, serviceId: ServiceId): void
    weakLockConnection(targetDescriptor: PeerDescriptor): void
    weakUnlockConnection(targetDescriptor: PeerDescriptor): void
}

export type Events = TransportEvents & ConnectionManagerEvents

export class ConnectionManager extends EventEmitter<Events> implements ITransport, ConnectionLocker {
    public static PROTOCOL_VERSION = '1.0'
    private config: ConnectionManagerConfig
    private readonly metricsContext: MetricsContext
    private ownPeerDescriptor?: PeerDescriptor
    private readonly messageDuplicateDetector: DuplicateDetector = new DuplicateDetector(100000, 100)
    private readonly metrics: ConnectionManagerMetrics
    private locks = new ConnectionLockHandler()
    private connections: Map<PeerIDKey, ManagedConnection> = new Map()
    private webSocketConnector?: WebSocketConnector
    private webrtcConnector?: WebRtcConnector
    private simulatorConnector?: SimulatorConnector
    private rpcCommunicator?: RoutingRpcCommunicator
    private disconnectorIntervalRef?: NodeJS.Timer
    private serviceId: ServiceId
    private stopped = false
    private started = false

    constructor(conf: Partial<ConnectionManagerConfig>) {
        super()
        this.config = new ConnectionManagerConfig(conf)
        this.onData = this.onData.bind(this)
        this.incomingConnectionCallback = this.incomingConnectionCallback.bind(this)
        this.metricsContext = this.config.metricsContext || new MetricsContext()
        this.metrics = {
            sendMessagesPerSecond: new RateMetric(),
            sendBytesPerSecond: new RateMetric(),
            receiveMessagesPerSecond: new RateMetric(),
            receiveBytesPerSecond: new RateMetric(),
            connectionAverageCount: new LevelMetric(0),
            connectionTotalFailureCount: new CountMetric()
        }
        this.metricsContext.addMetrics('node', this.metrics)
        if (this.config.simulator) {
            logger.trace(`Creating SimulatorConnector`)
            this.simulatorConnector = new SimulatorConnector(
                ConnectionManager.PROTOCOL_VERSION,
                this.config.ownPeerDescriptor!,
                this.config.simulator,
                this.incomingConnectionCallback
            )
            this.config.simulator.addConnector(this.simulatorConnector)
            this.ownPeerDescriptor = this.config.ownPeerDescriptor
            this.started = true
        } else {
            logger.trace(`Creating WebSocketConnector`)
            this.webSocketConnector = new WebSocketConnector(
                ConnectionManager.PROTOCOL_VERSION,
                this.config.transportLayer!,
                this.canConnect.bind(this),
                this.incomingConnectionCallback,
                this.config.webSocketPort,
                this.config.webSocketHost,
                this.config.entryPoints
            )
            logger.trace(`Creating WebRTCConnector`)
            this.webrtcConnector = new WebRtcConnector({
                rpcTransport: this.config.transportLayer!,
                protocolVersion: ConnectionManager.PROTOCOL_VERSION,
                iceServers: this.config.iceServers,
                disallowPrivateAddresses: this.config.webrtcDisallowPrivateAddresses,
                bufferThresholdLow: this.config.webrtcDatachannelBufferThresholdLow,
                bufferThresholdHigh: this.config.webrtcDatachannelBufferThresholdHigh,
                connectionTimeout: this.config.newWebrtcConnectionTimeout,
            }, this.incomingConnectionCallback)
        }
        this.serviceId = (this.config.serviceIdPrefix ? this.config.serviceIdPrefix : '') + 'ConnectionManager'
        this.send = this.send.bind(this)
        this.rpcCommunicator = new RoutingRpcCommunicator(this.serviceId, this.send, {
            rpcRequestTimeout: 10000
        })
        this.rpcCommunicator.registerRpcMethod(LockRequest, LockResponse, 'lockRequest',
            (req: LockRequest, context) => this.lockRequest(req, context))
        this.rpcCommunicator.registerRpcNotification(UnlockRequest, 'unlockRequest',
            (req: UnlockRequest, context) => this.unlockRequest(req, context))
        this.rpcCommunicator.registerRpcNotification(DisconnectNotice, 'gracefulDisconnect',
            (req: DisconnectNotice, context) => this.gracefulDisconnect(req, context))
        // Garbage collection of connections
        this.disconnectorIntervalRef = setInterval(() => {
            logger.trace('disconnectorInterval')
            const LAST_USED_LIMIT = 20000
            this.garbageCollectConnections(this.config.maxConnections, LAST_USED_LIMIT)
        }, 5000)
    }

    public garbageCollectConnections(maxConnections: number, lastUsedLimit: number): void {
        if (this.connections.size <= maxConnections) {
            return
        }
        const disconnectionCandidates = new SortedContactList(peerIdFromPeerDescriptor(this.ownPeerDescriptor!), 100000)
        this.connections.forEach((connection) => {
            if (!this.locks.isLocked(connection.peerIdKey) && Date.now() - connection.getLastUsed() > lastUsedLimit) {
                logger.trace("disconnecting in timeout interval: " + this.config.nodeName + ', '
                    + connection.getPeerDescriptor()?.nodeName + ' ')
                disconnectionCandidates.addContact(new Contact(connection.getPeerDescriptor()!))
            }
        })
        const sortedCandidates = disconnectionCandidates.getAllContacts()
        const targetNum = this.connections.size - maxConnections
        for (let i = 0; i < sortedCandidates.length && i < targetNum; i++) {
            logger.trace(this.config.nodeName + ' garbageCollecting '
                + sortedCandidates[sortedCandidates.length - 1 - i].getPeerDescriptor().nodeName)
            this.gracefullyDisconnectAsync(sortedCandidates[sortedCandidates.length - 1 - i].getPeerDescriptor()).catch((_e) => { })
        }
    }

    public async start(peerDescriptorGeneratorCallback?: PeerDescriptorGeneratorCallback): Promise<void> {
        if (this.started || this.stopped) {
            throw new Err.CouldNotStart(`Cannot start already ${this.started ? 'started' : 'stopped'} module`)
        }
        this.started = true
        logger.trace(`Starting ConnectionManager...`)
        if (!this.config.simulator) {
            await this.webSocketConnector!.start()
            const connectivityResponse = await this.webSocketConnector!.checkConnectivity()
            const ownPeerDescriptor = peerDescriptorGeneratorCallback!(connectivityResponse)
            this.ownPeerDescriptor = ownPeerDescriptor
            this.webSocketConnector!.setOwnPeerDescriptor(ownPeerDescriptor)
            this.webrtcConnector!.setOwnPeerDescriptor(ownPeerDescriptor)
        }
    }

    public async stop(): Promise<void> {
        if (!this.started || this.stopped) {
            return
        }
        logger.trace(`Stopping ConnectionManager`)
        if (this.disconnectorIntervalRef) {
            clearInterval(this.disconnectorIntervalRef)
        }
        logger.trace('stopping connections')
        await Promise.allSettled(this.getAllConnectionPeerDescriptors().map((peer) => {
            return this.gracefullyDisconnectAsync(peer)
        }))
        this.stopped = true
        logger.trace('stopped connections')
        this.rpcCommunicator!.stop()
        if (!this.config.simulator) {
            await this.webSocketConnector!.stop()
            await this.webrtcConnector!.stop()
            WEB_RTC_CLEANUP.cleanUp()
        } else {
            await this.simulatorConnector!.stop()
        }
    }

    public getConnectionTo(id: PeerIDKey): ManagedConnection {
        return this.connections.get(id)!
    }

    public getNumberOfLocalLockedConnections(): number {
        return this.locks.getNumberOfLocalLockedConnections()
    }

    public getNumberOfRemoteLockedConnections(): number {
        return this.locks.getNumberOfRemoteLockedConnections()
    }

    public getNumberOfWeakLockedConnections(): number {
        return this.locks.getNumberOfWeakLockedConnections()
    }

    public send = async (message: Message, doNotConnect = false): Promise<void> => {
        if (!this.started || this.stopped) {
            return
        }

        const peerDescriptor = message.targetDescriptor!
        if (isSamePeerDescriptor(peerDescriptor, this.ownPeerDescriptor!)) {
            throw new Err.CannotConnectToSelf('Cannot send to self')
        }
        logger.trace(`Sending message to: ${peerDescriptor.kademliaId.toString()}`)
        message = {
            ...message,
            targetDescriptor: message.targetDescriptor || peerDescriptor,
            sourceDescriptor: message.sourceDescriptor || this.ownPeerDescriptor,
        }
        const hexId = keyFromPeerDescriptor(peerDescriptor)
        let connection = this.connections.get(hexId)
        if (!connection && !doNotConnect) {
            connection = this.createConnection(peerDescriptor)
            this.incomingConnectionCallback(connection)
        } else if (!connection) {
            throw new Err.SendFailed('No connection to target, doNotConnect flag is true')
        }
        const binary = Message.toBinary(message)
        this.metrics.sendBytesPerSecond.record(binary.byteLength)
        this.metrics.sendMessagesPerSecond.record(1)
        return connection!.send(binary, doNotConnect)
    }

    private createConnection(peerDescriptor: PeerDescriptor): ManagedConnection {
        if (this.simulatorConnector) {
            return this.simulatorConnector!.connect(peerDescriptor)
        } else if (peerDescriptor.websocket || this.ownPeerDescriptor!.websocket) {
            return this.webSocketConnector!.connect(peerDescriptor)
        }
        return this.webrtcConnector!.connect(peerDescriptor)
    }

    public getConnection(peerDescriptor: PeerDescriptor): ManagedConnection | undefined {
        const hexId = keyFromPeerDescriptor(peerDescriptor)
        return this.connections.get(hexId)
    }

    public getPeerDescriptor(): PeerDescriptor {
        return this.ownPeerDescriptor!
    }

    public hasConnection(peerDescriptor: PeerDescriptor): boolean {
        const hexId = keyFromPeerDescriptor(peerDescriptor)
        return this.connections.has(hexId)
    }

    public hasLocalLockedConnection(peerDescriptor: PeerDescriptor, _serviceId?: ServiceId): boolean {
        const hexId = keyFromPeerDescriptor(peerDescriptor)
        return this.locks.isLocalLocked(hexId)
    }

    public hasRemoteLockedConnection(peerDescriptor: PeerDescriptor, _serviceId?: ServiceId): boolean {
        const hexId = keyFromPeerDescriptor(peerDescriptor)
        return this.locks.isRemoteLocked(hexId)
    }

    public canConnect(peerDescriptor: PeerDescriptor, _ip: string, _port: number): boolean {
        // Perhaps the connection's state should be checked here
        return !this.hasConnection(peerDescriptor) // TODO: Add port range check
    }

    public handleMessage(message: Message): void {
        logger.trace('Received message of type ' + message!.messageType)
        if (message!.messageType !== MessageType.RPC) {
            logger.trace('Filtered out non-RPC message of type ' + message!.messageType)
            return
        }
        if (this.messageDuplicateDetector.isMostLikelyDuplicate(message.messageId)) {
            logger.trace('handleMessage filtered duplicate ' + this.config.nodeName + ', '
                + message.sourceDescriptor?.nodeName + ' ' + message.serviceId + ' ' + message.messageId)
            return
        }
        this.messageDuplicateDetector.add(message.messageId, message.sourceDescriptor!.nodeName!, message)
        if (message.serviceId === this.serviceId) {
            this.rpcCommunicator?.handleMessageFromPeer(message)
        } else {
            logger.trace('emit "message" ' + this.config.nodeName + ', ' + message.sourceDescriptor?.nodeName
                + ' ' + message.serviceId + ' ' + message.messageId)
            this.emit('message', message)
        }
    }

    private onData(data: Uint8Array, peerDescriptor: PeerDescriptor): void {
        if (!this.started || this.stopped) {
            return
        }
        this.metrics.receiveBytesPerSecond.record(data.byteLength)
        this.metrics.receiveMessagesPerSecond.record(1)
        let message: Message | undefined
        try {
            message = Message.fromBinary(data)
            logger.trace(`${this.config.nodeName} received protojson: ${protoToString(message, Message)}`)
        } catch (e) {
            logger.debug(`Parsing incoming data into Message failed: ${e}`)
            return
        }
        message.sourceDescriptor = peerDescriptor
        try {
            this.handleMessage(message)
        } catch (e) {
            logger.debug(`Handling incoming data failed: ${e}`)
        }
    }

    private onConnected = (connection: ManagedConnection) => {
        const peerDescriptor = connection.getPeerDescriptor()!
        this.emit('connected', peerDescriptor)
        logger.trace(
            'connectedPeerId: '
            + peerIdFromPeerDescriptor(peerDescriptor).toString()
            + ', ' + peerIdFromPeerDescriptor(this.ownPeerDescriptor!).toString()
            + ', ' + this.connections.size
        )
        this.onConnectionCountChange()
    }

    private onDisconnected = (connection: ManagedConnection) => {
        if (!this.started || this.stopped) {
            return
        }
        logger.trace(this.config.nodeName + ' onDisconnected()')
        const hexKey = keyFromPeerDescriptor(connection.getPeerDescriptor()!)
        const storedConnection = this.connections.get(hexKey)
        if (storedConnection && storedConnection.connectionId.equals(connection.connectionId)) {
            this.locks.clearAllLocks(hexKey)
            this.connections.delete(hexKey)
            this.emit('disconnected', connection.getPeerDescriptor()!)
            this.onConnectionCountChange()
        } else {
            logger.trace(this.config.nodeName + 'onDisconnected() did nothing, no such connection in connectionManager')
        }

    }

    private incomingConnectionCallback(connection: ManagedConnection): boolean {
        if (!this.started || this.stopped) {
            return false
        }
        logger.trace('incomingConnectionCallback() objectId ' + connection.objectId)
        connection.offeredAsIncoming = true
        if (!this.acceptIncomingConnection(connection)) {
            return false
        }
        connection.on('managedData', this.onData)
        connection.on('disconnected', (_code?: number, _reason?: string) => {
            this.onDisconnected(connection)
        })
        this.emit('newConnection', connection)
        if (connection.isHandshakeCompleted()) {
            this.onConnected(connection)
        } else {
            connection.once('handshakeCompleted', (_peerDescriptor: PeerDescriptor) => {
                this.onConnected(connection)
            })
        }
        return true
    }

    private acceptIncomingConnection(newConnection: ManagedConnection): boolean {
        const newPeerID = peerIdFromPeerDescriptor(newConnection.getPeerDescriptor()!)
        const hexKey = keyFromPeerDescriptor(newConnection.getPeerDescriptor()!)
        if (this.connections.has(hexKey)) {
            if (newPeerID.hasSmallerHashThan(peerIdFromPeerDescriptor(this.ownPeerDescriptor!))) {
                // replace the current connection
                const oldConnection = this.connections.get(newPeerID.toKey())!
                logger.trace("replaced: " + this.config.nodeName + ', ' + newConnection.getPeerDescriptor()?.nodeName + ' ')
                const buffer = oldConnection!.stealOutputBuffer()
                for (const data of buffer) {
                    newConnection.sendNoWait(data)
                }
                oldConnection!.reportBufferSentByOtherConnection()
                oldConnection.replacedByOtherConnection = true
            } else {
                newConnection.rejectedAsIncoming = true
                return false
            }
        }
        this.connections.set(hexKey, newConnection)
        return true
    }

    private async closeConnection(peerDescriptor: PeerDescriptor, reason?: string): Promise<void> {
        const id = keyFromPeerDescriptor(peerDescriptor)
        this.locks.clearAllLocks(id)
        if (this.connections.has(id)) {
            logger.trace(`Closeconnection called to Peer ${id}${reason ? `: ${reason}` : ''}`)
            const connectionToClose = this.connections.get(id)!
            logger.trace("disconnecting: " + this.config.nodeName + ", " + connectionToClose.getPeerDescriptor()?.nodeName)
            await connectionToClose.close()
        } else {
            this.emit('disconnected', peerDescriptor)
        }
    }

    public lockConnection(targetDescriptor: PeerDescriptor, serviceId: ServiceId): void {
        if (this.stopped || isSamePeerDescriptor(targetDescriptor, this.ownPeerDescriptor!)) {
            return
        }
        const hexKey = keyFromPeerDescriptor(targetDescriptor)
        const remoteConnectionLocker = new RemoteConnectionLocker(
            this.ownPeerDescriptor!,
            targetDescriptor,
            ConnectionManager.PROTOCOL_VERSION,
            toProtoRpcClient(new ConnectionLockerClient(this.rpcCommunicator!.getRpcClientTransport()))
        )
        this.locks.addLocalLocked(hexKey, serviceId)
        remoteConnectionLocker.lockRequest(serviceId)
            .then((_accepted) => logger.trace('LockRequest successful'))
            .catch((err) => { logger.debug(err) })
    }

    public unlockConnection(targetDescriptor: PeerDescriptor, serviceId: ServiceId): void {
        if (this.stopped || isSamePeerDescriptor(targetDescriptor, this.ownPeerDescriptor!)) {
            return
        }
        const hexKey = keyFromPeerDescriptor(targetDescriptor)
        this.locks.removeLocalLocked(hexKey, serviceId)
        const remoteConnectionLocker = new RemoteConnectionLocker(
            this.ownPeerDescriptor!,
            targetDescriptor,
            ConnectionManager.PROTOCOL_VERSION,
            toProtoRpcClient(new ConnectionLockerClient(this.rpcCommunicator!.getRpcClientTransport()))
        )
        if (this.connections.has(hexKey)) {
            remoteConnectionLocker.unlockRequest(serviceId)
        }
    }

    public weakLockConnection(targetDescriptor: PeerDescriptor): void {
        if (this.stopped || isSamePeerDescriptor(targetDescriptor, this.ownPeerDescriptor!)) {
            return
        }
        const hexKey = keyFromPeerDescriptor(targetDescriptor)
        this.locks.addWeakLocked(hexKey)
    }

    public weakUnlockConnection(targetDescriptor: PeerDescriptor): void {
        if (this.stopped || isSamePeerDescriptor(targetDescriptor, this.ownPeerDescriptor!)) {
            return
        }
        const hexKey = keyFromPeerDescriptor(targetDescriptor)
        this.locks.removeWeakLocked(hexKey)

    }

    private async gracefullyDisconnectAsync(targetDescriptor: PeerDescriptor): Promise<void> {
        logger.trace('gracefullyDisconnectAsync()')
        const remoteConnectionLocker = new RemoteConnectionLocker(
            this.ownPeerDescriptor!,
            targetDescriptor,
            ConnectionManager.PROTOCOL_VERSION,
            toProtoRpcClient(new ConnectionLockerClient(this.rpcCommunicator!.getRpcClientTransport()))
        )
        await remoteConnectionLocker.gracefulDisconnect()
        try {
            await this.closeConnection(targetDescriptor)
        } catch (e) {
            logger.trace(e)
        }
    }

    public getAllConnectionPeerDescriptors(): PeerDescriptor[] {
        return Array.from(this.connections.values())
            .filter((managedConnection: ManagedConnection) => managedConnection.isHandshakeCompleted())
            .map((managedConnection: ManagedConnection) => managedConnection.getPeerDescriptor()! as PeerDescriptor)
    }

    // IConnectionLocker server implementation
    private async lockRequest(lockRequest: LockRequest, _context: ServerCallContext): Promise<LockResponse> {
        const remotePeerId = peerIdFromPeerDescriptor(lockRequest.peerDescriptor!)
        if (isSamePeerDescriptor(lockRequest.peerDescriptor!, this.ownPeerDescriptor!)) {
            const response: LockResponse = {
                accepted: false
            }
            return response
        }
        this.locks.addRemoteLocked(remotePeerId.toKey(), lockRequest.serviceId)
        const response: LockResponse = {
            accepted: true
        }
        return response
    }

    // IConnectionLocker server implementation
    private async unlockRequest(unlockRequest: UnlockRequest, _context: ServerCallContext): Promise<Empty> {
        const hexKey = keyFromPeerDescriptor(unlockRequest.peerDescriptor!)
        this.locks.removeRemoteLocked(hexKey, unlockRequest.serviceId)
        return {}
    }

    // IConnectionLocker server implementation
    private async gracefulDisconnect(disconnectNotice: DisconnectNotice, _context: ServerCallContext): Promise<Empty> {
        logger.trace(' ' + this.config.nodeName + ', ' + disconnectNotice.peerDescriptor?.nodeName
            + ' calling closeConnection after receiving incoming gracefulDisconnect notice')
        await this.closeConnection(disconnectNotice.peerDescriptor!, 'graceful disconnect notified')
        return {}
    }

    private onConnectionCountChange() {
        this.metrics.connectionAverageCount.record(this.connections.size)
    }
}<|MERGE_RESOLUTION|>--- conflicted
+++ resolved
@@ -41,24 +41,19 @@
     webSocketHost?: string
     webSocketPort?: number
     entryPoints?: PeerDescriptor[]
-    stunUrls?: string[]
-    metricsContext?: MetricsContext
     nodeName?: string
     maxConnections: number = 80
-
-    // the following fields are used in simulation only
-    simulator?: Simulator
-    ownPeerDescriptor?: PeerDescriptor
-    serviceIdPrefix?: string
-<<<<<<< HEAD
     iceServers?: IceServer[]
     metricsContext?: MetricsContext
     webrtcDisallowPrivateAddresses?: boolean
     webrtcDatachannelBufferThresholdLow?: number
     webrtcDatachannelBufferThresholdHigh?: number
     newWebrtcConnectionTimeout?: number
-    nodeName?: string
-=======
+
+    // the following fields are used in simulation only
+    simulator?: Simulator
+    ownPeerDescriptor?: PeerDescriptor
+    serviceIdPrefix?: string
 
     constructor(conf: Partial<ConnectionManagerConfig>) {
         // assign given non-undefined config vars over defaults
@@ -70,7 +65,6 @@
         }
         Object.assign(this, conf)
     }
->>>>>>> c6c47b1c
 }
 
 export enum NatType {
@@ -183,12 +177,6 @@
             (req: UnlockRequest, context) => this.unlockRequest(req, context))
         this.rpcCommunicator.registerRpcNotification(DisconnectNotice, 'gracefulDisconnect',
             (req: DisconnectNotice, context) => this.gracefulDisconnect(req, context))
-        // Garbage collection of connections
-        this.disconnectorIntervalRef = setInterval(() => {
-            logger.trace('disconnectorInterval')
-            const LAST_USED_LIMIT = 20000
-            this.garbageCollectConnections(this.config.maxConnections, LAST_USED_LIMIT)
-        }, 5000)
     }
 
     public garbageCollectConnections(maxConnections: number, lastUsedLimit: number): void {
@@ -218,6 +206,12 @@
         }
         this.started = true
         logger.trace(`Starting ConnectionManager...`)
+        // Garbage collection of connections
+        this.disconnectorIntervalRef = setInterval(() => {
+            logger.trace('disconnectorInterval')
+            const LAST_USED_LIMIT = 20000
+            this.garbageCollectConnections(this.config.maxConnections, LAST_USED_LIMIT)
+        }, 5000)
         if (!this.config.simulator) {
             await this.webSocketConnector!.start()
             const connectivityResponse = await this.webSocketConnector!.checkConnectivity()
