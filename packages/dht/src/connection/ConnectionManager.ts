import { EventEmitter } from 'eventemitter3'
import {
    ConnectivityResponseMessage,
    LockRequest, LockResponse,
    Message,
    MessageType,
    PeerDescriptor,
    UnlockRequest
} from '../proto/DhtRpc'
import { WebSocketConnector } from './WebSocket/WebSocketConnector'
import { PeerID, PeerIDKey } from '../helpers/PeerID'
import { ITransport, TransportEvents } from '../transport/ITransport'
import { WebRtcConnector } from './WebRTC/WebRtcConnector'
import { Logger } from '@streamr/utils'
import * as Err from '../helpers/errors'
import { WEB_RTC_CLEANUP } from './WebRTC/NodeWebRtcConnection'
import { ManagedConnection } from './ManagedConnection'
import { RoutingRpcCommunicator } from '../transport/RoutingRpcCommunicator'
import { toProtoRpcClient } from '@streamr/proto-rpc'
import { ConnectionLockerClient } from '../proto/DhtRpc.client'
import { RemoteConnectionLocker } from './RemoteConnectionLocker'
import { ServerCallContext } from '@protobuf-ts/runtime-rpc'
import { Empty } from '../proto/google/protobuf/empty'
import { Simulator } from './Simulator'
import { SimulatorConnector } from './SimulatorConnector'
import { DuplicateDetector } from '../dht/DuplicateDetector'

export interface ConnectionManagerConfig {
    transportLayer?: ITransport
    webSocketHost?: string
    webSocketPort?: number
    entryPoints?: PeerDescriptor[]
    // the following fields are used in simulation only
    simulator?: Simulator
    ownPeerDescriptor?: PeerDescriptor
    serviceIdPrefix?: string
}

export enum NatType {
    OPEN_INTERNET = 'open_internet',
    UNKNOWN = 'unknown'
}

type ServiceId = string

export type PeerDescriptorGeneratorCallback = (connectivityResponse: ConnectivityResponseMessage) => PeerDescriptor

const DEFAULT_DISCONNECTION_TIMEOUT = 15000
const logger = new Logger(module)

interface ConnectionManagerEvents {
    newConnection: (connection: ManagedConnection) => void
}

export interface ConnectionLocker {
    lockConnection(targetDescriptor: PeerDescriptor, serviceId: string): void
    unlockConnection(targetDescriptor: PeerDescriptor, serviceId: string): void
}

export type Events = TransportEvents & ConnectionManagerEvents

export class ConnectionManager extends EventEmitter<Events> implements ITransport, ConnectionLocker {
    public static PROTOCOL_VERSION = '1.0'
    private stopped = false
    private started = false

    private ownPeerDescriptor?: PeerDescriptor
    private connections: Map<PeerIDKey, ManagedConnection> = new Map()
    private readonly messageDuplicateDetector: DuplicateDetector = new DuplicateDetector()

    private disconnectionTimeouts: Map<PeerIDKey, NodeJS.Timeout> = new Map()

    private webSocketConnector?: WebSocketConnector
    private webrtcConnector?: WebRtcConnector
    private simulatorConnector?: SimulatorConnector

    private localLockedConnections: Map<PeerIDKey, Set<ServiceId>> = new Map()
    private remoteLockedConnections: Map<PeerIDKey, Set<ServiceId>> = new Map()

    private serviceId: string
    private rpcCommunicator?: RoutingRpcCommunicator

    constructor(private config: ConnectionManagerConfig) {
        super()

        if (this.config.simulator) {
            logger.trace(`Creating SimulatorConnector`)
            this.simulatorConnector = new SimulatorConnector(ConnectionManager.PROTOCOL_VERSION,
                this.config.ownPeerDescriptor!, this.config.simulator)
            this.config.simulator.addConnector(this.simulatorConnector)
            this.ownPeerDescriptor = this.config.ownPeerDescriptor
            this.simulatorConnector!.on('newConnection', (connection: ManagedConnection) => {
                this.onNewConnection(connection)
            })
            this.started = true

        } else {
            logger.trace(`Creating WebSocketConnector`)
            this.webSocketConnector = new WebSocketConnector(ConnectionManager.PROTOCOL_VERSION, this.config.transportLayer!,
                this.canConnect.bind(this), this.config.webSocketPort, this.config.webSocketHost,
                this.config.entryPoints)

            logger.trace(`Creating WebRTCConnector`)
            this.webrtcConnector = new WebRtcConnector({
                rpcTransport: this.config.transportLayer!,
                protocolVersion: ConnectionManager.PROTOCOL_VERSION
            })
        }

        this.serviceId = (this.config.serviceIdPrefix ? this.config.serviceIdPrefix : '') + 'ConnectionManager'
        this.rpcCommunicator = new RoutingRpcCommunicator(this.serviceId, this.send, {
            rpcRequestTimeout: 10000
        })

        this.lockRequest = this.lockRequest.bind(this)
        this.unlockRequest = this.unlockRequest.bind(this)

        this.rpcCommunicator.registerRpcMethod(LockRequest, LockResponse, 'lockRequest', this.lockRequest)
        this.rpcCommunicator.registerRpcNotification(UnlockRequest, 'unlockRequest', this.unlockRequest)
    }

    public async start(peerDescriptorGeneratorCallback?: PeerDescriptorGeneratorCallback): Promise<void> {
        if (this.started || this.stopped) {
            throw new Err.CouldNotStart(`Cannot start already ${this.started ? 'started' : 'stopped'} module`)
        }
        this.started = true
        logger.info(`Starting ConnectionManager...`)

        if (!this.config.simulator) {
            await this.webSocketConnector!.start()

            const connectivityResponse = await this.webSocketConnector!.checkConnectivity()

            const ownPeerDescriptor = peerDescriptorGeneratorCallback!(connectivityResponse)
            this.ownPeerDescriptor = ownPeerDescriptor

            this.webSocketConnector!.setOwnPeerDescriptor(ownPeerDescriptor)
            this.webSocketConnector!.on('newConnection', (connection: ManagedConnection) => {
                this.onNewConnection(connection)
            })

            this.webrtcConnector!.setOwnPeerDescriptor(ownPeerDescriptor)

            this.webrtcConnector!.on('newConnection', (connection: ManagedConnection) => {
                this.onNewConnection(connection)
            })
        }
    }

    public async stop(): Promise<void> {
        if (!this.started) {
            return
        }
        this.stopped = true
        logger.trace(`Stopping ConnectionManager`)
        this.removeAllListeners();
        [...this.disconnectionTimeouts.values()].map(async (timeout) => {
            clearTimeout(timeout)
        })
        this.disconnectionTimeouts.clear()

        if (!this.config.simulator) {
            await this.webSocketConnector!.stop()
            this.webrtcConnector!.stop()
        }

        this.connections.forEach((connection) => connection.close())
        WEB_RTC_CLEANUP.cleanUp()
    }

    public send = async (message: Message): Promise<void> => {
        if (!this.started || this.stopped) {
            return
        }
        const peerDescriptor = message.targetDescriptor!

        const hexId = PeerID.fromValue(peerDescriptor.peerId).toKey()
        if (PeerID.fromValue(this.ownPeerDescriptor!.peerId).equals(PeerID.fromValue(peerDescriptor.peerId))) {
            throw new Err.CannotConnectToSelf('Cannot send to self')
        }
        logger.trace(`Sending message to: ${peerDescriptor.peerId.toString()}`)

        if (!(message.targetDescriptor)) {
            message = ({ ...message, targetDescriptor: peerDescriptor })
        }

        if (!(message.sourceDescriptor)) {
            message = ({ ...message, sourceDescriptor: this.ownPeerDescriptor })
        }

        if (this.connections.has(hexId)) {
            this.connections.get(hexId)!.send(Message.toBinary(message))
        } else {
            let connection: ManagedConnection | undefined

            if (this.simulatorConnector) {
                connection = this.simulatorConnector!.connect(peerDescriptor)
            } else if (peerDescriptor.websocket || this.ownPeerDescriptor!.websocket) {
                connection = this.webSocketConnector!.connect(peerDescriptor)
            } else {
                connection = this.webrtcConnector!.connect(peerDescriptor)
            }

            this.onNewConnection(connection)
            connection.send(Message.toBinary(message))
        }
    }

    public disconnect(peerDescriptor: PeerDescriptor, reason?: string, timeout = DEFAULT_DISCONNECTION_TIMEOUT): void {
        if (!this.started || this.stopped) {
            return
        }
        const hexId = PeerID.fromValue(peerDescriptor.peerId).toKey()
        this.disconnectionTimeouts.set(hexId, setTimeout(() => {
            this.closeConnection(hexId, reason)
            this.disconnectionTimeouts.delete(hexId)
        }, timeout))
    }

    public getConnection(peerDescriptor: PeerDescriptor): ManagedConnection | undefined {
        const hexId = PeerID.fromValue(peerDescriptor.peerId).toKey()
        return this.connections.get(hexId)
    }

    public getPeerDescriptor(): PeerDescriptor {
        return this.ownPeerDescriptor!
    }

    public hasConnection(peerDescriptor: PeerDescriptor): boolean {
        const hexId = PeerID.fromValue(peerDescriptor.peerId).toKey()
        return this.connections.has(hexId)
    }

    public hasLocalLockedConnection(peerDescriptor: PeerDescriptor, serviceId?: ServiceId): boolean {
        const hexId = PeerID.fromValue(peerDescriptor.peerId).toKey()
        if (!serviceId) {
            return this.localLockedConnections.has(hexId)
        } else {
            return this.localLockedConnections.has(hexId) ? this.localLockedConnections.get(hexId)!.has(serviceId) : false
        }
    }

    public hasRemoteLockedConnection(peerDescriptor: PeerDescriptor, serviceId?: ServiceId): boolean {
        const hexId = PeerID.fromValue(peerDescriptor.peerId).toKey()
        if (!serviceId) {
            return this.remoteLockedConnections.has(hexId)
        } else {
            return this.remoteLockedConnections.has(hexId) ? this.remoteLockedConnections.get(hexId)!.has(serviceId) : false
        }
    }

    public canConnect(peerDescriptor: PeerDescriptor, _ip: string, _port: number): boolean {
        // Perhaps the connection's state should be checked here
        return !this.hasConnection(peerDescriptor) // TODO: Add port range check
    }

    private handleMessage(message: Message) {
        logger.trace('Received message of type ' + message!.messageType)
        
        if (message!.messageType !== MessageType.RPC) {
            logger.trace('Filtered out non-RPC message of type ' + message!.messageType)
            return
        }

<<<<<<< HEAD
        /*
        if (!PeerID.fromValue(this.ownPeerDescriptor!.peerId).equals
            (PeerID.fromValue(message.targetDescriptor!.peerId))) {
            logger.error('Node ' + PeerID.fromValue(this.ownPeerDescriptor!.peerId).toString() +
                ' received message meant for node ' + PeerID.fromValue(message.targetDescriptor!.peerId).toString())
            return
        }
        */

        if (this.messageDuplicateDetector.isMostLikelyDuplicate(message.messageId)) {
            //logger.error('Node ' + PeerID.fromValue(this.ownPeerDescriptor!.peerId).toString() +
            //    ' filtered out duplicate Message with messageId ' + message.messageId)
=======
        if (this.messageDuplicateDetector.isMostLikelyDuplicate(message.messageId)) {
>>>>>>> 8a47f884
            return
        }

        this.messageDuplicateDetector.add(message.messageId)

        if (message.serviceId == this.serviceId) {
            this.rpcCommunicator?.handleMessageFromPeer(message)
        } else {
            this.emit('message', message)
        }
    }

    public onData = (data: Uint8Array, peerDescriptor: PeerDescriptor): void => {
        // This method parsed incoming data to Messages
        // and ensures they are meant to us
        // ToDo: add signature checking and decryption here 

        if (!this.started || this.stopped) {
            return
        }
        try {
            let message: Message | undefined
            try {
                message = Message.fromBinary(data)
            } catch (e1) {
                logger.error('Parsing incoming data into Message failed' + e1)
                return
            }
            message.sourceDescriptor = peerDescriptor
            this.handleMessage(message)

        } catch (e) {
            logger.error('Handling incoming data failed ' + e)
        }
    }

    private onConnected = (connection: ManagedConnection) => {
        this.emit('connected', connection.getPeerDescriptor()!)
        logger.trace('connectedPeerId: ' + connection.getPeerDescriptor()!.peerId)
    }

    private onDisconnected = (connection: ManagedConnection) => {
        this.closeConnection(PeerID.fromValue(connection.getPeerDescriptor()!.peerId).toKey())
        this.emit('disconnected', connection.getPeerDescriptor()!)
    }

    private onNewConnection = (connection: ManagedConnection) => {
        if (!this.started || this.stopped) {
            return
        }
        logger.trace('onNewConnection() objectId ' + connection.objectId)
        connection.on('managedData', this.onData)
        if (connection.isHandshakeCompleted()) {
            this.onConnected(connection)
        } else {
            connection.once('handshakeCompleted', (_peerDescriptor: PeerDescriptor) => {
                this.onConnected(connection)
            })
        }
        connection.on('disconnected', (_code?: number, _reason?: string) => {
            this.onDisconnected(connection)
        })

        this.connections.set(PeerID.fromValue(connection.getPeerDescriptor()!.peerId).toKey(), connection)

        this.emit('newConnection', connection)
    }

    private closeConnection(id: PeerIDKey, reason?: string): void {
        if (!this.started || this.stopped) {
            return
        }
        if (this.connections.has(id)) {
            logger.trace(`Disconnecting from Peer ${id}${reason ? `: ${reason}` : ''}`)
            const connectionToClose = this.connections.get(id)!
            this.connections.delete(id)
            connectionToClose.close()
        }
    }

    private clearDisconnectionTimeout(hexId: PeerIDKey): void {
        if (this.disconnectionTimeouts.has(hexId)) {
            clearTimeout(this.disconnectionTimeouts.get(hexId))
            this.disconnectionTimeouts.delete(hexId)
        }
    }

    public lockConnection(targetDescriptor: PeerDescriptor, serviceId: ServiceId): void {
        const hexKey = PeerID.fromValue(targetDescriptor.peerId).toKey()
        this.clearDisconnectionTimeout(hexKey)
        const remoteConnectionLocker = new RemoteConnectionLocker(
            targetDescriptor,
            ConnectionManager.PROTOCOL_VERSION,
            toProtoRpcClient(new ConnectionLockerClient(this.rpcCommunicator!.getRpcClientTransport()))
        )
        if (!this.localLockedConnections.has(hexKey)) {
            const newSet = new Set<ServiceId>()
            newSet.add(serviceId)
            this.localLockedConnections.set(hexKey, newSet)
        } else if (!this.localLockedConnections.get(hexKey)?.has(serviceId)) {
            this.localLockedConnections.get(hexKey)?.add(serviceId)
        }

        remoteConnectionLocker.lockRequest(this.ownPeerDescriptor!, serviceId)
            .then((_accepted) => logger.trace('LockRequest successful'))
            .catch((err) => { logger.error(err) })
    }

    public unlockConnection(targetDescriptor: PeerDescriptor, serviceId: ServiceId): void {
        const hexKey = PeerID.fromValue(targetDescriptor.peerId).toKey()
        this.localLockedConnections.get(hexKey)?.delete(serviceId)

        const remoteConnectionLocker = new RemoteConnectionLocker(
            targetDescriptor,
            ConnectionManager.PROTOCOL_VERSION,
            toProtoRpcClient(new ConnectionLockerClient(this.rpcCommunicator!.getRpcClientTransport()))
        )

        remoteConnectionLocker.unlockRequest(this.ownPeerDescriptor!, serviceId)

        if (this.localLockedConnections.get(hexKey)?.size === 0) {
            this.localLockedConnections.delete(hexKey)
            if (!this.hasRemoteLockedConnection(targetDescriptor)) {
                this.disconnect(targetDescriptor, 'connection is no longer locked by any services')
            }
        }
    }

    public getAllConnectionPeerDescriptors(): PeerDescriptor[] {
        return [...this.connections.values()]
            .filter((managedConnection: ManagedConnection) => managedConnection.isHandshakeCompleted())
            .map((managedConnection: ManagedConnection) => managedConnection.getPeerDescriptor()! as PeerDescriptor)
    }

    // IConnectionLocker server implementation
    private async lockRequest(lockRequest: LockRequest, _context: ServerCallContext): Promise<LockResponse> {
        const hexKey = PeerID.fromValue(lockRequest.peerDescriptor!.peerId).toKey()
        this.clearDisconnectionTimeout(hexKey)
        if (!this.remoteLockedConnections.has(hexKey)) {
            const newSet = new Set<string>()
            newSet.add(lockRequest.serviceId)
            this.remoteLockedConnections.set(hexKey, newSet)
        } else if (!this.remoteLockedConnections.get(hexKey)?.has(lockRequest.serviceId)) {
            this.remoteLockedConnections.get(hexKey)?.add(lockRequest.serviceId)
        }
        const response: LockResponse = {
            accepted: true
        }
        return response
    }

    // IConnectionLocker server implementation
    private async unlockRequest(unlockRequest: UnlockRequest, _context: ServerCallContext): Promise<Empty> {
        const hexKey = PeerID.fromValue(unlockRequest.peerDescriptor!.peerId).toKey()
        this.remoteLockedConnections.get(hexKey)?.delete(unlockRequest.serviceId)
        if (this.remoteLockedConnections.get(hexKey)?.size === 0) {
            this.remoteLockedConnections.delete(hexKey)
            if (!this.hasLocalLockedConnection(unlockRequest.peerDescriptor!)) {
                this.disconnect(unlockRequest.peerDescriptor!, 'connection is no longer locked by any services')
            }
        }
        return {}
    }
}<|MERGE_RESOLUTION|>--- conflicted
+++ resolved
@@ -262,22 +262,7 @@
             return
         }
 
-<<<<<<< HEAD
-        /*
-        if (!PeerID.fromValue(this.ownPeerDescriptor!.peerId).equals
-            (PeerID.fromValue(message.targetDescriptor!.peerId))) {
-            logger.error('Node ' + PeerID.fromValue(this.ownPeerDescriptor!.peerId).toString() +
-                ' received message meant for node ' + PeerID.fromValue(message.targetDescriptor!.peerId).toString())
-            return
-        }
-        */
-
         if (this.messageDuplicateDetector.isMostLikelyDuplicate(message.messageId)) {
-            //logger.error('Node ' + PeerID.fromValue(this.ownPeerDescriptor!.peerId).toString() +
-            //    ' filtered out duplicate Message with messageId ' + message.messageId)
-=======
-        if (this.messageDuplicateDetector.isMostLikelyDuplicate(message.messageId)) {
->>>>>>> 8a47f884
             return
         }
 
