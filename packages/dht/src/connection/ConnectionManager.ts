--- conflicted
+++ resolved
@@ -593,11 +593,7 @@
         this.metrics.connectionAverageCount.record(this.endpoints.size)
     }
 
-<<<<<<< HEAD
     public getDiagnosticInfo(): Record<string, unknown> {
-=======
-    public getDiagnosticsInfo(): Record<string, unknown> {
->>>>>>> 92fbea4f
         const managedConnections: ManagedConnection[] = Array.from(this.endpoints.values())
             .filter((endpoint) => endpoint.connected)
             .map((endpoint) => endpoint.connection as ManagedConnection)
