--- conflicted
+++ resolved
@@ -1,4 +1,3 @@
-import { ServerCallContext } from '@protobuf-ts/runtime-rpc'
 import { toProtoRpcClient } from '@streamr/proto-rpc'
 import { CountMetric, LevelMetric, Logger, Metric, MetricsContext, MetricsDefinition, RateMetric, waitForEvent3 } from '@streamr/utils'
 import { EventEmitter } from 'eventemitter3'
@@ -28,15 +27,6 @@
 import { ConnectionLockerClient } from '../proto/packages/dht/protos/DhtRpc.client'
 import { DisconnectionType, ITransport, TransportEvents } from '../transport/ITransport'
 import { RoutingRpcCommunicator } from '../transport/RoutingRpcCommunicator'
-<<<<<<< HEAD
-import { toProtoRpcClient } from '@streamr/proto-rpc'
-import { ConnectionLockerClient } from '../proto/packages/dht/protos/DhtRpc.client'
-import { RemoteConnectionLocker } from './RemoteConnectionLocker'
-import { Empty } from '../proto/google/protobuf/empty'
-import { Simulator } from './Simulator/Simulator'
-import { SimulatorConnector } from './Simulator/SimulatorConnector'
-=======
->>>>>>> df63636d
 import { ConnectionLockHandler } from './ConnectionLockHandler'
 import { ConnectorFacade } from './ConnectorFacade'
 import { ManagedConnection, Events as ManagedConnectionEvents } from './ManagedConnection'
@@ -313,25 +303,14 @@
         return this.connections.has(peerIdKey)
     }
 
-<<<<<<< HEAD
     public hasLocalLockedConnection(peerDescriptor: PeerDescriptor): boolean {
-        const hexId = keyFromPeerDescriptor(peerDescriptor)
-        return this.locks.isLocalLocked(hexId)
-    }
-
-    public hasRemoteLockedConnection(peerDescriptor: PeerDescriptor): boolean {
-        const hexId = keyFromPeerDescriptor(peerDescriptor)
-        return this.locks.isRemoteLocked(hexId)
-=======
-    public hasLocalLockedConnection(peerDescriptor: PeerDescriptor, _serviceId?: ServiceId): boolean {
         const peerIdKey = keyFromPeerDescriptor(peerDescriptor)
         return this.locks.isLocalLocked(peerIdKey)
     }
 
-    public hasRemoteLockedConnection(peerDescriptor: PeerDescriptor, _serviceId?: ServiceId): boolean {
+    public hasRemoteLockedConnection(peerDescriptor: PeerDescriptor): boolean {
         const peerIdKey = keyFromPeerDescriptor(peerDescriptor)
         return this.locks.isRemoteLocked(peerIdKey)
->>>>>>> df63636d
     }
 
     private canConnect(peerDescriptor: PeerDescriptor): boolean {
@@ -428,7 +407,7 @@
         if (connection.isHandshakeCompleted()) {
             this.onConnected(connection)
         } else {
-            connection.once('handshakeCompleted', () => {
+            connection.once('handshakeCompleted', ()=> {
                 this.onConnected(connection)
             })
         }
@@ -603,15 +582,9 @@
     }
 
     // IConnectionLocker server implementation
-<<<<<<< HEAD
     private async unlockRequest(unlockRequest: UnlockRequest): Promise<Empty> {
-        const hexKey = keyFromPeerDescriptor(unlockRequest.peerDescriptor!)
-        this.locks.removeRemoteLocked(hexKey, unlockRequest.serviceId)
-=======
-    private async unlockRequest(unlockRequest: UnlockRequest, _context: ServerCallContext): Promise<Empty> {
         const peerIdKey = keyFromPeerDescriptor(unlockRequest.peerDescriptor!)
         this.locks.removeRemoteLocked(peerIdKey, unlockRequest.serviceId)
->>>>>>> df63636d
         return {}
     }
 
