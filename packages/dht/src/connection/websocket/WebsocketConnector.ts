--- conflicted
+++ resolved
@@ -226,19 +226,14 @@
 
             const url = connectivityMethodToWebsocketUrl(targetPeerDescriptor.websocket!)
 
-<<<<<<< HEAD
-            const managedConnection = new ManagedConnection(this.localPeerDescriptor!, socket, undefined)
-            managedConnection.setPeerDescriptor(targetPeerDescriptor)
-=======
             const managedConnection = new ManagedConnection(
                 this.localPeerDescriptor!,
-                ConnectionType.WEBSOCKET_CLIENT,
+               
                 socket,
                 undefined,
                 targetPeerDescriptor
             )
             managedConnection.setRemotePeerDescriptor(targetPeerDescriptor)
->>>>>>> 3dbaf73c
 
             this.connectingConnections.set(keyFromPeerDescriptor(targetPeerDescriptor), managedConnection)
 
@@ -267,17 +262,12 @@
             )
             remoteConnector.requestConnection(localPeerDescriptor.websocket!.host, localPeerDescriptor.websocket!.port)
         })
-<<<<<<< HEAD
-        const managedConnection = new ManagedConnection(this.localPeerDescriptor!)
-=======
         const managedConnection = new ManagedConnection(
             this.localPeerDescriptor!,
-            ConnectionType.WEBSOCKET_SERVER,
             undefined,
             undefined,
             targetPeerDescriptor
         )        
->>>>>>> 3dbaf73c
         managedConnection.on('disconnected', () => this.ongoingConnectRequests.delete(keyFromPeerDescriptor(targetPeerDescriptor)))
         managedConnection.setRemotePeerDescriptor(targetPeerDescriptor)
         this.ongoingConnectRequests.set(keyFromPeerDescriptor(targetPeerDescriptor), managedConnection)
@@ -301,17 +291,12 @@
                 this.ongoingConnectRequests.delete(peerId.toKey())
             }
         } else {
-<<<<<<< HEAD
-            const managedConnection = new ManagedConnection(this.localPeerDescriptor!, undefined, serverWebsocket)
-=======
             const managedConnection = new ManagedConnection(
                 this.localPeerDescriptor!,
-                ConnectionType.WEBSOCKET_SERVER,
                 undefined,
                 serverWebsocket,
                 targetPeerDescriptor
             )
->>>>>>> 3dbaf73c
 
             managedConnection.setRemotePeerDescriptor(sourcePeerDescriptor)
 
