--- conflicted
+++ resolved
@@ -175,17 +175,8 @@
         }
     }
 
-<<<<<<< HEAD
     public async checkConnectivity(allowSelfSignedCertificate: boolean): Promise<ConnectivityResponse> {
-        // TODO: this could throw if the server is not running
-        const noServerConnectivityResponse: ConnectivityResponse = {
-            host: '127.0.0.1',
-            natType: NatType.UNKNOWN
-        }
-=======
-    public async checkConnectivity(selfSigned: boolean): Promise<ConnectivityResponse> {
         // TODO: this could throw?
->>>>>>> 9db34ff5
         if (this.abortController.signal.aborted) {
             return {
                 host: '127.0.0.1',
@@ -218,37 +209,12 @@
                     port: this.selectedPort ?? DISABLE_CONNECTIVITY_PROBE,
                     host: this.host,
                     tls: this.websocketServer ? this.config.serverEnableTls : false,
-                    selfSigned
+                    allowSelfSignedCertificate
                 }
                 if (!this.abortController.signal.aborted) {
                     return await sendConnectivityRequest(connectivityRequest, entryPoint)
                 } else {
-<<<<<<< HEAD
-                    if (!this.config.entrypoints || this.config.entrypoints.length === 0) {
-                        // return connectivity info given in config
-                        const preconfiguredConnectivityResponse: ConnectivityResponse = {
-                            host: this.host!,
-                            natType: NatType.OPEN_INTERNET,
-                            websocket: { host: this.host!, port: this.selectedPort!, tls: this.config.tlsCertificate !== undefined }
-                        }
-                        return preconfiguredConnectivityResponse
-                    } else {
-                        // Do real connectivity checking
-                        const connectivityRequest = {
-                            port: this.selectedPort!,
-                            host: this.host,
-                            tls: this.config.serverEnableTls,
-                            allowSelfSignedCertificate
-                        }
-                        if (!this.abortController.signal.aborted) {
-                            return await sendConnectivityRequest(connectivityRequest, entryPoint)
-                        } else {
-                            throw new Err.ConnectionFailed('ConnectivityChecker is destroyed')
-                        }
-                    }
-=======
                     throw new Err.ConnectionFailed('ConnectivityChecker is destroyed')
->>>>>>> 9db34ff5
                 }
             } catch (err) {
                 const error = `Failed to connect to entrypoint with id ${getNodeIdFromPeerDescriptor(entryPoint)} `
