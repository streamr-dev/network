import EventEmitter from 'eventemitter3'
<<<<<<< HEAD
import { IConnection, ConnectionID, ConnectionEvents } from '../IConnection'
import { connection as WsConnection } from 'websocket'
=======
import { IConnection, ConnectionID, ConnectionEvents, ConnectionType } from '../IConnection'
import { Message, connection as WsConnection } from 'websocket'
>>>>>>> 8f691437
import { Logger } from '@streamr/utils'
import { Url } from 'url'
import { CUSTOM_GOING_AWAY, GOING_AWAY } from './ClientWebsocket'

const logger = new Logger(module)

// NodeJsBuffer is global defined in preload.js of Karma
// It is used to make Karma/Electron tests to use the NodeJS
// implementation of Buffer instead of the browser polyfill

declare let NodeJsBuffer: BufferConstructor

enum MessageType {
    UTF8 = 'utf8',
    BINARY = 'binary'
}

export class ServerWebsocket extends EventEmitter<ConnectionEvents> implements IConnection {

    public readonly connectionId: ConnectionID
    public readonly resourceURL: Url
    private socket?: WsConnection
    private stopped = false

    constructor(socket: WsConnection, resourceURL: Url) {
        super()

        this.onMessage = this.onMessage.bind(this)
        this.onClose = this.onClose.bind(this)
        this.onError = this.onError.bind(this)

        this.resourceURL = resourceURL
        this.connectionId = new ConnectionID()

        socket.on('message', this.onMessage)
        socket.on('close', this.onClose)
        socket.on('error', this.onError)

        this.socket = socket
    }

    private onMessage(message: Message): void {
        logger.trace('ServerWebsocket::onMessage')
        if (message.type === MessageType.UTF8) {
            logger.debug('Received string Message: ' + message.utf8Data)
        } else if (message.type === MessageType.BINARY) {
            logger.trace('Received Binary Message of ' + message.binaryData.length + ' bytes')
            this.emit('data',
                new Uint8Array(message.binaryData.buffer, message.binaryData.byteOffset,
                    message.binaryData.byteLength / Uint8Array.BYTES_PER_ELEMENT))
        }
    }

    private onClose(reasonCode: number, description: string): void {
        logger.trace('Peer ' + this.socket?.remoteAddress + ' disconnected.')
        this.doDisconnect(reasonCode, description)
    }

    private onError(error: Error): void {
        this.emit('error', error.name)
    }

    private stopListening(): void {
        this.socket?.off('message', this.onMessage)
        this.socket?.off('close', this.onClose)
        this.socket?.off('error', this.onError)
    }

    private doDisconnect(reasonCode: number, description: string): void {
        this.stopped = true
        this.stopListening()
        this.socket = undefined
        const gracefulLeave = (reasonCode === GOING_AWAY) || (reasonCode === CUSTOM_GOING_AWAY)
        this.emit('disconnected', gracefulLeave, reasonCode, description)
    }

    public send(data: Uint8Array): void {
        // If in an Karma / Electron test, use the NodeJS implementation
        // of Buffer instead of the browser polyfill

        if (!this.stopped && this.socket) {
            if (typeof NodeJsBuffer !== 'undefined') {
                this.socket.sendBytes(NodeJsBuffer.from(data))
            } else {
                this.socket.sendBytes(Buffer.from(data))
            }
        } else {
            logger.debug('Tried to call send() on a stopped socket')
        }

    }

    public async close(gracefulLeave: boolean): Promise<void> {
        this.emit('disconnected', gracefulLeave, undefined, 'close() called')
        this.removeAllListeners()
        if (!this.stopped) {
            this.socket?.close(gracefulLeave ? GOING_AWAY : undefined)
        } else {
            logger.debug('Tried to close a stopped connection')
        }
    }

    public destroy(): void {
        if (!this.stopped) {
            this.removeAllListeners()
            if (this.socket) {
                this.stopListening()
                this.socket.close()
                this.socket = undefined
            }
            this.stopped = true
        } else {
            logger.debug('Tried to destroy() a stopped connection')
        }
    }

    public getRemoteAddress(): string {
        if (!this.stopped && this.socket) {
            return this.socket.remoteAddress
        } else {
            logger.error('Tried to get the remoteAddress of a stopped connection')
            return ''
        }
    }
}<|MERGE_RESOLUTION|>--- conflicted
+++ resolved
@@ -1,11 +1,6 @@
 import EventEmitter from 'eventemitter3'
-<<<<<<< HEAD
 import { IConnection, ConnectionID, ConnectionEvents } from '../IConnection'
-import { connection as WsConnection } from 'websocket'
-=======
-import { IConnection, ConnectionID, ConnectionEvents, ConnectionType } from '../IConnection'
 import { Message, connection as WsConnection } from 'websocket'
->>>>>>> 8f691437
 import { Logger } from '@streamr/utils'
 import { Url } from 'url'
 import { CUSTOM_GOING_AWAY, GOING_AWAY } from './ClientWebsocket'
