--- conflicted
+++ resolved
@@ -1,11 +1,8 @@
 import { Logger } from '@streamr/utils'
-<<<<<<< HEAD
 import EventEmitter from 'eventemitter3'
 import { ICloseEvent, IMessageEvent, w3cwebsocket as Websocket } from 'websocket'
-import { DisconnectionType } from '../../transport/ITransport'
 import { ConnectionEvents, ConnectionID, ConnectionType, IConnection } from '../IConnection'
-=======
->>>>>>> e65e08b1
+
 
 const logger = new Logger(module)
 
