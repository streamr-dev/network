<<<<<<< HEAD
import { IConnection, ConnectionID, ConnectionEvents } from '../IConnection'
import { w3cwebsocket as Websocket, ICloseEvent, IMessageEvent } from 'websocket'
import EventEmitter from 'eventemitter3'
=======
>>>>>>> 78d0f330
import { Logger } from '@streamr/utils'
import EventEmitter from 'eventemitter3'
import { ICloseEvent, IMessageEvent, w3cwebsocket as Websocket } from 'websocket'
import { ConnectionEvents, ConnectionID, ConnectionType, IConnection } from '../IConnection'

const logger = new Logger(module)

// https://kapeli.com/cheat_sheets/WebSocket_Status_Codes.docset/Contents/Resources/Documents/index
// Browsers send this automatically when closing a tab
export const GOING_AWAY = 1001

const BINARY_TYPE = 'arraybuffer'

export class ClientWebsocket extends EventEmitter<ConnectionEvents> implements IConnection {
    public readonly connectionId: ConnectionID
    private socket?: Websocket

    private destroyed = false

    constructor() {
        super()
        this.connectionId = new ConnectionID()
    }

    public connect(address: string, selfSigned?: boolean): void {
        if (!this.destroyed) {
            this.socket = new Websocket(address, undefined, undefined, undefined, { rejectUnauthorized: !selfSigned })
            this.socket.binaryType = BINARY_TYPE
            this.socket.onerror = (error: Error) => {
                if (!this.destroyed) {
                    logger.trace('WebSocket Client error: ' + error?.message, { error })
                    this.emit('error', error.name)
                }
            }

            this.socket.onopen = () => {
                if (!this.destroyed) {
                    logger.trace('WebSocket Client Connected')
                    if (this.socket && this.socket.readyState === this.socket.OPEN) {
                        this.emit('connected')
                    }
                }
            }

            this.socket.onclose = (event: ICloseEvent) => {
                if (!this.destroyed) {
                    logger.trace('Websocket Closed')
                    this.doDisconnect(event.code, event.reason)
                }
            }

            this.socket.onmessage = (message: IMessageEvent) => {
                if (!this.destroyed) {
                    if (typeof message.data === 'string') {
                        logger.debug('Received string: \'' + message.data + '\'')
                    } else {
                        this.emit('data', new Uint8Array(message.data))
                    }
                }
            }
        } else {
            logger.debug('Tried to connect() a stopped connection')
        }
    }

    private doDisconnect(code?: number, reason?: string) {
        this.destroyed = true
        this.stopListening()
        this.socket = undefined
        const gracefulLeave = code === GOING_AWAY
        this.emit('disconnected', gracefulLeave, code, reason)
        this.removeAllListeners()
    }

    public send(data: Uint8Array): void {
        if (!this.destroyed) {
            if (this.socket && this.socket.readyState === this.socket.OPEN) {
                logger.trace(`Sending data with size ${data.byteLength}`)
                this.socket?.send(data.buffer)
            } else {
                logger.debug('Tried to send data on a non-open connection')
            }
        } else {
            logger.debug('Tried to send() on stopped connection')
        }
    }

    public async close(gracefulLeave: boolean): Promise<void> {
        if (!this.destroyed) {
            logger.trace(`Closing socket for connection ${this.connectionId.toString()}`)
            this.socket?.close(gracefulLeave === true ? GOING_AWAY : undefined)
        } else {
            logger.debug('Tried to close() a stopped connection')
        }
    }

    private stopListening(): void {
        if (this.socket) {
            this.socket.onopen = undefined as unknown as (() => void)
            this.socket.onclose = undefined as unknown as (() => void)
            this.socket.onerror = undefined as unknown as (() => void)
            this.socket.onmessage = undefined as unknown as (() => void)
        }
    }

    public destroy(): void {
        if (!this.destroyed) {
            this.removeAllListeners()
            if (this.socket) {
                this.stopListening()
                this.socket.close()
                this.socket = undefined
            }
            this.destroyed = true
        } else {
            logger.debug('Tried to destroy() a stopped connection')
        }
    }
}<|MERGE_RESOLUTION|>--- conflicted
+++ resolved
@@ -1,13 +1,7 @@
-<<<<<<< HEAD
-import { IConnection, ConnectionID, ConnectionEvents } from '../IConnection'
-import { w3cwebsocket as Websocket, ICloseEvent, IMessageEvent } from 'websocket'
-import EventEmitter from 'eventemitter3'
-=======
->>>>>>> 78d0f330
 import { Logger } from '@streamr/utils'
 import EventEmitter from 'eventemitter3'
 import { ICloseEvent, IMessageEvent, w3cwebsocket as Websocket } from 'websocket'
-import { ConnectionEvents, ConnectionID, ConnectionType, IConnection } from '../IConnection'
+import { ConnectionEvents, ConnectionID, IConnection } from '../IConnection'
 
 const logger = new Logger(module)
 
