import { Logger } from '@streamr/utils'
import EventEmitter from 'eventemitter3'
import { ICloseEvent, IMessageEvent, w3cwebsocket as Websocket } from 'websocket'
<<<<<<< HEAD
import { ConnectionEvents, ConnectionID, IConnection } from '../IConnection'
=======
import { ConnectionEvents, ConnectionID, ConnectionType, IConnection } from '../IConnection'
import { createRandomConnectionId } from '../Connection'
>>>>>>> 7acccb80

const logger = new Logger(module)

// https://kapeli.com/cheat_sheets/WebSocket_Status_Codes.docset/Contents/Resources/Documents/index
// Browsers send this automatically when closing a tab
export const GOING_AWAY = 1001
// The GOING_AWAY is a reserved code and we shouldn't send that from the application. Therefore
// we have a custom counterpart
export const CUSTOM_GOING_AWAY = 3001

const BINARY_TYPE = 'arraybuffer'

export class ClientWebsocket extends EventEmitter<ConnectionEvents> implements IConnection {

    public readonly connectionId: ConnectionID
    private socket?: Websocket

    private destroyed = false

    constructor() {
        super()
        this.connectionId = createRandomConnectionId()
    }

    // TODO explicit default value for "selfSigned" or make it required
    public connect(address: string, selfSigned?: boolean): void {
        if (!this.destroyed) {
            this.socket = new Websocket(address, undefined, undefined, undefined, { rejectUnauthorized: !selfSigned })
            this.socket.binaryType = BINARY_TYPE
            this.socket.onerror = (error: Error) => {
                if (!this.destroyed) {
                    logger.trace('WebSocket Client error: ' + error?.message, { error })
                    this.emit('error', error.name)
                }
            }

            this.socket.onopen = () => {
                if (!this.destroyed) {
                    logger.trace('WebSocket Client Connected')
                    if (this.socket && this.socket.readyState === this.socket.OPEN) {
                        this.emit('connected')
                    }
                }
            }

            this.socket.onclose = (event: ICloseEvent) => {
                if (!this.destroyed) {
                    logger.trace('Websocket Closed')
                    this.doDisconnect(event.code, event.reason)
                }
            }

            this.socket.onmessage = (message: IMessageEvent) => {
                if (!this.destroyed) {
                    if (typeof message.data === 'string') {
                        logger.debug('Received string: \'' + message.data + '\'')
                    } else {
                        this.emit('data', new Uint8Array(message.data))
                    }
                }
            }
        } else {
            logger.debug('Tried to connect() a stopped connection')
        }
    }

    private doDisconnect(code?: number, reason?: string) {
        this.destroyed = true
        this.stopListening()
        this.socket = undefined
        const gracefulLeave = (code === GOING_AWAY) || (code === CUSTOM_GOING_AWAY)
        this.emit('disconnected', gracefulLeave, code, reason)
        this.removeAllListeners()
    }

    public send(data: Uint8Array): void {
        if (!this.destroyed) {
            if (this.socket && this.socket.readyState === this.socket.OPEN) {
                logger.trace(`Sending data with size ${data.byteLength}`)
                this.socket?.send(data.buffer)
            } else {
                logger.debug('Tried to send data on a non-open connection')
            }
        } else {
            logger.debug('Tried to send() on stopped connection')
        }
    }

    public async close(gracefulLeave: boolean): Promise<void> {
        this.emit('disconnected', gracefulLeave, undefined, 'close() called')
        this.removeAllListeners()
        if (!this.destroyed) {
            logger.trace(`Closing socket for connection ${this.connectionId}`)
            this.socket?.close(gracefulLeave ? CUSTOM_GOING_AWAY : undefined)
        } else {
            logger.debug('Tried to close() a stopped connection')
        }
    }

    private stopListening(): void {
        if (this.socket) {
            this.socket.onopen = undefined as unknown as (() => void)
            this.socket.onclose = undefined as unknown as (() => void)
            this.socket.onerror = undefined as unknown as (() => void)
            this.socket.onmessage = undefined as unknown as (() => void)
        }
    }

    public destroy(): void {
        logger.trace('destroy() a connection')
        if (!this.destroyed) {
            this.removeAllListeners()
            if (this.socket) {
                this.stopListening()
                this.socket.close()
                this.socket = undefined
            }
            this.destroyed = true
        } else {
            logger.debug('Tried to destroy() a stopped connection')
        }
    }
}<|MERGE_RESOLUTION|>--- conflicted
+++ resolved
@@ -1,12 +1,8 @@
 import { Logger } from '@streamr/utils'
 import EventEmitter from 'eventemitter3'
 import { ICloseEvent, IMessageEvent, w3cwebsocket as Websocket } from 'websocket'
-<<<<<<< HEAD
 import { ConnectionEvents, ConnectionID, IConnection } from '../IConnection'
-=======
-import { ConnectionEvents, ConnectionID, ConnectionType, IConnection } from '../IConnection'
 import { createRandomConnectionId } from '../Connection'
->>>>>>> 7acccb80
 
 const logger = new Logger(module)
 
