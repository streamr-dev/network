<<<<<<< HEAD
import { ClientWebsocket } from './ClientWebsocket'
import { IConnection } from '../IConnection'
import { ITransport } from '../../transport/ITransport'
import { ListeningRpcCommunicator } from '../../transport/ListeningRpcCommunicator'
import { WebsocketConnectorRpcRemote } from './WebsocketConnectorRpcRemote'
=======
import { ServerCallContext } from '@protobuf-ts/runtime-rpc'
>>>>>>> 78d0f330
import {
    PeerDescriptor,
    WebsocketConnectionRequest,
    WebsocketConnectionResponse
} from '../../proto/packages/dht/protos/DhtRpc'
import { IWebsocketConnectorRpc } from '../../proto/packages/dht/protos/DhtRpc.server'
import { DhtCallContext } from '../../rpc-protocol/DhtCallContext'
import { ManagedConnection } from '../ManagedConnection'

interface WebsocketConnectorRpcLocalConfig {
    canConnect: (peerDescriptor: PeerDescriptor) => boolean
    connect: (targetPeerDescriptor: PeerDescriptor) => ManagedConnection
    onIncomingConnection: (connection: ManagedConnection) => boolean
    abortSignal: AbortSignal
}

export class WebsocketConnectorRpcLocal implements IWebsocketConnectorRpc {

    private readonly config: WebsocketConnectorRpcLocalConfig

    constructor(config: WebsocketConnectorRpcLocalConfig) {
        this.config = config
    }

<<<<<<< HEAD
    public connect(targetPeerDescriptor: PeerDescriptor): ManagedConnection {
        const peerKey = keyFromPeerDescriptor(targetPeerDescriptor)
        const existingConnection = this.connectingConnections.get(peerKey)
        if (existingConnection) {
            return existingConnection
        }

        if (this.localPeerDescriptor!.websocket && !targetPeerDescriptor.websocket) {
            return this.requestConnectionFromPeer(this.localPeerDescriptor!, targetPeerDescriptor)
        } else {
            const socket = new ClientWebsocket()

            const url = connectivityMethodToWebsocketUrl(targetPeerDescriptor.websocket!)

            const managedConnection = new ManagedConnection(this.localPeerDescriptor!, socket, undefined)
            managedConnection.setPeerDescriptor(targetPeerDescriptor)

            this.connectingConnections.set(keyFromPeerDescriptor(targetPeerDescriptor), managedConnection)

            const delFunc = () => {
                if (this.connectingConnections.has(peerKey)) {
                    this.connectingConnections.delete(peerKey)
                }
                socket.off('disconnected', delFunc)
                managedConnection.off('handshakeCompleted', delFunc)
            }
            socket.on('disconnected', delFunc)
            managedConnection.on('handshakeCompleted', delFunc)

            socket.connect(url)

            return managedConnection
        }
    }

    private requestConnectionFromPeer(localPeerDescriptor: PeerDescriptor, targetPeerDescriptor: PeerDescriptor): ManagedConnection {
        setImmediate(() => {
            const remoteConnector = new WebsocketConnectorRpcRemote(
                localPeerDescriptor,
                targetPeerDescriptor,
                toProtoRpcClient(new WebsocketConnectorRpcClient(this.rpcCommunicator.getRpcClientTransport()))
            )
            remoteConnector.requestConnection(localPeerDescriptor.websocket!.host, localPeerDescriptor.websocket!.port)
        })
        const managedConnection = new ManagedConnection(this.localPeerDescriptor!)
        managedConnection.on('disconnected', () => this.ongoingConnectRequests.delete(keyFromPeerDescriptor(targetPeerDescriptor)))
        managedConnection.setPeerDescriptor(targetPeerDescriptor)
        this.ongoingConnectRequests.set(keyFromPeerDescriptor(targetPeerDescriptor), managedConnection)
        return managedConnection
    }

    private onServerSocketHandshakeRequest(peerDescriptor: PeerDescriptor, serverWebsocket: IConnection) {

        const peerId = peerIdFromPeerDescriptor(peerDescriptor)

        if (this.ongoingConnectRequests.has(peerId.toKey())) {
            const ongoingConnectReguest = this.ongoingConnectRequests.get(peerId.toKey())!
            ongoingConnectReguest.attachImplementation(serverWebsocket)
            ongoingConnectReguest.acceptHandshake()
            this.ongoingConnectRequests.delete(peerId.toKey())
        } else {
            const managedConnection = new ManagedConnection(this.localPeerDescriptor!, undefined, serverWebsocket)

            managedConnection.setPeerDescriptor(peerDescriptor)

            if (this.onIncomingConnection(managedConnection)) {
                managedConnection.acceptHandshake()
            } else {
                managedConnection.rejectHandshake('Duplicate connection')
                managedConnection.destroy()
            }
        }
    }

    public setLocalPeerDescriptor(localPeerDescriptor: PeerDescriptor): void {
        this.localPeerDescriptor = localPeerDescriptor
    }

    public async destroy(): Promise<void> {
        this.destroyed = true
        this.rpcCommunicator.destroy()

        const requests = Array.from(this.ongoingConnectRequests.values())
        await Promise.allSettled(requests.map((conn) => conn.close('OTHER')))

        const attempts = Array.from(this.connectingConnections.values())
        await Promise.allSettled(attempts.map((conn) => conn.close('OTHER')))
        this.connectivityChecker?.destroy()
        await this.websocketServer?.stop()
    }

    // IWebsocketConnectorRpc implementation
    public async requestConnection(request: WebsocketConnectionRequest, context: ServerCallContext): Promise<WebsocketConnectionResponse> {
=======
    public async requestConnection(_request: WebsocketConnectionRequest, context: ServerCallContext): Promise<WebsocketConnectionResponse> {
>>>>>>> 78d0f330
        const senderPeerDescriptor = (context as DhtCallContext).incomingSourceDescriptor!
        if (this.config.canConnect(senderPeerDescriptor)) {
            setImmediate(() => {
                if (this.config.abortSignal.aborted) {
                    return
                }
                const connection = this.config.connect(senderPeerDescriptor)
                this.config.onIncomingConnection(connection)
            })
            return { accepted: true }
        } else {
            return { accepted: false }
        }
    }
}<|MERGE_RESOLUTION|>--- conflicted
+++ resolved
@@ -1,12 +1,4 @@
-<<<<<<< HEAD
-import { ClientWebsocket } from './ClientWebsocket'
-import { IConnection } from '../IConnection'
-import { ITransport } from '../../transport/ITransport'
-import { ListeningRpcCommunicator } from '../../transport/ListeningRpcCommunicator'
-import { WebsocketConnectorRpcRemote } from './WebsocketConnectorRpcRemote'
-=======
 import { ServerCallContext } from '@protobuf-ts/runtime-rpc'
->>>>>>> 78d0f330
 import {
     PeerDescriptor,
     WebsocketConnectionRequest,
@@ -31,103 +23,7 @@
         this.config = config
     }
 
-<<<<<<< HEAD
-    public connect(targetPeerDescriptor: PeerDescriptor): ManagedConnection {
-        const peerKey = keyFromPeerDescriptor(targetPeerDescriptor)
-        const existingConnection = this.connectingConnections.get(peerKey)
-        if (existingConnection) {
-            return existingConnection
-        }
-
-        if (this.localPeerDescriptor!.websocket && !targetPeerDescriptor.websocket) {
-            return this.requestConnectionFromPeer(this.localPeerDescriptor!, targetPeerDescriptor)
-        } else {
-            const socket = new ClientWebsocket()
-
-            const url = connectivityMethodToWebsocketUrl(targetPeerDescriptor.websocket!)
-
-            const managedConnection = new ManagedConnection(this.localPeerDescriptor!, socket, undefined)
-            managedConnection.setPeerDescriptor(targetPeerDescriptor)
-
-            this.connectingConnections.set(keyFromPeerDescriptor(targetPeerDescriptor), managedConnection)
-
-            const delFunc = () => {
-                if (this.connectingConnections.has(peerKey)) {
-                    this.connectingConnections.delete(peerKey)
-                }
-                socket.off('disconnected', delFunc)
-                managedConnection.off('handshakeCompleted', delFunc)
-            }
-            socket.on('disconnected', delFunc)
-            managedConnection.on('handshakeCompleted', delFunc)
-
-            socket.connect(url)
-
-            return managedConnection
-        }
-    }
-
-    private requestConnectionFromPeer(localPeerDescriptor: PeerDescriptor, targetPeerDescriptor: PeerDescriptor): ManagedConnection {
-        setImmediate(() => {
-            const remoteConnector = new WebsocketConnectorRpcRemote(
-                localPeerDescriptor,
-                targetPeerDescriptor,
-                toProtoRpcClient(new WebsocketConnectorRpcClient(this.rpcCommunicator.getRpcClientTransport()))
-            )
-            remoteConnector.requestConnection(localPeerDescriptor.websocket!.host, localPeerDescriptor.websocket!.port)
-        })
-        const managedConnection = new ManagedConnection(this.localPeerDescriptor!)
-        managedConnection.on('disconnected', () => this.ongoingConnectRequests.delete(keyFromPeerDescriptor(targetPeerDescriptor)))
-        managedConnection.setPeerDescriptor(targetPeerDescriptor)
-        this.ongoingConnectRequests.set(keyFromPeerDescriptor(targetPeerDescriptor), managedConnection)
-        return managedConnection
-    }
-
-    private onServerSocketHandshakeRequest(peerDescriptor: PeerDescriptor, serverWebsocket: IConnection) {
-
-        const peerId = peerIdFromPeerDescriptor(peerDescriptor)
-
-        if (this.ongoingConnectRequests.has(peerId.toKey())) {
-            const ongoingConnectReguest = this.ongoingConnectRequests.get(peerId.toKey())!
-            ongoingConnectReguest.attachImplementation(serverWebsocket)
-            ongoingConnectReguest.acceptHandshake()
-            this.ongoingConnectRequests.delete(peerId.toKey())
-        } else {
-            const managedConnection = new ManagedConnection(this.localPeerDescriptor!, undefined, serverWebsocket)
-
-            managedConnection.setPeerDescriptor(peerDescriptor)
-
-            if (this.onIncomingConnection(managedConnection)) {
-                managedConnection.acceptHandshake()
-            } else {
-                managedConnection.rejectHandshake('Duplicate connection')
-                managedConnection.destroy()
-            }
-        }
-    }
-
-    public setLocalPeerDescriptor(localPeerDescriptor: PeerDescriptor): void {
-        this.localPeerDescriptor = localPeerDescriptor
-    }
-
-    public async destroy(): Promise<void> {
-        this.destroyed = true
-        this.rpcCommunicator.destroy()
-
-        const requests = Array.from(this.ongoingConnectRequests.values())
-        await Promise.allSettled(requests.map((conn) => conn.close('OTHER')))
-
-        const attempts = Array.from(this.connectingConnections.values())
-        await Promise.allSettled(attempts.map((conn) => conn.close('OTHER')))
-        this.connectivityChecker?.destroy()
-        await this.websocketServer?.stop()
-    }
-
-    // IWebsocketConnectorRpc implementation
-    public async requestConnection(request: WebsocketConnectionRequest, context: ServerCallContext): Promise<WebsocketConnectionResponse> {
-=======
     public async requestConnection(_request: WebsocketConnectionRequest, context: ServerCallContext): Promise<WebsocketConnectionResponse> {
->>>>>>> 78d0f330
         const senderPeerDescriptor = (context as DhtCallContext).incomingSourceDescriptor!
         if (this.config.canConnect(senderPeerDescriptor)) {
             setImmediate(() => {
