--- conflicted
+++ resolved
@@ -26,14 +26,9 @@
 const logger = new Logger(module)
 
 export interface WebsocketServerConnectorConfig {
-<<<<<<< HEAD
-    transport: ITransport
     onNewConnection: (connection: PendingConnection) => boolean
     onHandshakeCompleted: (peerDescriptor: PeerDescriptor, connection: IConnection) => void
-=======
     rpcCommunicator: ListeningRpcCommunicator
-    onNewConnection: (connection: ManagedConnection) => boolean
->>>>>>> 6bfd406a
     hasConnection: (nodeId: DhtAddress) => boolean
     portRange?: PortRange
     maxMessageSize?: number
