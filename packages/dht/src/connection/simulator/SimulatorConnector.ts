--- conflicted
+++ resolved
@@ -76,13 +76,8 @@
             logger.trace(getNodeIdFromPeerDescriptor(sourceConnection.localPeerDescriptor) + ' incoming handshake request')
             logger.trace('incoming handshake request')
 
-<<<<<<< HEAD
-            if (this.onIncomingConnection(managedConnection)) {
+            if (this.onNewConnection(managedConnection)) {
                 logger.trace(getNodeIdFromPeerDescriptor(sourceConnection.localPeerDescriptor) + ' calling acceptHandshake')
-=======
-            if (this.onNewConnection(managedConnection)) {
-                logger.trace(keyFromPeerDescriptor(sourceConnection.localPeerDescriptor) + ' calling acceptHandshake')
->>>>>>> 42ef983d
                 managedConnection.acceptHandshake()
             } else {
                 managedConnection.rejectHandshake('Duplicate connection')
