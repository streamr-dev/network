import { ConnectionType, IConnection } from '../IConnection'
import { Simulator } from './Simulator'
import { Message, PeerDescriptor } from '../../proto/packages/dht/protos/DhtRpc'
import { Connection } from '../Connection'
import { Logger } from '@streamr/utils'
import { protoToString } from '../../helpers/protoToString'
import { getNodeIdFromPeerDescriptor } from '../../helpers/peerIdFromPeerDescriptor'

const logger = new Logger(module)

export class SimulatorConnection extends Connection implements IConnection {

    private stopped = false
    public localPeerDescriptor: PeerDescriptor
    private targetPeerDescriptor: PeerDescriptor
    private simulator: Simulator

    constructor(
        localPeerDescriptor: PeerDescriptor,
        targetPeerDescriptor: PeerDescriptor,
        connectionType: ConnectionType,
        simulator: Simulator
    ) {
        super(connectionType)

        this.localPeerDescriptor = localPeerDescriptor
        this.setPeerDescriptor(targetPeerDescriptor)
        this.targetPeerDescriptor = targetPeerDescriptor
        this.connectionType = connectionType
        this.simulator = simulator

        this.send = this.send.bind(this)
        this.close = this.close.bind(this)
        this.connect = this.connect.bind(this)
        this.handleIncomingData = this.handleIncomingData.bind(this)
        this.handleIncomingDisconnection = this.handleIncomingDisconnection.bind(this)
        this.destroy = this.destroy.bind(this)
        this.doDisconnect = this.doDisconnect.bind(this)
    }

    public send(data: Uint8Array): void {
        logger.trace('send()')
        if (!this.stopped) {

            this.simulator.send(this, data)

        } else {
            const localNodeId = getNodeIdFromPeerDescriptor(this.localPeerDescriptor)
            const targetNodeId = getNodeIdFromPeerDescriptor(this.targetPeerDescriptor)
            logger.error(localNodeId + ', ' + targetNodeId + 'tried to send() on a stopped connection')
        }
    }

    public async close(gracefulLeave: boolean): Promise<void> {
        const localNodeId = getNodeIdFromPeerDescriptor(this.localPeerDescriptor)
        const targetNodeId = getNodeIdFromPeerDescriptor(this.targetPeerDescriptor)

        logger.trace(localNodeId + ', ' + targetNodeId + ' close()')
        if (!this.stopped) {
<<<<<<< HEAD
            this.emit('disconnected', gracefulLeave, undefined, 'close() called')
            this.removeAllListeners()
            
            logger.trace(getNodeIdFromPeerDescriptor(this.localPeerDescriptor) + ', '
                + getNodeIdFromPeerDescriptor(this.targetPeerDescriptor) + ' close() not stopped')
=======
            logger.trace(localNodeId + ', ' + targetNodeId + ' close() not stopped')
>>>>>>> 5057e4f6
            this.stopped = true

            try {
                logger.trace(localNodeId + ', ' + targetNodeId + ' close() calling simulator.disconnect()')
                this.simulator.close(this)
                logger.trace(localNodeId + ', ' + targetNodeId + ' close() simulator.disconnect returned')
            } catch (e) {
                logger.trace(localNodeId + ', ' + targetNodeId + 'close aborted' + e)
            } finally {
                logger.trace(localNodeId + ', ' + targetNodeId + ' calling this.doDisconnect')
                this.doDisconnect(gracefulLeave)
            }

        } else {
            logger.trace(localNodeId + ', ' + targetNodeId + ' close() tried to close a stopped connection')
        }
    }

    public connect(): void {
        if (!this.stopped) {
            logger.trace('connect() called')

            this.simulator.connect(this, this.targetPeerDescriptor, (error?: string) => {
                if (error !== undefined) {
                    logger.trace(error)
                    this.doDisconnect(false)
                } else {
                    this.emit('connected')
                }
            })
        } else {
            logger.trace('tried to connect() a stopped connection')
        }
    }

    public handleIncomingData(data: Uint8Array): void {
        if (!this.stopped) {
            logger.trace('handleIncomingData()')
            logger.trace(protoToString(Message.fromBinary(data), Message))
            this.emit('data', data)
        } else {
            logger.trace('tried to call handleIncomingData() a stopped connection')
        }
    }

    public handleIncomingDisconnection(): void {
        if (!this.stopped) {
            const localNodeId = getNodeIdFromPeerDescriptor(this.localPeerDescriptor)
            logger.trace(localNodeId + ' handleIncomingDisconnection()')
            this.stopped = true
            this.doDisconnect(false)
        } else {
            logger.trace('tried to call handleIncomingDisconnection() a stopped connection')
        }
    }

    public destroy(): void {
        const localNodeId = getNodeIdFromPeerDescriptor(this.localPeerDescriptor)
        if (!this.stopped) {
            logger.trace(localNodeId + ' destroy()')
            this.removeAllListeners()
            this.close(false).catch((_e) => { })
        } else {
            logger.trace(localNodeId + ' tried to call destroy() a stopped connection')
        }
    }

    private doDisconnect(gracefulLeave: boolean) {
        const localNodeId = getNodeIdFromPeerDescriptor(this.localPeerDescriptor)
        const targetNodeId = getNodeIdFromPeerDescriptor(this.targetPeerDescriptor)
        logger.trace(localNodeId + ' doDisconnect()')
        this.stopped = true

        logger.trace(localNodeId + ', ' + targetNodeId + ' doDisconnect emitting')

        this.emit('disconnected', gracefulLeave)
    }
}<|MERGE_RESOLUTION|>--- conflicted
+++ resolved
@@ -57,15 +57,10 @@
 
         logger.trace(localNodeId + ', ' + targetNodeId + ' close()')
         if (!this.stopped) {
-<<<<<<< HEAD
             this.emit('disconnected', gracefulLeave, undefined, 'close() called')
             this.removeAllListeners()
             
-            logger.trace(getNodeIdFromPeerDescriptor(this.localPeerDescriptor) + ', '
-                + getNodeIdFromPeerDescriptor(this.targetPeerDescriptor) + ' close() not stopped')
-=======
             logger.trace(localNodeId + ', ' + targetNodeId + ' close() not stopped')
->>>>>>> 5057e4f6
             this.stopped = true
 
             try {
