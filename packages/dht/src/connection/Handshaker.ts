--- conflicted
+++ resolved
@@ -7,7 +7,7 @@
 const logger = new Logger(module)
 
 interface HandshakerEvents {
-    handshakeRequest: (sourcePeerDescriptor: PeerDescriptor, presumedPeerDescriptor?: PeerDescriptor) => void
+    handshakeRequest: (sourcePeerDescriptor: PeerDescriptor, targetDescriptor?: PeerDescriptor) => void
     handshakeCompleted: (peerDescriptor: PeerDescriptor) => void
     handshakeFailed: (error?: HandshakeError) => void
 }
@@ -28,21 +28,13 @@
         this.connection.on('data', (data: Uint8Array) => this.onData(data))
     }
 
-<<<<<<< HEAD
-    private onData = (data: Uint8Array) => {
-=======
     private onData(data: Uint8Array) {
->>>>>>> fe2444e5
         try {
             const message = Message.fromBinary(data)
             if (message.body.oneofKind === 'handshakeRequest') {
                 logger.trace('handshake request received')
                 const handshake = message.body.handshakeRequest
-<<<<<<< HEAD
-                this.emit('handshakeRequest', handshake.sourcePeerDescriptor!, handshake.presumedPeerDescriptor)
-=======
-                this.emit('handshakeRequest', handshake.peerDescriptor!)
->>>>>>> fe2444e5
+                this.emit('handshakeRequest', handshake.sourcePeerDescriptor!, handshake.targetPeerDescriptor)
             }
             if (message.body.oneofKind === 'handshakeResponse') {
                 logger.trace('handshake response received')
@@ -54,25 +46,15 @@
                 }
             }
         } catch (err) {
-<<<<<<< HEAD
-            logger.trace(`Invalid data received: ${err}`)
-=======
             logger.error('error while parsing handshake message', err)
->>>>>>> fe2444e5
         }
         
     }
 
-    public sendHandshakeRequest(presumedPeerDescriptor?: PeerDescriptor): void {
+    public sendHandshakeRequest(remotePeerDescriptor?: PeerDescriptor): void {
         const outgoingHandshake: HandshakeRequest = {
-<<<<<<< HEAD
-            sourcePeerDescriptor: this.ownPeerDescriptor,
-            presumedPeerDescriptor,
-            protocolVersion: this.protocolVersion
-=======
-            sourceId: this.localPeerDescriptor.kademliaId,
-            peerDescriptor: this.localPeerDescriptor
->>>>>>> fe2444e5
+            sourcePeerDescriptor: this.localPeerDescriptor,
+            targetPeerDescriptor: remotePeerDescriptor
         }
         const msg: Message = {
             serviceId: Handshaker.HANDSHAKER_SERVICE_ID,
