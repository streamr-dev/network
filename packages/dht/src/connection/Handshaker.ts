import { Logger } from "@streamr/utils"
import { EventEmitter } from "eventemitter3"
import { v4 } from "uuid"
import { Message, HandshakeRequest, HandshakeResponse, MessageType, PeerDescriptor } from "../proto/packages/dht/protos/DhtRpc"
import { IConnection } from "./IConnection"

const logger = new Logger(module)

interface HandshakerEvents {
    handshakeRequest: (peerDescriptor: PeerDescriptor) => void
    handshakeCompleted: (peerDescriptor: PeerDescriptor) => void
    handshakeFailed: (reason?: string) => void
}

export class Handshaker extends EventEmitter<HandshakerEvents> {

    private static readonly HANDSHAKER_SERVICE_ID = 'system/handshaker'

<<<<<<< HEAD
    constructor(private ownPeerDescriptor: PeerDescriptor,
        private protocolVersion: string,
        private connection: IConnection) {

        super()
=======
    private ownPeerDescriptor: PeerDescriptor
    private protocolVersion: string
    private connection: IConnection

    constructor(ownPeerDescriptor: PeerDescriptor, 
        protocolVersion: string, 
        connection: IConnection) {
        super()
        this.ownPeerDescriptor = ownPeerDescriptor
        this.protocolVersion = protocolVersion
        this.connection = connection
        this.connection.on('data', this.onData)
    }
>>>>>>> 5c6ac0bb

        connection.on('data', (bytes: Uint8Array) => {
            this.onData(bytes)
        })
    }

    private onData = (data: Uint8Array) => {

        const message = Message.fromBinary(data)

        if (message.body.oneofKind === 'handshakeRequest') {
            logger.trace('handshake request received')

            const handshake = message.body.handshakeRequest
            this.emit('handshakeRequest', handshake.peerDescriptor!)
        }

        if (message.body.oneofKind === 'handshakeResponse') {
            logger.trace('handshake response received')
            const handshake = message.body.handshakeResponse
            if (handshake.responseError) {
                this.emit('handshakeFailed', handshake.responseError)
            } else {
                this.emit('handshakeCompleted', handshake.peerDescriptor!)
            }
        }
    }

    public sendHandshakeRequest(): void {

        const outgoingHandshake: HandshakeRequest = {
            sourceId: this.ownPeerDescriptor.kademliaId,
            protocolVersion: this.protocolVersion,
            peerDescriptor: this.ownPeerDescriptor
        }
        const msg: Message = {
            serviceId: Handshaker.HANDSHAKER_SERVICE_ID,
            messageType: MessageType.HANDSHAKE_REQUEST,
            messageId: v4(),
            body: {
                oneofKind: 'handshakeRequest',
                handshakeRequest: outgoingHandshake
            }
        }

        this.connection.send(Message.toBinary(msg))
        logger.trace('handshake request sent')
    }

    public sendHandshakeResponse(error?: string): void {

        const outgoingHandshakeResponse: HandshakeResponse = {
            sourceId: this.ownPeerDescriptor.kademliaId,
            protocolVersion: this.protocolVersion,
            peerDescriptor: this.ownPeerDescriptor
        }

        if (error) {
            outgoingHandshakeResponse.responseError = error
        }
        const msg: Message = {
            serviceId: Handshaker.HANDSHAKER_SERVICE_ID,
            messageType: MessageType.HANDSHAKE_RESPONSE,
            messageId: v4(),
            body: {
                oneofKind: 'handshakeResponse',
                handshakeResponse: outgoingHandshakeResponse
            }
        }

        this.connection.send(Message.toBinary(msg))
        logger.trace('handshake request sent')
    }
}<|MERGE_RESOLUTION|>--- conflicted
+++ resolved
@@ -15,29 +15,20 @@
 export class Handshaker extends EventEmitter<HandshakerEvents> {
 
     private static readonly HANDSHAKER_SERVICE_ID = 'system/handshaker'
-
-<<<<<<< HEAD
-    constructor(private ownPeerDescriptor: PeerDescriptor,
-        private protocolVersion: string,
-        private connection: IConnection) {
-
-        super()
-=======
     private ownPeerDescriptor: PeerDescriptor
     private protocolVersion: string
     private connection: IConnection
 
-    constructor(ownPeerDescriptor: PeerDescriptor, 
+    constructor(
+        ownPeerDescriptor: PeerDescriptor,
         protocolVersion: string, 
-        connection: IConnection) {
+        connection: IConnection
+    ) {
         super()
         this.ownPeerDescriptor = ownPeerDescriptor
         this.protocolVersion = protocolVersion
         this.connection = connection
         this.connection.on('data', this.onData)
-    }
->>>>>>> 5c6ac0bb
-
         connection.on('data', (bytes: Uint8Array) => {
             this.onData(bytes)
         })
