--- conflicted
+++ resolved
@@ -23,6 +23,7 @@
 
 interface WebSocketServerConfig {
     portRange: PortRange
+    enableTls: boolean
     tlsCertificate?: TlsCertificate
     maxMessageSize?: number
 }
@@ -34,29 +35,22 @@
     private readonly abortController = new AbortController()
     private readonly portRange: PortRange
     private readonly tlsCertificate?: TlsCertificate
+    private readonly enableTls: boolean
     private readonly maxMessageSize: number
 
     constructor(config: WebSocketServerConfig) {
         super()
         this.portRange = config.portRange
+        this.enableTls = config.enableTls
         this.tlsCertificate = config.tlsCertificate
         this.maxMessageSize = config.maxMessageSize ?? 1048576
     }
-
-<<<<<<< HEAD
     // TODO: move parameters to constructor?
-    public async start(portRange: PortRange, tls: boolean, tlsCertificate?: TlsCertificate): Promise<number> {
-        const ports = range(portRange.min, portRange.max + 1)
-        for (const port of ports) {
-            try {
-                await asAbortable(this.startServer(port, tls, tlsCertificate), this.abortController.signal)
-=======
     public async start(): Promise<number> {
         const ports = range(this.portRange.min, this.portRange.max + 1)
         for (const port of ports) {
             try {
-                await asAbortable(this.startServer(port, this.tlsCertificate), this.abortController.signal)
->>>>>>> 6d7da0ba
+                await asAbortable(this.startServer(port, this.enableTls, this.tlsCertificate), this.abortController.signal)
                 return port
             } catch (err) {
                 if (err.originalError?.code === 'EADDRINUSE') {
