--- conflicted
+++ resolved
@@ -11,11 +11,7 @@
     WebSocketConnectionResponse
 } from '../../proto/packages/dht/protos/DhtRpc'
 import { WebSocketConnectorServiceClient } from '../../proto/packages/dht/protos/DhtRpc.client'
-<<<<<<< HEAD
-import { Logger, wait, waitForEvent3 } from '@streamr/utils'
-=======
-import { Logger, binaryToHex, wait } from '@streamr/utils'
->>>>>>> 6d7da0ba
+import { Logger, wait, waitForEvent3, binaryToHex } from '@streamr/utils'
 import { IWebSocketConnectorService } from '../../proto/packages/dht/protos/DhtRpc.server'
 import { ServerCallContext } from '@protobuf-ts/runtime-rpc'
 import { ManagedConnection } from '../ManagedConnection'
@@ -28,13 +24,9 @@
 import { Handshaker } from '../Handshaker'
 import { keyFromPeerDescriptor, peerIdFromPeerDescriptor } from '../../helpers/peerIdFromPeerDescriptor'
 import { ParsedUrlQuery } from 'querystring'
-<<<<<<< HEAD
 import { sample, range } from 'lodash'
 import { AutoCertifierClient, SessionIdRequest, SessionIdResponse, CertifiedSubdomain } from '@streamr/autocertifier-client'
 import { WebSocketServerStartError } from '../../helpers/errors'
-=======
-import { range, sample } from 'lodash'
->>>>>>> 6d7da0ba
 
 const logger = new Logger(module)
 
@@ -51,6 +43,9 @@
     rpcTransport: ITransport
     canConnect: (peerDescriptor: PeerDescriptor, _ip: string, port: number) => boolean
     incomingConnectionCallback: (connection: ManagedConnection) => boolean
+    autocertifierRpcCommunicator: ListeningRpcCommunicator
+    autocertifierUrl: string
+    serverEnableTls: boolean
     portRange?: PortRange
     maxMessageSize?: number
     host?: string
@@ -66,55 +61,24 @@
     private connectivityChecker?: ConnectivityChecker
     private readonly ongoingConnectRequests: Map<PeerIDKey, ManagedConnection> = new Map()
     private incomingConnectionCallback: (connection: ManagedConnection) => boolean
-<<<<<<< HEAD
     private readonly autocertifierRpcCommunicator: ListeningRpcCommunicator
     private readonly autocertifierUrl: string
     private autocertifierClient?: AutoCertifierClient
-    private portRange?: PortRange
-=======
->>>>>>> 6d7da0ba
     private host?: string
     private readonly entrypoints?: PeerDescriptor[]
     private readonly tlsCertificate?: TlsCertificate
-    private readonly serverTlsEnabled: boolean
+    private readonly serverEnableTls: boolean
     private selectedPort?: number
     private readonly protocolVersion: string
     private ownPeerDescriptor?: PeerDescriptor
     private connectingConnections: Map<PeerIDKey, ManagedConnection> = new Map()
     private destroyed = false
 
-<<<<<<< HEAD
-    constructor(
-        protocolVersion: string,
-        rpcTransport: ITransport,
-        fnCanConnect: (peerDescriptor: PeerDescriptor, _ip: string, port: number) => boolean,
-        incomingConnectionCallback: (connection: ManagedConnection) => boolean,
-        autocertifierRpcCommunicator: ListeningRpcCommunicator,
-        autocertifierUrl: string,
-        portRange?: PortRange,
-        host?: string,
-        entrypoints?: PeerDescriptor[],
-        serverTlsEnabled?: boolean,
-        tlsCertificate?: TlsCertificate,
-    ) {
-        this.protocolVersion = protocolVersion
-        this.webSocketServer = portRange ? new WebSocketServer() : undefined
-        this.incomingConnectionCallback = incomingConnectionCallback
-        this.portRange = portRange
-        this.host = host
-        this.entrypoints = entrypoints
-        this.serverTlsEnabled = serverTlsEnabled!
-        this.tlsCertificate = tlsCertificate
-        this.autocertifierRpcCommunicator = autocertifierRpcCommunicator
-        this.autocertifierUrl = autocertifierUrl
-        this.canConnectFunction = fnCanConnect.bind(this)
-
-        this.rpcCommunicator = new ListeningRpcCommunicator(WebSocketConnector.WEBSOCKET_CONNECTOR_SERVICE_ID, rpcTransport, {
-=======
     constructor(config: WebSocketConnectorConfig) {
         this.protocolVersion = config.protocolVersion
         this.webSocketServer = config.portRange ? new WebSocketServer({
             portRange: config.portRange!,
+            enableTls: config.serverEnableTls,
             tlsCertificate: config.tlsCertificate,
             maxMessageSize: config.maxMessageSize
         }) : undefined
@@ -122,11 +86,13 @@
         this.host = config.host
         this.entrypoints = config.entrypoints
         this.tlsCertificate = config.tlsCertificate
+        this.autocertifierRpcCommunicator = config.autocertifierRpcCommunicator
+        this.autocertifierUrl = config.autocertifierUrl
+        this.serverEnableTls = config.serverEnableTls
 
         this.canConnectFunction = config.canConnect.bind(this)
 
         this.rpcCommunicator = new ListeningRpcCommunicator(WebSocketConnector.WEBSOCKET_CONNECTOR_SERVICE_ID, config.rpcTransport, {
->>>>>>> 6d7da0ba
             rpcRequestTimeout: 15000
         })
 
@@ -165,21 +131,13 @@
                     this.attachHandshaker(connection)
                 }
             })
-<<<<<<< HEAD
-            const port = await this.webSocketServer.start(this.portRange!, this.serverTlsEnabled, this.tlsCertificate)
-=======
             const port = await this.webSocketServer.start()
->>>>>>> 6d7da0ba
             this.selectedPort = port
-            this.connectivityChecker = new ConnectivityChecker(this.selectedPort, this.serverTlsEnabled, this.host)
-        }
-    }
-
-<<<<<<< HEAD
+            this.connectivityChecker = new ConnectivityChecker(this.selectedPort, this.serverEnableTls, this.host)
+        }
+    }
+
     public async checkConnectivity(selfSigned: boolean): Promise<ConnectivityResponse> {
-=======
-    public async checkConnectivity(): Promise<ConnectivityResponse> {
->>>>>>> 6d7da0ba
         // TODO: this could throw if the server is not running
         const noServerConnectivityResponse: ConnectivityResponse = {
             openInternet: false,
@@ -189,12 +147,8 @@
         if (this.destroyed) {
             return noServerConnectivityResponse
         }
-<<<<<<< HEAD
-        for (const reattempt of range(ENTRY_POINT_CONNECTION_ATTEMPTS + 1)) {
-=======
         for (const reattempt of range(ENTRY_POINT_CONNECTION_ATTEMPTS)) {
             const entryPoint = sample(this.entrypoints)!
->>>>>>> 6d7da0ba
             try {
                 if (!this.webSocketServer) {
                     // If no websocket server, return openInternet: false
@@ -211,27 +165,18 @@
                         return preconfiguredConnectivityResponse
                     } else {
                         // Do real connectivity checking     
-<<<<<<< HEAD
-                        return await this.connectivityChecker!.sendConnectivityRequest(sample(this.entrypoints)!, selfSigned)
-=======
-                        return await this.connectivityChecker!.sendConnectivityRequest(entryPoint)
->>>>>>> 6d7da0ba
+                        return await this.connectivityChecker!.sendConnectivityRequest(entryPoint, selfSigned)
                     }
                 }
             } catch (err) {
                 if (reattempt < ENTRY_POINT_CONNECTION_ATTEMPTS) {
-<<<<<<< HEAD
-                    logger.error('Failed to connect to the entrypoint', { error: err })
-=======
                     const error = `Failed to connect to entrypoint with id ${binaryToHex(entryPoint.kademliaId)} ` 
                         + `and URL ${connectivityMethodToWebSocketUrl(entryPoint.websocket!)}`
                     logger.error(error, { error: err })
->>>>>>> 6d7da0ba
                     await wait(2000)
                 }
             }
         }
-<<<<<<< HEAD
         throw new WebSocketServerStartError(`Failed to connect to the entrypoints after ${ENTRY_POINT_CONNECTION_ATTEMPTS} attempts`)
     }
 
@@ -267,9 +212,6 @@
         logger.trace(`Setting host name to ${hostName}`)
         this.host = hostName
         this.connectivityChecker!.setHost(hostName)
-=======
-        throw Error(`Failed to connect to the entrypoints after ${ENTRY_POINT_CONNECTION_ATTEMPTS} attempts`)
->>>>>>> 6d7da0ba
     }
 
     public connect(targetPeerDescriptor: PeerDescriptor): ManagedConnection {
