--- conflicted
+++ resolved
@@ -24,16 +24,11 @@
 import { Handshaker } from '../Handshaker'
 import { keyFromPeerDescriptor, peerIdFromPeerDescriptor } from '../../helpers/peerIdFromPeerDescriptor'
 import { ParsedUrlQuery } from 'querystring'
-<<<<<<< HEAD
-import { sample, range } from 'lodash'
+import { range, sample } from 'lodash'
 import { WebSocketServerStartError } from '../../helpers/errors'
 import { AutoCertifierClientFacade } from './AutoCertifierClientFacade'
 import { Certificate } from '@streamr/autocertifier-client'
-import { ServerCallContext } from '@protobuf-ts/runtime-rpc'
-=======
-import { range, sample } from 'lodash'
 import { isPrivateIPv4 } from '../../helpers/AddressTools'
->>>>>>> 30af71e2
 
 const logger = new Logger(module)
 
@@ -52,15 +47,11 @@
     protocolVersion: string
     transport: ITransport
     canConnect: (peerDescriptor: PeerDescriptor, _ip: string, port: number) => boolean
-<<<<<<< HEAD
-    incomingConnectionCallback: (connection: ManagedConnection) => boolean
+    onIncomingConnection: (connection: ManagedConnection) => boolean
     autocertifierRpcCommunicator: ListeningRpcCommunicator
     autocertifierUrl: string
     serverEnableTls: boolean
     autocertifiedSubdomainFilePath: string
-=======
-    onIncomingConnection: (connection: ManagedConnection) => boolean
->>>>>>> 30af71e2
     portRange?: PortRange
     maxMessageSize?: number
     host?: string
@@ -75,14 +66,10 @@
     private readonly webSocketServer?: WebSocketServer
     private connectivityChecker?: ConnectivityChecker
     private readonly ongoingConnectRequests: Map<PeerIDKey, ManagedConnection> = new Map()
-<<<<<<< HEAD
-    private incomingConnectionCallback: (connection: ManagedConnection) => boolean
+    private onIncomingConnection: (connection: ManagedConnection) => boolean
     private readonly autocertifierRpcCommunicator: ListeningRpcCommunicator
     private readonly autocertifierUrl: string
     private readonly autocertifiedSubdomainFilePath: string
-=======
-    private onIncomingConnection: (connection: ManagedConnection) => boolean
->>>>>>> 30af71e2
     private host?: string
     private readonly entrypoints?: PeerDescriptor[]
     private readonly tlsCertificate?: TlsCertificate
