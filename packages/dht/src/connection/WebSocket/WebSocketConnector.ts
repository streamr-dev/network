--- conflicted
+++ resolved
@@ -55,7 +55,7 @@
 export class WebSocketConnector implements IWebSocketConnectorService {
     private static readonly WEBSOCKET_CONNECTOR_SERVICE_ID = 'system/websocket-connector'
     private readonly rpcCommunicator: ListeningRpcCommunicator
-    private readonly canConnectFunction: (peerDescriptor: PeerDescriptor) => boolean
+    private readonly canConnectFunction: (peerDescriptor: PeerDescriptor, _ip: string, port: number) => boolean
     private readonly webSocketServer?: WebSocketServer
     private connectivityChecker?: ConnectivityChecker
     private readonly ongoingConnectRequests: Map<PeerIDKey, ManagedConnection> = new Map()
@@ -69,29 +69,6 @@
     private connectingConnections: Map<PeerIDKey, ManagedConnection> = new Map()
     private destroyed = false
 
-<<<<<<< HEAD
-    constructor(
-        protocolVersion: string,
-        rpcTransport: ITransport,
-        fnCanConnect: (peerDescriptor: PeerDescriptor) => boolean,
-        incomingConnectionCallback: (connection: ManagedConnection) => boolean,
-        portRange?: PortRange,
-        host?: string,
-        entrypoints?: PeerDescriptor[],
-        tlsCertificate?: TlsCertificate
-    ) {
-        this.protocolVersion = protocolVersion
-        this.webSocketServer = portRange ? new WebSocketServer() : undefined
-        this.incomingConnectionCallback = incomingConnectionCallback
-        this.portRange = portRange
-        this.host = host
-        this.entrypoints = entrypoints
-        this.tlsCertificate = tlsCertificate
-
-        this.canConnectFunction = fnCanConnect.bind(this)
-
-        this.rpcCommunicator = new ListeningRpcCommunicator(WebSocketConnector.WEBSOCKET_CONNECTOR_SERVICE_ID, rpcTransport, {
-=======
     constructor(config: WebSocketConnectorConfig) {
         this.protocolVersion = config.protocolVersion
         this.webSocketServer = config.portRange ? new WebSocketServer({
@@ -107,7 +84,6 @@
         this.canConnectFunction = config.canConnect.bind(this)
 
         this.rpcCommunicator = new ListeningRpcCommunicator(WebSocketConnector.WEBSOCKET_CONNECTOR_SERVICE_ID, config.rpcTransport, {
->>>>>>> df63636d
             rpcRequestTimeout: 15000
         })
 
@@ -299,7 +275,7 @@
 
     // IWebSocketConnectorService implementation
     public async requestConnection(request: WebSocketConnectionRequest): Promise<WebSocketConnectionResponse> {
-        if (!this.destroyed && this.canConnectFunction(request.requester!)) {
+        if (!this.destroyed && this.canConnectFunction(request.requester!, request.ip, request.port)) {
             setImmediate(() => {
                 if (this.destroyed) {
                     return
