import { IConnection, ConnectionID, Event as ConnectionEvent, ConnectionType } from '../IConnection'
import { w3cwebsocket as WebSocket, ICloseEvent, IMessageEvent } from 'websocket'
import { EventEmitter } from 'events'
import { Logger } from '@streamr/utils'

const logger = new Logger(module)

const BINARY_TYPE = 'arraybuffer'

export class ClientWebSocket extends EventEmitter implements IConnection {
    public readonly connectionId: ConnectionID
<<<<<<< HEAD
    private remotePeerDescriptor?: PeerDescriptor
    private outputBuffer: Uint8Array[] = []
=======
>>>>>>> 4cb7b763
    private socket: WebSocket | null = null
    public connectionType = ConnectionType.WEBSOCKET_CLIENT

    constructor() {
        super()
        this.connectionId = new ConnectionID()
    }

    connect(address: string): void {
        this.socket = new WebSocket(address)
        this.socket.binaryType = BINARY_TYPE
        this.socket.onerror = (error: Error) => {
            logger.trace('WebSocket Client error: ' + error)
            this.emit(ConnectionEvent.ERROR, error.name)
        }
        
        this.socket.onopen = () => {
            logger.trace('WebSocket Client Connected')
            if (this.socket && this.socket.readyState === this.socket.OPEN) {
                this.emit(ConnectionEvent.CONNECTED)
            }  
        }
        
        this.socket.onclose = (event: ICloseEvent ) => {
            logger.trace('Websocket Closed')
            this.emit(ConnectionEvent.DISCONNECTED, event.code, event.reason)
        }
        
        this.socket.onmessage = (message: IMessageEvent) => {
            if (typeof message.data === 'string') {
                logger.debug("Received string: '" + message.data + "'")
            } else {
                this.emit(ConnectionEvent.DATA, new Uint8Array(message.data))
                logger.trace("Received data: '" + message.data + "'")
            }
        }
    }

    send(data: Uint8Array): void {
        if (this.socket && this.socket.readyState === this.socket.OPEN) {
            logger.trace(`Sending data with size ${data.byteLength}`)
            this.socket?.send(data.buffer)
<<<<<<< HEAD
        } else if (this.socket && this.socket.readyState == this.socket.CONNECTING) {
            this.outputBuffer.push(data)
        }
    }

    sendBufferedMessages(): void {
        while (this.outputBuffer.length > 0) {
            this.send(this.outputBuffer.shift()!)
=======
        } else {
            logger.warn('Tried to send data on a non-open connection')
>>>>>>> 4cb7b763
        }
        
    }

    close(): void {
        logger.trace(`Closing socket for connection ${this.connectionId.toString()}`)
        this.socket?.close()
<<<<<<< HEAD
        this.outputBuffer = []
    }

    setPeerDescriptor(peerDescriptor: PeerDescriptor): void {
        this.remotePeerDescriptor = peerDescriptor
    }

    getPeerDescriptor(): PeerDescriptor | undefined {
        return this.remotePeerDescriptor
    }

    getBufferedMessages(): Uint8Array[] {
        return this.outputBuffer
=======
>>>>>>> 4cb7b763
    }
}<|MERGE_RESOLUTION|>--- conflicted
+++ resolved
@@ -9,11 +9,6 @@
 
 export class ClientWebSocket extends EventEmitter implements IConnection {
     public readonly connectionId: ConnectionID
-<<<<<<< HEAD
-    private remotePeerDescriptor?: PeerDescriptor
-    private outputBuffer: Uint8Array[] = []
-=======
->>>>>>> 4cb7b763
     private socket: WebSocket | null = null
     public connectionType = ConnectionType.WEBSOCKET_CLIENT
 
@@ -56,41 +51,13 @@
         if (this.socket && this.socket.readyState === this.socket.OPEN) {
             logger.trace(`Sending data with size ${data.byteLength}`)
             this.socket?.send(data.buffer)
-<<<<<<< HEAD
-        } else if (this.socket && this.socket.readyState == this.socket.CONNECTING) {
-            this.outputBuffer.push(data)
-        }
-    }
-
-    sendBufferedMessages(): void {
-        while (this.outputBuffer.length > 0) {
-            this.send(this.outputBuffer.shift()!)
-=======
         } else {
             logger.warn('Tried to send data on a non-open connection')
->>>>>>> 4cb7b763
-        }
-        
+        }   
     }
 
     close(): void {
         logger.trace(`Closing socket for connection ${this.connectionId.toString()}`)
         this.socket?.close()
-<<<<<<< HEAD
-        this.outputBuffer = []
-    }
-
-    setPeerDescriptor(peerDescriptor: PeerDescriptor): void {
-        this.remotePeerDescriptor = peerDescriptor
-    }
-
-    getPeerDescriptor(): PeerDescriptor | undefined {
-        return this.remotePeerDescriptor
-    }
-
-    getBufferedMessages(): Uint8Array[] {
-        return this.outputBuffer
-=======
->>>>>>> 4cb7b763
     }
 }