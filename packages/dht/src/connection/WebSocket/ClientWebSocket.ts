--- conflicted
+++ resolved
@@ -53,12 +53,7 @@
             this.socket?.send(data.buffer)
         } else {
             logger.warn('Tried to send data on a non-open connection')
-<<<<<<< HEAD
         }
-        
-=======
-        }   
->>>>>>> 7a877af9
     }
 
     close(): void {
