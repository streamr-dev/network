import { Logger } from '@streamr/utils'
import {
    ConnectivityResponse,
    PeerDescriptor
} from '../proto/packages/dht/protos/DhtRpc'
import { ITransport } from '../transport/ITransport'
import { PortRange, TlsCertificate } from './ConnectionManager'
import { ManagedConnection } from './ManagedConnection'
import { Simulator } from './Simulator/Simulator'
import { SimulatorConnector } from './Simulator/SimulatorConnector'
import { IceServer, WebRtcConnectorRpcLocal } from './WebRTC/WebRtcConnectorRpcLocal'
import { WebSocketConnectorRpcLocal } from './WebSocket/WebSocketConnectorRpcLocal'

export interface ConnectorFacade {
    createConnection: (peerDescriptor: PeerDescriptor) => ManagedConnection
    getOwnPeerDescriptor: () => PeerDescriptor | undefined
    start: (
        onIncomingConnection: (connection: ManagedConnection) => boolean,
        canConnect: (peerDescriptor: PeerDescriptor) => boolean
    ) => Promise<void>
    stop: () => Promise<void>
}

const logger = new Logger(module)

export interface DefaultConnectorFacadeConfig {
    transport: ITransport
    websocketHost?: string
    websocketPortRange?: PortRange
    entryPoints?: PeerDescriptor[]
    iceServers?: IceServer[]
    webrtcAllowPrivateAddresses?: boolean
    webrtcDatachannelBufferThresholdLow?: number
    webrtcDatachannelBufferThresholdHigh?: number
    webrtcNewConnectionTimeout?: number
    externalIp?: string
    webrtcPortRange?: PortRange
    maxMessageSize?: number
    tlsCertificate?: TlsCertificate
    createOwnPeerDescriptor: (connectivityResponse: ConnectivityResponse) => PeerDescriptor
}

export class DefaultConnectorFacade implements ConnectorFacade {

    private readonly config: DefaultConnectorFacadeConfig
    private ownPeerDescriptor?: PeerDescriptor
    private webSocketConnector?: WebSocketConnectorRpcLocal
    private webrtcConnector?: WebRtcConnectorRpcLocal

    constructor(config: DefaultConnectorFacadeConfig) {
        this.config = config
    }

    async start(
        onIncomingConnection: (connection: ManagedConnection) => boolean,
        canConnect: (peerDescriptor: PeerDescriptor) => boolean
    ): Promise<void> {
        logger.trace(`Creating WebSocketConnector`)
<<<<<<< HEAD
        this.webSocketConnector = new WebSocketConnectorRpcLocal({
            protocolVersion: ConnectionManager.PROTOCOL_VERSION,
=======
        this.webSocketConnector = new WebSocketConnector({
>>>>>>> 95ab9523
            transport: this.config.transport!,
            // TODO should we use canConnect also for WebRtcConnector? (NET-1142)
            canConnect: (peerDescriptor: PeerDescriptor) => canConnect(peerDescriptor),
            onIncomingConnection,
            portRange: this.config.websocketPortRange,
            host: this.config.websocketHost,
            entrypoints: this.config.entryPoints,
            tlsCertificate: this.config.tlsCertificate,
            maxMessageSize: this.config.maxMessageSize
        })
        logger.trace(`Creating WebRTCConnector`)
        this.webrtcConnector = new WebRtcConnectorRpcLocal({
            transport: this.config.transport!,
            iceServers: this.config.iceServers,
            allowPrivateAddresses: this.config.webrtcAllowPrivateAddresses,
            bufferThresholdLow: this.config.webrtcDatachannelBufferThresholdLow,
            bufferThresholdHigh: this.config.webrtcDatachannelBufferThresholdHigh,
            connectionTimeout: this.config.webrtcNewConnectionTimeout,
            externalIp: this.config.externalIp,
            portRange: this.config.webrtcPortRange,
            maxMessageSize: this.config.maxMessageSize
        }, onIncomingConnection)
        await this.webSocketConnector.start()
        const connectivityResponse = await this.webSocketConnector.checkConnectivity()
        const ownPeerDescriptor = this.config.createOwnPeerDescriptor(connectivityResponse)
        this.ownPeerDescriptor = ownPeerDescriptor
        this.webSocketConnector.setOwnPeerDescriptor(ownPeerDescriptor)
        this.webrtcConnector.setOwnPeerDescriptor(ownPeerDescriptor)
    }

    createConnection(peerDescriptor: PeerDescriptor): ManagedConnection {
        if (this.webSocketConnector!.isPossibleToFormConnection(peerDescriptor)) {
            return this.webSocketConnector!.connect(peerDescriptor)
        } else {
            return this.webrtcConnector!.connect(peerDescriptor)
        }
    }

    getOwnPeerDescriptor(): PeerDescriptor | undefined {
        return this.ownPeerDescriptor
    }

    async stop(): Promise<void> {
        await this.webSocketConnector!.destroy()
        await this.webrtcConnector!.stop()
    }
}

export class SimulatorConnectorFacade implements ConnectorFacade {

    private readonly ownPeerDescriptor: PeerDescriptor
    private simulatorConnector?: SimulatorConnector
    private simulator: Simulator

    constructor(ownPeerDescriptor: PeerDescriptor, simulator: Simulator) {
        this.ownPeerDescriptor = ownPeerDescriptor
        this.simulator = simulator
    }

    async start(onIncomingConnection: (connection: ManagedConnection) => boolean): Promise<void> {
        logger.trace(`Creating SimulatorConnector`)
        this.simulatorConnector = new SimulatorConnector(
            this.ownPeerDescriptor,
            this.simulator,
            onIncomingConnection
        )
        this.simulator.addConnector(this.simulatorConnector)
    }

    createConnection(peerDescriptor: PeerDescriptor): ManagedConnection {
        return this.simulatorConnector!.connect(peerDescriptor)
    }

    getOwnPeerDescriptor(): PeerDescriptor {
        return this.ownPeerDescriptor
    }

    async stop(): Promise<void> {
        await this.simulatorConnector!.stop()
    }
}<|MERGE_RESOLUTION|>--- conflicted
+++ resolved
@@ -56,12 +56,7 @@
         canConnect: (peerDescriptor: PeerDescriptor) => boolean
     ): Promise<void> {
         logger.trace(`Creating WebSocketConnector`)
-<<<<<<< HEAD
         this.webSocketConnector = new WebSocketConnectorRpcLocal({
-            protocolVersion: ConnectionManager.PROTOCOL_VERSION,
-=======
-        this.webSocketConnector = new WebSocketConnector({
->>>>>>> 95ab9523
             transport: this.config.transport!,
             // TODO should we use canConnect also for WebRtcConnector? (NET-1142)
             canConnect: (peerDescriptor: PeerDescriptor) => canConnect(peerDescriptor),
