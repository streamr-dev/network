--- conflicted
+++ resolved
@@ -208,11 +208,7 @@
             this.doClose('OTHER', 'DataChannel closed')
         })
 
-<<<<<<< HEAD
-        dataChannel.onError((err) => logger.warn(err))
-=======
         dataChannel.onError((err) => logger.error('error', { err }))
->>>>>>> c714ba2a
 
         dataChannel.onBufferedAmountLow(() => {
             logger.trace(`dc.onBufferedAmountLow`)
