import { IWebRtcConnection, WebRtcConnectionEvents } from './IWebRtcConnection'
import { ConnectionType, IConnection, ConnectionID, ConnectionEvents } from '../IConnection'
import { PeerDescriptor } from '../../proto/packages/dht/protos/DhtRpc'
import EventEmitter from 'eventemitter3'
import nodeDatachannel, { DataChannel, DescriptionType, PeerConnection } from 'node-datachannel'
import { Logger } from '@streamr/utils'
import { IllegalRTCPeerConnectionState } from '../../helpers/errors'
<<<<<<< HEAD
import { iceServerAsString } from './iceServerAsString'
import { IceServer } from './WebRtcConnector'
=======
import { keyFromPeerDescriptor } from '../../helpers/peerIdFromPeerDescriptor'
>>>>>>> c6c47b1c

const logger = new Logger(module)

const MAX_MESSAGE_SIZE = 1048576

export const WEB_RTC_CLEANUP = new class {
    // eslint-disable-next-line class-methods-use-this
    cleanUp(): void {
        nodeDatachannel.cleanup()
    }
}

export interface Params {
    remotePeerDescriptor: PeerDescriptor
    bufferThresholdHigh?: number
    bufferThresholdLow?: number
    connectingTimeout?: number
    iceServers?: IceServer[]
}

// Re-defined accoring to https://github.com/microsoft/TypeScript/blob/main/src/lib/dom.generated.d.ts
// because importing single dom definitions in not possible

enum RTCPeerConnectionStateEnum {
    closed = 'closed',
    connected = 'connected',
    connecting = 'connecting',
    disconnected = 'disconnected',
    failed = 'failed',
    new = 'new'
}

nodeDatachannel.initLogger("Fatal")

type RTCPeerConnectionState = keyof typeof RTCPeerConnectionStateEnum

type Events = WebRtcConnectionEvents & ConnectionEvents

export class NodeWebRtcConnection extends EventEmitter<Events> implements IConnection, IWebRtcConnection {

    public connectionId: ConnectionID
    private connection?: PeerConnection
    private dataChannel?: DataChannel
    private lastState: RTCPeerConnectionState = 'connecting'
    private remoteDescriptionSet = false
    private connectingTimeoutRef?: NodeJS.Timeout

    public readonly connectionType: ConnectionType = ConnectionType.WEBRTC
    private readonly iceServers: IceServer[]
    private readonly bufferThresholdHigh: number // TODO: buffer handling must be implemented before production use
    private readonly bufferThresholdLow: number
    private readonly connectingTimeout: number
    private readonly remotePeerDescriptor: PeerDescriptor
    private closed = false

    constructor(params: Params) {
        super()
        this.connectionId = new ConnectionID()
        this.iceServers = params.iceServers || []
        this.bufferThresholdHigh = params.bufferThresholdHigh || 2 ** 17
        this.bufferThresholdLow = params.bufferThresholdLow || 2 ** 15
        this.connectingTimeout = params.connectingTimeout || 20000
        this.remotePeerDescriptor = params.remotePeerDescriptor
    }

    public start(isOffering: boolean): void {
        logger.trace(`Staring new connection for peer: ${this.remotePeerDescriptor.kademliaId.toString()}`)
<<<<<<< HEAD
        const hexId = PeerID.fromValue(this.remotePeerDescriptor.kademliaId).toKey()
        logger.trace(`Staring new connection for peer: ${hexId} offering: ${isOffering}`)
        this.connection = new PeerConnection(hexId, {
            iceServers: this.iceServers.map(iceServerAsString),
=======
        const hexId = keyFromPeerDescriptor(this.remotePeerDescriptor)
        this.connection = new PeerConnection(hexId, {
            iceServers: this.stunUrls,
>>>>>>> c6c47b1c
            maxMessageSize: MAX_MESSAGE_SIZE
        })

        this.connectingTimeoutRef = setTimeout(() => {
            logger.trace('connectingTimeout, this.closed === ' + this.closed)
            this.doClose()
        }, this.connectingTimeout)

        this.connection.onStateChange((state: string) => this.onStateChange(state))
        this.connection.onGatheringStateChange((_state: string) => {})

        this.connection.onLocalDescription((description: string, type: DescriptionType) => {
            this.emit('localDescription', description, type.toString())
        })
        this.connection.onLocalCandidate((candidate: string, mid: string) => {
            this.emit('localCandidate', candidate, mid)
        })
        if (isOffering) {
            const dataChannel = this.connection.createDataChannel('streamrDataChannel')
            this.setupDataChannel(dataChannel)
        } else {
            this.connection.onDataChannel((dataChannel) => this.onDataChannel(dataChannel))
        }
    }

    public async setRemoteDescription(description: string, type: string): Promise<void> {
        if (this.connection) {
            try {
                logger.trace(`Setting remote descriptor for peer: ${PeerID.fromValue(this.remotePeerDescriptor.kademliaId).toKey()}`)
                this.connection!.setRemoteDescription(description, type as DescriptionType)
                this.remoteDescriptionSet = true
            } catch (err) {
                logger.warn(`Failed to set remote descriptor for peer ${PeerID.fromValue(this.remotePeerDescriptor.kademliaId).toKey()}`)
            }
        } else {
            this.doClose(`Tried to set description for non-existent connection`)
        }
    }

    public addRemoteCandidate(candidate: string, mid: string): void {
        if (this.connection) {
            if (this.remoteDescriptionSet) {
                try {
                    logger.trace(`Setting remote candidate for peer: ${PeerID.fromValue(this.remotePeerDescriptor.kademliaId).toKey()}`)
                    this.connection!.addRemoteCandidate(candidate, mid)
                } catch (err) {
                    logger.warn(`Failed to set remote candidate for peer ${PeerID.fromValue(this.remotePeerDescriptor.kademliaId).toKey()}`)
                    this.doClose()
                }
            } else {
                this.doClose(`Tried to set candidate before description`)
            }
        } else {
            this.doClose(`Tried to set candidate for non-existent connection`)
        }
    }

    public send(data: Uint8Array): void {
        if (this.isOpen()) {
            try {
                this.dataChannel!.sendMessageBinary(data as Buffer)
            } catch (err) {
                logger.warn('Failed to send binary message to ' + keyFromPeerDescriptor(this.remotePeerDescriptor))
            }
        }
    }

    public async close(reason?: string): Promise<void> {
        this.doClose(reason)
    }

    private doClose(reason?: string): void {
        if (!this.closed) {
            logger.trace(
                `Closing Node WebRTC Connection to ${keyFromPeerDescriptor(this.remotePeerDescriptor)}`
                + `${reason ? `, reason: ${reason}` : ''}`
            )

            this.closed = true
            
            this.emit('disconnected', undefined, reason)
            this.removeAllListeners()
            
            if (this.connectingTimeoutRef) {
                clearTimeout(this.connectingTimeoutRef)
            }

            if (this.dataChannel) {
                try {
                    this.dataChannel.close()
                } catch (e) {
                    logger.warn('dc.close() errored: %s', e)
                }
            }
            
            if (this.connection) {
                try {
                    this.connection.close()
                } catch (e) {
                    logger.warn('conn.close() errored: %s', e)
                }
            }
        }
    }

    public destroy(): void {
        this.removeAllListeners()
        this.doClose()
    }

    private onDataChannel(dataChannel: DataChannel): void {
        this.openDataChannel(dataChannel)
        this.setupDataChannel(dataChannel)
    }

    private setupDataChannel(dataChannel: DataChannel): void {
        dataChannel.setBufferedAmountLowThreshold(this.bufferThresholdLow)
        dataChannel.onOpen(() => {
            logger.trace(`dc.onOpened`)
            this.openDataChannel(dataChannel)
        })

        dataChannel.onClosed(() => {
            logger.trace(`dc.closed`)
            this.doClose('DataChannel closed')
        })

        dataChannel.onError((err) => logger.warn(err))

        dataChannel.onBufferedAmountLow(() => {
            logger.trace(`dc.onBufferedAmountLow`)
        })

        dataChannel.onMessage((msg) => {
            logger.trace(`dc.onMessage`)
            this.emit('data', msg as Buffer)
        })
    }

    private openDataChannel(dataChannel: DataChannel): void {
        if (this.connectingTimeoutRef) {
            clearTimeout(this.connectingTimeoutRef)
        }
        this.dataChannel = dataChannel
        logger.trace(`DataChannel opened for peer ${this.remotePeerDescriptor.kademliaId.toString()}`)
        this.emit('connected')
    }

    private onStateChange(state: string): void {
        if (!Object.keys(RTCPeerConnectionStateEnum).filter((s) => isNaN(+s)).includes(state)) {
            throw new IllegalRTCPeerConnectionState('NodeWebRtcConnection used an unknown state: ' + state)
        } else {
            this.lastState = state as RTCPeerConnectionState
        }
        
        if (state === RTCPeerConnectionStateEnum.closed
            || state === RTCPeerConnectionStateEnum.disconnected
            || state === RTCPeerConnectionStateEnum.failed
        ) {
            this.doClose()
        }
        
    }

    // private onGatheringStateChange(state: string): void {
    //     logger.trace(`Gathering state changed to ${state}`)
    // }

    isOpen(): boolean {
        return !this.closed && this.lastState === 'connected' && !!this.dataChannel
    }

    public setConnectionId(connectionID: string): void {
        this.connectionId = new ConnectionID(connectionID)
    }
}<|MERGE_RESOLUTION|>--- conflicted
+++ resolved
@@ -5,12 +5,9 @@
 import nodeDatachannel, { DataChannel, DescriptionType, PeerConnection } from 'node-datachannel'
 import { Logger } from '@streamr/utils'
 import { IllegalRTCPeerConnectionState } from '../../helpers/errors'
-<<<<<<< HEAD
 import { iceServerAsString } from './iceServerAsString'
 import { IceServer } from './WebRtcConnector'
-=======
 import { keyFromPeerDescriptor } from '../../helpers/peerIdFromPeerDescriptor'
->>>>>>> c6c47b1c
 
 const logger = new Logger(module)
 
@@ -78,16 +75,10 @@
 
     public start(isOffering: boolean): void {
         logger.trace(`Staring new connection for peer: ${this.remotePeerDescriptor.kademliaId.toString()}`)
-<<<<<<< HEAD
-        const hexId = PeerID.fromValue(this.remotePeerDescriptor.kademliaId).toKey()
+        const hexId = keyFromPeerDescriptor(this.remotePeerDescriptor)
         logger.trace(`Staring new connection for peer: ${hexId} offering: ${isOffering}`)
         this.connection = new PeerConnection(hexId, {
             iceServers: this.iceServers.map(iceServerAsString),
-=======
-        const hexId = keyFromPeerDescriptor(this.remotePeerDescriptor)
-        this.connection = new PeerConnection(hexId, {
-            iceServers: this.stunUrls,
->>>>>>> c6c47b1c
             maxMessageSize: MAX_MESSAGE_SIZE
         })
 
@@ -116,11 +107,11 @@
     public async setRemoteDescription(description: string, type: string): Promise<void> {
         if (this.connection) {
             try {
-                logger.trace(`Setting remote descriptor for peer: ${PeerID.fromValue(this.remotePeerDescriptor.kademliaId).toKey()}`)
+                logger.trace(`Setting remote descriptor for peer: ${keyFromPeerDescriptor(this.remotePeerDescriptor)}`)
                 this.connection!.setRemoteDescription(description, type as DescriptionType)
                 this.remoteDescriptionSet = true
             } catch (err) {
-                logger.warn(`Failed to set remote descriptor for peer ${PeerID.fromValue(this.remotePeerDescriptor.kademliaId).toKey()}`)
+                logger.warn(`Failed to set remote descriptor for peer ${keyFromPeerDescriptor(this.remotePeerDescriptor)}`)
             }
         } else {
             this.doClose(`Tried to set description for non-existent connection`)
@@ -131,10 +122,10 @@
         if (this.connection) {
             if (this.remoteDescriptionSet) {
                 try {
-                    logger.trace(`Setting remote candidate for peer: ${PeerID.fromValue(this.remotePeerDescriptor.kademliaId).toKey()}`)
+                    logger.trace(`Setting remote candidate for peer: ${keyFromPeerDescriptor(this.remotePeerDescriptor)}`)
                     this.connection!.addRemoteCandidate(candidate, mid)
                 } catch (err) {
-                    logger.warn(`Failed to set remote candidate for peer ${PeerID.fromValue(this.remotePeerDescriptor.kademliaId).toKey()}`)
+                    logger.warn(`Failed to set remote candidate for peer ${keyFromPeerDescriptor(this.remotePeerDescriptor)}`)
                     this.doClose()
                 }
             } else {
