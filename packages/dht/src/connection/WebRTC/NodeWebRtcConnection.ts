--- conflicted
+++ resolved
@@ -58,11 +58,6 @@
     private readonly connectingTimeout: number
     private readonly remotePeerDescriptor: PeerDescriptor
     private closed = false
-<<<<<<< HEAD
-
-    private ownPeerDescriptor?: PeerDescriptor
-=======
->>>>>>> 8a47f884
 
     constructor(params: Params) {
         super()
@@ -139,32 +134,14 @@
             try {
                 this.dataChannel?.sendMessageBinary(data as Buffer)
             } catch (err) {
-<<<<<<< HEAD
-                logger.warn(
-                    'Failed to send binary message to '
-                    + PeerID.fromValue(this.remotePeerDescriptor.peerId).toKey()
-                    + ' --- '
-                    + PeerID.fromValue(this.ownPeerDescriptor!.peerId).toKey()
-                )
-                // this.close()
-            }
-=======
-                logger.warn('Failed to send binary message')
-                // this.close()
-            }
-        } else {
-            logger.warn('Tried to send data on a non-open connection' + this.lastState + " " + !!this.dataChannel)
->>>>>>> 8a47f884
+                logger.warn('Failed to send binary message to ' + PeerID.fromValue(this.remotePeerDescriptor.peerId).toKey())
+            }
         }
     }
 
     close(reason?: string): void {
         if (this.closed === false) {
-<<<<<<< HEAD
             logger.trace(
-=======
-            logger.info(
->>>>>>> 8a47f884
                 `Closing Node WebRTC Connection to ${PeerID.fromValue(this.remotePeerDescriptor.peerId).toKey()}`
                 + `${reason ? `, reason: ${reason}` : ''}`
             )
@@ -172,7 +149,6 @@
             if (this.connectingTimeoutRef) {
                 clearTimeout(this.connectingTimeoutRef)
             }
-<<<<<<< HEAD
 
             this.emit('disconnected')
 
@@ -190,14 +166,6 @@
                 } catch (e) {
                     logger.warn('dc.close() errored: %s', e)
                 }
-=======
-            this.emit('disconnected')
-            if (this.dataChannel) {
-                this.dataChannel.close()
-            }
-            if (this.connection) {
-                this.connection.close()
->>>>>>> 8a47f884
             }
             this.removeAllListeners()
         }
@@ -262,8 +230,4 @@
     public setConnectionId(connectionID: string): void {
         this.connectionId = new ConnectionID(connectionID)
     }
-
-    public setOwnPeerDescriptor(peerDescriptor: PeerDescriptor): void {
-        this.ownPeerDescriptor = peerDescriptor
-    }
 }