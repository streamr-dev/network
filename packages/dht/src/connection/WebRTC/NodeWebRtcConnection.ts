import { IWebRtcConnection, WebRtcConnectionEvents } from './IWebRtcConnection'
import { ConnectionType, IConnection, ConnectionID, ConnectionEvents } from '../IConnection'
import { PeerDescriptor } from '../../proto/DhtRpc'
import EventEmitter from 'eventemitter3'
import nodeDatachannel, { DataChannel, DescriptionType, PeerConnection } from 'node-datachannel'
import { PeerID } from '../../helpers/PeerID'
import { Logger } from '@streamr/utils'
import { IllegalRTCPeerConnectionState } from '../../helpers/errors'

const logger = new Logger(module)

const MAX_MESSAGE_SIZE = 1048576

export const WEB_RTC_CLEANUP = new class {
    cleanUp(): void {
        nodeDatachannel.cleanup()
    }
}

export interface Params {
    remotePeerDescriptor: PeerDescriptor
    bufferThresholdHigh?: number
    bufferThresholdLow?: number
    connectingTimeout?: number
    stunUrls?: string[]
}

// Re-defined accoring to https://github.com/microsoft/TypeScript/blob/main/src/lib/dom.generated.d.ts
// because importing single dom definitions in not possible

enum RTCPeerConnectionStateEnum {closed, connected, connecting, disconnected, failed,  new}
type RTCPeerConnectionState = keyof typeof RTCPeerConnectionStateEnum

type Events = WebRtcConnectionEvents | ConnectionEvents

export class NodeWebRtcConnection extends EventEmitter<Events> implements IConnection, IWebRtcConnection {

    public connectionId: ConnectionID
    private connection?: PeerConnection
    private dataChannel?: DataChannel
    private lastState: RTCPeerConnectionState = 'connecting'
    private remoteDescriptionSet = false
<<<<<<< HEAD
    private connectingTimeoutRef: NodeJS.Timeout | null = null
    private connectingTimeout: number
    private remotePeerDescriptor: PeerDescriptor
=======
    private connectingTimeoutRef?: NodeJS.Timeout

    public readonly connectionType: ConnectionType = ConnectionType.WEBRTC
    private readonly stunUrls: string[]
    private readonly bufferThresholdHigh: number // TODO: buffer handling must be implemented before production use
    private readonly bufferThresholdLow: number
    private readonly connectingTimeout: number
    private readonly remotePeerDescriptor: PeerDescriptor
>>>>>>> 88c4f9d3

    constructor(params: Params) {
        super()
        this.connectionId = new ConnectionID()
        this.stunUrls = params.stunUrls || []
        this.bufferThresholdHigh = params.bufferThresholdHigh || 2 ** 17
        this.bufferThresholdLow = params.bufferThresholdLow || 2 ** 15
        this.connectingTimeout = params.connectingTimeout || 10000
        this.remotePeerDescriptor = params.remotePeerDescriptor
    }

    start(isOffering: boolean): void {
        logger.trace(`Staring new connection for peer: ${this.remotePeerDescriptor.peerId.toString()}`)
        const hexId = PeerID.fromValue(this.remotePeerDescriptor.peerId).toKey()
        this.connection = new PeerConnection(hexId, {
            iceServers: [...this.stunUrls],
            maxMessageSize: MAX_MESSAGE_SIZE
        })

        this.connectingTimeoutRef = setTimeout(() => {
            this.close()
        }, this.connectingTimeout)

        this.connection.onStateChange((state) => this.onStateChange(state))
        this.connection.onGatheringStateChange((_state) => {})
        this.connection.onLocalDescription((description: string, type: DescriptionType) => {
            this.emit('localDescription', description, type.toString())
        })
        this.connection.onLocalCandidate((candidate: string, mid: string) => {
            this.emit('localCandidate', candidate, mid)
        })
        if (isOffering) {
            const dataChannel = this.connection.createDataChannel('streamrDataChannel')
            this.setupDataChannel(dataChannel)
        } else {
            this.connection.onDataChannel((dataChannel) => this.onDataChannel(dataChannel))
        }
    }

    async setRemoteDescription(description: string, type: string): Promise<void> {
        if (this.connection) {
            try {
                logger.trace(`Setting remote descriptor for peer: ${this.remotePeerDescriptor.peerId.toString()}`)
                this.connection!.setRemoteDescription(description, type as DescriptionType)
                this.remoteDescriptionSet = true
            } catch (err) {
                console.error(err)
            }
        } else {
            this.close()
        }
    }

    addRemoteCandidate(candidate: string, mid: string): void {
        if (this.connection) {
            if (this.remoteDescriptionSet) {
                try {
                    logger.trace(`Setting remote candidate for peer: ${this.remotePeerDescriptor.peerId.toString()}`)
                    this.connection!.addRemoteCandidate(candidate, mid)
                } catch (err) {
                    console.error(err)
                }
            } else {
                this.close()
            }
        } else {
            this.close()
        }
    }

    send(data: Uint8Array): void {
        if (this.isOpen()) {
            this.dataChannel?.sendMessageBinary(data as Buffer)
        } else {
            logger.warn('Tried to send data on a non-open connection')
        }
    }

    close(): void {
        logger.trace(`Closing Node WebRTC Connection`)
        if (this.connectingTimeoutRef) {
            clearTimeout(this.connectingTimeoutRef)
        }
        this.emit('disconnected')
        if (this.dataChannel) {
            this.dataChannel.close()
        }
        if (this.connection) {
            this.connection.close()
        }
        this.removeAllListeners()
    }

    private onDataChannel(dataChannel: DataChannel): void {
        this.openDataChannel(dataChannel)
        this.setupDataChannel(dataChannel)
    }

    private setupDataChannel(dataChannel: DataChannel): void {
        dataChannel.setBufferedAmountLowThreshold(this.bufferThresholdLow)
        dataChannel.onOpen(() => {
            logger.trace(`dc.onOpened`)
            this.openDataChannel(dataChannel)
        })

        dataChannel.onClosed(() => {
            logger.trace(`dc.closed`)
            this.close()
        })

        dataChannel.onError((err) => logger.error(err))

        dataChannel.onBufferedAmountLow( () => {
            logger.trace(`dc.onBufferedAmountLow`)
        })

        dataChannel.onMessage((msg) => {
            logger.trace(`dc.onMessage`)
            this.emit('data', msg as Buffer)
        })
    }

    private openDataChannel(dataChannel: DataChannel): void {
        if (this.connectingTimeoutRef) {
            clearTimeout(this.connectingTimeoutRef)
        }
        this.dataChannel = dataChannel
        logger.trace(`DataChannel opened for peer ${this.remotePeerDescriptor.peerId.toString()}`)
        this.emit('connected')
    }

    private onStateChange(state: string): void {
        if (!Object.keys(RTCPeerConnectionStateEnum).filter((s) => isNaN(+s)).includes(state)) {
            throw new IllegalRTCPeerConnectionState('NodeWebRtcConnection used an unknown state: ' + state)
        } else {
            this.lastState = state as RTCPeerConnectionState
        }
    }

    isOpen(): boolean {
        return this.lastState === 'connected' && !!this.dataChannel
    }

    public setConnectionId(connectionID: string): void {
        this.connectionId = new ConnectionID(connectionID)
    }
}<|MERGE_RESOLUTION|>--- conflicted
+++ resolved
@@ -40,11 +40,7 @@
     private dataChannel?: DataChannel
     private lastState: RTCPeerConnectionState = 'connecting'
     private remoteDescriptionSet = false
-<<<<<<< HEAD
-    private connectingTimeoutRef: NodeJS.Timeout | null = null
-    private connectingTimeout: number
-    private remotePeerDescriptor: PeerDescriptor
-=======
+
     private connectingTimeoutRef?: NodeJS.Timeout
 
     public readonly connectionType: ConnectionType = ConnectionType.WEBRTC
@@ -53,7 +49,6 @@
     private readonly bufferThresholdLow: number
     private readonly connectingTimeout: number
     private readonly remotePeerDescriptor: PeerDescriptor
->>>>>>> 88c4f9d3
 
     constructor(params: Params) {
         super()
