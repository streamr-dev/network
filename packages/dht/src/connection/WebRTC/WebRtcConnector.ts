import 'setimmediate'
import {
    IceCandidate,
    PeerDescriptor,
    RtcAnswer,
    RtcOffer, WebRtcConnectionRequest
} from '../../proto/packages/dht/protos/DhtRpc'
import { Empty } from '../../proto/google/protobuf/empty'
import { ITransport } from '../../transport/ITransport'
import { ListeningRpcCommunicator } from '../../transport/ListeningRpcCommunicator'
import { NodeWebRtcConnection } from './NodeWebRtcConnection'
import { RemoteWebrtcConnector } from './RemoteWebrtcConnector'
<<<<<<< HEAD
import { WebRtcConnectorServiceClient } from '../../proto/packages/dht/protos/DhtRpc.client'
import { PeerIDKey } from '../../helpers/PeerID'
import { DescriptionType } from 'node-datachannel'
=======
import { WebRtcConnectorServiceClient } from '../../proto/DhtRpc.client'
import { PeerID, PeerIDKey } from '../../helpers/PeerID'
import crypto from "crypto"
>>>>>>> c7ba86c1
import { ManagedWebRtcConnection } from '../ManagedWebRtcConnection'
import { Logger } from '@streamr/utils'
import * as Err from '../../helpers/errors'
import { IWebRtcConnectorService } from "../../proto/packages/dht/protos/DhtRpc.server"
import { ServerCallContext } from '@protobuf-ts/runtime-rpc'
import { ManagedConnection } from '../ManagedConnection'
import { toProtoRpcClient } from '@streamr/proto-rpc'
import {
    isSamePeerDescriptor,
    keyFromPeerDescriptor,
    peerIdFromPeerDescriptor
} from '../../helpers/peerIdFromPeerDescriptor'
import { getAddressFromIceCandidate, isPrivateIPv4 } from '../../helpers/AddressTools'

const logger = new Logger(module)

export interface WebRtcConnectorConfig {
    rpcTransport: ITransport
    protocolVersion: string
    iceServers?: IceServer[]
    disallowPrivateAddresses?: boolean
    bufferThresholdLow?: number
    bufferThresholdHigh?: number
    connectionTimeout?: number
}

export interface IceServer {
    url: string
    port: number
    username?: string
    password?: string
    tcp?: boolean
}

export class WebRtcConnector implements IWebRtcConnectorService {
    private static readonly WEBRTC_CONNECTOR_SERVICE_ID = 'system/webrtc_connector'
    private readonly rpcCommunicator: ListeningRpcCommunicator
    private readonly ongoingConnectAttempts: Map<PeerIDKey, ManagedWebRtcConnection> = new Map()
    private ownPeerDescriptor?: PeerDescriptor
    private stopped = false
    private static objectCounter = 0
    private objectId = 0
    private iceServers: IceServer[]
    private disallowPrivateAddresses: boolean
    private config: WebRtcConnectorConfig
    private incomingConnectionCallback: (connection: ManagedConnection) => boolean

    constructor(
        config: WebRtcConnectorConfig,
        incomingConnectionCallback: (connection: ManagedConnection) => boolean
    ) {

        this.config = config

        WebRtcConnector.objectCounter++
        this.objectId = WebRtcConnector.objectCounter

        this.iceServers = config.iceServers || []
        this.disallowPrivateAddresses = config.disallowPrivateAddresses || false
        this.incomingConnectionCallback = incomingConnectionCallback

        this.rpcCommunicator = new ListeningRpcCommunicator(WebRtcConnector.WEBRTC_CONNECTOR_SERVICE_ID, config.rpcTransport, {
            rpcRequestTimeout: 15000
        })
        this.rpcCommunicator.registerRpcNotification(RtcOffer, 'rtcOffer',
            (req: RtcOffer, context) => this.rtcOffer(req, context))
        this.rpcCommunicator.registerRpcNotification(RtcAnswer, 'rtcAnswer',
            (req: RtcAnswer, context) => this.rtcAnswer(req, context))
        this.rpcCommunicator.registerRpcNotification(IceCandidate, 'iceCandidate',
            (req: IceCandidate, context) => this.iceCandidate(req, context))
        this.rpcCommunicator.registerRpcNotification(WebRtcConnectionRequest, 'requestConnection',
            (req: WebRtcConnectionRequest, context) => this.requestConnection(req, context))
    }

    connect(targetPeerDescriptor: PeerDescriptor): ManagedConnection {
        if (isSamePeerDescriptor(targetPeerDescriptor, this.ownPeerDescriptor!)) {
            throw new Err.CannotConnectToSelf('Cannot open WebRTC Connection to self')
        }

        logger.trace(`Opening WebRTC connection to ${targetPeerDescriptor.kademliaId.toString()}`)

        const peerKey = keyFromPeerDescriptor(targetPeerDescriptor)
        const existingConnection = this.ongoingConnectAttempts.get(peerKey)
        if (existingConnection) {
            return existingConnection
        }

        const connection = new NodeWebRtcConnection({ 
            remotePeerDescriptor: targetPeerDescriptor,
            iceServers: this.iceServers,
            bufferThresholdLow: this.config.bufferThresholdLow,
            bufferThresholdHigh: this.config.bufferThresholdHigh,
            connectingTimeout: this.config.connectionTimeout
        })

        const offering = this.isOffering(targetPeerDescriptor)
        let managedConnection: ManagedWebRtcConnection

        if (offering) {
            managedConnection = new ManagedWebRtcConnection(this.ownPeerDescriptor!, this.config.protocolVersion, connection)
        } else {
            managedConnection = new ManagedWebRtcConnection(this.ownPeerDescriptor!, this.config.protocolVersion, undefined, connection)
        }

        managedConnection.setPeerDescriptor(targetPeerDescriptor)

        this.ongoingConnectAttempts.set(keyFromPeerDescriptor(targetPeerDescriptor), managedConnection)

        const delFunc = () => {
            if (this.ongoingConnectAttempts.has(peerKey)) {
                this.ongoingConnectAttempts.delete(peerKey)
            }
            connection.off('disconnected', delFunc)
            managedConnection.off('handshakeCompleted', delFunc)
        }
        connection.on('disconnected', delFunc)
        managedConnection.on('handshakeCompleted', delFunc)

        const remoteConnector = new RemoteWebrtcConnector(
            targetPeerDescriptor,
            toProtoRpcClient(new WebRtcConnectorServiceClient(this.rpcCommunicator.getRpcClientTransport()))
        )

        connection.on('localCandidate', (candidate: string, mid: string) => {
            remoteConnector.sendIceCandidate(this.ownPeerDescriptor!, candidate, mid, connection.connectionId.toString())
        })

        if (offering) {
            connection.once('localDescription', (description: string, _type: string) => {
                remoteConnector.sendRtcOffer(this.ownPeerDescriptor!, description, connection.connectionId.toString())
            })
        } else {
            connection.once('localDescription', (description: string, _type: string) => {
                remoteConnector.sendRtcAnswer(this.ownPeerDescriptor!, description, connection.connectionId.toString())
            })
        }

        connection.start(offering)

        if (!offering) {
            remoteConnector.requestConnection(this.ownPeerDescriptor!, connection.connectionId.toString())
        }

        return managedConnection
    }

    setOwnPeerDescriptor(peerDescriptor: PeerDescriptor): void {
        this.ownPeerDescriptor = peerDescriptor
    }

    isIceCandidateAllowed(candidate: string): boolean {
        if (this.disallowPrivateAddresses) {
            const address = getAddressFromIceCandidate(candidate)
            if (address && isPrivateIPv4(address)) {
                return false
            }
        }
        return true
    }

    private onRtcOffer(
        remotePeer: PeerDescriptor,
        targetPeer: PeerDescriptor,
        description: string,
        connectionId: string
    ): void {
        if (this.stopped || !isSamePeerDescriptor(targetPeer, this.ownPeerDescriptor!)) {
            return
        }
        const peerKey = keyFromPeerDescriptor(remotePeer)
        let managedConnection = this.ongoingConnectAttempts.get(peerKey)
        let connection = managedConnection?.getWebRtcConnection()

        if (!managedConnection) {
            connection = new NodeWebRtcConnection({ remotePeerDescriptor: remotePeer })
            managedConnection = new ManagedWebRtcConnection(this.ownPeerDescriptor!, this.config.protocolVersion, undefined, connection)
            
            managedConnection.setPeerDescriptor(remotePeer)

            this.ongoingConnectAttempts.set(peerKey, managedConnection)
            this.incomingConnectionCallback(managedConnection)

            const remoteConnector = new RemoteWebrtcConnector(
                remotePeer,
                toProtoRpcClient(new WebRtcConnectorServiceClient(this.rpcCommunicator.getRpcClientTransport()))
            )

            connection.on('localCandidate', (candidate: string, mid: string) => {
                remoteConnector.sendIceCandidate(this.ownPeerDescriptor!, candidate, mid, connection!.connectionId.toString())
            })

            connection.once('localDescription', (description: string, _type: string) => {
                remoteConnector.sendRtcAnswer(this.ownPeerDescriptor!, description, connection!.connectionId.toString())
            })

            connection.start(false)

        }

        // Always use offerers connectionId
<<<<<<< HEAD
        connection!.setConnectionId(connectionId)
        connection!.setRemoteDescription(description, DescriptionType.Offer)
        
        managedConnection!.on('handshakeRequest', () => {
            if (this.ongoingConnectAttempts.has(peerKey)) {
                this.ongoingConnectAttempts.delete(peerKey)
            }
            managedConnection!.acceptHandshake()
        })
=======
        connection.setConnectionId(connectionId)
        connection.setRemoteDescription(description, 'offer')
>>>>>>> c7ba86c1
    }

    private onRtcAnswer(
        remotePeerDescriptor: PeerDescriptor,
        targetPeerDescriptor: PeerDescriptor,
        description: string,
        connectionId: string
    ): void {
        if (this.stopped || !isSamePeerDescriptor(targetPeerDescriptor, this.ownPeerDescriptor!)) {
            return
        }
        const peerKey = keyFromPeerDescriptor(remotePeerDescriptor)
        const connection = this.ongoingConnectAttempts.get(peerKey)?.getWebRtcConnection()
        if (!connection) {
            return
        } else if (connection.connectionId.toString() !== connectionId) {
            logger.trace(`Ignoring RTC answer due to connectionId mismatch`)
            return
        }
        connection.setRemoteDescription(description, 'answer')
    }

    private onConnectionRequest(targetPeerDescriptor: PeerDescriptor): void {
        if (this.stopped || this.ongoingConnectAttempts.has(keyFromPeerDescriptor(targetPeerDescriptor))) {
            return
        }
        const managedConnection = this.connect(targetPeerDescriptor)
        managedConnection.setPeerDescriptor(targetPeerDescriptor)

        this.incomingConnectionCallback(managedConnection)
        //this.emit('newConnection', managedConnection)
    }
    private onRemoteCandidate(
        remotePeerDescriptor: PeerDescriptor,
        targetPeerDescriptor: PeerDescriptor,
        candidate: string,
        mid: string,
        connectionId: string
    ): void {
        if (this.stopped || !isSamePeerDescriptor(targetPeerDescriptor, this.ownPeerDescriptor!)) {
            return
        }
        const peerKey = keyFromPeerDescriptor(remotePeerDescriptor)
        const connection = this.ongoingConnectAttempts.get(peerKey)?.getWebRtcConnection()

        if (!connection) {
            return
        } else if (connection.connectionId.toString() !== connectionId) {
            logger.trace(`Ignoring remote candidate due to connectionId mismatch`)
            return
        } else if (this.isIceCandidateAllowed(candidate)) {
            connection.addRemoteCandidate(candidate, mid)
        }
    }

    public async stop(): Promise<void> {
        logger.trace('stop()')
        this.stopped = true

        const attempts = Array.from(this.ongoingConnectAttempts.values())
        await Promise.allSettled(attempts.map((conn) => conn.close('OTHER')))
       
        this.rpcCommunicator.stop()
        //this.removeAllListeners()
    }

    public isOffering(targetPeerDescriptor: PeerDescriptor): boolean {
        const myId = peerIdFromPeerDescriptor(this.ownPeerDescriptor!)
        const theirId = peerIdFromPeerDescriptor(targetPeerDescriptor)
        return myId.hasSmallerHashThan(theirId)
    }

    // IWebRTCConnector implementation

    async requestConnection(request: WebRtcConnectionRequest, _context: ServerCallContext): Promise<Empty> {
        this.onConnectionRequest(request.requester!)
        return {}
    }

    async rtcOffer(request: RtcOffer, _context: ServerCallContext): Promise<Empty> {
        this.onRtcOffer(request.requester!, request.target!, request.description, request.connectionId)
        return {}
    }

    async rtcAnswer(request: RtcAnswer, _context: ServerCallContext): Promise<Empty> {
        this.onRtcAnswer(request.requester!, request.target!, request.description, request.connectionId)
        return {}
    }

    async iceCandidate(request: IceCandidate, _context: ServerCallContext): Promise<Empty> {
        this.onRemoteCandidate(request.requester!, request.target!, request.candidate, request.mid, request.connectionId)
        return {}
    }
}<|MERGE_RESOLUTION|>--- conflicted
+++ resolved
@@ -10,15 +10,9 @@
 import { ListeningRpcCommunicator } from '../../transport/ListeningRpcCommunicator'
 import { NodeWebRtcConnection } from './NodeWebRtcConnection'
 import { RemoteWebrtcConnector } from './RemoteWebrtcConnector'
-<<<<<<< HEAD
 import { WebRtcConnectorServiceClient } from '../../proto/packages/dht/protos/DhtRpc.client'
 import { PeerIDKey } from '../../helpers/PeerID'
 import { DescriptionType } from 'node-datachannel'
-=======
-import { WebRtcConnectorServiceClient } from '../../proto/DhtRpc.client'
-import { PeerID, PeerIDKey } from '../../helpers/PeerID'
-import crypto from "crypto"
->>>>>>> c7ba86c1
 import { ManagedWebRtcConnection } from '../ManagedWebRtcConnection'
 import { Logger } from '@streamr/utils'
 import * as Err from '../../helpers/errors'
@@ -219,7 +213,6 @@
         }
 
         // Always use offerers connectionId
-<<<<<<< HEAD
         connection!.setConnectionId(connectionId)
         connection!.setRemoteDescription(description, DescriptionType.Offer)
         
@@ -229,10 +222,6 @@
             }
             managedConnection!.acceptHandshake()
         })
-=======
-        connection.setConnectionId(connectionId)
-        connection.setRemoteDescription(description, 'offer')
->>>>>>> c7ba86c1
     }
 
     private onRtcAnswer(
