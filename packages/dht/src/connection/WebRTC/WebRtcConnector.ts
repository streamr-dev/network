--- conflicted
+++ resolved
@@ -29,7 +29,6 @@
     stunUrls?: string[]
 }
 
-<<<<<<< HEAD
 export class WebRtcConnector implements IWebRtcConnectorService {
     private static readonly WEBRTC_CONNECTOR_SERVICE_ID = 'system/webrtc_connector'
     private readonly rpcCommunicator: ListeningRpcCommunicator
@@ -40,31 +39,22 @@
     private static objectCounter = 0
     private objectId = 0
     private stunUrls: string[]
-
-    constructor(private config: WebRtcConnectorConfig,
-        private incomingConnectionCallback: (connection: ManagedConnection) => boolean) {
+    private config: WebRtcConnectorConfig
+    private incomingConnectionCallback: (connection: ManagedConnection) => boolean
+
+    constructor(
+        config: WebRtcConnectorConfig,
+        incomingConnectionCallback: (connection: ManagedConnection) => boolean
+    ) {
+
+        this.config = config
 
         WebRtcConnector.objectCounter++
         this.objectId = WebRtcConnector.objectCounter
 
-=======
-export class WebRtcConnector extends EventEmitter<ManagedConnectionSourceEvent> implements IWebRtcConnectorService {
-
-    private static readonly WEBRTC_CONNECTOR_SERVICE_ID = 'system/webrtc_connector'
-
-    private readonly rpcCommunicator: RoutingRpcCommunicator
-    private readonly ongoingConnectAttempts: Map<PeerIDKey, ManagedWebRtcConnection> = new Map()
-    private readonly rpcTransport: ITransport
-    private ownPeerDescriptor?: PeerDescriptor
-    private config: WebRtcConnectorConfig
-   
-    constructor(config: WebRtcConnectorConfig) {
-        super()
-        this.config = config
->>>>>>> 5c6ac0bb
         this.rpcTransport = config.rpcTransport
         this.stunUrls = config.stunUrls || []
-
+        this.incomingConnectionCallback = incomingConnectionCallback
         this.rpcCommunicator = new ListeningRpcCommunicator(WebRtcConnector.WEBRTC_CONNECTOR_SERVICE_ID, this.rpcTransport, {
             rpcRequestTimeout: 15000
         })
