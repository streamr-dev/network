import 'setimmediate'
import {
    IceCandidate,
    PeerDescriptor,
    RtcAnswer,
    RtcOffer, WebRtcConnectionRequest
} from '../../proto/DhtRpc'
import { Empty } from '../../proto/google/protobuf/empty'
import { ITransport } from '../../transport/ITransport'
import { ListeningRpcCommunicator } from '../../transport/ListeningRpcCommunicator'
import { NodeWebRtcConnection } from './NodeWebRtcConnection'
import { RemoteWebrtcConnector } from './RemoteWebrtcConnector'
import { WebRtcConnectorServiceClient } from '../../proto/DhtRpc.client'
import { PeerID, PeerIDKey } from '../../helpers/PeerID'
import { DescriptionType } from 'node-datachannel'
import { ManagedWebRtcConnection } from '../ManagedWebRtcConnection'
import { Logger } from '@streamr/utils'
import * as Err from '../../helpers/errors'
import { IWebRtcConnectorService } from "../../proto/DhtRpc.server"
import { ServerCallContext } from '@protobuf-ts/runtime-rpc'
import { ManagedConnection } from '../ManagedConnection'
import { toProtoRpcClient } from '@streamr/proto-rpc'
import { threadId } from 'worker_threads'

const logger = new Logger(module)

export interface WebRtcConnectorConfig {
    rpcTransport: ITransport
    protocolVersion: string
    stunUrls?: string[]
}

export class WebRtcConnector implements IWebRtcConnectorService {
    private static readonly WEBRTC_CONNECTOR_SERVICE_ID = 'system/webrtc_connector'
    private readonly rpcCommunicator: ListeningRpcCommunicator
    private readonly ongoingConnectAttempts: Map<PeerIDKey, ManagedWebRtcConnection> = new Map()
    private readonly rpcTransport: ITransport
    private ownPeerDescriptor?: PeerDescriptor
    private stopped = false
    private static objectCounter = 0
    private objectId = 0
    private stunUrls: string[]

    constructor(private config: WebRtcConnectorConfig,
        private incomingConnectionCallback: (connection: ManagedConnection) => boolean) {

        WebRtcConnector.objectCounter++
        this.objectId = WebRtcConnector.objectCounter

        this.rpcTransport = config.rpcTransport
        this.stunUrls = config.stunUrls || []

        this.rpcCommunicator = new ListeningRpcCommunicator(WebRtcConnector.WEBRTC_CONNECTOR_SERVICE_ID, this.rpcTransport, {
            rpcRequestTimeout: 15000
        })

        this.rtcOffer = this.rtcOffer.bind(this)
        this.rtcAnswer = this.rtcAnswer.bind(this)
        this.iceCandidate = this.iceCandidate.bind(this)
        this.requestConnection = this.requestConnection.bind(this)

        this.rpcCommunicator.registerRpcNotification(RtcOffer, 'rtcOffer', this.rtcOffer)
        this.rpcCommunicator.registerRpcNotification(RtcAnswer, 'rtcAnswer', this.rtcAnswer)
        this.rpcCommunicator.registerRpcNotification(IceCandidate, 'iceCandidate', this.iceCandidate)
        this.rpcCommunicator.registerRpcNotification(WebRtcConnectionRequest, 'requestConnection', this.requestConnection)
    }

    connect(targetPeerDescriptor: PeerDescriptor): ManagedConnection {
        if (PeerID.fromValue(this.ownPeerDescriptor!.kademliaId).equals(PeerID.fromValue(targetPeerDescriptor.kademliaId))) {
            throw new Err.CannotConnectToSelf('Cannot open WebRTC Connection to self')
        }

        logger.trace(`Opening WebRTC connection to ${targetPeerDescriptor.kademliaId.toString()}`)

        const peerKey = PeerID.fromValue(targetPeerDescriptor.kademliaId).toKey()
        const existingConnection = this.ongoingConnectAttempts.get(peerKey)
        if (existingConnection) {
            return existingConnection
        }

        const connection = new NodeWebRtcConnection({ remotePeerDescriptor: targetPeerDescriptor, stunUrls: this.stunUrls })

        const offering = this.isOffering(targetPeerDescriptor)
        let managedConnection: ManagedWebRtcConnection

        if (offering) {
            managedConnection = new ManagedWebRtcConnection(this.ownPeerDescriptor!, this.config.protocolVersion, connection)
        } else {
            managedConnection = new ManagedWebRtcConnection(this.ownPeerDescriptor!, this.config.protocolVersion, undefined, connection)
        }

        managedConnection.setPeerDescriptor(targetPeerDescriptor)

        this.ongoingConnectAttempts.set(PeerID.fromValue(targetPeerDescriptor.kademliaId).toKey(), managedConnection)

        const delFunc = () => {
            if (this.ongoingConnectAttempts.has(peerKey)) {
                this.ongoingConnectAttempts.delete(peerKey)
            }
            connection.off('disconnected', delFunc)
            managedConnection.off('handshakeCompleted', delFunc)
        }
        connection.on('disconnected', delFunc)
        managedConnection.on('handshakeCompleted', delFunc)

        const remoteConnector = new RemoteWebrtcConnector(
            targetPeerDescriptor,
            toProtoRpcClient(new WebRtcConnectorServiceClient(this.rpcCommunicator.getRpcClientTransport()))
        )

        connection.on('localCandidate', (candidate: string, mid: string) => {
            remoteConnector.sendIceCandidate(this.ownPeerDescriptor!, candidate, mid, connection.connectionId.toString())
        })

        if (offering) {
            connection.once('localDescription', (description: string, _type: string) => {
                remoteConnector.sendRtcOffer(this.ownPeerDescriptor!, description, connection.connectionId.toString())
            })
        } else {
            connection.once('localDescription', (description: string, _type: string) => {
                remoteConnector.sendRtcAnswer(this.ownPeerDescriptor!, description, connection.connectionId.toString())
            })
        }

        connection.start(offering)

        if (!offering) {
            remoteConnector.requestConnection(this.ownPeerDescriptor!, connection.connectionId.toString())
        }

        return managedConnection
    }

    setOwnPeerDescriptor(peerDescriptor: PeerDescriptor): void {
        this.ownPeerDescriptor = peerDescriptor
    }

    private onRtcOffer(
        remotePeer: PeerDescriptor,
        targetPeer: PeerDescriptor,
        description: string,
        connectionId: string
    ): void {
        if (this.stopped || !PeerID.fromValue(this.ownPeerDescriptor!.kademliaId).equals(PeerID.fromValue(targetPeer.kademliaId))) {
            return
        }
        const peerKey = PeerID.fromValue(remotePeer.kademliaId).toKey()
        let managedConnection = this.ongoingConnectAttempts.get(peerKey)
        let connection = managedConnection?.getWebRtcConnection()

        if (!managedConnection) {
            connection = new NodeWebRtcConnection({ remotePeerDescriptor: remotePeer })
            managedConnection = new ManagedWebRtcConnection(this.ownPeerDescriptor!, this.config.protocolVersion, undefined, connection)
            
            managedConnection.setPeerDescriptor(remotePeer)

            this.ongoingConnectAttempts.set(peerKey, managedConnection)
            this.incomingConnectionCallback(managedConnection)

            /*
            managedConnection.on('handshakeRequest', () => {
                if (this.ongoingConnectAttempts.has(peerKey)) {

                    this.ongoingConnectAttempts.delete(peerKey)
                }
                if (this.incomingConnectionCallback(managedConnection)) {
                    managedConnection.acceptHandshake()
                } else {
                    managedConnection.rejectHandshake('Duplicate connection')
                    managedConnection.close()
                }
            })
            */

            const remoteConnector = new RemoteWebrtcConnector(
                remotePeer,
                toProtoRpcClient(new WebRtcConnectorServiceClient(this.rpcCommunicator.getRpcClientTransport()))
            )

            connection.on('localCandidate', (candidate: string, mid: string) => {
                remoteConnector.sendIceCandidate(this.ownPeerDescriptor!, candidate, mid, connection!.connectionId.toString())
            })

            connection.once('localDescription', (description: string, _type: string) => {
                remoteConnector.sendRtcAnswer(this.ownPeerDescriptor!, description, connection!.connectionId.toString())
            })

            connection.start(false)

        } /*else {
            const managedConnection = this.ongoingConnectAttempts.get(peerKey)!
            managedConnection.on('handshakeRequest', () => {
                if (this.ongoingConnectAttempts.has(peerKey)) {
                    this.ongoingConnectAttempts.delete(peerKey)
                }
                managedConnection.acceptHandshake()
            })
        }*/
        // Always use offerers connectionId
        connection!.setConnectionId(connectionId)
        connection!.setRemoteDescription(description, DescriptionType.Offer)
        
        managedConnection!.on('handshakeRequest', () => {
            if (this.ongoingConnectAttempts.has(peerKey)) {
                this.ongoingConnectAttempts.delete(peerKey)
            }
            managedConnection!.acceptHandshake()
        })
    }

    private onRtcAnswer(
        remotePeerDescriptor: PeerDescriptor,
        targetPeerDescriptor: PeerDescriptor,
        description: string,
        connectionId: string
    ): void {
        if (this.stopped || !PeerID.fromValue(this.ownPeerDescriptor!.kademliaId).equals(PeerID.fromValue(targetPeerDescriptor.kademliaId))) {
            return
        }
        const peerKey = PeerID.fromValue(remotePeerDescriptor.kademliaId).toKey()
        const connection = this.ongoingConnectAttempts.get(peerKey)?.getWebRtcConnection()
        if (!connection) {
            return
        } else if (connection.connectionId.toString() !== connectionId) {
            logger.trace(`Ignoring RTC answer due to connectionId mismatch`)
            return
        }
        connection.setRemoteDescription(description, DescriptionType.Answer)
    }

    private onConnectionRequest(targetPeerDescriptor: PeerDescriptor): void {
        if (this.stopped || this.ongoingConnectAttempts.has(PeerID.fromValue(targetPeerDescriptor.kademliaId).toKey())) {
            return
        }
        console.log("iiiiiiiiii")
        const managedConnection = this.connect(targetPeerDescriptor)
        managedConnection.setPeerDescriptor(targetPeerDescriptor)

        this.incomingConnectionCallback(managedConnection)
        //this.emit('newConnection', managedConnection)
    }
    private onRemoteCandidate(
        remotePeerDescriptor: PeerDescriptor,
        targetPeerDescriptor: PeerDescriptor,
        candidate: string,
        mid: string,
        connectionId: string
    ): void {
        if (this.stopped || !PeerID.fromValue(this.ownPeerDescriptor!.kademliaId).equals(PeerID.fromValue(targetPeerDescriptor.kademliaId))) {
            return
        }
        const peerKey = PeerID.fromValue(remotePeerDescriptor.kademliaId).toKey()
        const connection = this.ongoingConnectAttempts.get(peerKey)?.getWebRtcConnection()

        if (!connection) {
            return
        } else if (connection.connectionId.toString() !== connectionId) {
            logger.trace(`Ignoring remote candidate due to connectionId mismatch`)
            return
        }
        connection.addRemoteCandidate(candidate, mid)
    }

    stop(): void {
        logger.trace('stop()')
        this.stopped = true
<<<<<<< HEAD
        this.rpcCommunicator.stop()
        this.removeAllListeners()
    }

    bindListenersAndStartConnection(targetPeerDescriptor: PeerDescriptor, connection: NodeWebRtcConnection, sendRequest = true): void {
        if (PeerID.fromValue(this.ownPeerDescriptor!.kademliaId).equals(PeerID.fromValue(targetPeerDescriptor.kademliaId))) {
            return
        }
        const offering = this.isOffering(targetPeerDescriptor)
        const remoteConnector = new RemoteWebrtcConnector(
            targetPeerDescriptor,
            toProtoRpcClient(new WebRtcConnectorServiceClient(this.rpcCommunicator.getRpcClientTransport()))
        )
        if (offering) {
            connection.once('localDescription', (description: string, _type: string) => {
                console.log("SENDING DESCRIPTOR")
                remoteConnector.sendRtcOffer(this.ownPeerDescriptor!, description, connection.connectionId.toString())
            })
        } else {
            connection.once('localDescription', (description: string, _type: string) => {
                console.log("SENDING DESCRIPTOR")
                remoteConnector.sendRtcAnswer(this.ownPeerDescriptor!, description, connection.connectionId.toString())
            })
        }
        connection.on('localCandidate', (candidate: string, mid: string) => {
            remoteConnector.sendIceCandidate(this.ownPeerDescriptor!, candidate, mid, connection.connectionId.toString())
        })

        connection.on('disconnected', () => {
            this.ongoingConnectAttempts.delete(PeerID.fromValue(targetPeerDescriptor.kademliaId).toKey())
        })

        connection.on('connected', () => {
            this.ongoingConnectAttempts.delete(PeerID.fromValue(targetPeerDescriptor.kademliaId).toKey())
=======
        this.ongoingConnectAttempts.forEach((conn)=> {
            logger.trace('closing ongoingConnectAttempts')
            conn.close()
>>>>>>> 5aee3aa4
        })

        this.rpcCommunicator.stop()
        //this.removeAllListeners()
    }

    public isOffering(targetPeerDescriptor: PeerDescriptor): boolean {

        const myId = PeerID.fromValue(this.ownPeerDescriptor!.kademliaId)
        const theirId = PeerID.fromValue(targetPeerDescriptor.kademliaId)
        return myId.hasSmallerHashThan(theirId)

    }

    /*
    private static offeringHash(idPair: string): number {
        const buffer = crypto.createHash('md5').update(idPair).digest()
        return buffer.readInt32LE(0)
    }
    */

    // IWebRTCConnector implementation

    async requestConnection(request: WebRtcConnectionRequest, _context: ServerCallContext): Promise<Empty> {
        this.onConnectionRequest(request.requester!)
        return {}
    }

    async rtcOffer(request: RtcOffer, _context: ServerCallContext): Promise<Empty> {
        this.onRtcOffer(request.requester!, request.target!, request.description, request.connectionId)
        return {}
    }

    async rtcAnswer(request: RtcAnswer, _context: ServerCallContext): Promise<Empty> {
        this.onRtcAnswer(request.requester!, request.target!, request.description, request.connectionId)
        return {}
    }

    async iceCandidate(request: IceCandidate, _context: ServerCallContext): Promise<Empty> {
        this.onRemoteCandidate(request.requester!, request.target!, request.candidate, request.mid, request.connectionId)
        return {}
    }
}<|MERGE_RESOLUTION|>--- conflicted
+++ resolved
@@ -264,50 +264,13 @@
     stop(): void {
         logger.trace('stop()')
         this.stopped = true
-<<<<<<< HEAD
-        this.rpcCommunicator.stop()
-        this.removeAllListeners()
-    }
-
-    bindListenersAndStartConnection(targetPeerDescriptor: PeerDescriptor, connection: NodeWebRtcConnection, sendRequest = true): void {
-        if (PeerID.fromValue(this.ownPeerDescriptor!.kademliaId).equals(PeerID.fromValue(targetPeerDescriptor.kademliaId))) {
-            return
-        }
-        const offering = this.isOffering(targetPeerDescriptor)
-        const remoteConnector = new RemoteWebrtcConnector(
-            targetPeerDescriptor,
-            toProtoRpcClient(new WebRtcConnectorServiceClient(this.rpcCommunicator.getRpcClientTransport()))
-        )
-        if (offering) {
-            connection.once('localDescription', (description: string, _type: string) => {
-                console.log("SENDING DESCRIPTOR")
-                remoteConnector.sendRtcOffer(this.ownPeerDescriptor!, description, connection.connectionId.toString())
-            })
-        } else {
-            connection.once('localDescription', (description: string, _type: string) => {
-                console.log("SENDING DESCRIPTOR")
-                remoteConnector.sendRtcAnswer(this.ownPeerDescriptor!, description, connection.connectionId.toString())
-            })
-        }
-        connection.on('localCandidate', (candidate: string, mid: string) => {
-            remoteConnector.sendIceCandidate(this.ownPeerDescriptor!, candidate, mid, connection.connectionId.toString())
-        })
-
-        connection.on('disconnected', () => {
-            this.ongoingConnectAttempts.delete(PeerID.fromValue(targetPeerDescriptor.kademliaId).toKey())
-        })
-
-        connection.on('connected', () => {
-            this.ongoingConnectAttempts.delete(PeerID.fromValue(targetPeerDescriptor.kademliaId).toKey())
-=======
         this.ongoingConnectAttempts.forEach((conn)=> {
             logger.trace('closing ongoingConnectAttempts')
             conn.close()
->>>>>>> 5aee3aa4
         })
 
         this.rpcCommunicator.stop()
-        //this.removeAllListeners()
+        // this.removeAllListeners()
     }
 
     public isOffering(targetPeerDescriptor: PeerDescriptor): boolean {
