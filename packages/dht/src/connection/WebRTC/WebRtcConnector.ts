--- conflicted
+++ resolved
@@ -20,15 +20,12 @@
 import { ServerCallContext } from '@protobuf-ts/runtime-rpc'
 import { ManagedConnection } from '../ManagedConnection'
 import { toProtoRpcClient } from '@streamr/proto-rpc'
-<<<<<<< HEAD
 import { getAddressFromIceCandidate, isPrivateIPv4 } from '../../helpers/AddressTools'
-=======
 import {
     isSamePeerDescriptor,
     keyFromPeerDescriptor,
     peerIdFromPeerDescriptor
 } from '../../helpers/peerIdFromPeerDescriptor'
->>>>>>> c6c47b1c
 
 const logger = new Logger(module)
 
