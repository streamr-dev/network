--- conflicted
+++ resolved
@@ -1,24 +1,4 @@
 {
-<<<<<<< HEAD
-    "extends": "../../tsconfig.node.json",
-    "compilerOptions": {
-        "outDir": "dist",
-        "noImplicitOverride": false
-    },
-    "include": [
-        "src/**/*",
-        "generated/**/*",
-        "package.json"
-    ],
-    "references": [
-        { "path": "../utils/tsconfig.node.json" },
-        { "path": "../test-utils/tsconfig.node.json" },
-        { "path": "../proto-rpc/tsconfig.node.json" },
-        { "path": "../autocertifier-client/tsconfig.node.json" },
-        { "path": "../cdn-location/tsconfig.node.json" },
-        { "path": "../geoip-location" }
-    ]
-=======
   "extends": "../../tsconfig.node.json",
   "compilerOptions": {
     "outDir": "dist",
@@ -35,7 +15,6 @@
     { "path": "../proto-rpc/tsconfig.node.json" },
     { "path": "../autocertifier-client" },
     { "path": "../cdn-location" },
-    { "path": "../geoip-location/tsconfig.node.json" }
+    { "path": "../geoip-location" }
   ]
->>>>>>> 1c39b80f
 }