--- conflicted
+++ resolved
@@ -46,9 +46,6 @@
   BROWSER = 1;
 }
 
-<<<<<<< HEAD
-=======
-
 message ConnectivityReportRequest {
   uint32 port = 1;
   string nonce = 2; // requestId
@@ -65,7 +62,6 @@
   RPC_WRAPPER = 0;
 }
 
->>>>>>> 2b4a6273
 message RouteMessageWrapper {
   PeerDescriptor sourcePeer = 1;
   string nonce = 2;
