syntax = "proto3";
option optimize_for = CODE_SIZE;

package dht;

import "google/protobuf/empty.proto";
import "google/protobuf/any.proto";
import "google/protobuf/timestamp.proto";
import "packages/proto-rpc/protos/ProtoRpc.proto";

service DhtNodeRpc {
  rpc getClosestPeers (ClosestPeersRequest) returns (ClosestPeersResponse);
  rpc ping (PingRequest) returns (PingResponse);
  rpc leaveNotice (LeaveNotice) returns (google.protobuf.Empty);
}

service RouterRpc {
  rpc routeMessage (RouteMessageWrapper) returns (RouteMessageAck);
  rpc forwardMessage (RouteMessageWrapper) returns (RouteMessageAck);
}

service FindRpc {
  rpc routeFindRequest (RouteMessageWrapper) returns (RouteMessageAck);
}

service StoreRpc {
  rpc storeData (StoreDataRequest) returns (StoreDataResponse);
  rpc replicateData (ReplicateDataRequest) returns (google.protobuf.Empty);
}

service FindSessionRpc {
  rpc sendFindResponse(FindResponse) returns (google.protobuf.Empty);
}

service WebsocketConnectorRpc {
  rpc requestConnection (WebsocketConnectionRequest) returns (WebsocketConnectionResponse);
}

service WebrtcConnectorRpc {
  rpc requestConnection (WebrtcConnectionRequest) returns (google.protobuf.Empty);
  rpc rtcOffer (RtcOffer) returns (google.protobuf.Empty);
  rpc rtcAnswer (RtcAnswer) returns (google.protobuf.Empty);
  rpc iceCandidate (IceCandidate) returns (google.protobuf.Empty);
}

service ConnectionLockRpc {
  rpc lockRequest (LockRequest) returns (LockResponse);
  rpc unlockRequest (UnlockRequest) returns (google.protobuf.Empty);
  rpc gracefulDisconnect (DisconnectNotice) returns (DisconnectNoticeResponse);
}

service ExternalApiRpc {
  rpc externalFindData (ExternalFindDataRequest) returns (ExternalFindDataResponse);
  rpc externalStoreData (ExternalStoreDataRequest) returns (ExternalStoreDataResponse);
}

// Used inside RpcMessage

message StoreDataRequest {
  bytes key = 1;
  google.protobuf.Any data = 2;
  PeerDescriptor creator = 3;
  google.protobuf.Timestamp createdAt = 4;
  uint32 ttl = 5;
}

message StoreDataResponse {
  string error = 1;
}

message ExternalStoreDataRequest {
  bytes key = 1;
  google.protobuf.Any data = 2;
}

message ExternalStoreDataResponse {
  repeated PeerDescriptor storers = 1;
}

message ReplicateDataRequest {
  DataEntry entry = 1;
}

<<<<<<< HEAD
=======
message DeleteDataRequest {
  bytes key = 1;
}

message DeleteDataResponse {
  bool deleted = 1;
}

>>>>>>> a61f710e
message DataEntry {
  bytes key = 1;
  google.protobuf.Any data = 2;
  PeerDescriptor creator = 3;
  google.protobuf.Timestamp createdAt = 4;
  google.protobuf.Timestamp storedAt = 5; 
  uint32 ttl = 6;   // milliseconds
  bool stale = 7;
  bool deleted = 8;
}

message ClosestPeersRequest {
  bytes kademliaId = 1;
  string requestId = 2;
}

message ClosestPeersResponse {
  repeated PeerDescriptor peers = 1;
  string requestId = 2;
}

message FindRequest {
  string sessionId = 1;
  FindAction action = 2;
}

enum FindAction {
  NODE = 0;
  FETCH_DATA = 1;
  DELETE_DATA = 2;
}

message FindResponse {
  repeated PeerDescriptor closestConnectedPeers = 1;
  repeated DataEntry dataEntries = 2;
  bool noCloserNodesFound = 3;
  repeated PeerDescriptor routingPath = 4;
}

message PingRequest {
  string requestId = 1;
}

message PingResponse {
  string requestId = 1;
}

message LeaveNotice {
  string serviceId = 1;
}

message PeerDescriptor {
  bytes kademliaId = 1;
  NodeType type = 2;
  ConnectivityMethod udp = 3;
  ConnectivityMethod tcp = 4;
  ConnectivityMethod websocket = 5;
  optional uint32 region = 6;
}

message ConnectivityMethod {
  uint32 port = 1;
  string host = 2;
  bool tls = 3;
}

enum NodeType {
  NODEJS = 0;
  BROWSER = 1;
  VIRTUAL = 3;
}

enum RpcResponseError {
  SERVER_TIMOUT = 0;
  CLIENT_TIMEOUT = 1;
  SERVER_ERROR = 2;
  UNKNOWN_RPC_METHOD = 3;
}

message RouteMessageWrapper {
  PeerDescriptor sourcePeer = 1;
  string requestId = 2;
  PeerDescriptor destinationPeer = 3;
  Message message = 4;
  repeated PeerDescriptor reachableThrough = 5;
  repeated PeerDescriptor routingPath = 6;
}

message RouteMessageAck {
  string requestId = 1;
  optional RouteMessageError error = 2;
}

enum RouteMessageError {
  NO_TARGETS = 0;
  DUPLICATE = 1;
  // TODO: can this be removed? If DhtNode is already stopped the server side requests
  // should not be processed
  STOPPED = 2;
}

// Correspond to the MessageType Enum

message ConnectivityRequest {
  uint32 port = 1;
  bool tls = 2;
  optional string host = 3;
  bool selfSigned = 4;
}

message ConnectivityResponse {
  string host = 1;
  string natType = 2;
  ConnectivityMethod websocket = 3;
}

message HandshakeRequest {
  PeerDescriptor sourcePeerDescriptor = 1;
  optional PeerDescriptor targetPeerDescriptor = 2;
}

message HandshakeResponse {
  PeerDescriptor sourcePeerDescriptor = 1;
  optional HandshakeError error = 2;
}

enum HandshakeError {
  DUPLICATE_CONNECTION = 0;
  INVALID_TARGET_PEER_DESCRIPTOR = 1;
}

// Wraps all messages

enum MessageType {
  RPC = 0;
  CONNECTIVITY_REQUEST = 1;
  CONNECTIVITY_RESPONSE = 2;
  HANDSHAKE_REQUEST = 3;
  HANDSHAKE_RESPONSE = 4;
  FIND_REQUEST = 5;
}

message Message {
  string messageId = 1;
  MessageType messageType = 2;
  PeerDescriptor sourceDescriptor = 3;
  PeerDescriptor targetDescriptor = 4;
  string serviceId = 5; // id of the RPC service
  oneof body {
    ConnectivityRequest connectivityRequest = 6;
    ConnectivityResponse connectivityResponse = 7;
    HandshakeRequest handshakeRequest = 8;
    HandshakeResponse handshakeResponse = 9;
    protorpc.RpcMessage rpcMessage = 10;
    FindRequest findRequest = 11;
  };
}

// Connector Messages

// WebSocket
message WebsocketConnectionRequest {
}

message WebsocketConnectionResponse {
  bool accepted = 1;
}

// WebRTC
message WebrtcConnectionRequest {
}

message RtcOffer {
  string description = 1;
  string connectionId = 2;
}

message RtcAnswer {
  string description = 1;
  string connectionId = 2;
}

message IceCandidate {
  string candidate = 1;
  string mid = 2;
  string connectionId = 3;
}

message LockRequest {
  string lockId = 1;
}

message UnlockRequest {
  string lockId = 1;
}

message LockResponse {
  bool accepted = 1;
}

enum DisconnectMode {
  NORMAL = 0;
  LEAVING = 1;
}

message DisconnectNotice {
  DisconnectMode disconnectMode = 1;
}

message DisconnectNoticeResponse {
}

message ExternalFindDataRequest {
  bytes key = 1;
}

message ExternalFindDataResponse {
  repeated DataEntry entries = 1;
}<|MERGE_RESOLUTION|>--- conflicted
+++ resolved
@@ -81,17 +81,6 @@
   DataEntry entry = 1;
 }
 
-<<<<<<< HEAD
-=======
-message DeleteDataRequest {
-  bytes key = 1;
-}
-
-message DeleteDataResponse {
-  bool deleted = 1;
-}
-
->>>>>>> a61f710e
 message DataEntry {
   bytes key = 1;
   google.protobuf.Any data = 2;
