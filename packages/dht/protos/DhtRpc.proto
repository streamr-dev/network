syntax = "proto3";
option optimize_for = CODE_SIZE;

package dht;

import "google/protobuf/empty.proto";
import "google/protobuf/any.proto";
import "google/protobuf/timestamp.proto";
import "packages/proto-rpc/protos/ProtoRpc.proto";

service DhtNodeRpc {
  rpc getClosestPeers (ClosestPeersRequest) returns (ClosestPeersResponse);
  rpc ping (PingRequest) returns (PingResponse);
  rpc leaveNotice (LeaveNotice) returns (google.protobuf.Empty);
}

service RouterRpc {
  rpc routeMessage (RouteMessageWrapper) returns (RouteMessageAck);
  rpc forwardMessage (RouteMessageWrapper) returns (RouteMessageAck);
}

service FindRpc {
  rpc routeFindRequest (RouteMessageWrapper) returns (RouteMessageAck);
}

service StoreRpc {
  rpc storeData (StoreDataRequest) returns (StoreDataResponse);
  rpc migrateData (MigrateDataRequest) returns (MigrateDataResponse);
  rpc deleteData (DeleteDataRequest) returns (DeleteDataResponse);
}

service FindSessionRpc {
  rpc sendFindResponse(FindResponse) returns (google.protobuf.Empty);
}

service WebsocketConnectorRpc {
  rpc requestConnection (WebsocketConnectionRequest) returns (WebsocketConnectionResponse);
}

service WebrtcConnectorRpc {
  rpc requestConnection (WebrtcConnectionRequest) returns (google.protobuf.Empty);
  rpc rtcOffer (RtcOffer) returns (google.protobuf.Empty);
  rpc rtcAnswer (RtcAnswer) returns (google.protobuf.Empty);
  rpc iceCandidate (IceCandidate) returns (google.protobuf.Empty);
}

service ConnectionLockRpc {
  rpc lockRequest (LockRequest) returns (LockResponse);
  rpc unlockRequest (UnlockRequest) returns (google.protobuf.Empty);
  rpc gracefulDisconnect (DisconnectNotice) returns (DisconnectNoticeResponse);
}

service ExternalApiRpc {
  rpc externalFindData (ExternalFindDataRequest) returns (ExternalFindDataResponse);
  rpc externalStoreData (ExternalStoreDataRequest) returns (ExternalStoreDataResponse);
}

// Used inside RpcMessage

message StoreDataRequest {
  bytes kademliaId = 1;
  google.protobuf.Any data = 2;
  uint32 ttl = 3;
  google.protobuf.Timestamp storerTime = 4;
}

message StoreDataResponse {
  string error = 1;
}

message ExternalStoreDataRequest {
  bytes key = 1;
  google.protobuf.Any data = 2;
}

message ExternalStoreDataResponse {
  repeated PeerDescriptor storers = 1;
}

message MigrateDataRequest {
  DataEntry dataEntry = 1;
}
  
message MigrateDataResponse {
  string error = 1;
}

message DeleteDataRequest {
  bytes kademliaId = 1;
}

message DeleteDataResponse {
  bool deleted = 1;
}

message DataEntry {
  PeerDescriptor storer = 1;
  bytes kademliaId = 2;
  google.protobuf.Any data = 3;
  google.protobuf.Timestamp storedAt = 4; 
  uint32 ttl = 5;   // milliseconds
  bool stale = 6;
  bool deleted = 7;
  google.protobuf.Timestamp storerTime = 8;
}

message ClosestPeersRequest {
  bytes kademliaId = 1;
  string requestId = 2;
}

message ClosestPeersResponse {
  repeated PeerDescriptor peers = 1;
  string requestId = 2;
}

message FindRequest {
  string sessionId = 1;
  bool fetchData = 2;
}

message FindResponse {
  repeated PeerDescriptor closestConnectedPeers = 1;
  repeated DataEntry dataEntries = 2;
  optional bool noCloserNodesFound = 3;
  repeated PeerDescriptor routingPath = 4;
}

message PingRequest {
  string requestId = 1;
}

message PingResponse {
  string requestId = 1;
}

message LeaveNotice {
  string serviceId = 1;
}

message PeerDescriptor {
  bytes kademliaId = 1;
  NodeType type = 2;
  ConnectivityMethod udp = 3;
  ConnectivityMethod tcp = 4;
  ConnectivityMethod websocket = 5;
  optional uint32 region = 6;
}

message ConnectivityMethod {
  uint32 port = 1;
  string host = 2;
  bool tls = 3;
}

enum NodeType {
  NODEJS = 0;
  BROWSER = 1;
  VIRTUAL = 3;
}

enum RpcResponseError {
  SERVER_TIMOUT = 0;
  CLIENT_TIMEOUT = 1;
  SERVER_ERROR = 2;
  UNKNOWN_RPC_METHOD = 3;
}

message RouteMessageWrapper {
  PeerDescriptor sourcePeer = 1;
  string requestId = 2;
  PeerDescriptor destinationPeer = 3;
  PeerDescriptor previousPeer = 4;
  Message message = 5;
  repeated PeerDescriptor reachableThrough = 6;
  repeated PeerDescriptor routingPath = 7;
}

message RouteMessageAck {
  string requestId = 1;
  string error = 2;
}

// Correspond to the MessageType Enum

message ConnectivityRequest {
  uint32 port = 1;
  bool tls = 2;
  optional string host = 3;
}

message ConnectivityResponse {
  string host = 1;
  string natType = 2;
  ConnectivityMethod websocket = 3;
}

message HandshakeRequest {
<<<<<<< HEAD
  PeerDescriptor sourcePeerDescriptor = 1;
  string protocolVersion = 2;
  optional PeerDescriptor presumedPeerDescriptor = 3;
=======
  bytes sourceId = 1;
  PeerDescriptor peerDescriptor = 2;
>>>>>>> fe2444e5
}

message HandshakeResponse {
  bytes sourceId = 1;
<<<<<<< HEAD
  string protocolVersion = 2;
  PeerDescriptor peerDescriptor = 3;
  optional HandshakeError responseError = 4;
}

enum HandshakeError {
  DUPLICATE_CONNECTION = 0;
  INVALID_PRESUMED_PEER_DESCRIPTOR = 1;
=======
  PeerDescriptor peerDescriptor = 2;
  optional string responseError = 3;
>>>>>>> fe2444e5
}

// Wraps all messages

enum MessageType {
  RPC = 0;
  CONNECTIVITY_REQUEST = 1;
  CONNECTIVITY_RESPONSE = 2;
  HANDSHAKE_REQUEST = 3;
  HANDSHAKE_RESPONSE = 4;
  FIND_REQUEST = 5;
}

message Message {
  string messageId = 1;
  MessageType messageType = 2;
  PeerDescriptor sourceDescriptor = 3;
  PeerDescriptor targetDescriptor = 4;
  string serviceId = 5; // id of the RPC service
  oneof body {
    ConnectivityRequest connectivityRequest = 6;
    ConnectivityResponse connectivityResponse = 7;
    HandshakeRequest handshakeRequest = 8;
    HandshakeResponse handshakeResponse = 9;
    protorpc.RpcMessage rpcMessage = 10;
    FindRequest findRequest = 11;
  };
}

// Connector Messages

// WebSocket
message WebsocketConnectionRequest {
  string ip = 1;
  uint32 port = 2;
}

message WebsocketConnectionResponse {
  bool accepted = 1;
  optional string reason = 2;
}

// WebRTC
message WebrtcConnectionRequest {
}

message RtcOffer {
  string description = 1;
  string connectionId = 2;
}

message RtcAnswer {
  string description = 1;
  string connectionId = 2;
}

message IceCandidate {
  string candidate = 1;
  string mid = 2;
  string connectionId = 3;
}

message LockRequest {
  string lockId = 1;
}

message UnlockRequest {
  string lockId = 1;
}

message LockResponse {
  bool accepted = 1;
  optional bool reason = 2;
}

enum DisconnectMode {
  NORMAL = 0;
  LEAVING = 1;
}

message DisconnectNotice {
  DisconnectMode disconnectMode = 1;
}

message DisconnectNoticeResponse {
}

message ExternalFindDataRequest {
  bytes kademliaId = 1;
}

message ExternalFindDataResponse {
  repeated DataEntry dataEntries = 1;
  optional string error = 2;
}<|MERGE_RESOLUTION|>--- conflicted
+++ resolved
@@ -196,31 +196,19 @@
 }
 
 message HandshakeRequest {
-<<<<<<< HEAD
   PeerDescriptor sourcePeerDescriptor = 1;
-  string protocolVersion = 2;
-  optional PeerDescriptor presumedPeerDescriptor = 3;
-=======
+  optional PeerDescriptor targetPeerDescriptor = 2;
+}
+
+message HandshakeResponse {
   bytes sourceId = 1;
   PeerDescriptor peerDescriptor = 2;
->>>>>>> fe2444e5
-}
-
-message HandshakeResponse {
-  bytes sourceId = 1;
-<<<<<<< HEAD
-  string protocolVersion = 2;
-  PeerDescriptor peerDescriptor = 3;
-  optional HandshakeError responseError = 4;
+  optional HandshakeError responseError = 3;
 }
 
 enum HandshakeError {
   DUPLICATE_CONNECTION = 0;
   INVALID_PRESUMED_PEER_DESCRIPTOR = 1;
-=======
-  PeerDescriptor peerDescriptor = 2;
-  optional string responseError = 3;
->>>>>>> fe2444e5
 }
 
 // Wraps all messages
