/* eslint-disable @typescript-eslint/no-require-imports */
const path = require('path')
const { createKarmaConfig, createWebpackConfig } = require('@streamr/browser-test-runner')

<<<<<<< HEAD
module.exports = function (config) {
    config.set({
        plugins: [
            'karma-electron',
            'karma-webpack',
            'karma-jasmine',
            'karma-spec-reporter',
            'karma-sourcemap-loader'
        ],
        basePath: '.',
        frameworks: ['jasmine'],
        reporters: ['spec'],
        files: [
            './karma-setup.js',
            './test/end-to-end/**',
            './test/integration/**/!(DhtWith*|MigrateData*).ts/',
            './test/unit/**',
           {
                pattern: '**/*.js.map',
                included: false
            }
           
        ],
        preprocessors: {
            './karma-setup.js': ['webpack'],
            './test/**/*.ts': ['webpack','sourcemap'],
         
        },
        customLaunchers: {
            CustomElectron: {
                base: 'Electron',
                browserWindowOptions: {
                    webPreferences: {
                        contextIsolation: false,
                        preload: __dirname + '/preload.js',
                        webSecurity: false,
                        sandbox: false
                    },
                    show: false // set to true to show the electron window
                }
            }
        },
        browserDisconnectTimeout: 45000,
        browserNoActivityTimeout: 400000,
        browsers: ['CustomElectron'],
        client: {
            clearContext: false, // leave Jasmine Spec Runner output visible in browser
            useIframe: false,
        },
        singleRun: true,   //set to false to leave electron window open
        webpack: {
            ...webpackConfig('test'),
            entry: {}
        }
    })
}
=======
const TEST_PATHS = [
    'test/unit/**/*.ts',
    'test/integration/**/*.ts',
    'test/end-to-end/**/*.ts'
]

const NodeWebRtcConnection = path.resolve(__dirname, 'src/connection/WebRTC/NodeWebRtcConnection.ts')
const BrowserWebRtcConnection = path.resolve(__dirname, 'src/connection/WebRTC/BrowserWebRtcConnection.ts')

module.exports = createKarmaConfig(TEST_PATHS, createWebpackConfig({
    entry: './src/exports.ts',
    libraryName: 'dht',
    alias: {
        [NodeWebRtcConnection]: BrowserWebRtcConnection
    }
}))
>>>>>>> c7ba86c1
<|MERGE_RESOLUTION|>--- conflicted
+++ resolved
@@ -2,67 +2,9 @@
 const path = require('path')
 const { createKarmaConfig, createWebpackConfig } = require('@streamr/browser-test-runner')
 
-<<<<<<< HEAD
-module.exports = function (config) {
-    config.set({
-        plugins: [
-            'karma-electron',
-            'karma-webpack',
-            'karma-jasmine',
-            'karma-spec-reporter',
-            'karma-sourcemap-loader'
-        ],
-        basePath: '.',
-        frameworks: ['jasmine'],
-        reporters: ['spec'],
-        files: [
-            './karma-setup.js',
-            './test/end-to-end/**',
-            './test/integration/**/!(DhtWith*|MigrateData*).ts/',
-            './test/unit/**',
-           {
-                pattern: '**/*.js.map',
-                included: false
-            }
-           
-        ],
-        preprocessors: {
-            './karma-setup.js': ['webpack'],
-            './test/**/*.ts': ['webpack','sourcemap'],
-         
-        },
-        customLaunchers: {
-            CustomElectron: {
-                base: 'Electron',
-                browserWindowOptions: {
-                    webPreferences: {
-                        contextIsolation: false,
-                        preload: __dirname + '/preload.js',
-                        webSecurity: false,
-                        sandbox: false
-                    },
-                    show: false // set to true to show the electron window
-                }
-            }
-        },
-        browserDisconnectTimeout: 45000,
-        browserNoActivityTimeout: 400000,
-        browsers: ['CustomElectron'],
-        client: {
-            clearContext: false, // leave Jasmine Spec Runner output visible in browser
-            useIframe: false,
-        },
-        singleRun: true,   //set to false to leave electron window open
-        webpack: {
-            ...webpackConfig('test'),
-            entry: {}
-        }
-    })
-}
-=======
 const TEST_PATHS = [
     'test/unit/**/*.ts',
-    'test/integration/**/*.ts',
+    './test/integration/**/!(DhtWith*|MigrateData*).ts/',
     'test/end-to-end/**/*.ts'
 ]
 
@@ -75,5 +17,4 @@
     alias: {
         [NodeWebRtcConnection]: BrowserWebRtcConnection
     }
-}))
->>>>>>> c7ba86c1
+}))