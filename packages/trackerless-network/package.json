--- conflicted
+++ resolved
@@ -1,10 +1,6 @@
 {
   "name": "@streamr/trackerless-network",
-<<<<<<< HEAD
-  "version": "100.0.0-testnet-two.4",
-=======
   "version": "100.0.0-testnet-three.0",
->>>>>>> 4eab7c50
   "description": "Minimal and extendable implementation of the Streamr Network node.",
   "repository": {
     "type": "git",
@@ -34,19 +30,11 @@
   "dependencies": {
     "@protobuf-ts/runtime": "^2.8.2",
     "@protobuf-ts/runtime-rpc": "^2.8.2",
-<<<<<<< HEAD
-    "@streamr/dht": "100.0.0-testnet-two.4",
-    "@streamr/proto-rpc": "100.0.0-testnet-two.4",
-    "@streamr/protocol": "100.0.0-testnet-two.4",
-    "@streamr/test-utils": "100.0.0-testnet-two.4",
-    "@streamr/utils": "100.0.0-testnet-two.4",
-=======
     "@streamr/dht": "100.0.0-testnet-three.0",
     "@streamr/proto-rpc": "100.0.0-testnet-three.0",
     "@streamr/protocol": "100.0.0-testnet-three.0",
     "@streamr/test-utils": "100.0.0-testnet-three.0",
     "@streamr/utils": "100.0.0-testnet-three.0",
->>>>>>> 4eab7c50
     "eventemitter3": "^5.0.0",
     "lodash": "^4.17.21",
     "uuid": "^9.0.1",
