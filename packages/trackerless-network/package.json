{
  "name": "@streamr/trackerless-network",
  "version": "103.2.0-rc.0",
  "description": "Minimal and extendable implementation of the Streamr Network node.",
  "repository": {
    "type": "git",
    "url": "git+https://github.com/streamr-dev/network-monorepo.git",
    "directory": "packages/trackerless-network"
  },
  "main": "dist/src/exports.js",
  "types": "dist/src/exports.d.ts",
  "files": [
    "dist",
    "!*.tsbuildinfo",
    "README.md"
  ],
  "license": "STREAMR NETWORK OPEN SOURCE LICENSE",
  "author": "Streamr Network AG <contact@streamr.network>",
  "scripts": {
    "build": "tsc -b",
    "build-browser": "webpack --mode=development --progress",
    "prebuild": "./proto.sh",
<<<<<<< HEAD
    "check": "tsc -p ./tsconfig.jest.json",
    "clean": "jest --clearCache || true; rm -rf dist generated *.tsbuildinfo node_modules/.cache || true",
=======
    "check": "tsc -p tsconfig.jest.json",
    "clean": "jest --clearCache || true; rm -rf dist *.tsbuildinfo node_modules/.cache || true",
>>>>>>> fe18df10
    "coverage": "jest --coverage",
    "eslint": "eslint --cache --cache-location=node_modules/.cache/.eslintcache/ '*/**/*.{js,ts}'",
    "test": "npm run test-unit && npm run test-integration && npm run test-end-to-end",
    "test-browser": "karma start karma.config.ts",
    "test-unit": "jest test/unit",
    "test-integration": "jest --bail test/integration",
    "test-end-to-end": "jest --bail test/end-to-end",
    "network": "ts-node bin/network",
    "run-joining-benchmark": "node --max-old-space-size=24288 dist/test/benchmark/first-message.js"
  },
  "dependencies": {
    "@protobuf-ts/runtime": "^2.8.2",
    "@protobuf-ts/runtime-rpc": "^2.8.2",
    "@streamr/dht": "103.2.0-rc.0",
    "@streamr/proto-rpc": "103.2.0-rc.0",
    "@streamr/utils": "103.2.0-rc.0",
    "eventemitter3": "^5.0.0",
    "lodash": "^4.17.21",
    "ts-essentials": "^10.1.1",
    "uuid": "^11.1.0",
    "yallist": "^5.0.0"
  },
  "devDependencies": {
    "@streamr/browser-test-runner": "^0.0.1",
    "@streamr/test-utils": "103.2.0-rc.0",
    "@types/lodash": "^4.17.21",
    "@types/yallist": "^5.0.0",
    "expect": "^30.0.5",
    "ts-node": "^10.9.2"
  }
}<|MERGE_RESOLUTION|>--- conflicted
+++ resolved
@@ -20,13 +20,8 @@
     "build": "tsc -b",
     "build-browser": "webpack --mode=development --progress",
     "prebuild": "./proto.sh",
-<<<<<<< HEAD
-    "check": "tsc -p ./tsconfig.jest.json",
+    "check": "tsc -p tsconfig.jest.json",
     "clean": "jest --clearCache || true; rm -rf dist generated *.tsbuildinfo node_modules/.cache || true",
-=======
-    "check": "tsc -p tsconfig.jest.json",
-    "clean": "jest --clearCache || true; rm -rf dist *.tsbuildinfo node_modules/.cache || true",
->>>>>>> fe18df10
     "coverage": "jest --coverage",
     "eslint": "eslint --cache --cache-location=node_modules/.cache/.eslintcache/ '*/**/*.{js,ts}'",
     "test": "npm run test-unit && npm run test-integration && npm run test-end-to-end",
