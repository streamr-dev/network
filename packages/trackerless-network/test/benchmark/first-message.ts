--- conflicted
+++ resolved
@@ -139,13 +139,8 @@
     const layer0Node = currentNode.stack.getLayer0Node() as DhtNode
     console.log(layer0Node.getAllNeighborPeerDescriptors().length)
     console.log(layer0Node.getNumberOfConnections())
-<<<<<<< HEAD
     const streamPartDelivery = deliveryLayer.getStreamPartDelivery(streamParts[0])! as { layer1Node: Layer1Node, node: RandomGraphNode }
-    console.log(streamPartDelivery.layer1Node.getKBucketPeers())
-=======
-    const streamPartDelivery = streamrNode.getStreamPartDelivery(streamParts[0])! as { layer1Node: Layer1Node, node: RandomGraphNode }
     console.log(streamPartDelivery.layer1Node.getAllNeighborPeerDescriptors())
->>>>>>> 8f691437
     console.log(streamPartDelivery.node.getTargetNeighborIds())
     console.log(nodes[nodes.length - 1])
     if (publishInterval) {
