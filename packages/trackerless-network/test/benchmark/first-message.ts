--- conflicted
+++ resolved
@@ -1,7 +1,6 @@
 /* eslint-disable no-console */
 
-<<<<<<< HEAD
-import { DhtNode, LatencyType, Simulator, getRandomRegion } from '@streamr/dht'
+import { DhtNode, LatencyType, Simulator, getNodeIdFromPeerDescriptor, getRandomRegion } from '@streamr/dht'
 import { 
     ContentType,
     MessageID,
@@ -12,10 +11,6 @@
     toStreamID,
     toStreamPartID
 } from '@streamr/protocol'
-=======
-import { DhtNode, LatencyType, Simulator, getNodeIdFromPeerDescriptor, getRandomRegion } from '@streamr/dht'
-import { MessageID, StreamMessage, StreamMessageType, StreamPartID, StreamPartIDUtils, toStreamID, toStreamPartID } from '@streamr/protocol'
->>>>>>> 0e8844c8
 import { hexToBinary, utf8ToBinary, waitForEvent3 } from '@streamr/utils'
 import fs from 'fs'
 import { PeerDescriptor } from '@streamr/dht'
