--- conflicted
+++ resolved
@@ -1,17 +1,10 @@
 /* eslint-disable no-console */
 
-<<<<<<< HEAD
-import { LatencyType, Simulator, getRandomRegion } from '@streamr/dht'
-import { 
+import { DhtNode, LatencyType, Simulator, getNodeIdFromPeerDescriptor,getRandomRegion } from '@streamr/dht'
+import {
     ContentType,
     MessageID,
     SignatureType,
-=======
-import { DhtNode, LatencyType, Simulator, getNodeIdFromPeerDescriptor, getRandomRegion } from '@streamr/dht'
-import {
-    ContentType,
-    MessageID,
->>>>>>> 6a6a4d5e
     StreamMessage,
     StreamMessageType,
     StreamPartID,
