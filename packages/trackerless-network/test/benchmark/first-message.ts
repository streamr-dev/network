/* eslint-disable no-console */

import { DhtNode, LatencyType, Simulator, getRandomRegion } from '@streamr/dht'
import { MessageID, StreamMessage, StreamMessageType, StreamPartID, StreamPartIDUtils, toStreamID, toStreamPartID } from '@streamr/protocol'
import { hexToBinary, utf8ToBinary, waitForEvent3 } from '@streamr/utils'
import fs from 'fs'
import { PeerDescriptor } from '@streamr/dht'
import { NetworkNode } from '../../src/NetworkNode'
import { getNodeIdFromPeerDescriptor } from '../../src/identifiers'
import { streamPartIdToDataKey } from '../../src/logic/EntryPointDiscovery'
import { createMockPeerDescriptor, createNetworkNodeWithSimulator } from '../utils/utils'
import { Layer1Node } from '../../src/logic/Layer1Node'
import { RandomGraphNode } from '../../src/logic/RandomGraphNode'
import { getTestInterface } from '@streamr/test-utils'

const numNodes = 10000

let nodes: NetworkNode[]
let simulator: Simulator
let layer0Ep: PeerDescriptor
const publishIntervals: NodeJS.Timeout[] = []
const streamParts: Map<StreamPartID, NetworkNode> = new Map()
let currentNode: NetworkNode
let publishInterval: NodeJS.Timeout | undefined
let i = 0

const prepareLayer0 = async () => {
    console.log('Preparing network')
    nodes = []
    simulator = new Simulator(LatencyType.REAL)
    const peerDescriptor = createMockPeerDescriptor({
        region: getRandomRegion()
    })
    layer0Ep = peerDescriptor
    const entryPoint = createNetworkNodeWithSimulator(peerDescriptor, simulator, [peerDescriptor])
    await entryPoint.start()    
    nodes.push(entryPoint)

    console.log('Entrypoint ready')
}

const prepareStream = async (streamId: string) => {
    console.log('Preparing stream ')
    const peerDescriptor = createMockPeerDescriptor({
        region: getRandomRegion()
    })
    const streamPartId = toStreamPartID(toStreamID(streamId), 0)
    const streamPublisher = createNetworkNodeWithSimulator(peerDescriptor, simulator, [layer0Ep])
    await streamPublisher.start()
    streamPublisher.join(streamPartId)
    nodes.push(streamPublisher)
    streamParts.set(streamPartId, streamPublisher)
}

const shutdownNetwork = async () => {
    publishIntervals.map((interval) => clearInterval(interval))
    await Promise.all([
        ...nodes.map((node) => node.stop())
    ])
    simulator.stop()
}

const measureJoiningTime = async () => {
    const peerDescriptor = createMockPeerDescriptor({
        region: getRandomRegion()
    })
    console.log('starting node with id ', getNodeIdFromPeerDescriptor(peerDescriptor))

    // start publishing ons stream
    const stream = Array.from(streamParts.keys())[Math.floor(Math.random() * streamParts.size)]
    console.log(stream)
    publishInterval = setInterval(() => {
        i += 1
        const streamMessage = new StreamMessage({
            messageId: new MessageID(
                StreamPartIDUtils.getStreamID(stream),
                0,
                i,
                Math.floor(Math.random() * 20000),
                'node' as any,
                'msgChainId'
            ),
            prevMsgRef: null,
            content: utf8ToBinary(JSON.stringify({
                hello: 'world'
            })),
            messageType: StreamMessageType.MESSAGE,
            signature: hexToBinary('0x1234'),
        })
        streamParts.get(stream)!.broadcast(streamMessage)
    }, 1000)
    // get random node from network to use as entrypoint
    const randomNode = nodes[Math.floor(Math.random() * nodes.length)]
    const streamSubscriber = createNetworkNodeWithSimulator(peerDescriptor, simulator, [randomNode.stack.getLayer0Node().getPeerDescriptor()])
    currentNode = streamSubscriber
    const start = performance.now()
    await streamSubscriber.start()

    await Promise.all([
        waitForEvent3(streamSubscriber.stack.getStreamrNode() as any, 'newMessage', 60000),
        streamSubscriber.join(stream)
    ])

    const end = performance.now()

    nodes.push(streamSubscriber)
    clearInterval(publishInterval)
    publishInterval = undefined
    return end - start
}

const run = async () => {
    Simulator.useFakeTimers()
    await prepareLayer0()
    for (let i = 0; i < 20; i++) {
        await prepareStream(`stream-${i}`)
    }
    const logFile = fs.openSync('FirstMessageTime.log', 'w')
    
    fs.writeSync(logFile, 'Network size' + '\t' + 'Time to receive first message time (ms)' + '\n')
    for (let i = 0; i < numNodes; i++) {
        const time = await measureJoiningTime()
        console.log(`Time to receive first message for ${i + 1} nodes network: ${time}ms`)
        fs.writeSync(logFile, `${i + 1}` + '\t' + `${Math.round(time)}\n`)
    }
    fs.closeSync(logFile)
    await shutdownNetwork()
    Simulator.useFakeTimers(false)
} 

// eslint-disable-next-line promise/catch-or-return, promise/always-return
run().then(() => {
    console.log('done')
}).catch((err) => {
    console.error(err)
    const streamrNode = currentNode.stack.getStreamrNode()
    const streamParts = streamrNode.getStreamParts()
    const foundData = nodes[0].stack.getLayer0Node().getDataFromDht(streamPartIdToDataKey(streamParts[0]))
    console.log(foundData)
<<<<<<< HEAD
    console.log(getTestInterface(currentNode.stack.getLayer0DhtNode() as DhtNode).getKBucketPeers().length)
    console.log((currentNode.stack.getLayer0DhtNode() as DhtNode).getNumberOfConnections())
    const streamPartDelivery = currentNode.stack.getStreamrNode().getStreamPartDelivery(streamParts[0])! as { layer1: ILayer1, node: RandomGraphNode }
    console.log(getTestInterface(streamPartDelivery.layer1 as DhtNode).getKBucketPeers())
=======
    const layer0Node = currentNode.stack.getLayer0Node() as DhtNode
    console.log(layer0Node.getKBucketPeers().length)
    console.log(layer0Node.getNumberOfConnections())
    const streamPartDelivery = streamrNode.getStreamPartDelivery(streamParts[0])! as { layer1Node: Layer1Node, node: RandomGraphNode }
    console.log(streamPartDelivery.layer1Node.getKBucketPeers())
>>>>>>> 56c36481
    console.log(streamPartDelivery.node.getTargetNeighborIds())
    console.log(nodes[nodes.length - 1])
    if (publishInterval) {
        clearInterval(publishInterval)
    }
})<|MERGE_RESOLUTION|>--- conflicted
+++ resolved
@@ -133,22 +133,14 @@
     console.log('done')
 }).catch((err) => {
     console.error(err)
-    const streamrNode = currentNode.stack.getStreamrNode()
-    const streamParts = streamrNode.getStreamParts()
+    const streamParts = currentNode.stack.getStreamrNode()!.getStreamParts()
     const foundData = nodes[0].stack.getLayer0Node().getDataFromDht(streamPartIdToDataKey(streamParts[0]))
     console.log(foundData)
-<<<<<<< HEAD
-    console.log(getTestInterface(currentNode.stack.getLayer0DhtNode() as DhtNode).getKBucketPeers().length)
-    console.log((currentNode.stack.getLayer0DhtNode() as DhtNode).getNumberOfConnections())
-    const streamPartDelivery = currentNode.stack.getStreamrNode().getStreamPartDelivery(streamParts[0])! as { layer1: ILayer1, node: RandomGraphNode }
-    console.log(getTestInterface(streamPartDelivery.layer1 as DhtNode).getKBucketPeers())
-=======
-    const layer0Node = currentNode.stack.getLayer0Node() as DhtNode
-    console.log(layer0Node.getKBucketPeers().length)
-    console.log(layer0Node.getNumberOfConnections())
-    const streamPartDelivery = streamrNode.getStreamPartDelivery(streamParts[0])! as { layer1Node: Layer1Node, node: RandomGraphNode }
-    console.log(streamPartDelivery.layer1Node.getKBucketPeers())
->>>>>>> 56c36481
+    console.log(getTestInterface(currentNode.stack.getLayer0Node() as DhtNode).getKBucketPeers().length)
+    console.log((currentNode.stack.getLayer0Node() as DhtNode).getNumberOfConnections())
+    // eslint-disable-next-line max-len
+    const streamPartDelivery = currentNode.stack.getStreamrNode().getStreamPartDelivery(streamParts[0])! as { layer1Node: Layer1Node, node: RandomGraphNode }
+    console.log(getTestInterface(streamPartDelivery.layer1Node as DhtNode).getKBucketPeers())
     console.log(streamPartDelivery.node.getTargetNeighborIds())
     console.log(nodes[nodes.length - 1])
     if (publishInterval) {
