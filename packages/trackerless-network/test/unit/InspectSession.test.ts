--- conflicted
+++ resolved
@@ -2,12 +2,8 @@
 import { InspectSession, Events } from '../../src/logic/inspect/InspectSession'
 import { MessageID } from '../../src/proto/packages/trackerless-network/protos/NetworkRpc'
 import { waitForEvent3 } from '../../../utils/dist/src/waitForEvent3'
-<<<<<<< HEAD
 import { utf8ToBinary } from '@streamr/utils'
-=======
-import { utf8ToBinary } from '../../src/logic/utils'
 import { NodeID } from '../../src/identifiers'
->>>>>>> 5000c14f
 
 describe('InspectSession', () => {
 
