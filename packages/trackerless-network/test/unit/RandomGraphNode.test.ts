import { waitForCondition } from '@streamr/utils'
import { getNodeIdFromPeerDescriptor } from '../../src/identifiers'
import { NodeList } from '../../src/logic/NodeList'
import { RandomGraphNode } from '../../src/logic/RandomGraphNode'
import { createRandomGraphNode } from '../../src/logic/createRandomGraphNode'
import { MockHandshaker } from '../utils/mock/MockHandshaker'
import { MockLayer1Node } from '../utils/mock/MockLayer1Node'
import { MockNeighborFinder } from '../utils/mock/MockNeighborFinder'
import { MockNeighborUpdateManager } from '../utils/mock/MockNeighborUpdateManager'
import { MockTransport } from '../utils/mock/Transport'
import { createMockPeerDescriptor, createMockDeliveryRpcRemote, mockConnectionLocker } from '../utils/utils'
import { StreamPartIDUtils } from '@streamr/protocol'

describe('RandomGraphNode', () => {

    let randomGraphNode: RandomGraphNode
    const peerDescriptor = createMockPeerDescriptor()

    let targetNeighbors: NodeList
    let nearbyNodeView: NodeList
    let randomNodeView: NodeList

    let layer1Node: MockLayer1Node

    beforeEach(async () => {
        const nodeId = getNodeIdFromPeerDescriptor(peerDescriptor)

        targetNeighbors = new NodeList(nodeId, 10)
        randomNodeView = new NodeList(nodeId, 10)
        nearbyNodeView = new NodeList(nodeId, 10)
        layer1Node = new MockLayer1Node()

        randomGraphNode = createRandomGraphNode({
            targetNeighbors,
            randomNodeView,
            nearbyNodeView,
            transport: new MockTransport(),
            ownPeerDescriptor: peerDescriptor,
            layer1Node,
            connectionLocker: mockConnectionLocker,
            handshaker: new MockHandshaker(),
            neighborUpdateManager: new MockNeighborUpdateManager(),
            neighborFinder: new MockNeighborFinder(),
            streamPartId: StreamPartIDUtils.parse('stream#0')
        })
        await randomGraphNode.start()
    })

    afterEach(() => {
        randomGraphNode.stop()
    })

    it('getTargetNeighborIds', () => {
        const mockRemote = createMockDeliveryRpcRemote()
        targetNeighbors.add(mockRemote)
        const ids = randomGraphNode.getTargetNeighborIds()
        expect(ids[0]).toEqual(getNodeIdFromPeerDescriptor(mockRemote.getPeerDescriptor()))
        targetNeighbors.remove(mockRemote.getPeerDescriptor())
    })

    it('getNearbyNodeView', () => {
        const mockRemote = createMockDeliveryRpcRemote()
        nearbyNodeView.add(mockRemote)
        const ids = randomGraphNode.getNearbyNodeView().getIds()
        expect(ids[0]).toEqual(getNodeIdFromPeerDescriptor(mockRemote.getPeerDescriptor()))
    })

    it('Adds Closest Nodes from layer1 newContact event to nearbyNodeView', async () => {
        const peerDescriptor1 = createMockPeerDescriptor()
        const peerDescriptor2 = createMockPeerDescriptor()
        layer1Node.emit('newContact', peerDescriptor1, [peerDescriptor1, peerDescriptor2])
        await waitForCondition(() => nearbyNodeView.size() === 2)
        expect(nearbyNodeView.get(getNodeIdFromPeerDescriptor(peerDescriptor1))).toBeTruthy()
        expect(nearbyNodeView.get(getNodeIdFromPeerDescriptor(peerDescriptor2))).toBeTruthy()
    })

    it('Adds Random Nodes from layer1 newRandomContact event to randomNodeView', async () => {
        const peerDescriptor1 = createMockPeerDescriptor()
        const peerDescriptor2 = createMockPeerDescriptor()
        layer1Node.emit('newRandomContact', peerDescriptor1, [peerDescriptor1, peerDescriptor2])
        await waitForCondition(() => randomNodeView.size() === 2)
        expect(randomNodeView.get(getNodeIdFromPeerDescriptor(peerDescriptor1))).toBeTruthy()
        expect(randomNodeView.get(getNodeIdFromPeerDescriptor(peerDescriptor2))).toBeTruthy()
    })

    it.skip('Adds Nodes from layer1 KBucket to nearbyNodeView if its size is below nodeViewSize', async () => {
        const peerDescriptor1 = createMockPeerDescriptor()
        const peerDescriptor2 = createMockPeerDescriptor()
<<<<<<< HEAD
        layer1.addNewRandomPeerToKBucket()
        layer1.emit('newContact', peerDescriptor1, [peerDescriptor1, peerDescriptor2])
        await waitForCondition(() => nearbyNodeView.size() === 3, 20000)
=======
        layer1Node.addNewRandomPeerToKBucket()
        layer1Node.emit('newContact', peerDescriptor1, [peerDescriptor1, peerDescriptor2])
        await waitForCondition(() => nearbyNodeView.size() === 3)
>>>>>>> 56c36481
        expect(nearbyNodeView.get(getNodeIdFromPeerDescriptor(peerDescriptor1))).toBeTruthy()
        expect(nearbyNodeView.get(getNodeIdFromPeerDescriptor(peerDescriptor2))).toBeTruthy()
    }, 25000)

})<|MERGE_RESOLUTION|>--- conflicted
+++ resolved
@@ -86,15 +86,9 @@
     it.skip('Adds Nodes from layer1 KBucket to nearbyNodeView if its size is below nodeViewSize', async () => {
         const peerDescriptor1 = createMockPeerDescriptor()
         const peerDescriptor2 = createMockPeerDescriptor()
-<<<<<<< HEAD
-        layer1.addNewRandomPeerToKBucket()
-        layer1.emit('newContact', peerDescriptor1, [peerDescriptor1, peerDescriptor2])
-        await waitForCondition(() => nearbyNodeView.size() === 3, 20000)
-=======
         layer1Node.addNewRandomPeerToKBucket()
         layer1Node.emit('newContact', peerDescriptor1, [peerDescriptor1, peerDescriptor2])
-        await waitForCondition(() => nearbyNodeView.size() === 3)
->>>>>>> 56c36481
+        await waitForCondition(() => nearbyNodeView.size() === 3, 20000)
         expect(nearbyNodeView.get(getNodeIdFromPeerDescriptor(peerDescriptor1))).toBeTruthy()
         expect(nearbyNodeView.get(getNodeIdFromPeerDescriptor(peerDescriptor2))).toBeTruthy()
     }, 25000)
