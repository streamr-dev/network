--- conflicted
+++ resolved
@@ -26,12 +26,7 @@
         handshakeWithInterleaving = jest.fn()
 
         handshakerServer = new HandshakerServer({
-<<<<<<< HEAD
-            randomGraphId: 'random-graph',
-=======
             streamPartId: STREAM_PART_ID,
-            ownPeerDescriptor,
->>>>>>> 8fb8ec50
             connectionLocker: mockConnectionLocker,
             ongoingHandshakes,
             createRemoteHandshaker: (_p) => createMockRemoteHandshaker(),
