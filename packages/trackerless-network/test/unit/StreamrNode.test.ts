import { StreamrNode } from '../../src/logic/StreamrNode'
import { MockLayer0 } from '../utils/mock/MockLayer0'
import { isSamePeerDescriptor, NodeType, PeerDescriptor } from '@streamr/dht'
import { createRandomNodeId, createStreamMessage, mockConnectionLocker } from '../utils/utils'
import { MockTransport } from '../utils/mock/Transport'
import { hexToBinary, waitForCondition } from '@streamr/utils'
import { StreamPartIDUtils } from '@streamr/protocol'
import { randomEthereumAddress } from '@streamr/test-utils'

describe('StreamrNode', () => {

    let node: StreamrNode
    const peerDescriptor: PeerDescriptor = {
        kademliaId: hexToBinary(createRandomNodeId()),
        type: NodeType.NODEJS
    }
    const streamPartId = StreamPartIDUtils.parse('stream#0')
    const message = createStreamMessage(
        JSON.stringify({ hello: 'WORLD' }), 
        streamPartId, 
        randomEthereumAddress()
    )

    beforeEach(async () => {
        node = new StreamrNode({})
        const mockLayer0 = new MockLayer0(peerDescriptor)
        await node.start(mockLayer0, new MockTransport(), mockConnectionLocker)
        node.setStreamPartEntryPoints(streamPartId, [peerDescriptor])
    })

    afterEach(async () => {
        await node.destroy()
    })

    it('PeerDescriptor is correct', () => {
        expect(isSamePeerDescriptor(peerDescriptor, node.getPeerDescriptor()))
    })

    it('can join streams', async () => {
        await node.joinStream(streamPartId)
        expect(node.hasStream(streamPartId)).toEqual(true)
    })

    it('can leave streams', async () => {
        await node.joinStream(streamPartId)
        expect(node.hasStream(streamPartId)).toEqual(true)
        node.leaveStream(streamPartId)
        expect(node.hasStream(streamPartId)).toEqual(false)
    })

    it('join and wait for neighbors', async () => {
        await node.joinAndWaitForNeighbors(streamPartId, 1)
        expect(node.hasStream(streamPartId)).toEqual(true)
    })

    it('subscribe joins stream', async () => {
        node.safeJoinStream(streamPartId)
        await waitForCondition(() => node.hasStream(streamPartId))
    })

    it('publish joins stream', async () => {
        node.publishToStream(streamPartId, message)
        await waitForCondition(() => node.hasStream(streamPartId))
    })

    it('can leave', async () => {
        await node.joinStream(streamPartId)
<<<<<<< HEAD
        await node.leaveStream(streamPartId)
=======
        node.unsubscribeFromStream(streamPartId)
>>>>>>> 27063946
    })

})<|MERGE_RESOLUTION|>--- conflicted
+++ resolved
@@ -65,11 +65,6 @@
 
     it('can leave', async () => {
         await node.joinStream(streamPartId)
-<<<<<<< HEAD
-        await node.leaveStream(streamPartId)
-=======
-        node.unsubscribeFromStream(streamPartId)
->>>>>>> 27063946
+        node.leaveStream(streamPartId)
     })
-
 })