--- conflicted
+++ resolved
@@ -23,11 +23,7 @@
             hello: 'world'
         },
         messageType: StreamMessageType.MESSAGE,
-<<<<<<< HEAD
         signature: hexToBinary('0x1234'),
-=======
-        signature: '0x1111',
->>>>>>> e15fc8ea
     })
 }
 
