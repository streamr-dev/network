import { NodeType, PeerDescriptor, PeerID } from '@streamr/dht'
import { NetworkNode } from '../../src/NetworkNode'
import { MessageID, MessageRef, StreamID, StreamMessage, StreamMessageType, toStreamID, toStreamPartID } from '@streamr/protocol'
import { EthereumAddress, waitForEvent3, hexToBinary } from '@streamr/utils'
import { ProxyDirection, StreamMessage as InternalStreamMessage } from '../../src/proto/packages/trackerless-network/protos/NetworkRpc'
import { StreamNodeType } from '../../src/logic/StreamrNode'
<<<<<<< HEAD
import { hexToBinary } from '@streamr/utils'
=======
import { randomEthereumAddress } from '@streamr/test-utils'

const PROXIED_NODE_USER_ID = hexToBinary(randomEthereumAddress())
>>>>>>> afcd707e

const createMessage = (streamId: StreamID): StreamMessage => {
    return new StreamMessage({ 
        messageId: new MessageID(
            streamId,
            0,
            666,
            0,
            'peer' as EthereumAddress,
            'msgChainId'
        ),
        prevMsgRef: new MessageRef(665, 0),
        content: {
            hello: 'world'
        },
        messageType: StreamMessageType.MESSAGE,
        signature: hexToBinary('0x1234'),
    })
}

describe('proxy and full node', () => {

    const proxyNodeDescriptor: PeerDescriptor = {
        kademliaId: PeerID.fromString(`proxyNode`).value,
        type: NodeType.NODEJS,
        nodeName: 'proxyNode',
        websocket: { ip: 'localhost', port: 23135 }
    }
    const proxiedNodeDescriptor: PeerDescriptor = {
        kademliaId: PeerID.fromString(`proxiedNode`).value,
        type: NodeType.NODEJS,
    }

    const proxyStreamId = toStreamPartID(toStreamID('proxy-stream'), 0)
    const regularStreamId1 = toStreamPartID(toStreamID('regular-stream1'), 0)
    const regularStreamId2 = toStreamPartID(toStreamID('regular-stream2'), 0)
    const regularStreamId3 = toStreamPartID(toStreamID('regular-stream3'), 0)
    const regularStreamId4 = toStreamPartID(toStreamID('regular-stream4'), 0)

    const proxiedMessage = createMessage(toStreamID('proxy-stream'))
    const regularMessage1 = createMessage(toStreamID('regular-stream1'))
    const regularMessage2 = createMessage(toStreamID('regular-stream2'))
    const regularMessage3 = createMessage(toStreamID('regular-stream3'))
    const regularMessage4 = createMessage(toStreamID('regular-stream4'))

    let proxyNode: NetworkNode
    let proxiedNode: NetworkNode

    beforeEach(async () => {
        proxyNode = new NetworkNode({
            layer0: {
                entryPoints: [proxyNodeDescriptor],
                peerDescriptor: proxyNodeDescriptor,
            },
            networkNode: {
                acceptProxyConnections: true
            }
        })
        await proxyNode.start()
        await proxyNode.stack.getStreamrNode()!.joinStream(proxyStreamId)
        await proxyNode.stack.getStreamrNode()!.joinStream(regularStreamId1)
        await proxyNode.stack.getStreamrNode()!.joinStream(regularStreamId2)
        await proxyNode.stack.getStreamrNode()!.joinStream(regularStreamId3)
        await proxyNode.stack.getStreamrNode()!.joinStream(regularStreamId4)

        proxiedNode = new NetworkNode({
            layer0: {
                entryPoints: [proxyNodeDescriptor],
                peerDescriptor: proxiedNodeDescriptor,
            },
            networkNode: {}
        })
        await proxiedNode.start(false)
    })

    afterEach(async () => {
        await proxyNode.stop()
        await proxiedNode.stop()
    })

    it('proxied node can act as full node on another stream', async () => {
        await proxiedNode.setProxies(proxyStreamId, [proxyNodeDescriptor], ProxyDirection.PUBLISH, PROXIED_NODE_USER_ID, 1)
        expect(proxiedNode.stack.getLayer0DhtNode().hasJoined()).toBe(false)

        await Promise.all([
            waitForEvent3(proxyNode.stack.getStreamrNode()! as any, 'newMessage'),
            proxiedNode.publish(regularMessage1)
        ])

        expect(proxiedNode.stack.getLayer0DhtNode().hasJoined()).toBe(true)

        await Promise.all([
            waitForEvent3(proxyNode.stack.getStreamrNode()! as any, 'newMessage'),
            proxiedNode.publish(proxiedMessage)
        ])

        expect(proxiedNode.stack.getStreamrNode().getStream(proxyStreamId)!.type).toBe(StreamNodeType.PROXY)
        expect(proxiedNode.stack.getStreamrNode().getStream(regularStreamId1)!.type).toBe(StreamNodeType.RANDOM_GRAPH)
    })

    it('proxied node can act as full node on multiple streams', async () => {
        await proxiedNode.setProxies(proxyStreamId, [proxyNodeDescriptor], ProxyDirection.PUBLISH, PROXIED_NODE_USER_ID, 1)
        expect(proxiedNode.stack.getLayer0DhtNode().hasJoined()).toBe(false)

        await Promise.all([
            waitForEvent3(proxyNode.stack.getStreamrNode()! as any, 'newMessage', 5000, 
                (streamMessage: InternalStreamMessage) => streamMessage.messageId!.streamId === 'regular-stream1'),
            waitForEvent3(proxyNode.stack.getStreamrNode()! as any, 'newMessage', 5000, 
                (streamMessage: InternalStreamMessage) => streamMessage.messageId!.streamId === 'regular-stream2'),
            waitForEvent3(proxyNode.stack.getStreamrNode()! as any, 'newMessage', 5000, 
                (streamMessage: InternalStreamMessage) => streamMessage.messageId!.streamId === 'regular-stream3'),
            waitForEvent3(proxyNode.stack.getStreamrNode()! as any, 'newMessage', 5000, 
                (streamMessage: InternalStreamMessage) => streamMessage.messageId!.streamId === 'regular-stream4'),
            proxiedNode.publish(regularMessage1),
            proxiedNode.publish(regularMessage2),
            proxiedNode.publish(regularMessage3),
            proxiedNode.publish(regularMessage4)
        ])

        expect(proxiedNode.stack.getLayer0DhtNode().hasJoined()).toBe(true)

        await Promise.all([
            waitForEvent3(proxyNode.stack.getStreamrNode()! as any, 'newMessage'),
            proxiedNode.publish(proxiedMessage)
        ])

        expect(proxiedNode.stack.getStreamrNode().getStream(proxyStreamId)!.type).toBe(StreamNodeType.PROXY)
        expect(proxiedNode.stack.getStreamrNode().getStream(regularStreamId1)!.type).toBe(StreamNodeType.RANDOM_GRAPH)
        expect(proxiedNode.stack.getStreamrNode().getStream(regularStreamId2)!.type).toBe(StreamNodeType.RANDOM_GRAPH)
        expect(proxiedNode.stack.getStreamrNode().getStream(regularStreamId3)!.type).toBe(StreamNodeType.RANDOM_GRAPH)
        expect(proxiedNode.stack.getStreamrNode().getStream(regularStreamId4)!.type).toBe(StreamNodeType.RANDOM_GRAPH)
    })

})<|MERGE_RESOLUTION|>--- conflicted
+++ resolved
@@ -4,13 +4,9 @@
 import { EthereumAddress, waitForEvent3, hexToBinary } from '@streamr/utils'
 import { ProxyDirection, StreamMessage as InternalStreamMessage } from '../../src/proto/packages/trackerless-network/protos/NetworkRpc'
 import { StreamNodeType } from '../../src/logic/StreamrNode'
-<<<<<<< HEAD
-import { hexToBinary } from '@streamr/utils'
-=======
 import { randomEthereumAddress } from '@streamr/test-utils'
 
 const PROXIED_NODE_USER_ID = hexToBinary(randomEthereumAddress())
->>>>>>> afcd707e
 
 const createMessage = (streamId: StreamID): StreamMessage => {
     return new StreamMessage({ 
