--- conflicted
+++ resolved
@@ -1,10 +1,6 @@
 import { MessageID, MessageRef, StreamMessage, StreamMessageType, toStreamID, toStreamPartID } from '@streamr/protocol'
-<<<<<<< HEAD
-import { waitForCondition, hexToBinary, utf8ToBinary } from '@streamr/utils'
-=======
->>>>>>> c553026b
 import { randomEthereumAddress } from '@streamr/test-utils'
-import { hexToBinary, waitForCondition } from '@streamr/utils'
+import { hexToBinary, utf8ToBinary, waitForCondition } from '@streamr/utils'
 import { NetworkNode, createNetworkNode } from '../../src/NetworkNode'
 import { createMockPeerDescriptor } from '../utils/utils'
 
