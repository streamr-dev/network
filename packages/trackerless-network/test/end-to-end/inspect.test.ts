--- conflicted
+++ resolved
@@ -1,14 +1,7 @@
-<<<<<<< HEAD
 import { PeerDescriptor, NodeType } from '@streamr/dht'
-import { NetworkNode } from '../../src/NetworkNode'
-import { MessageID, MessageRef, StreamMessage, StreamMessageType, toStreamID, toStreamPartID } from '@streamr/protocol'
-import { hexToBinary, waitForCondition } from '@streamr/utils'
-=======
-import { PeerDescriptor, NodeType, PeerID } from '@streamr/dht'
 import { NetworkNode, createNetworkNode } from '../../src/NetworkNode'
 import { MessageID, MessageRef, StreamMessage, StreamMessageType, toStreamID, toStreamPartID } from '@streamr/protocol'
 import { waitForCondition, hexToBinary } from '@streamr/utils'
->>>>>>> 63d91ee1
 import { randomEthereumAddress } from '@streamr/test-utils'
 import { createRandomNodeId } from '../utils/utils'
 
