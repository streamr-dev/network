import { StreamPartIDUtils } from '@streamr/protocol'
import { randomEthereumAddress } from '@streamr/test-utils'
import { waitForCondition } from '@streamr/utils'
import { range } from 'lodash'
import { NetworkStack } from '../../src/NetworkStack'
import { createMockPeerDescriptor, createStreamMessage } from '../utils/utils'
import { getNodeIdFromPeerDescriptor } from '@streamr/dht'

describe('Full node network with WebSocket connections only', () => {

    const NUM_OF_NODES = 32
    const epPeerDescriptor = createMockPeerDescriptor({
        websocket: { host: '127.0.0.1', port: 15555, tls: false }
    })
    const streamPartId = StreamPartIDUtils.parse('websocket-network#0')

    let entryPoint: NetworkStack

    let nodes: NetworkStack[]

    beforeEach(async () => {

        nodes = []

        entryPoint = new NetworkStack({
            layer0: {
                entryPoints: [epPeerDescriptor],
                peerDescriptor: epPeerDescriptor,
                websocketServerEnableTls: false
            }
        })
        await entryPoint.start()
<<<<<<< HEAD
        entryPoint.getDeliveryLayer()!.setStreamPartEntryPoints(streamPartId, [epPeerDescriptor])
        entryPoint.getDeliveryLayer()!.joinStreamPart(streamPartId)
=======
        entryPoint.getStreamrNode().setStreamPartEntryPoints(streamPartId, [epPeerDescriptor])
        entryPoint.getStreamrNode().joinStreamPart(streamPartId)
>>>>>>> e162c468

        await Promise.all(range(NUM_OF_NODES).map(async (i) => {
            const node = new NetworkStack({
                layer0: {
                    entryPoints: [epPeerDescriptor],
                    websocketPortRange: { min: 15556 + i, max: 15556 + i },
                    numberOfNodesPerKBucket: 4,
                    websocketServerEnableTls: false
                }
            })
            nodes.push(node)
            await node.start()
            node.getDeliveryLayer().setStreamPartEntryPoints(streamPartId, [epPeerDescriptor])
            node.getDeliveryLayer().joinStreamPart(streamPartId)
        }))

    }, 120000)

    afterEach(async () => {
        await Promise.all([
            entryPoint.stop(),
            ...nodes.map((node) => node.stop())
        ])
    })

    it('happy path', async () => {
        await Promise.all(nodes.map((node) =>
            waitForCondition(() => {
<<<<<<< HEAD
                return node.getDeliveryLayer()!.getNeighbors(streamPartId).length >= 4
=======
                return node.getStreamrNode().getNeighbors(streamPartId).length >= 4
>>>>>>> e162c468
            }
            , 30000)
        ))
        let receivedMessageCount = 0
        const successIds: string[] = []
        nodes.forEach((node) => {
<<<<<<< HEAD
            node.getDeliveryLayer()!.on('newMessage', () => {
                successIds.push(getNodeIdFromPeerDescriptor(node.getDeliveryLayer()!.getPeerDescriptor()))
=======
            node.getStreamrNode().on('newMessage', () => {
                successIds.push(getNodeIdFromPeerDescriptor(node.getStreamrNode().getPeerDescriptor()))
>>>>>>> e162c468
                receivedMessageCount += 1
            })
        })

        const msg = createStreamMessage(
            JSON.stringify({ hello: 'WORLD' }),
            streamPartId,
            randomEthereumAddress()
        )
<<<<<<< HEAD
        entryPoint.getDeliveryLayer()!.broadcast(msg)
=======
        entryPoint.getStreamrNode().broadcast(msg)
>>>>>>> e162c468
        await waitForCondition(() => receivedMessageCount === NUM_OF_NODES)
    }, 220000)

})<|MERGE_RESOLUTION|>--- conflicted
+++ resolved
@@ -30,13 +30,8 @@
             }
         })
         await entryPoint.start()
-<<<<<<< HEAD
-        entryPoint.getDeliveryLayer()!.setStreamPartEntryPoints(streamPartId, [epPeerDescriptor])
-        entryPoint.getDeliveryLayer()!.joinStreamPart(streamPartId)
-=======
-        entryPoint.getStreamrNode().setStreamPartEntryPoints(streamPartId, [epPeerDescriptor])
-        entryPoint.getStreamrNode().joinStreamPart(streamPartId)
->>>>>>> e162c468
+        entryPoint.getDeliveryLayer().setStreamPartEntryPoints(streamPartId, [epPeerDescriptor])
+        entryPoint.getDeliveryLayer().joinStreamPart(streamPartId)
 
         await Promise.all(range(NUM_OF_NODES).map(async (i) => {
             const node = new NetworkStack({
@@ -65,24 +60,15 @@
     it('happy path', async () => {
         await Promise.all(nodes.map((node) =>
             waitForCondition(() => {
-<<<<<<< HEAD
-                return node.getDeliveryLayer()!.getNeighbors(streamPartId).length >= 4
-=======
-                return node.getStreamrNode().getNeighbors(streamPartId).length >= 4
->>>>>>> e162c468
+                return node.getDeliveryLayer().getNeighbors(streamPartId).length >= 4
             }
             , 30000)
         ))
         let receivedMessageCount = 0
         const successIds: string[] = []
         nodes.forEach((node) => {
-<<<<<<< HEAD
-            node.getDeliveryLayer()!.on('newMessage', () => {
-                successIds.push(getNodeIdFromPeerDescriptor(node.getDeliveryLayer()!.getPeerDescriptor()))
-=======
-            node.getStreamrNode().on('newMessage', () => {
-                successIds.push(getNodeIdFromPeerDescriptor(node.getStreamrNode().getPeerDescriptor()))
->>>>>>> e162c468
+            node.getDeliveryLayer().on('newMessage', () => {
+                successIds.push(getNodeIdFromPeerDescriptor(node.getDeliveryLayer().getPeerDescriptor()))
                 receivedMessageCount += 1
             })
         })
@@ -92,11 +78,7 @@
             streamPartId,
             randomEthereumAddress()
         )
-<<<<<<< HEAD
-        entryPoint.getDeliveryLayer()!.broadcast(msg)
-=======
-        entryPoint.getStreamrNode().broadcast(msg)
->>>>>>> e162c468
+        entryPoint.getDeliveryLayer().broadcast(msg)
         await waitForCondition(() => receivedMessageCount === NUM_OF_NODES)
     }, 220000)
 
