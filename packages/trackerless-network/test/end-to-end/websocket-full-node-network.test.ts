import { StreamPartIDUtils } from '@streamr/protocol'
import { randomEthereumAddress } from '@streamr/test-utils'
import { waitForCondition } from '@streamr/utils'
import { range } from 'lodash'
import { NetworkStack } from '../../src/NetworkStack'
import { getNodeIdFromPeerDescriptor } from '../../src/identifiers'
import { createMockPeerDescriptor, createStreamMessage } from '../utils/utils'

describe('Full node network with WebSocket connections only', () => {

    const NUM_OF_NODES = 48
    const epPeerDescriptor = createMockPeerDescriptor({
        nodeName: 'entrypoint',
        websocket: { host: '127.0.0.1', port: 15555, tls: false }
    })
    const randomGraphId = StreamPartIDUtils.parse('websocket-network#0')

    let entryPoint: NetworkStack

    let nodes: NetworkStack[]

    beforeEach(async () => {

        nodes = []

        entryPoint = new NetworkStack({
            layer0: {
                entryPoints: [epPeerDescriptor],
                peerDescriptor: epPeerDescriptor,
            }
        })
        await entryPoint.start()
        entryPoint.getStreamrNode()!.setStreamPartEntryPoints(randomGraphId, [epPeerDescriptor])
        entryPoint.getStreamrNode()!.joinStreamPart(randomGraphId)

        await Promise.all(range(NUM_OF_NODES).map(async (i) => {
            const node = new NetworkStack({
                layer0: {
                    entryPoints: [epPeerDescriptor],
                    websocketPortRange: { min: 15556 + i, max: 15556 + i },
                    nodeName: `${i}`,
                    numberOfNodesPerKBucket: 4
                }
            })
            nodes.push(node)
            await node.start()
            node.getStreamrNode().setStreamPartEntryPoints(randomGraphId, [epPeerDescriptor])
            node.getStreamrNode().joinStreamPart(randomGraphId)
        }))

    }, 120000)

    afterEach(async () => {
        await Promise.all([
            entryPoint.stop(),
            ...nodes.map((node) => node.stop())
        ])
    })

    it('happy path', async () => {
        await Promise.all(nodes.map((node) =>
            waitForCondition(() => {
<<<<<<< HEAD
                return node.getStreamrNode()!.getStream(randomGraphId)!.layer2.getTargetNeighborIds().length >= 4
=======
                return node.getStreamrNode()!.getNeighbors(randomGraphId).length >= 3
>>>>>>> 98d46daf
            }
            , 120000)
        ))
        let numOfMessagesReceived = 0
        const successIds: string[] = []
        nodes.map((node) => {
            node.getStreamrNode()!.on('newMessage', () => {
                successIds.push(getNodeIdFromPeerDescriptor(node.getStreamrNode()!.getPeerDescriptor()))
                numOfMessagesReceived += 1
            })
        })

        const msg = createStreamMessage(
            JSON.stringify({ hello: 'WORLD' }),
            randomGraphId,
            randomEthereumAddress()
        )
        entryPoint.getStreamrNode()!.broadcast(msg)
        await waitForCondition(() => numOfMessagesReceived === NUM_OF_NODES)
    }, 220000)

})<|MERGE_RESOLUTION|>--- conflicted
+++ resolved
@@ -60,11 +60,7 @@
     it('happy path', async () => {
         await Promise.all(nodes.map((node) =>
             waitForCondition(() => {
-<<<<<<< HEAD
-                return node.getStreamrNode()!.getStream(randomGraphId)!.layer2.getTargetNeighborIds().length >= 4
-=======
-                return node.getStreamrNode()!.getNeighbors(randomGraphId).length >= 3
->>>>>>> 98d46daf
+                return node.getStreamrNode()!.getNeighbors(randomGraphId).length >= 4
             }
             , 120000)
         ))
