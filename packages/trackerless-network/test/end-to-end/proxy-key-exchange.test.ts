import {
    ContentType,
    EncryptionType,
    MessageID,
    GroupKeyRequest as OldGroupKeyRequest,
    GroupKeyResponse as OldGroupKeyResponse,
    SignatureType,
    StreamMessage,
    StreamMessageType,
    StreamPartIDUtils
} from '@streamr/protocol'
import { hexToBinary, toEthereumAddress, waitForEvent3 } from '@streamr/utils'
import { NetworkNode, createNetworkNode } from '../../src/NetworkNode'
import {
    convertGroupKeyRequestToBytes,
    convertGroupKeyResponseToBytes
} from '../../src/logic/protocol-integration/stream-message/oldStreamMessageBinaryUtils'
import { ProxyDirection } from '../../src/proto/packages/trackerless-network/protos/NetworkRpc'
import { createMockPeerDescriptor } from '../utils/utils'

const STREAM_PART_ID = StreamPartIDUtils.parse('proxy-test#0')

describe('proxy group key exchange', () => {
    const proxyNodeDescriptor = createMockPeerDescriptor({
        websocket: { host: '127.0.0.1', port: 23134, tls: false }
    })
    const publisherDescriptor = createMockPeerDescriptor()
    const subscriberDescriptor = createMockPeerDescriptor()

    const publisherUserId = toEthereumAddress('0x823A026e226EB47980c88616e01E1D3305Ef8Ecb')
    const subscriberUserId = toEthereumAddress('0x73E6183bf9b79D30533bEC7B28e982e9Af649B23')

    let proxyNode: NetworkNode
    let publisher: NetworkNode
    let subscriber: NetworkNode

    beforeEach(async () => {
        proxyNode = createNetworkNode({
            layer0: {
                entryPoints: [proxyNodeDescriptor],
                peerDescriptor: proxyNodeDescriptor,
                websocketServerEnableTls: false
            },
            networkNode: {
                acceptProxyConnections: true
            }
        })
        await proxyNode.start()
        proxyNode.setStreamPartEntryPoints(STREAM_PART_ID, [proxyNodeDescriptor])
<<<<<<< HEAD
        proxyNode.stack.getDeliveryLayer()!.joinStreamPart(STREAM_PART_ID)
=======
        proxyNode.stack.getStreamrNode().joinStreamPart(STREAM_PART_ID)
>>>>>>> e162c468
        publisher = createNetworkNode({
            layer0: {
                entryPoints: [proxyNodeDescriptor],
                peerDescriptor: publisherDescriptor,
            }
        })
        await publisher.start(false)

        subscriber = createNetworkNode({
            layer0: {
                entryPoints: [proxyNodeDescriptor],
                peerDescriptor: subscriberDescriptor,
            }
        })
        await subscriber.start(false)
    })

    afterEach(async () => {
        await proxyNode.stop()
        await publisher.stop()
        await subscriber.stop()
    })
    
    it('happy path request', async () => {
        await publisher.setProxies(STREAM_PART_ID, [proxyNodeDescriptor], ProxyDirection.PUBLISH, publisherUserId)
        await subscriber.setProxies(STREAM_PART_ID, [proxyNodeDescriptor], ProxyDirection.SUBSCRIBE, subscriberUserId)

        const groupKeyRequest = new OldGroupKeyRequest({
            recipient: publisherUserId,
            requestId: 'requestId',
            rsaPublicKey: 'mockKey',
            groupKeyIds: [
                'mock'
            ],
        })
        const request = new StreamMessage({
            messageId: new MessageID(
                StreamPartIDUtils.getStreamID(STREAM_PART_ID),
                StreamPartIDUtils.getStreamPartition(STREAM_PART_ID),
                Date.now(),
                0,
                subscriberUserId,
                '0'
            ),
            messageType: StreamMessageType.GROUP_KEY_REQUEST,
            contentType: ContentType.BINARY,
            encryptionType: EncryptionType.NONE,
            content: convertGroupKeyRequestToBytes(groupKeyRequest),
            signatureType: SignatureType.SECP256K1,
            signature: hexToBinary('1234')
        })

        await Promise.all([
<<<<<<< HEAD
            waitForEvent3(publisher.stack.getDeliveryLayer()! as any, 'newMessage'),
=======
            waitForEvent3(publisher.stack.getStreamrNode() as any, 'newMessage'),
>>>>>>> e162c468
            subscriber.broadcast(request)
        ])
    })

    it('happy path response', async () => {
        await publisher.setProxies(STREAM_PART_ID, [proxyNodeDescriptor], ProxyDirection.PUBLISH, publisherUserId)
        await subscriber.setProxies(STREAM_PART_ID, [proxyNodeDescriptor], ProxyDirection.SUBSCRIBE, subscriberUserId)

        const groupKeyResponse = new OldGroupKeyResponse({
            recipient: publisherUserId,
            requestId: 'requestId',
            encryptedGroupKeys: []
        })
        const response = new StreamMessage({
            messageId: new MessageID(
                StreamPartIDUtils.getStreamID(STREAM_PART_ID),
                StreamPartIDUtils.getStreamPartition(STREAM_PART_ID),
                Date.now(),
                0,
                publisherUserId,
                '0'
            ),
            messageType: StreamMessageType.GROUP_KEY_RESPONSE,
            contentType: ContentType.BINARY,
            encryptionType: EncryptionType.NONE,
            content: convertGroupKeyResponseToBytes(groupKeyResponse),
            signatureType: SignatureType.SECP256K1,
            signature: hexToBinary('1234')
        })

        await Promise.all([
<<<<<<< HEAD
            waitForEvent3(subscriber.stack.getDeliveryLayer()! as any, 'newMessage'),
=======
            waitForEvent3(subscriber.stack.getStreamrNode() as any, 'newMessage'),
>>>>>>> e162c468
            publisher.broadcast(response)
        ])
    })
})<|MERGE_RESOLUTION|>--- conflicted
+++ resolved
@@ -47,11 +47,7 @@
         })
         await proxyNode.start()
         proxyNode.setStreamPartEntryPoints(STREAM_PART_ID, [proxyNodeDescriptor])
-<<<<<<< HEAD
-        proxyNode.stack.getDeliveryLayer()!.joinStreamPart(STREAM_PART_ID)
-=======
-        proxyNode.stack.getStreamrNode().joinStreamPart(STREAM_PART_ID)
->>>>>>> e162c468
+        proxyNode.stack.getDeliveryLayer().joinStreamPart(STREAM_PART_ID)
         publisher = createNetworkNode({
             layer0: {
                 entryPoints: [proxyNodeDescriptor],
@@ -105,11 +101,7 @@
         })
 
         await Promise.all([
-<<<<<<< HEAD
-            waitForEvent3(publisher.stack.getDeliveryLayer()! as any, 'newMessage'),
-=======
-            waitForEvent3(publisher.stack.getStreamrNode() as any, 'newMessage'),
->>>>>>> e162c468
+            waitForEvent3(publisher.stack.getDeliveryLayer() as any, 'newMessage'),
             subscriber.broadcast(request)
         ])
     })
@@ -141,11 +133,7 @@
         })
 
         await Promise.all([
-<<<<<<< HEAD
-            waitForEvent3(subscriber.stack.getDeliveryLayer()! as any, 'newMessage'),
-=======
-            waitForEvent3(subscriber.stack.getStreamrNode() as any, 'newMessage'),
->>>>>>> e162c468
+            waitForEvent3(subscriber.stack.getDeliveryLayer() as any, 'newMessage'),
             publisher.broadcast(response)
         ])
     })
