import { NodeType, PeerDescriptor } from '@streamr/dht'
import { ProxyDirection } from '../../src/proto/packages/trackerless-network/protos/NetworkRpc'
import { waitForCondition, waitForEvent3, hexToBinary } from '@streamr/utils'
import { NetworkNode, createNetworkNode } from '../../src/NetworkNode'
import { MessageID, MessageRef, StreamMessage, StreamMessageType, toStreamID, toStreamPartID } from '@streamr/protocol'
import { randomEthereumAddress } from '@streamr/test-utils'
import { getNodeIdFromPeerDescriptor } from '../../src/identifiers'
import { createRandomNodeId } from '../utils/utils'

const PROXIED_NODE_USER_ID = randomEthereumAddress()

describe('Proxy connections', () => {

    const proxyNodeDescriptor1: PeerDescriptor = {
        kademliaId: hexToBinary(createRandomNodeId()),
        type: NodeType.NODEJS,
        nodeName: 'proxyNode',
        websocket: { ip: 'localhost', port: 23132 }
    }
    const proxyNodeDescriptor2: PeerDescriptor = {
        kademliaId: hexToBinary(createRandomNodeId()),
        type: NodeType.NODEJS,
        nodeName: 'proxyNode',
        websocket: { ip: 'localhost', port: 23133 }
    }
    const proxiedNodeDescriptor: PeerDescriptor = {
        kademliaId: hexToBinary(createRandomNodeId()),
        type: NodeType.NODEJS,
    }
    const proxiedNodeId = getNodeIdFromPeerDescriptor(proxiedNodeDescriptor)

    const streamPartId = toStreamPartID(toStreamID('proxy-test'), 0)

    const message = new StreamMessage({
        messageId: new MessageID(
            toStreamID('proxy-test'),
            0,
            666,
            0,
            randomEthereumAddress(),
            'msgChainId'
        ),
        prevMsgRef: new MessageRef(665, 0),
        content: {
            hello: 'world'
        },
        messageType: StreamMessageType.MESSAGE,
        signature: hexToBinary('0x1234'),
    })

    let proxyNode1: NetworkNode
    let proxyNode2: NetworkNode
    let proxiedNode: NetworkNode

    beforeEach(async () => {
        proxyNode1 = createNetworkNode({
            layer0: {
                entryPoints: [proxyNodeDescriptor1],
                peerDescriptor: proxyNodeDescriptor1,
            },
            networkNode: {
                acceptProxyConnections: true
            }
        })
        await proxyNode1.start()
        await proxyNode1.setStreamPartEntryPoints(streamPartId, [proxyNodeDescriptor1])
        await proxyNode1.stack.getStreamrNode()!.joinStream(streamPartId)
       
        proxyNode2 = createNetworkNode({
            layer0: {
                entryPoints: [proxyNodeDescriptor1],
                peerDescriptor: proxyNodeDescriptor2,
            },
            networkNode: {
                acceptProxyConnections: true
            }
        })
        await proxyNode2.start()
        proxyNode2.setStreamPartEntryPoints(streamPartId, [proxyNodeDescriptor1])
        await proxyNode2.stack.getStreamrNode()!.joinStream(streamPartId)

        proxiedNode = createNetworkNode({
            layer0: {
                entryPoints: [proxyNodeDescriptor1],
                peerDescriptor: proxiedNodeDescriptor,
            },
            networkNode: {}
        })
        await proxiedNode.start(false)
    }, 30000)

    afterEach(async () => {
        await proxyNode1.stop()
        await proxyNode2.stop()
        await proxiedNode.stop()
    })

    it('happy path publishing', async () => {
        await proxiedNode.setProxies(streamPartId, [proxyNodeDescriptor1], ProxyDirection.PUBLISH, PROXIED_NODE_USER_ID, 1)

        await Promise.all([
            waitForEvent3(proxyNode1.stack.getStreamrNode()! as any, 'newMessage'),
            proxiedNode.publish(message)
        ])
    })

    it('happy path subscribing', async () => {
        await proxiedNode.setProxies(streamPartId, [proxyNodeDescriptor1], ProxyDirection.SUBSCRIBE, PROXIED_NODE_USER_ID, 1)
        proxiedNode.subscribe(streamPartId)
        await Promise.all([
            waitForEvent3(proxiedNode.stack.getStreamrNode()! as any, 'newMessage'),
            proxyNode1.publish(message)
        ])
    })

    it('can leave proxy publish connection', async () => {
        await proxiedNode.setProxies(streamPartId, [proxyNodeDescriptor1], ProxyDirection.PUBLISH, PROXIED_NODE_USER_ID, 1)
        expect(proxiedNode.hasStreamPart(streamPartId)).toBe(true) 
        expect(proxyNode1.hasProxyConnection(streamPartId, proxiedNodeId, ProxyDirection.PUBLISH)).toBe(true) 

        await proxiedNode.setProxies(streamPartId, [], ProxyDirection.PUBLISH, PROXIED_NODE_USER_ID, 0)
        expect(proxiedNode.hasStreamPart(streamPartId)).toBe(false) 
        await waitForCondition(() => 
            proxyNode1.hasProxyConnection(streamPartId, proxiedNodeId, ProxyDirection.PUBLISH) === false)
    })

    it('can leave proxy subscribe connection', async () => {
        await proxiedNode.setProxies(streamPartId, [proxyNodeDescriptor1], ProxyDirection.SUBSCRIBE, PROXIED_NODE_USER_ID, 1)
        expect(proxiedNode.hasStreamPart(streamPartId)).toBe(true) 
        expect(proxyNode1.hasProxyConnection(streamPartId, proxiedNodeId, ProxyDirection.SUBSCRIBE)).toBe(true) 

        await proxiedNode.setProxies(streamPartId, [], ProxyDirection.SUBSCRIBE, PROXIED_NODE_USER_ID, 0)
        expect(proxiedNode.hasStreamPart(streamPartId)).toBe(false)
        await waitForCondition(() => 
            proxyNode1.hasProxyConnection(streamPartId, proxiedNodeId, ProxyDirection.SUBSCRIBE) === false)

    })

    it('can open multiple proxy connections', async () => {
        await proxiedNode.setProxies(
            streamPartId,
            [proxyNodeDescriptor1, proxyNodeDescriptor2],
            ProxyDirection.SUBSCRIBE,
            PROXIED_NODE_USER_ID
        )
        expect(proxiedNode.hasStreamPart(streamPartId)).toBe(true)
        expect(proxiedNode.stack.getStreamrNode().getStream(streamPartId)!.layer2.getTargetNeighborIds().length).toBe(2)
        expect(proxyNode1.hasProxyConnection(streamPartId, proxiedNodeId, ProxyDirection.SUBSCRIBE)).toBe(true) 
        expect(proxyNode2.hasProxyConnection(streamPartId, proxiedNodeId, ProxyDirection.SUBSCRIBE)).toBe(true) 
    })

    it('can open multiple proxy connections and close one', async () => {
        await proxiedNode.setProxies(
            streamPartId,
            [proxyNodeDescriptor1, proxyNodeDescriptor2],
            ProxyDirection.SUBSCRIBE,
            PROXIED_NODE_USER_ID
        )
        expect(proxiedNode.hasStreamPart(streamPartId)).toBe(true)
        expect(proxiedNode.stack.getStreamrNode().getStream(streamPartId)!.layer2.getTargetNeighborIds().length).toBe(2)
        expect(proxyNode1.hasProxyConnection(streamPartId, proxiedNodeId, ProxyDirection.SUBSCRIBE)).toBe(true) 
        expect(proxyNode2.hasProxyConnection(streamPartId, proxiedNodeId, ProxyDirection.SUBSCRIBE)).toBe(true)
        
        await proxiedNode.setProxies(streamPartId, [proxyNodeDescriptor1], ProxyDirection.SUBSCRIBE, PROXIED_NODE_USER_ID)
        expect(proxiedNode.hasStreamPart(streamPartId)).toBe(true)
        expect(proxiedNode.stack.getStreamrNode().getStream(streamPartId)!.layer2.getTargetNeighborIds().length).toBe(1)
        await waitForCondition(() => 
            proxyNode2.hasProxyConnection(streamPartId, proxiedNodeId, ProxyDirection.SUBSCRIBE) === false)
        expect(proxyNode1.hasProxyConnection(streamPartId, proxiedNodeId, ProxyDirection.SUBSCRIBE)).toBe(true)
    })

    it('can open and close all connections', async () => {
        await proxiedNode.setProxies(
            streamPartId,
            [proxyNodeDescriptor1, proxyNodeDescriptor2],
            ProxyDirection.SUBSCRIBE,
            PROXIED_NODE_USER_ID
        )
        expect(proxiedNode.hasStreamPart(streamPartId)).toBe(true)
        expect(proxiedNode.stack.getStreamrNode().getStream(streamPartId)!.layer2.getTargetNeighborIds().length).toBe(2)
        expect(proxyNode1.hasProxyConnection(streamPartId, proxiedNodeId, ProxyDirection.SUBSCRIBE)).toBe(true) 
        expect(proxyNode2.hasProxyConnection(streamPartId, proxiedNodeId, ProxyDirection.SUBSCRIBE)).toBe(true)

        await proxiedNode.setProxies(streamPartId, [], ProxyDirection.SUBSCRIBE, PROXIED_NODE_USER_ID)
        expect(proxiedNode.hasStreamPart(streamPartId)).toBe(false)
        await waitForCondition(() => 
            proxyNode1.hasProxyConnection(streamPartId, proxiedNodeId, ProxyDirection.SUBSCRIBE) === false)
        await waitForCondition(() => 
            proxyNode2.hasProxyConnection(streamPartId, proxiedNodeId, ProxyDirection.SUBSCRIBE) === false)
    })

    it('will reconnect if proxy node goes offline and comes back online', async () => {
        await proxiedNode.setProxies(
            streamPartId,
            [proxyNodeDescriptor1],
            ProxyDirection.SUBSCRIBE,
            PROXIED_NODE_USER_ID
        )
        expect(proxiedNode.hasStreamPart(streamPartId)).toBe(true)
        proxyNode1.unsubscribe(streamPartId)
        await waitForCondition(() => 
            proxiedNode.hasProxyConnection(streamPartId, getNodeIdFromPeerDescriptor(proxyNodeDescriptor1), ProxyDirection.SUBSCRIBE))
        expect(proxyNode1.hasProxyConnection(streamPartId, proxiedNodeId, ProxyDirection.SUBSCRIBE)).toBe(false)
    
        await proxyNode1.stack.getStreamrNode()!.joinStream(streamPartId)
        await waitForCondition(() => 
            proxiedNode.hasProxyConnection(streamPartId, getNodeIdFromPeerDescriptor(proxyNodeDescriptor1), ProxyDirection.SUBSCRIBE)
        , 25000)
<<<<<<< HEAD
        expect(proxyNode1.hasProxyConnection(streamPartId, proxiedPeerId.toKey() as unknown as NodeID, ProxyDirection.SUBSCRIBE)).toBe(true)
=======
        expect(proxyNode1.hasProxyConnection(streamPartId, proxiedNodeId, ProxyDirection.SUBSCRIBE)).toBe(false)
>>>>>>> 6fde5ebd

    }, 30000)

    it('cannot subscribe on proxy publish streams', async () => {
        await proxiedNode.setProxies(
            streamPartId,
            [proxyNodeDescriptor1],
            ProxyDirection.PUBLISH,
            PROXIED_NODE_USER_ID
        )
        await expect(proxiedNode.subscribe(streamPartId)).rejects.toThrow('Cannot subscribe')
    })

    it('connect publish on proxy subscribe streams', async () => {
        await proxiedNode.setProxies(
            streamPartId,
            [proxyNodeDescriptor1],
            ProxyDirection.SUBSCRIBE,
            PROXIED_NODE_USER_ID
        )
        await expect(proxiedNode.publish(message)).rejects.toThrow('Cannot publish')
    })

})<|MERGE_RESOLUTION|>--- conflicted
+++ resolved
@@ -206,12 +206,7 @@
         await waitForCondition(() => 
             proxiedNode.hasProxyConnection(streamPartId, getNodeIdFromPeerDescriptor(proxyNodeDescriptor1), ProxyDirection.SUBSCRIBE)
         , 25000)
-<<<<<<< HEAD
-        expect(proxyNode1.hasProxyConnection(streamPartId, proxiedPeerId.toKey() as unknown as NodeID, ProxyDirection.SUBSCRIBE)).toBe(true)
-=======
-        expect(proxyNode1.hasProxyConnection(streamPartId, proxiedNodeId, ProxyDirection.SUBSCRIBE)).toBe(false)
->>>>>>> 6fde5ebd
-
+        expect(proxyNode1.hasProxyConnection(streamPartId, proxiedNodeId, ProxyDirection.SUBSCRIBE)).toBe(true)
     }, 30000)
 
     it('cannot subscribe on proxy publish streams', async () => {
