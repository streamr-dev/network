--- conflicted
+++ resolved
@@ -4,11 +4,7 @@
 import { NetworkNode } from '../../src/NetworkNode'
 import { MessageID, MessageRef, StreamMessage, StreamMessageType, toStreamID, toStreamPartID } from '@streamr/protocol'
 import { randomEthereumAddress } from '@streamr/test-utils'
-<<<<<<< HEAD
-=======
-import { hexToBinary } from '../../src/logic/utils'
 import { NodeID, getNodeIdFromPeerDescriptor } from '../../src/identifiers'
->>>>>>> 5000c14f
 
 const PROXIED_NODE_USER_ID = hexToBinary(randomEthereumAddress())
 
@@ -40,11 +36,7 @@
             0,
             666,
             0,
-<<<<<<< HEAD
             toEthereumAddress(randomEthereumAddress()),
-=======
-            'node' as EthereumAddress,
->>>>>>> 5000c14f
             'msgChainId'
         ),
         prevMsgRef: new MessageRef(665, 0),
