import { DhtNode, ConnectionManager, PeerDescriptor, PeerID, Simulator } from '@streamr/dht'
import { NodeType } from '@streamr/dht/dist/src/proto/DhtRpc'
import { waitForCondition } from 'streamr-test-utils'
import { StreamrNode, Event as NodeEvent } from '../../src/logic/StreamrNode'
import { DataMessage, MessageRef } from '../../src/proto/packages/trackerless-network/protos/NetworkRpc'
import { waitForEvent } from '@streamr/utils'
import { mockConnectionLocker } from '../utils'

describe('StreamrNode', () => {

    let layer01: DhtNode
    let layer02: DhtNode
    let transport1: ConnectionManager
    let transport2: ConnectionManager
    let node1: StreamrNode
    let node2: StreamrNode

    const peer1: PeerDescriptor = {
        peerId: new Uint8Array([1, 2, 3]),
        type: NodeType.NODEJS
    }
    const peer2: PeerDescriptor = {
        peerId: new Uint8Array([1, 1, 1]),
        type: NodeType.NODEJS
    }
    const STREAM_ID = 'test'
    const messageRef: MessageRef = {
        sequenceNumber: 1,
        timestamp: BigInt(123123)
    }
    const msg: DataMessage = {
        content: JSON.stringify({ hello: "WORLD" }),
        senderId: PeerID.fromValue(peer2.peerId).toKey(),
        messageRef,
        streamPartId: STREAM_ID
    }
    afterEach(async () => {
        await Promise.all([
            layer01.stop(),
            layer02.stop(),
            node1.destroy(),
            node2.destroy()
        ])
    })

    beforeEach(async () => {
        const simulator = new Simulator()
        transport1 = new ConnectionManager({ ownPeerDescriptor: peer1, simulator, serviceIdPrefix: 'simulator/' })
        transport2 = new ConnectionManager({ ownPeerDescriptor: peer2, simulator, serviceIdPrefix: 'simulator/' })
        layer01 = new DhtNode({
<<<<<<< HEAD
            transportLayer: transport1,
            peerDescriptor: peer1,
            entryPoints: [peer1]
        })
        layer02 = new DhtNode({
            transportLayer: transport2,
            peerDescriptor: peer2,
            entryPoints: [peer1]
=======
            connectionManager: transport1,
            peerDescriptor: peer1
        })
        layer02 = new DhtNode({
            connectionManager: transport2,
            peerDescriptor: peer2
>>>>>>> e0221d51
        })
        await Promise.all([
            layer01.start(),
            layer02.start()
        ])
        await Promise.all([
            layer01.joinDht(peer1),
            layer02.joinDht(peer1)
        ])

        node1 = new StreamrNode()
        node2 = new StreamrNode()
        await node1.start(layer01, transport1, mockConnectionLocker)
        await node2.start(layer02, transport2, mockConnectionLocker)
    })

    it('starts', async () => {
        expect(node1.getPeerDescriptor()).toEqual(peer1)
        expect(node2.getPeerDescriptor()).toEqual(peer2)
    })

    it('Joining stream', async () => {
        await node1.joinStream(STREAM_ID, peer1)
        await node2.joinStream(STREAM_ID, peer1)
        await waitForCondition(() => node1.getStream(STREAM_ID)!.layer2.getTargetNeighborStringIds().length === 1)
        await waitForCondition(() => node2.getStream(STREAM_ID)!.layer2.getTargetNeighborStringIds().length === 1)
        expect(node1.getStream(STREAM_ID)!.layer2.getTargetNeighborStringIds().length).toEqual(1)
        expect(node2.getStream(STREAM_ID)!.layer2.getTargetNeighborStringIds().length).toEqual(1)
    })

    it('Publishing after joining and waiting for neighbors', async () => {
        node1.subscribeToStream(STREAM_ID, peer1)
        await node2.joinStream(STREAM_ID, peer1)
        await waitForCondition(() => node1.getStream(STREAM_ID)!.layer2.getTargetNeighborStringIds().length === 1)
        await waitForCondition(() => node2.getStream(STREAM_ID)!.layer2.getTargetNeighborStringIds().length === 1)

        await Promise.all([
            waitForEvent(node1, NodeEvent.NEW_MESSAGE),
            node2.publishToStream(STREAM_ID, peer1, msg)
        ])
    })

    it('multi-stream pub/sub', async () => {
        const stream2 = 'test2'

        await node1.joinStream(STREAM_ID, peer1)
        await node1.joinStream(stream2, peer1)

        await node2.joinStream(STREAM_ID, peer1)
        await node2.joinStream(stream2, peer1)
        node1.subscribeToStream(STREAM_ID, peer1)
        node2.subscribeToStream(stream2, peer1)

        await Promise.all([
            waitForCondition(() => node1.getStream(STREAM_ID)!.layer2.getTargetNeighborStringIds().length === 1),
            waitForCondition(() => node2.getStream(STREAM_ID)!.layer2.getTargetNeighborStringIds().length === 1),
            waitForCondition(() => node1.getStream(stream2)!.layer2.getTargetNeighborStringIds().length === 1),
            waitForCondition(() => node2.getStream(stream2)!.layer2.getTargetNeighborStringIds().length === 1)
        ])

        const msg2: DataMessage = {
            content: JSON.stringify({ hello: "WORLD" }),
            senderId: PeerID.fromValue(peer1.peerId).toKey(),
            messageRef,
            streamPartId: stream2
        }
        await Promise.all([
            waitForEvent(node1, NodeEvent.NEW_MESSAGE),
            waitForEvent(node2, NodeEvent.NEW_MESSAGE),
            node1.publishToStream(stream2, peer1, msg2),
            node2.publishToStream(STREAM_ID, peer1, msg)
        ])
    })

    it('leaving streams', async () => {
        await node1.joinStream(STREAM_ID, peer1)
        await node2.joinStream(STREAM_ID, peer1)
        await Promise.all([
            waitForCondition(() => node1.getStream(STREAM_ID)!.layer2.getTargetNeighborStringIds().length === 1),
            waitForCondition(() => node2.getStream(STREAM_ID)!.layer2.getTargetNeighborStringIds().length === 1)
        ])
        node2.leaveStream(STREAM_ID)
        await waitForCondition(() => node1.getStream(STREAM_ID)!.layer2.getTargetNeighborStringIds().length === 0)
    })

    // TODO: make this work
    // it('Publishing and subscribing to streams without join awaits', async () => {
    //     node1.subscribeToStream(STREAM_ID, peer1)
    //     await Promise.all([
    //         waitForEvent(node1, NodeEvent.NEW_MESSAGE),
    //         node2.publishToStream(STREAM_ID, peer1, msg)
    //     ])
    // })

})<|MERGE_RESOLUTION|>--- conflicted
+++ resolved
@@ -48,7 +48,6 @@
         transport1 = new ConnectionManager({ ownPeerDescriptor: peer1, simulator, serviceIdPrefix: 'simulator/' })
         transport2 = new ConnectionManager({ ownPeerDescriptor: peer2, simulator, serviceIdPrefix: 'simulator/' })
         layer01 = new DhtNode({
-<<<<<<< HEAD
             transportLayer: transport1,
             peerDescriptor: peer1,
             entryPoints: [peer1]
@@ -57,14 +56,6 @@
             transportLayer: transport2,
             peerDescriptor: peer2,
             entryPoints: [peer1]
-=======
-            connectionManager: transport1,
-            peerDescriptor: peer1
-        })
-        layer02 = new DhtNode({
-            connectionManager: transport2,
-            peerDescriptor: peer2
->>>>>>> e0221d51
         })
         await Promise.all([
             layer01.start(),
@@ -139,7 +130,7 @@
         ])
     })
 
-    it('leaving streams', async () => {
+    it.only('leaving streams', async () => {
         await node1.joinStream(STREAM_ID, peer1)
         await node2.joinStream(STREAM_ID, peer1)
         await Promise.all([
