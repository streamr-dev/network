import { LatencyType, NodeType, PeerDescriptor, Simulator, SimulatorTransport } from '@streamr/dht'
import {
    MessageID,
    MessageRef,
    StreamMessage,
    StreamMessageType,
    StreamPartIDUtils,
    toStreamID
} from '@streamr/protocol'
<<<<<<< HEAD
import { EthereumAddress, hexToBinary, utf8ToBinary, waitForCondition } from '@streamr/utils'
=======
import { EthereumAddress, hexToBinary, waitForCondition } from '@streamr/utils'
import { range } from 'lodash'
import { NetworkNode, createNetworkNode } from '../../src/NetworkNode'
>>>>>>> c553026b
import { streamPartIdToDataKey } from '../../src/logic/StreamEntryPointDiscovery'
import { createMockPeerDescriptor } from '../utils/utils'

describe('stream without default entrypoints', () => {

    let entrypoint: NetworkNode
    let nodes: NetworkNode[]
    let numOfReceivedMessages: number
    const entryPointPeerDescriptor: PeerDescriptor = {
        kademliaId: new Uint8Array([1, 2, 3]),
        nodeName: 'entrypoint',
        type: NodeType.NODEJS
    }

    const STREAM_ID = StreamPartIDUtils.parse('test#0')
    const streamMessage = new StreamMessage({
        messageId: new MessageID(
            toStreamID('test'),
            0,
            666,
            0,
            '0xaaaaaaaaaaaaaaaaaaaaaaaaaaaaaaaaaaaaaaaa' as EthereumAddress,
            'msgChainId'
        ),
        prevMsgRef: new MessageRef(665, 0),
        content: utf8ToBinary(JSON.stringify({
            hello: 'world'
        })),
        messageType: StreamMessageType.MESSAGE,
        signature: hexToBinary('0x1234'),
    })

    beforeEach(async () => {
        Simulator.useFakeTimers()
        const simulator = new Simulator(LatencyType.RANDOM)
        nodes = []
        numOfReceivedMessages = 0
        const entryPointTransport = new SimulatorTransport(entryPointPeerDescriptor, simulator)
        entrypoint = createNetworkNode({
            layer0: {
                transportLayer: entryPointTransport,
                peerDescriptor: entryPointPeerDescriptor,
                entryPoints: [entryPointPeerDescriptor]
            }
        })
        await entrypoint.start()
        await Promise.all(range(20).map(async (i) => {
            const peerDescriptor = createMockPeerDescriptor({
                nodeName: `${i}`
            })
            const transport = new SimulatorTransport(peerDescriptor, simulator)
            const node = createNetworkNode({
                layer0: {
                    peerDescriptor,
                    transportLayer: transport,
                    entryPoints: [entryPointPeerDescriptor]
                }
            })
            nodes.push(node)
            await node.start()
        }))
    })

    afterEach(async () => {
        await entrypoint.stop()
        await Promise.all(nodes.map((node) => node.stop()))
        Simulator.useFakeTimers(false)
    })

    it('can join stream without configured entrypoints one by one', async () => {
        await nodes[0].subscribeAndWaitForJoin(STREAM_ID)
        nodes[0].addMessageListener((_msg) => {
            numOfReceivedMessages += 1
        })
        await Promise.all([
            waitForCondition(() => numOfReceivedMessages === 1, 10000),
            nodes[1].publish(streamMessage)
        ])
    })

    it('can join without configured entrypoints simultaneously', async () => {
        nodes[0].addMessageListener((_msg) => {
            numOfReceivedMessages += 1
        })
        await Promise.all([
            waitForCondition(() => numOfReceivedMessages === 1, 15000),
            nodes[0].subscribe(STREAM_ID),
            nodes[1].publish(streamMessage),
        ])
    })

    // TODO: can't this test make pass
    /*it('multiple nodes can join without configured entrypoints simultaneously', async () => {
        const numOfSubscribers = 8
        await Promise.all(range(numOfSubscribers).map(async (i) => {
            await nodes[i].subscribeAndWaitForJoin(STREAM_ID, undefined, 4)
            nodes[i].addMessageListener((_msg) => {
                numOfReceivedMessages += 1
            })
        }))
        await Promise.all([
            waitForCondition(() => numOfReceivedMessages === numOfSubscribers, 15000),
            nodes[9].publish(streamMessage)
        ])
    }, 45000)*/

    it('nodes store themselves as entrypoints on streamPart if number of entrypoints is low', async () => {
        for (let i = 0; i < 10; i++) {
            await nodes[i].subscribeAndWaitForJoin(STREAM_ID)
        }
        await waitForCondition(async () => {
            const entryPointData = await nodes[15].stack.getLayer0DhtNode().getDataFromDht(streamPartIdToDataKey(STREAM_ID))
            return entryPointData.dataEntries!.length >= 7
        }, 15000)
        
    }, 90000)
})<|MERGE_RESOLUTION|>--- conflicted
+++ resolved
@@ -7,13 +7,9 @@
     StreamPartIDUtils,
     toStreamID
 } from '@streamr/protocol'
-<<<<<<< HEAD
 import { EthereumAddress, hexToBinary, utf8ToBinary, waitForCondition } from '@streamr/utils'
-=======
-import { EthereumAddress, hexToBinary, waitForCondition } from '@streamr/utils'
 import { range } from 'lodash'
 import { NetworkNode, createNetworkNode } from '../../src/NetworkNode'
->>>>>>> c553026b
 import { streamPartIdToDataKey } from '../../src/logic/StreamEntryPointDiscovery'
 import { createMockPeerDescriptor } from '../utils/utils'
 
