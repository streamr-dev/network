import { Simulator } from '@streamr/dht'
import { StreamPartIDUtils } from '@streamr/protocol'
import { randomEthereumAddress } from '@streamr/test-utils'
import { waitForCondition } from '@streamr/utils'
import { range } from 'lodash'
import { ContentDeliveryLayerNode } from '../../src/logic/ContentDeliveryLayerNode'
import { createMockPeerDescriptor, createMockContentDeliveryLayerNodeAndDhtNode, createStreamMessage } from '../utils/utils'
import { Layer1Node } from '../../src/logic/Layer1Node'

describe('Propagation', () => {
    const entryPointDescriptor = createMockPeerDescriptor()
    let layer1Nodes: Layer1Node[]
    let contentDeliveryLayerNodes: ContentDeliveryLayerNode[]
    const STREAM_PART_ID = StreamPartIDUtils.parse('testingtesting#0')
    let totalReceived: number
    const NUM_OF_NODES = 256

    beforeEach(async () => {
        const simulator = new Simulator()
        totalReceived = 0
        layer1Nodes = []
        contentDeliveryLayerNodes = []
        const [entryPoint, node1] = await createMockContentDeliveryLayerNodeAndDhtNode(
            entryPointDescriptor,
            entryPointDescriptor,
            STREAM_PART_ID,
            simulator
        )
        await entryPoint.start()
        await entryPoint.joinDht([entryPointDescriptor])
        await node1.start()
        node1.on('message', () => {totalReceived += 1})
        layer1Nodes.push(entryPoint)
        contentDeliveryLayerNodes.push(node1)

        await Promise.all(range(NUM_OF_NODES).map(async (_i) => {
            const descriptor = createMockPeerDescriptor()
            const [layer1, contentDeliveryLayerNode] = await createMockContentDeliveryLayerNodeAndDhtNode(
                descriptor,
                entryPointDescriptor,
                STREAM_PART_ID,
                simulator
            )
            await layer1.start()
<<<<<<< HEAD
            await contentDeliveryLayerNode.start()
            // eslint-disable-next-line promise/always-return
=======
            await randomGraphNode.start()
>>>>>>> c97c0370
            await layer1.joinDht([entryPointDescriptor]).then(() => {
                contentDeliveryLayerNode.on('message', () => { totalReceived += 1 })
                layer1Nodes.push(layer1)
                contentDeliveryLayerNodes.push(contentDeliveryLayerNode)
            })
        }))
    }, 45000)

    afterEach(async () => {
        await Promise.all(contentDeliveryLayerNodes.map((node) => node.stop()))
        await Promise.all(layer1Nodes.map((node) => node.stop()))
    })

    it('All nodes receive messages', async () => {
        await waitForCondition(
            () => contentDeliveryLayerNodes.every((node) => node.getNeighbors().length >= 3), 30000
        )
        await waitForCondition(() => {
            const avg = contentDeliveryLayerNodes.reduce((acc, curr) => {
                return acc + curr.getNeighbors().length
            }, 0) / contentDeliveryLayerNodes.length
            return avg >= 4
        }, 20000)
        const msg = createStreamMessage(
            JSON.stringify({ hello: 'WORLD' }),
            STREAM_PART_ID,
            randomEthereumAddress()
        )
        contentDeliveryLayerNodes[0].broadcast(msg)
        await waitForCondition(() => totalReceived >= NUM_OF_NODES, 10000)
    }, 45000)
})<|MERGE_RESOLUTION|>--- conflicted
+++ resolved
@@ -42,12 +42,7 @@
                 simulator
             )
             await layer1.start()
-<<<<<<< HEAD
             await contentDeliveryLayerNode.start()
-            // eslint-disable-next-line promise/always-return
-=======
-            await randomGraphNode.start()
->>>>>>> c97c0370
             await layer1.joinDht([entryPointDescriptor]).then(() => {
                 contentDeliveryLayerNode.on('message', () => { totalReceived += 1 })
                 layer1Nodes.push(layer1)
