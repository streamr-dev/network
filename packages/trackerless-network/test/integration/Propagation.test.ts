--- conflicted
+++ resolved
@@ -3,11 +3,8 @@
 import { createMockRandomGraphNodeAndDhtNode, createStreamMessage } from '../utils/utils'
 import { range } from 'lodash'
 import { waitForCondition } from '@streamr/utils'
-<<<<<<< HEAD
 import { LatencyType } from '@streamr/dht'
-=======
 import { StreamPartIDUtils } from '@streamr/protocol'
->>>>>>> eaa32e70
 
 describe('Propagation', () => {
     const entryPointDescriptor: PeerDescriptor = {
