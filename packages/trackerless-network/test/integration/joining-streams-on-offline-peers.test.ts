--- conflicted
+++ resolved
@@ -91,13 +91,8 @@
         await entryPoint.getLayer0DhtNode().storeDataToDht(streamPartIdToDataKey(streamPartId), Any.pack(offlineDescriptor1, PeerDescriptor))
         await entryPoint.getLayer0DhtNode().storeDataToDht(streamPartIdToDataKey(streamPartId), Any.pack(offlineDescriptor2, PeerDescriptor))
         
-<<<<<<< HEAD
-        await node1.getStreamrNode().safeJoinStream(streamPartId)
-        await node1.getStreamrNode().on('newMessage', () => { messageReceived = true })
-=======
-        node1.getStreamrNode().subscribeToStream(streamPartId)
+        node1.getStreamrNode().safeJoinStream(streamPartId)
         node1.getStreamrNode().on('newMessage', () => { messageReceived = true })
->>>>>>> 27063946
         const msg = createStreamMessage(JSON.stringify({ hello: 'WORLD' }), streamPartId, randomEthereumAddress())
         node2.getStreamrNode().publishToStream(streamPartId, msg)
         await waitForCondition(() => messageReceived, 25000)
