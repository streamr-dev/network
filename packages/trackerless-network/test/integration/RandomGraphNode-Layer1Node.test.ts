--- conflicted
+++ resolved
@@ -1,22 +1,9 @@
-<<<<<<< HEAD
-/* eslint-disable @typescript-eslint/parameter-properties */
-
-import { DhtNode, Simulator, PeerDescriptor, ConnectionManager, getRandomRegion } from '@streamr/dht'
-import { RandomGraphNode } from '../../src/logic/RandomGraphNode'
-import { range } from 'lodash'
-import { hexToBinary, wait, waitForCondition, waitForEvent3 } from '@streamr/utils'
-import { Logger } from '@streamr/utils'
-import { createRandomGraphNode } from '../../src/logic/createRandomGraphNode'
-import { EventEmitter } from 'eventemitter3'
-import { NodeID } from '../../src/identifiers'
-=======
 import { DhtNode, Simulator, PeerDescriptor, ConnectionManager, getRandomRegion } from '@streamr/dht'
 import { RandomGraphNode } from '../../src/logic/RandomGraphNode'
 import { range } from 'lodash'
 import { wait, waitForCondition, hexToBinary } from '@streamr/utils'
 import { Logger } from '@streamr/utils'
 import { createRandomGraphNode } from '../../src/logic/createRandomGraphNode'
->>>>>>> 63d91ee1
 import { createRandomNodeId } from '../utils/utils'
 
 const logger = new Logger(module)
