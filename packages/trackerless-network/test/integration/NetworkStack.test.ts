--- conflicted
+++ resolved
@@ -34,15 +34,9 @@
         })
 
         await stack1.start()
-<<<<<<< HEAD
-        stack1.getDeliveryLayer()!.setStreamPartEntryPoints(STREAM_PART_ID, [epDescriptor])
+        stack1.getDeliveryLayer().setStreamPartEntryPoints(STREAM_PART_ID, [epDescriptor])
         await stack2.start()
-        stack2.getDeliveryLayer()!.setStreamPartEntryPoints(STREAM_PART_ID, [epDescriptor])
-=======
-        stack1.getStreamrNode().setStreamPartEntryPoints(STREAM_PART_ID, [epDescriptor])
-        await stack2.start()
-        stack2.getStreamrNode().setStreamPartEntryPoints(STREAM_PART_ID, [epDescriptor])
->>>>>>> e162c468
+        stack2.getDeliveryLayer().setStreamPartEntryPoints(STREAM_PART_ID, [epDescriptor])
     })
 
     afterEach(async () => {
