<<<<<<< HEAD
import { StreamMessage, StreamPartID, StreamMessageType } from '@streamr/protocol'
import { PeerDescriptor, PeerID, PeerIDKey, peerIdFromPeerDescriptor } from '@streamr/dht'
=======
import { StreamMessage, StreamPartID } from '@streamr/protocol'
import { PeerDescriptor } from '@streamr/dht'
>>>>>>> 2102ee5b
import { StreamMessageTranslator } from './logic/protocol-integration/stream-message/StreamMessageTranslator'
import { NetworkOptions, NetworkStack } from './NetworkStack'
import { EthereumAddress, Logger, MetricsContext } from '@streamr/utils'
import { ProxyDirection } from './proto/packages/trackerless-network/protos/NetworkRpc'
<<<<<<< HEAD
import { NodeId } from './identifiers'
=======
import { NodeID } from './identifiers'
import { pull } from 'lodash'
>>>>>>> 2102ee5b

export const createNetworkNode = (opts: NetworkOptions): NetworkNode => {
    return new NetworkNode(new NetworkStack(opts))
}

const logger = new Logger(module)
/**
 * Convenience wrapper for building client-facing functionality. Used by client.
 */
export class NetworkNode {

    readonly stack: NetworkStack
    private readonly messageListeners: ((msg: StreamMessage) => void)[] = []
    private stopped = false

    /** @internal */
    constructor(stack: NetworkStack) {
        this.stack = stack
        this.stack.getStreamrNode().on('newMessage', (msg) => {
            if (this.messageListeners.length > 0) {
                try {
                    const translated = StreamMessageTranslator.toClientProtocol(msg)
                    for (const listener of this.messageListeners) {
                        listener(translated)
                    }
                } catch (err) {
                    logger.trace(`Could not translate message: ${err}`)
                }
            }
        })
    }

    async start(doJoin?: boolean): Promise<void> {
        await this.stack.start(doJoin)
    }

    async inspect(node: PeerDescriptor, streamPartId: StreamPartID): Promise<boolean> {
        return this.stack.getStreamrNode().inspect(node, streamPartId)
    }

    async broadcast(streamMessage: StreamMessage): Promise<void> {
        const msg = StreamMessageTranslator.toProtobuf(streamMessage)
        await this.stack.broadcast(msg)
    }

    async join(streamPartId: StreamPartID, neighborRequirement?: { minCount: number, timeout: number }): Promise<void> {
        await this.stack.joinStreamPart(streamPartId, neighborRequirement)
    }

    async setProxies(
        streamPartId: StreamPartID,
        nodes: PeerDescriptor[],
        direction: ProxyDirection,
        userId: EthereumAddress,
        connectionCount?: number
    ): Promise<void> {
        await this.stack.getStreamrNode().setProxies(streamPartId, nodes, direction, userId, connectionCount)
    }

    isProxiedStreamPart(streamPartId: StreamPartID): boolean {
        return this.stack.getStreamrNode().isProxiedStreamPart(streamPartId)
    }

    addMessageListener(cb: (msg: StreamMessage) => void): void {
        this.messageListeners.push(cb)
    }

    setStreamPartEntryPoints(streamPartId: StreamPartID, contactPeerDescriptors: PeerDescriptor[]): void {
        this.stack.getStreamrNode()!.setStreamPartEntryPoints(streamPartId, contactPeerDescriptors)
    }

    removeMessageListener(cb: (msg: StreamMessage) => void): void {
        pull(this.messageListeners, cb)
    }

    async leave(streamPartId: StreamPartID): Promise<void> {
        if (this.stopped) {
            return
        }
        await this.stack.getStreamrNode().leaveStreamPart(streamPartId)
    }

<<<<<<< HEAD
    async findPeer(id: NodeId): Promise<PeerDescriptor | undefined> {
        const searchedId = PeerID.fromKey(id as PeerIDKey)
        const result = await this.stack.getLayer0DhtNode()!.startRecursiveFind(searchedId.value)
        const closest = result.closestNodes[0]
        if (closest) {
            const closestPeerId = peerIdFromPeerDescriptor(closest)
            return closestPeerId.equals(searchedId) ? closest : undefined
        }
        return undefined
    }

    getNeighborsForStreamPart(streamPartId: StreamPartID): ReadonlyArray<string> {
        return this.hasStreamPart(streamPartId)
            ? this.stack.getStreamrNode().getStream(streamPartId)!.layer2.getTargetNeighborStringIds()
            : []
=======
    getNeighbors(streamPartId: StreamPartID): ReadonlyArray<NodeID> {
        return this.stack.getStreamrNode().getNeighbors(streamPartId)
>>>>>>> 2102ee5b
    }

    hasStreamPart(streamPartId: StreamPartID): boolean {
        return this.stack.getStreamrNode().hasStreamPart(streamPartId)
    }

    async stop(): Promise<void> {
        this.stopped = true
        await this.stack.stop()
    }

    getPeerDescriptor(): PeerDescriptor {
        return this.stack.getLayer0Node().getLocalPeerDescriptor()
    }

    getMetricsContext(): MetricsContext {
        return this.stack.getMetricsContext()
    }

    getNodeId(): NodeID {
        return this.stack.getStreamrNode().getNodeId()
    }

    getStreamParts(): StreamPartID[] {
        return this.stack.getStreamrNode().getStreamParts()
    }

    // eslint-disable-next-line class-methods-use-this
    getDiagnosticInfo(): Record<string, unknown> {
        return {}
    }
}<|MERGE_RESOLUTION|>--- conflicted
+++ resolved
@@ -1,20 +1,11 @@
-<<<<<<< HEAD
-import { StreamMessage, StreamPartID, StreamMessageType } from '@streamr/protocol'
-import { PeerDescriptor, PeerID, PeerIDKey, peerIdFromPeerDescriptor } from '@streamr/dht'
-=======
 import { StreamMessage, StreamPartID } from '@streamr/protocol'
 import { PeerDescriptor } from '@streamr/dht'
->>>>>>> 2102ee5b
 import { StreamMessageTranslator } from './logic/protocol-integration/stream-message/StreamMessageTranslator'
 import { NetworkOptions, NetworkStack } from './NetworkStack'
-import { EthereumAddress, Logger, MetricsContext } from '@streamr/utils'
+import { EthereumAddress, Logger, MetricsContext, areEqualBinaries, hexToBinary } from '@streamr/utils'
 import { ProxyDirection } from './proto/packages/trackerless-network/protos/NetworkRpc'
-<<<<<<< HEAD
-import { NodeId } from './identifiers'
-=======
 import { NodeID } from './identifiers'
 import { pull } from 'lodash'
->>>>>>> 2102ee5b
 
 export const createNetworkNode = (opts: NetworkOptions): NetworkNode => {
     return new NetworkNode(new NetworkStack(opts))
@@ -97,26 +88,18 @@
         await this.stack.getStreamrNode().leaveStreamPart(streamPartId)
     }
 
-<<<<<<< HEAD
-    async findPeer(id: NodeId): Promise<PeerDescriptor | undefined> {
-        const searchedId = PeerID.fromKey(id as PeerIDKey)
-        const result = await this.stack.getLayer0DhtNode()!.startRecursiveFind(searchedId.value)
+    async findPeer(id: NodeID): Promise<PeerDescriptor | undefined> {
+        const searchedId = hexToBinary(id)
+        const result = await this.stack.getLayer0Node()!.startFind(searchedId)
         const closest = result.closestNodes[0]
         if (closest) {
-            const closestPeerId = peerIdFromPeerDescriptor(closest)
-            return closestPeerId.equals(searchedId) ? closest : undefined
+            return areEqualBinaries(closest.kademliaId, searchedId) ? closest : undefined
         }
         return undefined
     }
 
-    getNeighborsForStreamPart(streamPartId: StreamPartID): ReadonlyArray<string> {
-        return this.hasStreamPart(streamPartId)
-            ? this.stack.getStreamrNode().getStream(streamPartId)!.layer2.getTargetNeighborStringIds()
-            : []
-=======
     getNeighbors(streamPartId: StreamPartID): ReadonlyArray<NodeID> {
         return this.stack.getStreamrNode().getNeighbors(streamPartId)
->>>>>>> 2102ee5b
     }
 
     hasStreamPart(streamPartId: StreamPartID): boolean {
