import { IMessageType } from '@protobuf-ts/runtime'
import { ServerCallContext } from '@protobuf-ts/runtime-rpc'
import { DhtAddress, PeerDescriptor } from '@streamr/dht'
import { ProtoRpcClient } from '@streamr/proto-rpc'
import { MetricsContext, StreamPartID, UserID } from '@streamr/utils'
import { ExternalNetworkRpc, ExternalRpcClient, ExternalRpcClientClass } from './logic/ExternalNetworkRpc'
import { NetworkOptions, NetworkStack } from './NetworkStack'
import { ProxyDirection, StreamMessage } from '../generated/packages/trackerless-network/protos/NetworkRpc'
import { NodeInfo } from './types'
<<<<<<< HEAD
import { ContentDeliveryRpcRemote } from './logic/ContentDeliveryRpcRemote'
=======
import { StreamPartDeliveryOptions } from './logic/ContentDeliveryManager'
>>>>>>> e80bd9d3

export const createNetworkNode = (opts: NetworkOptions): NetworkNode => {
    return new NetworkNode(new NetworkStack(opts))
}

/**
 * Convenience wrapper for building client-facing functionality. Used by client.
 */
export class NetworkNode {

    readonly stack: NetworkStack
    private stopped = false
    private externalNetworkRpc?: ExternalNetworkRpc

    /** @internal */
    constructor(stack: NetworkStack) {
        this.stack = stack
    }

    async start(doJoin?: boolean): Promise<void> {
        await this.stack.start(doJoin)
        this.externalNetworkRpc = new ExternalNetworkRpc(this.stack.getControlLayerNode().getTransport())
    }

    async inspect(node: PeerDescriptor, streamPartId: StreamPartID): Promise<boolean> {
        return this.stack.getContentDeliveryManager().inspect(node, streamPartId)
    }

    async broadcast(msg: StreamMessage, streamPartDeliveryOptions?: StreamPartDeliveryOptions): Promise<void> {
        await this.stack.broadcast(msg, streamPartDeliveryOptions)
    }

    async join(
        streamPartId: StreamPartID,
        neighborRequirement?: { minCount: number, timeout: number },
        streamPartDeliveryOptions?: StreamPartDeliveryOptions
    ): Promise<void> {
        await this.stack.joinStreamPart(streamPartId, neighborRequirement, streamPartDeliveryOptions)
    }

    async setProxies(
        streamPartId: StreamPartID,
        nodes: PeerDescriptor[],
        direction: ProxyDirection,
        userId: UserID,
        connectionCount?: number
    ): Promise<void> {
        await this.stack.getContentDeliveryManager().setProxies(streamPartId, nodes, direction, userId, connectionCount)
    }

    isProxiedStreamPart(streamPartId: StreamPartID): boolean {
        return this.stack.getContentDeliveryManager().isProxiedStreamPart(streamPartId)
    }

    addMessageListener(listener: (msg: StreamMessage) => void): void {
        this.stack.getContentDeliveryManager().on('newMessage', listener)
    }

    addNeighborListUpdatedListener(listener: (streamPartId: StreamPartID, neighbors: ContentDeliveryRpcRemote[]) => void): void {
        this.stack.getContentDeliveryManager().on('neighborListUpdated', listener)
    }

    setStreamPartEntryPoints(streamPartId: StreamPartID, contactPeerDescriptors: PeerDescriptor[]): void {
        this.stack.getContentDeliveryManager().setStreamPartEntryPoints(streamPartId, contactPeerDescriptors)
    }

    removeMessageListener(listener: (msg: StreamMessage) => void): void {
        this.stack.getContentDeliveryManager().off('newMessage', listener)
    }

    removeNeighborListUpdatedListener(listener: (streamPartId: StreamPartID, neighbors: ContentDeliveryRpcRemote[]) => void): void {
        this.stack.getContentDeliveryManager().off('neighborListUpdated', listener)
    }

    async leave(streamPartId: StreamPartID): Promise<void> {
        if (this.stopped) {
            return
        }
        await this.stack.getContentDeliveryManager().leaveStreamPart(streamPartId)
    }

    getNeighbors(streamPartId: StreamPartID): readonly DhtAddress[] {
        return this.stack.getContentDeliveryManager().getNeighbors(streamPartId)
    }

    hasStreamPart(streamPartId: StreamPartID): boolean {
        return this.stack.getContentDeliveryManager().hasStreamPart(streamPartId)
    }

    async stop(): Promise<void> {
        this.stopped = true
        this.externalNetworkRpc!.destroy()
        await this.stack.stop()
    }

    getPeerDescriptor(): PeerDescriptor {
        return this.stack.getControlLayerNode().getLocalPeerDescriptor()
    }

    getMetricsContext(): MetricsContext {
        return this.stack.getMetricsContext()
    }

    getNodeId(): DhtAddress {
        return this.stack.getContentDeliveryManager().getNodeId()
    }

    getOptions(): NetworkOptions {
        return this.stack.getOptions()
    }

    getStreamParts(): StreamPartID[] {
        return this.stack.getContentDeliveryManager().getStreamParts()
    }

    async fetchNodeInfo(node: PeerDescriptor): Promise<NodeInfo> {
        return this.stack.fetchNodeInfo(node)
    }

    getDiagnosticInfo(): Record<string, unknown> {
        return {
            controlLayer: this.stack.getControlLayerNode().getDiagnosticInfo(),
            contentLayer: this.stack.getContentDeliveryManager().getDiagnosticInfo()
        }
    }

    registerExternalNetworkRpcMethod<
        RequestClass extends IMessageType<RequestType>,
        ResponseClass extends IMessageType<ResponseType>,
        RequestType extends object,
        ResponseType extends object
    >(
        request: RequestClass,
        response: ResponseClass,
        name: string, 
        fn: (req: RequestType, context: ServerCallContext) => Promise<ResponseType>
    ): void {
        this.externalNetworkRpc!.registerRpcMethod(request, response, name, fn)
    }

    createExternalRpcClient<T extends ExternalRpcClient>(clientClass: ExternalRpcClientClass<T> ): ProtoRpcClient<T> {
        return this.externalNetworkRpc!.createRpcClient(clientClass)
    }

}<|MERGE_RESOLUTION|>--- conflicted
+++ resolved
@@ -7,11 +7,8 @@
 import { NetworkOptions, NetworkStack } from './NetworkStack'
 import { ProxyDirection, StreamMessage } from '../generated/packages/trackerless-network/protos/NetworkRpc'
 import { NodeInfo } from './types'
-<<<<<<< HEAD
 import { ContentDeliveryRpcRemote } from './logic/ContentDeliveryRpcRemote'
-=======
 import { StreamPartDeliveryOptions } from './logic/ContentDeliveryManager'
->>>>>>> e80bd9d3
 
 export const createNetworkNode = (opts: NetworkOptions): NetworkNode => {
     return new NetworkNode(new NetworkStack(opts))
