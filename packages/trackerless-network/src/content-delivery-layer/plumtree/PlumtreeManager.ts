--- conflicted
+++ resolved
@@ -45,13 +45,8 @@
         this.neighbors = options.neighbors
         this.maxPausedNeighbors = options.maxPausedNeighbors ?? MAX_PAUSED_NEIGHBORS_DEFAULT
         this.localPeerDescriptor = options.localPeerDescriptor
-<<<<<<< HEAD
-        this.localPausedNeighbors = new PausedNeighbors(this.maxPausedNeighbors)
-        this.remotePausedNeighbors = new PausedNeighbors(this.maxPausedNeighbors)
-=======
         this.localPausedNeighbors = new PausedNeighbors(options.maxPausedNeighbors ?? MAX_PAUSED_NEIGHBORS_DEFAULT)
         this.remotePausedNeighbors = new PausedNeighbors(options.maxPausedNeighbors ?? MAX_PAUSED_NEIGHBORS_DEFAULT)
->>>>>>> a2527d74
         this.rpcLocal = new PlumtreeRpcLocal(
             this.neighbors,
             this.localPausedNeighbors,
