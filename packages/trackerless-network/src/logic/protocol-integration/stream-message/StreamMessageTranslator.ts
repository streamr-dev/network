--- conflicted
+++ resolved
@@ -21,14 +21,9 @@
     StreamMessageType,
     MessageID
 } from '../../../proto/packages/trackerless-network/protos/NetworkRpc'
-<<<<<<< HEAD
 import { toEthereumAddress, binaryToHex, binaryToUtf8, hexToBinary, utf8ToBinary } from '@streamr/utils'
-=======
-import { toEthereumAddress } from '@streamr/utils'
->>>>>>> 709edc45
 import { GroupKeyRequestTranslator } from './GroupKeyRequestTranslator'
 import { GroupKeyResponseTranslator } from './GroupKeyResponseTranslator'
-import { binaryToHex, binaryToUtf8, hexToBinary, utf8ToBinary } from '../../utils'
 
 const oldToNewEncryptionType = (type: OldEncryptionType): EncryptionType => {
     if (type === OldEncryptionType.AES) {
@@ -44,38 +39,12 @@
     return OldEncryptionType.NONE
 }
 
-const oldToNewEncryptionType = (type: OldEncryptionType): EncryptionType => {
-    if (type === OldEncryptionType.AES) {
-        return EncryptionType.AES
-    }
-    return EncryptionType.NONE
-}
-
-const newToOldEncryptionType = (type: EncryptionType): OldEncryptionType => {
-    if (type === EncryptionType.AES) {
-        return OldEncryptionType.AES
-    }
-    return OldEncryptionType.NONE
-}
-
-const oldToNewContentType = (_type: OldContentType): ContentType => {
-    return ContentType.JSON
-}
-
-const newToOldContentType = (_type: ContentType): OldContentType => {
-    return OldContentType.JSON
-}
-
 // eslint-disable-next-line @typescript-eslint/no-extraneous-class
 export class StreamMessageTranslator {
 
     static toProtobuf(msg: OldStreamMessage): StreamMessage {
         let content: Uint8Array
         let messageType: StreamMessageType
-<<<<<<< HEAD
-        const contentType = msg.contentType
-=======
->>>>>>> 709edc45
         if (msg.messageType === OldStreamMessageType.MESSAGE) {
             content = utf8ToBinary(msg.serializedContent)
             messageType = StreamMessageType.MESSAGE
@@ -127,11 +96,7 @@
             previousMessageRef,
             content,
             messageType,
-<<<<<<< HEAD
-            contentType: oldToNewContentType(contentType),
-=======
             contentType: ContentType.JSON,
->>>>>>> 709edc45
             encryptionType: oldToNewEncryptionType(msg.encryptionType),
             groupKeyId: msg.groupKeyId ?? undefined,
             newGroupKey,
@@ -143,10 +108,6 @@
 
     static toClientProtocol<T>(msg: StreamMessage): OldStreamMessage<T> {
         let content: string
-<<<<<<< HEAD
-        const contentType = msg.contentType
-=======
->>>>>>> 709edc45
         let messageType: OldStreamMessageType
         if (msg.messageType === StreamMessageType.MESSAGE) {
             messageType = OldStreamMessageType.MESSAGE
@@ -184,11 +145,7 @@
             prevMsgRef,
             content,
             messageType,
-<<<<<<< HEAD
-            contentType: newToOldContentType(contentType),
-=======
             contentType: OldContentType.JSON,
->>>>>>> 709edc45
             encryptionType: newToOldEncryptionType(msg.encryptionType),
             groupKeyId: msg.groupKeyId,
             newGroupKey,
