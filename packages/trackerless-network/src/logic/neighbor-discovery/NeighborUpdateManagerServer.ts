--- conflicted
+++ resolved
@@ -29,11 +29,7 @@
 
     // INetworkRpc server method
     async neighborUpdate(message: NeighborUpdate, _context: ServerCallContext): Promise<NeighborUpdate> {
-<<<<<<< HEAD
-        if (this.config.targetNeighbors.hasNodeById(message.senderId as NodeID)) {
-=======
-        if (this.config.targetNeighbors!.hasNodeById(binaryToHex(message.senderId) as NodeID)) {
->>>>>>> b5de37cf
+        if (this.config.targetNeighbors.hasNodeById(binaryToHex(message.senderId) as NodeID)) {
             const newPeerDescriptors = message.neighborDescriptors
                 .filter((peerDescriptor) => {
                     const nodeId = getNodeIdFromPeerDescriptor(peerDescriptor)
