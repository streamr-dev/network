--- conflicted
+++ resolved
@@ -28,11 +28,7 @@
         try {
             const response = await this.client.neighborUpdate(request, options)
             return {
-<<<<<<< HEAD
-                peers: response.neighborDescriptors,
-=======
-                peerDescriptors: response.neighborDescriptors!,
->>>>>>> 5000c14f
+                peerDescriptors: response.neighborDescriptors,
                 removeMe: response.removeMe
             }
         } catch (err: any) {
