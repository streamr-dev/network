--- conflicted
+++ resolved
@@ -49,12 +49,7 @@
         this.config = config
         this.client = toProtoRpcClient(new HandshakeRpcClient(this.config.rpcCommunicator.getRpcClientTransport()))
         this.server = new HandshakerServer({
-<<<<<<< HEAD
-            randomGraphId: this.config.randomGraphId,
-=======
             streamPartId: this.config.streamPartId,
-            ownPeerDescriptor: this.config.ownPeerDescriptor,
->>>>>>> 8fb8ec50
             targetNeighbors: this.config.targetNeighbors,
             connectionLocker: this.config.connectionLocker,
             ongoingHandshakes: this.ongoingHandshakes,
