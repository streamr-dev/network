import { ConnectionLocker, PeerDescriptor } from '@streamr/dht'
import { NodeList } from '../NodeList'
import { RemoteRandomGraphNode } from '../RemoteRandomGraphNode'
import { ProtoRpcClient, RpcCommunicator, toProtoRpcClient } from '@streamr/proto-rpc'
import {
    HandshakeRpcClient,
    IHandshakeRpcClient, NetworkRpcClient
} from '../../proto/packages/trackerless-network/protos/NetworkRpc.client'
import {
    InterleaveNotice,
    StreamHandshakeRequest,
    StreamHandshakeResponse
} from '../../proto/packages/trackerless-network/protos/NetworkRpc'
import { Logger } from '@streamr/utils'
import { IHandshakeRpc } from '../../proto/packages/trackerless-network/protos/NetworkRpc.server'
import { RemoteHandshaker } from './RemoteHandshaker'
import { HandshakerServer } from './HandshakerServer'
import { NodeID, getNodeIdFromPeerDescriptor } from '../../identifiers'

interface HandshakerConfig {
    ownPeerDescriptor: PeerDescriptor
    randomGraphId: string
    connectionLocker: ConnectionLocker
    targetNeighbors: NodeList
    nearbyContactPool: NodeList
    randomContactPool: NodeList
    rpcCommunicator: RpcCommunicator
    N: number
}

const logger = new Logger(module)

const PARALLEL_HANDSHAKE_COUNT = 2

export interface IHandshaker {
    attemptHandshakesOnContacts(excludedIds: NodeID[]): Promise<NodeID[]>
    getOngoingHandshakes(): Set<string>
}

export class Handshaker implements IHandshaker {

    private readonly ongoingHandshakes: Set<NodeID> = new Set()
    private config: HandshakerConfig
    private readonly client: ProtoRpcClient<IHandshakeRpcClient>
    private readonly server: IHandshakeRpc

    constructor(config: HandshakerConfig) {
        this.config = config
        this.client = toProtoRpcClient(new HandshakeRpcClient(this.config.rpcCommunicator.getRpcClientTransport()))
        this.server = new HandshakerServer({
            randomGraphId: this.config.randomGraphId,
            ownPeerDescriptor: this.config.ownPeerDescriptor,
            targetNeighbors: this.config.targetNeighbors,
            connectionLocker: this.config.connectionLocker,
            ongoingHandshakes: this.ongoingHandshakes,
            N: this.config.N,
            handshakeWithInterleaving: (target: PeerDescriptor, senderId: NodeID) => this.handshakeWithInterleaving(target, senderId),
            createRemoteHandshaker: (target: PeerDescriptor) => this.createRemoteHandshaker(target),
            createRemoteNode: (target: PeerDescriptor) => this.createRemoteNode(target)
        })
        this.config.rpcCommunicator.registerRpcNotification(InterleaveNotice, 'interleaveNotice',
            (req: InterleaveNotice, context) => this.server.interleaveNotice(req, context))
        this.config.rpcCommunicator.registerRpcMethod(StreamHandshakeRequest, StreamHandshakeResponse, 'handshake',
            (req: StreamHandshakeRequest, context) => this.server.handshake(req, context))
    }

<<<<<<< HEAD
    public async attemptHandshakesOnContacts(excludedIds: string[]): Promise<string[]> {
        if (this.config.targetNeighbors.size() + this.ongoingHandshakes.size < this.config.N - 2) {
=======
    public async attemptHandshakesOnContacts(excludedIds: NodeID[]): Promise<NodeID[]> {
        if (this.config.targetNeighbors!.size() + this.ongoingHandshakes.size < this.config.N - 2) {
>>>>>>> 5000c14f
            logger.trace(`Attempting parallel handshakes with ${PARALLEL_HANDSHAKE_COUNT} targets`)
            return this.selectParallelTargetsAndHandshake(excludedIds)
        } else if (this.config.targetNeighbors.size() + this.ongoingHandshakes.size < this.config.N) {
            logger.trace(`Attempting handshake with new target`)
            return this.selectNewTargetAndHandshake(excludedIds)
        }
        return excludedIds
    }

    private async selectParallelTargetsAndHandshake(excludedIds: NodeID[]): Promise<NodeID[]> {
        const exclude = excludedIds.concat(this.config.targetNeighbors.getIds())
        const targetNeighbors = this.selectParallelTargets(exclude)
        targetNeighbors.forEach((contact) => this.ongoingHandshakes.add(getNodeIdFromPeerDescriptor(contact.getPeerDescriptor())))
        return this.doParallelHandshakes(targetNeighbors, exclude)
    }

    private selectParallelTargets(excludedIds: NodeID[]): RemoteHandshaker[] {
        const targetNeighbors = this.config.nearbyContactPool.getClosestAndFurthest(excludedIds)
        while (targetNeighbors.length < PARALLEL_HANDSHAKE_COUNT && this.config.randomContactPool.size(excludedIds) > 0) {
            const random = this.config.randomContactPool.getRandom(excludedIds)
            if (random) {
                targetNeighbors.push(random)
            }
        }
        return targetNeighbors.map((neighbor) => this.createRemoteHandshaker(neighbor.getPeerDescriptor()))
    }

    private async doParallelHandshakes(targets: RemoteHandshaker[], excludedIds: NodeID[]): Promise<NodeID[]> {
        const results = await Promise.allSettled(
            Array.from(targets.values()).map(async (target: RemoteHandshaker, i) => {
                const otherNode = i === 0 ? targets[1] : targets[0]
                const otherNodeId = otherNode ? getNodeIdFromPeerDescriptor(otherNode.getPeerDescriptor()) : undefined
                return this.handshakeWithTarget(target, otherNodeId)
            })
        )
        results.map((res, i) => {
            if (res.status !== 'fulfilled' || !res.value) {
                excludedIds.push(getNodeIdFromPeerDescriptor(targets[i].getPeerDescriptor()))
            }
        })
        return excludedIds
    }

    private async selectNewTargetAndHandshake(excludedIds: NodeID[]): Promise<NodeID[]> {
        const exclude = excludedIds.concat(this.config.targetNeighbors.getIds())
        const targetNeighbor = this.config.nearbyContactPool.getClosest(exclude) ?? this.config.randomContactPool.getRandom(exclude)
        if (targetNeighbor) {
            const accepted = await this.handshakeWithTarget(this.createRemoteHandshaker(targetNeighbor.getPeerDescriptor()))
            if (!accepted) {
                excludedIds.push(getNodeIdFromPeerDescriptor(targetNeighbor.getPeerDescriptor()))
            }
        }
        return excludedIds
    }

    private async handshakeWithTarget(targetNeighbor: RemoteHandshaker, concurrentNodeId?: NodeID): Promise<boolean> {
        const targetNodeId = getNodeIdFromPeerDescriptor(targetNeighbor.getPeerDescriptor())
        this.ongoingHandshakes.add(targetNodeId)
        const result = await targetNeighbor.handshake(
            this.config.ownPeerDescriptor,
            this.config.targetNeighbors.getIds(),
            concurrentNodeId
        )
        if (result.accepted) {
            this.config.targetNeighbors.add(this.createRemoteNode(targetNeighbor.getPeerDescriptor()))
            this.config.connectionLocker.lockConnection(targetNeighbor.getPeerDescriptor(), this.config.randomGraphId)
        }
        if (result.interleaveTargetDescriptor) {
            await this.handshakeWithInterleaving(result.interleaveTargetDescriptor, targetNodeId)
        }
        this.ongoingHandshakes.delete(targetNodeId)
        return result.accepted
    }

    private async handshakeWithInterleaving(target: PeerDescriptor, interleaveSourceId: NodeID): Promise<boolean> {
        const targetNeighbor = new RemoteHandshaker(
            target,
            this.config.randomGraphId,
            this.client
        )
        const targetNodeId = getNodeIdFromPeerDescriptor(targetNeighbor.getPeerDescriptor())
        this.ongoingHandshakes.add(targetNodeId)
        const result = await targetNeighbor.handshake(
            this.config.ownPeerDescriptor,
            this.config.targetNeighbors.getIds(),
            undefined,
            interleaveSourceId
        )
        if (result.accepted) {
            this.config.targetNeighbors.add(this.createRemoteNode(targetNeighbor.getPeerDescriptor()))
            this.config.connectionLocker.lockConnection(targetNeighbor.getPeerDescriptor(), this.config.randomGraphId)
        }
        this.ongoingHandshakes.delete(targetNodeId)
        return result.accepted
    }

    private createRemoteHandshaker(targetPeerDescriptor: PeerDescriptor): RemoteHandshaker {
        return new RemoteHandshaker(targetPeerDescriptor, this.config.randomGraphId, this.client)
    }

    private createRemoteNode(targetPeerDescriptor: PeerDescriptor): RemoteRandomGraphNode {
        return new RemoteRandomGraphNode(
            targetPeerDescriptor,
            this.config.randomGraphId,
            toProtoRpcClient(new NetworkRpcClient(this.config.rpcCommunicator.getRpcClientTransport()))
        )
    }

    public getOngoingHandshakes(): Set<string> {
        return this.ongoingHandshakes
    }

}<|MERGE_RESOLUTION|>--- conflicted
+++ resolved
@@ -64,13 +64,8 @@
             (req: StreamHandshakeRequest, context) => this.server.handshake(req, context))
     }
 
-<<<<<<< HEAD
-    public async attemptHandshakesOnContacts(excludedIds: string[]): Promise<string[]> {
+    public async attemptHandshakesOnContacts(excludedIds: NodeID[]): Promise<NodeID[]> {
         if (this.config.targetNeighbors.size() + this.ongoingHandshakes.size < this.config.N - 2) {
-=======
-    public async attemptHandshakesOnContacts(excludedIds: NodeID[]): Promise<NodeID[]> {
-        if (this.config.targetNeighbors!.size() + this.ongoingHandshakes.size < this.config.N - 2) {
->>>>>>> 5000c14f
             logger.trace(`Attempting parallel handshakes with ${PARALLEL_HANDSHAKE_COUNT} targets`)
             return this.selectParallelTargetsAndHandshake(excludedIds)
         } else if (this.config.targetNeighbors.size() + this.ongoingHandshakes.size < this.config.N) {
