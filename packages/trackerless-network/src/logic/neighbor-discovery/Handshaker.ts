--- conflicted
+++ resolved
@@ -91,25 +91,12 @@
         return targetNeighbors.map((neighbor) => this.createRpcRemote(neighbor.getPeerDescriptor()))
     }
 
-<<<<<<< HEAD
-    private async doParallelHandshakes(targetOne: HandshakeRpcRemote, targetTwo: HandshakeRpcRemote, excludedIds: NodeID[]): Promise<NodeID[]> {
+    private async doParallelHandshakes(targetOne: HandshakeRpcRemote, targetTwo: HandshakeRpcRemote, excludedIds: DhtAddress[]): Promise<DhtAddress[]> {
         const results = await Promise.allSettled([
             this.handshakeWithTarget(targetOne, getNodeIdFromPeerDescriptor(targetTwo.getPeerDescriptor())),
             this.handshakeWithTarget(targetTwo, getNodeIdFromPeerDescriptor(targetOne.getPeerDescriptor()))
         ])
         results.map((res, i) => {
-=======
-    private async doParallelHandshakes(targets: HandshakeRpcRemote[], excludedIds: DhtAddress[]): Promise<DhtAddress[]> {
-        const results = await Promise.allSettled(
-            Array.from(targets.values()).map(async (target: HandshakeRpcRemote, i) => {
-                const otherNode = i === 0 ? targets[1] : targets[0]
-                // TODO better check (currently this condition is always true)
-                const otherNodeId = otherNode ? getNodeIdFromPeerDescriptor(otherNode.getPeerDescriptor()) : undefined
-                return this.handshakeWithTarget(target, otherNodeId)
-            })
-        )
-        results.forEach((res, i) => {
->>>>>>> 0e8844c8
             if (res.status !== 'fulfilled' || !res.value) {
                 if (i === 0) {
                     excludedIds.push(getNodeIdFromPeerDescriptor(targetOne.getPeerDescriptor()))
