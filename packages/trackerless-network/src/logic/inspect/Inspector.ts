<<<<<<< HEAD
import { PeerDescriptor, ConnectionLocker, ListeningRpcCommunicator, LockID } from '@streamr/dht'
import { MessageID } from '../../proto/packages/trackerless-network/protos/NetworkRpc'
import { InspectSession, Events as InspectSessionEvents } from './InspectSession'
import { TemporaryConnectionRpcClient } from '../../proto/packages/trackerless-network/protos/NetworkRpc.client'
import { ProtoRpcClient, toProtoRpcClient } from '@streamr/proto-rpc'
=======
import { PeerDescriptor, ConnectionLocker, LockID, DhtAddress, getNodeIdFromPeerDescriptor } from '@streamr/dht'
import { MessageID } from '../../proto/packages/trackerless-network/protos/NetworkRpc'
import { InspectSession, Events as InspectSessionEvents } from './InspectSession'
import { TemporaryConnectionRpcClient } from '../../proto/packages/trackerless-network/protos/NetworkRpc.client'
import { RpcCommunicator } from '@streamr/proto-rpc'
>>>>>>> 5057e4f6
import { Logger, waitForEvent3 } from '@streamr/utils'
import { TemporaryConnectionRpcRemote } from '../temporary-connection/TemporaryConnectionRpcRemote'
import { StreamPartID } from '@streamr/protocol'

interface InspectorConfig {
    localPeerDescriptor: PeerDescriptor
    streamPartId: StreamPartID
    rpcCommunicator: ListeningRpcCommunicator
    connectionLocker: ConnectionLocker
    inspectionTimeout?: number
    openInspectConnection?: (peerDescriptor: PeerDescriptor, lockId: LockID) => Promise<void>
}

const logger = new Logger(module)
const DEFAULT_TIMEOUT = 60 * 1000

export class Inspector {

    private readonly sessions: Map<DhtAddress, InspectSession> = new Map()
    private readonly streamPartId: StreamPartID
    private readonly localPeerDescriptor: PeerDescriptor
    private readonly rpcCommunicator: RpcCommunicator
    private readonly connectionLocker: ConnectionLocker
    private readonly inspectionTimeout: number
    private readonly openInspectConnection: (peerDescriptor: PeerDescriptor, lockId: LockID) => Promise<void>

    constructor(config: InspectorConfig) {
        this.streamPartId = config.streamPartId
        this.localPeerDescriptor = config.localPeerDescriptor
        this.rpcCommunicator = config.rpcCommunicator
        this.connectionLocker = config.connectionLocker
        this.inspectionTimeout = config.inspectionTimeout ?? DEFAULT_TIMEOUT
        this.openInspectConnection = config.openInspectConnection ?? this.defaultOpenInspectConnection
    }

    async defaultOpenInspectConnection(peerDescriptor: PeerDescriptor, lockId: LockID): Promise<void> {
        const rpcRemote = new TemporaryConnectionRpcRemote(
            this.localPeerDescriptor,
            peerDescriptor,
            this.rpcCommunicator,
            TemporaryConnectionRpcClient
        )
        await rpcRemote.openConnection()
        this.connectionLocker.lockConnection(peerDescriptor, lockId)
    }

    async inspect(peerDescriptor: PeerDescriptor): Promise<boolean> {
        const nodeId = getNodeIdFromPeerDescriptor(peerDescriptor)
        const session = new InspectSession({
            inspectedNode: nodeId
        })
        const lockId = `inspector-${this.streamPartId}`
        this.sessions.set(nodeId, session)
        await this.openInspectConnection(peerDescriptor, lockId)
        let success = false
        try {
            await waitForEvent3<InspectSessionEvents>(session, 'done', this.inspectionTimeout)
            success = true
        } catch (err) {
            logger.trace('Inspect session timed out, removing')
        } finally {
            this.sessions.delete(nodeId)
            this.connectionLocker.unlockConnection(peerDescriptor, lockId)
        }
        return success || session.getInspectedMessageCount() < 1
    }

    markMessage(sender: DhtAddress, messageId: MessageID): void {
        this.sessions.forEach((session) => session.markMessage(sender, messageId))
    }

    isInspected(nodeId: DhtAddress): boolean {
        return this.sessions.has(nodeId)
    }

    stop(): void {
        this.sessions.forEach((session) => {
            session.stop()
        })
        this.sessions.clear()
    }

}<|MERGE_RESOLUTION|>--- conflicted
+++ resolved
@@ -1,16 +1,7 @@
-<<<<<<< HEAD
-import { PeerDescriptor, ConnectionLocker, ListeningRpcCommunicator, LockID } from '@streamr/dht'
+import { PeerDescriptor, ConnectionLocker, LockID, DhtAddress, getNodeIdFromPeerDescriptor, ListeningRpcCommunicator } from '@streamr/dht'
 import { MessageID } from '../../proto/packages/trackerless-network/protos/NetworkRpc'
 import { InspectSession, Events as InspectSessionEvents } from './InspectSession'
 import { TemporaryConnectionRpcClient } from '../../proto/packages/trackerless-network/protos/NetworkRpc.client'
-import { ProtoRpcClient, toProtoRpcClient } from '@streamr/proto-rpc'
-=======
-import { PeerDescriptor, ConnectionLocker, LockID, DhtAddress, getNodeIdFromPeerDescriptor } from '@streamr/dht'
-import { MessageID } from '../../proto/packages/trackerless-network/protos/NetworkRpc'
-import { InspectSession, Events as InspectSessionEvents } from './InspectSession'
-import { TemporaryConnectionRpcClient } from '../../proto/packages/trackerless-network/protos/NetworkRpc.client'
-import { RpcCommunicator } from '@streamr/proto-rpc'
->>>>>>> 5057e4f6
 import { Logger, waitForEvent3 } from '@streamr/utils'
 import { TemporaryConnectionRpcRemote } from '../temporary-connection/TemporaryConnectionRpcRemote'
 import { StreamPartID } from '@streamr/protocol'
@@ -32,7 +23,7 @@
     private readonly sessions: Map<DhtAddress, InspectSession> = new Map()
     private readonly streamPartId: StreamPartID
     private readonly localPeerDescriptor: PeerDescriptor
-    private readonly rpcCommunicator: RpcCommunicator
+    private readonly rpcCommunicator: ListeningRpcCommunicator
     private readonly connectionLocker: ConnectionLocker
     private readonly inspectionTimeout: number
     private readonly openInspectConnection: (peerDescriptor: PeerDescriptor, lockId: LockID) => Promise<void>
