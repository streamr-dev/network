--- conflicted
+++ resolved
@@ -12,17 +12,10 @@
 import { TemporaryConnectionRpcServer } from './temporary-connection/TemporaryConnectionRpcServer'
 
 type RandomGraphNodeConfig = MarkOptional<StrictRandomGraphNodeConfig,
-<<<<<<< HEAD
-    "nearbyContactPool" | "randomContactPool" | "targetNeighbors" | "propagation"
-    | "handshaker" | "neighborFinder" | "neighborUpdateManager" | "nodeName" | "numOfTargetNeighbors"
-    | "maxNumberOfContacts" | "minPropagationTargets" | "rpcCommunicator" | "peerViewSize" | "acceptProxyConnections"
-    | "neighborUpdateInterval" | "inspector" | "temporaryConnectionServer">
-=======
     'nearbyContactPool' | 'randomContactPool' | 'targetNeighbors' | 'propagation'
     | 'handshaker' | 'neighborFinder' | 'neighborUpdateManager' | 'name' | 'numOfTargetNeighbors'
     | 'maxNumberOfContacts' | 'minPropagationTargets' | 'rpcCommunicator' | 'peerViewSize' | 'acceptProxyConnections'
     | 'neighborUpdateInterval' | 'inspector' | 'temporaryConnectionServer'>
->>>>>>> dd9bfe2a
 
 const createConfigWithDefaults = (config: RandomGraphNodeConfig): StrictRandomGraphNodeConfig => {
     const peerId = peerIdFromPeerDescriptor(config.ownPeerDescriptor)
@@ -50,11 +43,7 @@
     const propagation = config.propagation ?? new Propagation({
         minPropagationTargets,
         sendToNeighbor: async (neighborId: string, msg: StreamMessage): Promise<void> => {
-<<<<<<< HEAD
-            const remote = targetNeighbors.getNeighborWithId(neighborId) ?? temporaryConnectionServer.getPeers().getNeighborWithId(neighborId)
-=======
             const remote = targetNeighbors.getNeighborById(neighborId) ?? temporaryConnectionServer.getPeers().getNeighborById(neighborId)
->>>>>>> dd9bfe2a
             const proxyConnection = proxyConnectionServer?.getConnection(neighborId as PeerIDKey)
             if (remote) {
                 await remote.sendData(config.ownPeerDescriptor, msg)
