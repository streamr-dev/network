import { DuplicateMessageDetector, NumberPair } from './DuplicateMessageDetector' 
import { MessageID, MessageRef } from '../proto/packages/trackerless-network/protos/NetworkRpc'
<<<<<<< HEAD
import { binaryToHex } from '@streamr/utils'
=======
import { UserID } from '../identifiers'
>>>>>>> fdbd17ca

export const markAndCheckDuplicate = (
    duplicateDetectors: Map<string, DuplicateMessageDetector>,
    currentMessage: MessageID, 
    previousMessageRef?: MessageRef
): boolean => {
    const detectorKey = `${binaryToHex(currentMessage.publisherId)}-${currentMessage.messageChainId}`
    const previousNumberPair = previousMessageRef ?
        new NumberPair(Number(previousMessageRef!.timestamp), previousMessageRef!.sequenceNumber) : null
    const currentNumberPair = new NumberPair(Number(currentMessage.timestamp), currentMessage.sequenceNumber)
    if (!duplicateDetectors.has(detectorKey)) {
        duplicateDetectors.set(detectorKey, new DuplicateMessageDetector())
    }
    return duplicateDetectors.get(detectorKey)!.markAndCheck(previousNumberPair, currentNumberPair)
<<<<<<< HEAD
=======
}

const textEncoder = new TextEncoder()
const textDecoder = new TextDecoder()

export const binaryToUtf8 = (bytes: Uint8Array): string => {
    return textDecoder.decode(bytes)
}

export const utf8ToBinary = (utf8: string): Uint8Array => {
    return textEncoder.encode(utf8)
}

export const binaryToHex = (bytes: Uint8Array, addPrefix = false): string => {
    if (addPrefix) {
        return `0x${Buffer.from(bytes).toString('hex')}`
    }
    return Buffer.from(bytes).toString('hex')
}

export const hexToBinary = (hex: string): Uint8Array => {
    if (hex.startsWith('0x')) {
        hex = hex.slice(2)
    }
    return Buffer.from(hex, 'hex')
}

export const areEqualUsers = (userId1: UserID, userId2: UserID): boolean => {
    return areEqualByteArrays(userId1, userId2)
}

const areEqualByteArrays = (arr1: Uint8Array, arr2: Uint8Array): boolean => {
    return Buffer.compare(arr1, arr2) === 0
>>>>>>> fdbd17ca
}<|MERGE_RESOLUTION|>--- conflicted
+++ resolved
@@ -1,10 +1,7 @@
 import { DuplicateMessageDetector, NumberPair } from './DuplicateMessageDetector' 
 import { MessageID, MessageRef } from '../proto/packages/trackerless-network/protos/NetworkRpc'
-<<<<<<< HEAD
-import { binaryToHex } from '@streamr/utils'
-=======
+import { binaryToHex, areEqualBinaries } from '@streamr/utils'
 import { UserID } from '../identifiers'
->>>>>>> fdbd17ca
 
 export const markAndCheckDuplicate = (
     duplicateDetectors: Map<string, DuplicateMessageDetector>,
@@ -19,40 +16,8 @@
         duplicateDetectors.set(detectorKey, new DuplicateMessageDetector())
     }
     return duplicateDetectors.get(detectorKey)!.markAndCheck(previousNumberPair, currentNumberPair)
-<<<<<<< HEAD
-=======
-}
-
-const textEncoder = new TextEncoder()
-const textDecoder = new TextDecoder()
-
-export const binaryToUtf8 = (bytes: Uint8Array): string => {
-    return textDecoder.decode(bytes)
-}
-
-export const utf8ToBinary = (utf8: string): Uint8Array => {
-    return textEncoder.encode(utf8)
-}
-
-export const binaryToHex = (bytes: Uint8Array, addPrefix = false): string => {
-    if (addPrefix) {
-        return `0x${Buffer.from(bytes).toString('hex')}`
-    }
-    return Buffer.from(bytes).toString('hex')
-}
-
-export const hexToBinary = (hex: string): Uint8Array => {
-    if (hex.startsWith('0x')) {
-        hex = hex.slice(2)
-    }
-    return Buffer.from(hex, 'hex')
 }
 
 export const areEqualUsers = (userId1: UserID, userId2: UserID): boolean => {
-    return areEqualByteArrays(userId1, userId2)
-}
-
-const areEqualByteArrays = (arr1: Uint8Array, arr2: Uint8Array): boolean => {
-    return Buffer.compare(arr1, arr2) === 0
->>>>>>> fdbd17ca
+    return areEqualBinaries(userId1, userId2)
 }