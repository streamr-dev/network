import {
    DataEntry,
    PeerDescriptor,
    areEqualPeerDescriptors
} from '@streamr/dht'
import { StreamPartID } from '@streamr/protocol'
import { Logger, scheduleAtInterval, wait } from '@streamr/utils'
import { createHash } from 'crypto'
import { NodeID, getNodeIdFromPeerDescriptor } from '../identifiers'
import { Any } from '../proto/google/protobuf/any'
import { Layer1Node } from './Layer1Node'

export const streamPartIdToDataKey = (streamPartId: StreamPartID): Uint8Array => {
    return new Uint8Array(createHash('md5').update(streamPartId).digest())
}

const parseEntryPointData = (dataEntries: DataEntry[]): PeerDescriptor[] => {
    return dataEntries.filter((entry) => !entry.deleted).map((entry) => Any.unpack(entry.data!, PeerDescriptor))
}

interface FindEntryPointsResult {
    entryPointsFromDht: boolean
    discoveredEntryPoints: PeerDescriptor[]
}

const exponentialRunOff = async (
    task: () => Promise<void>,
    description: string,
    abortSignal: AbortSignal,
    baseDelay = 500,
    maxAttempts = 6
): Promise<void> => {
    for (let i = 1; i <= maxAttempts; i++) {
        if (abortSignal.aborted) {
            return
        }
        const factor = 2 ** i
        const delay = baseDelay * factor
        try {
            await task()
        } catch (e: any) {
            logger.trace(`${description} failed, retrying in ${delay} ms`)
        }
        try { // Abort controller throws unexpected errors in destroy?
            await wait(delay, abortSignal)
        } catch (err) {
            logger.trace(`${err}`)
        }
    }
}

const logger = new Logger(module)

const ENTRYPOINT_STORE_LIMIT = 8
export const NETWORK_SPLIT_AVOIDANCE_LIMIT = 4

interface EntryPointDiscoveryConfig {
    streamPartId: StreamPartID
    localPeerDescriptor: PeerDescriptor
    layer1Node: Layer1Node
    getEntryPointData: (key: Uint8Array) => Promise<DataEntry[]>
    storeEntryPointData: (key: Uint8Array, data: Any) => Promise<PeerDescriptor[]>
    deleteEntryPointData: (key: Uint8Array) => Promise<void>
    storeInterval?: number
}

export class EntryPointDiscovery {
    private readonly abortController: AbortController
    private readonly config: EntryPointDiscoveryConfig
    private readonly storeInterval: number
    private readonly networkSplitAvoidedNodes: Set<NodeID> = new Set()

    constructor(config: EntryPointDiscoveryConfig) {
        this.config = config
        this.abortController = new AbortController()
        this.storeInterval = this.config.storeInterval ?? 60000
    }

    async discoverEntryPointsFromDht(
        knownEntryPointCount: number
    ): Promise<FindEntryPointsResult> {
        if (knownEntryPointCount > 0) {
            return {
                entryPointsFromDht: false,
                discoveredEntryPoints: []
            }
        }
        const discoveredEntryPoints = await this.discoverEntryPoints()
        if (discoveredEntryPoints.length === 0) {
            discoveredEntryPoints.push(this.config.localPeerDescriptor)
        }
        return {
            discoveredEntryPoints,
            entryPointsFromDht: true
        }
    }

    private async discoverEntryPoints(): Promise<PeerDescriptor[]> {
        const dataKey = streamPartIdToDataKey(this.config.streamPartId)
        const discoveredEntryPoints = await this.queryEntrypoints(dataKey)
        const filtered = discoveredEntryPoints.filter((node) => 
            !this.networkSplitAvoidedNodes.has(getNodeIdFromPeerDescriptor(node)))
        // If all discovered entry points have previously been detected as offline, try again
        if (filtered.length > 0) {
            return filtered
        } else {
            return discoveredEntryPoints
        }
    }

    private async queryEntrypoints(key: Uint8Array): Promise<PeerDescriptor[]> {
        logger.trace(`Finding data from dht node ${getNodeIdFromPeerDescriptor(this.config.localPeerDescriptor)}`)
        try {
            const result = await this.config.getEntryPointData(key)
            return parseEntryPointData(result)
        } catch (err) {
            return []
        }
    }

    async storeSelfAsEntryPointIfNecessary(currentEntrypointCount: number): Promise<void> {
        if (this.abortController.signal.aborted) {
            return
        }
        const possibleNetworkSplitDetected = this.config.layer1Node.getNumberOfContacts() < NETWORK_SPLIT_AVOIDANCE_LIMIT
        if ((currentEntrypointCount < ENTRYPOINT_STORE_LIMIT) || possibleNetworkSplitDetected) {
            await this.storeSelfAsEntryPoint()
            await this.keepSelfAsEntryPoint()
        }
        if (possibleNetworkSplitDetected) {
            // TODO should we catch possible promise rejection?
            setImmediate(() => this.avoidNetworkSplit())
        }
    }

    private async storeSelfAsEntryPoint(): Promise<void> {
        const localPeerDescriptor = this.config.localPeerDescriptor
        const dataToStore = Any.pack(localPeerDescriptor, PeerDescriptor)
        try {
            await this.config.storeEntryPointData(streamPartIdToDataKey(this.config.streamPartId), dataToStore)
        } catch (err) {
            logger.warn(`Failed to store self as entrypoint for ${this.config.streamPartId}`)
        }
    }

    private async keepSelfAsEntryPoint(): Promise<void> {
        await scheduleAtInterval(async () => {
            logger.trace(`Attempting to keep self as entrypoint for ${this.config.streamPartId}`)
            try {
                const discovered = await this.discoverEntryPoints()
                if (discovered.length < ENTRYPOINT_STORE_LIMIT 
                    || discovered.some((peerDescriptor) => areEqualPeerDescriptors(peerDescriptor, this.config.localPeerDescriptor))) {
                    await this.storeSelfAsEntryPoint()
                }
            } catch (err) {
                logger.debug(`Failed to keep self as entrypoint for ${this.config.streamPartId}`)
            }
        }, this.storeInterval, false, this.abortController.signal)
    }

    private async avoidNetworkSplit(): Promise<void> {
        await exponentialRunOff(async () => {
            const rediscoveredEntrypoints = await this.discoverEntryPoints()
            await this.config.layer1Node.joinDht(rediscoveredEntrypoints, false, false)
<<<<<<< HEAD
            if (this.config.layer1Node!.getNumberOfContacts() < NETWORK_SPLIT_AVOIDANCE_LIMIT) {
                // Filter out nodes that are not in the k-bucket, assumed to be offline
                const nodesToAvoid = rediscoveredEntrypoints
                    .filter((peer) => !this.config.layer1Node!.getClosestContacts().includes(peer))
=======
            if (this.config.layer1Node.getBucketSize() < NETWORK_SPLIT_AVOIDANCE_LIMIT) {
                // Filter out nodes that are not in the k-bucket, assumed to be offline
                const nodesToAvoid = rediscoveredEntrypoints
                    .filter((peer) => !this.config.layer1Node.getKBucketPeers().includes(peer))
>>>>>>> 2a7661e7
                    .map((peer) => getNodeIdFromPeerDescriptor(peer))
                nodesToAvoid.forEach((node) => this.networkSplitAvoidedNodes.add(node))
                throw new Error(`Network split is still possible`)
            }
        }, 'avoid network split', this.abortController.signal)
        this.networkSplitAvoidedNodes.clear()
        logger.trace(`Network split avoided`)
    }

    async destroy(): Promise<void> {
        this.abortController.abort()
        await this.config.deleteEntryPointData(streamPartIdToDataKey(this.config.streamPartId))
    }
}<|MERGE_RESOLUTION|>--- conflicted
+++ resolved
@@ -162,17 +162,10 @@
         await exponentialRunOff(async () => {
             const rediscoveredEntrypoints = await this.discoverEntryPoints()
             await this.config.layer1Node.joinDht(rediscoveredEntrypoints, false, false)
-<<<<<<< HEAD
-            if (this.config.layer1Node!.getNumberOfContacts() < NETWORK_SPLIT_AVOIDANCE_LIMIT) {
+            if (this.config.layer1Node.getNumberOfContacts() < NETWORK_SPLIT_AVOIDANCE_LIMIT) {
                 // Filter out nodes that are not in the k-bucket, assumed to be offline
                 const nodesToAvoid = rediscoveredEntrypoints
-                    .filter((peer) => !this.config.layer1Node!.getClosestContacts().includes(peer))
-=======
-            if (this.config.layer1Node.getBucketSize() < NETWORK_SPLIT_AVOIDANCE_LIMIT) {
-                // Filter out nodes that are not in the k-bucket, assumed to be offline
-                const nodesToAvoid = rediscoveredEntrypoints
-                    .filter((peer) => !this.config.layer1Node.getKBucketPeers().includes(peer))
->>>>>>> 2a7661e7
+                    .filter((peer) => !this.config.layer1Node.getClosestContacts().includes(peer))
                     .map((peer) => getNodeIdFromPeerDescriptor(peer))
                 nodesToAvoid.forEach((node) => this.networkSplitAvoidedNodes.add(node))
                 throw new Error(`Network split is still possible`)
