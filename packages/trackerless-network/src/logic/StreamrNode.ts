import { RandomGraphNode } from './RandomGraphNode'
import {
    PeerDescriptor,
    ConnectionLocker,
    DhtNode,
    ITransport,
    keyFromPeerDescriptor
} from '@streamr/dht'
import { StreamMessage } from '../proto/packages/trackerless-network/protos/NetworkRpc'
import { EventEmitter } from 'eventemitter3'
import {
    Logger,
    waitForCondition,
    MetricsContext,
    RateMetric,
    Metric,
    MetricsDefinition
} from '@streamr/utils'
import { uniq } from 'lodash'
import { StreamPartID, StreamPartIDUtils } from '@streamr/protocol'
import { sampleSize } from 'lodash'
import { StreamEntryPointDiscovery } from './StreamEntryPointDiscovery'

export interface StreamObject {
    layer1: DhtNode
    layer2: RandomGraphNode
}

export interface Events {
    newMessage: (msg: StreamMessage) => void
}

const logger = new Logger(module)

let cleanUp: () => Promise<void> = async () => {}

interface Metrics extends MetricsDefinition {
    publishMessagesPerSecond: Metric
    publishBytesPerSecond: Metric
}

export interface StreamrNodeOpts {
    metricsContext?: MetricsContext
    id?: string
    layer2NumOfTargetNeighbors?: number
    layer2MaxNumberOfContact?: number
    layer2MinPropagationTargets?: number
    nodeName?: string
}

export class StreamrNode extends EventEmitter<Events> {
    private P2PTransport?: ITransport
    private connectionLocker?: ConnectionLocker
    private layer0?: DhtNode
    private streamEntryPointDiscovery?: StreamEntryPointDiscovery
    private readonly metricsContext: MetricsContext
    private readonly metrics: Metrics
    public config: StreamrNodeOpts
    private readonly streams: Map<string, StreamObject>
    protected extraMetadata: Record<string, unknown> = {}
    private started = false
    private destroyed = false

    constructor(config: StreamrNodeOpts) {
        super()
        this.config = config
        this.streams = new Map()
        this.metricsContext = config.metricsContext || new MetricsContext()
        this.metrics = {
            publishMessagesPerSecond: new RateMetric(),
            publishBytesPerSecond: new RateMetric()
        }
        this.metricsContext.addMetrics('node', this.metrics)
        this.config = config
    }

    async start(startedAndJoinedLayer0: DhtNode, transport: ITransport, connectionLocker: ConnectionLocker): Promise<void> {
        if (this.started || this.destroyed) {
            return
        }
        logger.info(`Starting new StreamrNode with id ${keyFromPeerDescriptor(startedAndJoinedLayer0.getPeerDescriptor())}`)
        this.started = true
        this.layer0 = startedAndJoinedLayer0
        this.P2PTransport = transport
        this.connectionLocker = connectionLocker
        this.streamEntryPointDiscovery = new StreamEntryPointDiscovery({
            ownPeerDescriptor: this.getPeerDescriptor(),
            streams: this.streams,
            getEntryPointData: (key) => this.layer0!.getDataFromDht(key),
            storeEntryPointData: (key, data) => this.layer0!.storeDataToDht(key, data)
        })
        cleanUp = () => this.destroy()
    }

    async destroy(): Promise<void> {
        if (!this.started || this.destroyed) {
            return
        }
        logger.info('Destroying StreamrNode...')
        this.destroyed = true
        this.streams.forEach((stream) => {
            stream.layer2.stop()
            stream.layer1.stop()
        })
        this.streams.clear()
        this.removeAllListeners()
        await this.layer0!.stop()
        await this.P2PTransport!.stop()
        await this.streamEntryPointDiscovery!.destroy()
    }

    subscribeToStream(streamPartID: string, knownEntryPointDescriptors: PeerDescriptor[]): void {
        if (!this.streams.has(streamPartID)) {
            this.joinStream(streamPartID, knownEntryPointDescriptors)
                .catch((err) => {
                    logger.warn(`Failed to subscribe to stream ${streamPartID} with error: ${err}`)
                })
        }
    }

    publishToStream(streamPartID: string, knownEntryPointDescriptors: PeerDescriptor[], msg: StreamMessage): void {
        if (this.streams.has(streamPartID)) {
            this.streams.get(streamPartID)!.layer2.broadcast(msg)
        } else {
            this.joinStream(streamPartID, knownEntryPointDescriptors)
                .catch((err) => {
                    logger.warn(`Failed to publish to stream ${streamPartID} with error: ${err}`)
                })
            this.streams.get(streamPartID)!.layer2.broadcast(msg)
        }
    }

    unsubscribeFromStream(streamPartID: string): void {
        this.leaveStream(streamPartID)
    }

    leaveStream(streamPartID: string): void {
        const stream = this.streams.get(streamPartID)
        if (stream) {
            stream.layer2.stop()
            stream.layer1.stop()
            this.streams.delete(streamPartID)
        }
    }

    async joinStream(streamPartID: string, knownEntryPointDescriptors: PeerDescriptor[]): Promise<void> {
        if (this.streams.has(streamPartID)) {
            return
        }
        logger.info(`Joining stream ${streamPartID}`)
        const layer1 = new DhtNode({
            transportLayer: this.layer0!,
            serviceId: 'layer1::' + streamPartID,
            peerDescriptor: this.layer0!.getPeerDescriptor(),
            routeMessageTimeout: 5000,
            entryPoints: knownEntryPointDescriptors,
            numberOfNodesPerKBucket: 4,
            rpcRequestTimeout: 15000,
            dhtJoinTimeout: 60000,
            nodeName: this.config.nodeName
        })
        const layer2 = new RandomGraphNode({
            randomGraphId: streamPartID,
            P2PTransport: this.P2PTransport!,
            layer1: layer1,
            connectionLocker: this.connectionLocker!,
            ownPeerDescriptor: this.layer0!.getPeerDescriptor(),
            minPropagationTargets: this.config.layer2MinPropagationTargets,
            numOfTargetNeighbors: this.config.layer2NumOfTargetNeighbors,
            maxNumberOfContact: this.config.layer2MaxNumberOfContact,
            nodeName: this.config.nodeName
        })
        this.streams.set(streamPartID, {
            layer1,
            layer2
        })
        await layer1.start()
        await layer2.start()
        layer2.on('message', (message: StreamMessage) => {
            this.emit('newMessage', message)
        })
        const discoveryResult = await this.streamEntryPointDiscovery!.discoverEntryPointsFromDht(streamPartID, knownEntryPointDescriptors.length)
        const entryPoints = knownEntryPointDescriptors.concat(discoveryResult.discoveredEntryPoints)
        await Promise.all(sampleSize(entryPoints, 4).map((entryPoint) => layer1.joinDht(entryPoint)))
        await this.streamEntryPointDiscovery!.storeSelfAsEntryPointIfNecessary(
            streamPartID,
            discoveryResult.joiningEmptyStream,
            discoveryResult.entryPointsFromDht,
            entryPoints.length
        )
    }

    async waitForJoinAndPublish(
        streamPartId: string,
        knownEntryPointDescriptors: PeerDescriptor[],
        msg: StreamMessage,
        timeout?: number
    ): Promise<number> {
        await this.joinStream(streamPartId, knownEntryPointDescriptors)
        if (this.getStream(streamPartId)!.layer1.getBucketSize() > 0) {
            await waitForCondition(() => this.getStream(streamPartId)!.layer2.getTargetNeighborStringIds().length > 0, timeout)
        }
        this.publishToStream(streamPartId, knownEntryPointDescriptors, msg)
        return this.getStream(streamPartId)?.layer2.getTargetNeighborStringIds().length || 0
    }

    async waitForJoinAndSubscribe(streamPartId: string, knownEntryPointDescriptors: PeerDescriptor[], timeout?: number): Promise<number> {
        await this.joinStream(streamPartId, knownEntryPointDescriptors)
        if (this.getStream(streamPartId)!.layer1.getBucketSize() > 0) {
            await waitForCondition(() => this.getStream(streamPartId)!.layer2.getTargetNeighborStringIds().length > 0, timeout)
        }
        this.subscribeToStream(streamPartId, knownEntryPointDescriptors)
        return this.getStream(streamPartId)?.layer2.getTargetNeighborStringIds().length || 0
    }

    getStream(streamPartId: string): StreamObject | undefined {
        return this.streams.get(streamPartId)
    }

    hasStream(streamPartId: string): boolean {
        return this.streams.has(streamPartId)
    }

    getPeerDescriptor(): PeerDescriptor {
        return this.layer0!.getPeerDescriptor()
    }

    getNodeId(): string {
        return this.layer0!.getNodeId().toKey()
    }

    getNodeStringId(): string {
        return this.layer0!.getNodeId().toString()
    }

    getNeighbors(): string[] {
        const neighbors: string[] = []
        this.streams.forEach((stream) =>
            stream.layer2.getTargetNeighborStringIds().forEach((neighbor) => neighbors.push(neighbor))
        )
        return uniq(neighbors)
    }

    getStreamParts(): StreamPartID[] {
        return Array.from(this.streams.keys()).map((stringId) => StreamPartIDUtils.parse(stringId))
    }

    setExtraMetadata(metadata: Record<string, unknown>): void {
        this.extraMetadata = metadata
    }

    getConnectionCount(): number {
        return this.layer0!.getNumberOfConnections()
    }

    getLayer0BucketSize(): number {
        return this.layer0!.getBucketSize()
    }
}

<<<<<<< HEAD
[`exit`, `SIGINT`, `SIGUSR1`, `SIGUSR2`, `uncaughtException`, `SIGTERM`].forEach((term) => {
    process.on(term, async (e) => {
        if (term === 'uncaughtException') {
            logger.warn(e)
        }
=======
[`exit`, `SIGINT`, `SIGUSR1`, `SIGUSR2`, `uncaughtException`, `unhandledRejection`, `SIGTERM`].forEach((term) => {
    process.on(term, async () => {
>>>>>>> 6140d416
        await cleanUp()
        process.exit()
    })
})<|MERGE_RESOLUTION|>--- conflicted
+++ resolved
@@ -258,16 +258,8 @@
     }
 }
 
-<<<<<<< HEAD
-[`exit`, `SIGINT`, `SIGUSR1`, `SIGUSR2`, `uncaughtException`, `SIGTERM`].forEach((term) => {
-    process.on(term, async (e) => {
-        if (term === 'uncaughtException') {
-            logger.warn(e)
-        }
-=======
 [`exit`, `SIGINT`, `SIGUSR1`, `SIGUSR2`, `uncaughtException`, `unhandledRejection`, `SIGTERM`].forEach((term) => {
     process.on(term, async () => {
->>>>>>> 6140d416
         await cleanUp()
         process.exit()
     })
