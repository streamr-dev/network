import { RandomGraphNode } from './RandomGraphNode'
import {
    PeerDescriptor,
    ConnectionLocker,
    DhtNode,
    ITransport,
    keyFromPeerDescriptor
} from '@streamr/dht'
import { StreamMessage } from '../proto/packages/trackerless-network/protos/NetworkRpc'
import { EventEmitter } from 'eventemitter3'
import {
    Logger,
    MetricsContext,
    RateMetric,
    Metric,
    MetricsDefinition,
    waitForEvent3
} from '@streamr/utils'
import { uniq } from 'lodash'
import { StreamPartID, StreamPartIDUtils } from '@streamr/protocol'
import { sampleSize } from 'lodash'
import { StreamEntryPointDiscovery } from './StreamEntryPointDiscovery'
import { ILayer0 } from './ILayer0'
import { createRandomGraphNode } from './createRandomGraphNode'
import { ProxyDirection } from '../proto/packages/trackerless-network/protos/NetworkRpc'
import { IStreamNode } from './IStreamNode'
import { ProxyStreamConnectionClient } from './proxy/ProxyStreamConnectionClient'
import { PeerIDKey } from '@streamr/dht/src/exports'
import { UserID } from '../identifiers'

export enum StreamNodeType {
    RANDOM_GRAPH = 'random-graph',
    PROXY = 'proxy'
}

export interface NeighborCounterEvents {
    targetReached: () => void
}

class NeighborCounter {

    private counter = 0
    private readonly emitter = new EventEmitter<NeighborCounterEvents>()
    private readonly randomGraphNode: RandomGraphNode
    private readonly targetNumberOfNeighbors: number

    constructor(randomGraphNode: RandomGraphNode, targetNumberOfNeighbors: number) {
        this.randomGraphNode = randomGraphNode
        this.targetNumberOfNeighbors = targetNumberOfNeighbors
        this.counter = randomGraphNode.getTargetNeighborStringIds().length
        this.randomGraphNode.on('targetNeighborConnected', this.onTargetNeighborConnected)
    }

    private onTargetNeighborConnected = () => {
        this.counter++
        if (this.counter == this.targetNumberOfNeighbors) {
            this.randomGraphNode.off('targetNeighborConnected', this.onTargetNeighborConnected)
            this.emitter.emit('targetReached')
        }
    }

    public async waitForTargetReached(timeout = 5000): Promise<void> {
        if (this.counter >= this.targetNumberOfNeighbors) {
            return
        } else {
            await waitForEvent3<NeighborCounterEvents>(this.emitter, 'targetReached', timeout)
        }
    }
}

export interface StreamObject {
    layer1?: DhtNode
    layer2: IStreamNode
    type: StreamNodeType
}

export interface Events {
    newMessage: (msg: StreamMessage) => void
}

const logger = new Logger(module)

let cleanUp: () => Promise<void> = async () => { }

interface Metrics extends MetricsDefinition {
    publishMessagesPerSecond: Metric
    publishBytesPerSecond: Metric
}

export interface StreamrNodeConfig {
    metricsContext?: MetricsContext
    id?: string
    streamPartitionNumOfNeighbors?: number
    streamPartitionMinPropagationTargets?: number
    nodeName?: string
    firstConnectionTimeout?: number
    acceptProxyConnections?: boolean
}

export class StreamrNode extends EventEmitter<Events> {
    private P2PTransport?: ITransport
    private connectionLocker?: ConnectionLocker
    private layer0?: ILayer0
    private streamEntryPointDiscovery?: StreamEntryPointDiscovery
    private readonly metricsContext: MetricsContext
    private readonly metrics: Metrics
    public config: StreamrNodeConfig
    private readonly streams: Map<string, StreamObject>
    private readonly knownStreamEntryPoints: Map<string, PeerDescriptor[]> = new Map()
    protected extraMetadata: Record<string, unknown> = {}
    private started = false
    private destroyed = false

    constructor(config: StreamrNodeConfig) {
        super()
        this.config = config
        this.streams = new Map()
        this.metricsContext = config.metricsContext ?? new MetricsContext()
        this.metrics = {
            publishMessagesPerSecond: new RateMetric(),
            publishBytesPerSecond: new RateMetric()
        }
        this.metricsContext.addMetrics('node', this.metrics)
    }

    async start(startedAndJoinedLayer0: ILayer0, transport: ITransport, connectionLocker: ConnectionLocker): Promise<void> {
        if (this.started || this.destroyed) {
            return
        }
        logger.info(`Starting new StreamrNode with id ${keyFromPeerDescriptor(startedAndJoinedLayer0.getPeerDescriptor())}`)
        this.started = true
        this.layer0 = startedAndJoinedLayer0
        this.P2PTransport = transport
        this.connectionLocker = connectionLocker
        this.streamEntryPointDiscovery = new StreamEntryPointDiscovery({
            ownPeerDescriptor: this.getPeerDescriptor(),
            streams: this.streams,
            getEntryPointData: (key) => this.layer0!.getDataFromDht(key),
            getEntryPointDataViaPeer: (peerDescriptor, key) => this.layer0!.findDataViaPeer(peerDescriptor, key),
            storeEntryPointData: (key, data) => this.layer0!.storeDataToDht(key, data),
            deleteEntryPointData: (key) => this.layer0!.deleteDataFromDht(key)
        })
        cleanUp = () => this.destroy()
    }

    async destroy(): Promise<void> {
        if (!this.started || this.destroyed) {
            return
        }
        logger.trace('Destroying StreamrNode...')
        this.destroyed = true
        this.streams.forEach((stream) => {
            stream.layer2.stop()
            stream.layer1?.stop()
        })
        await this.streamEntryPointDiscovery!.destroy()
        this.streams.clear()
        this.removeAllListeners()
        await this.layer0!.stop()
        await this.P2PTransport!.stop()
        this.layer0 = undefined
        this.P2PTransport = undefined
        this.streamEntryPointDiscovery = undefined
        this.connectionLocker = undefined
    }

    subscribeToStream(streamPartId: StreamPartID): void {
        if (!this.streams.has(streamPartId)) {
            this.joinStream(streamPartId)
                .catch((err) => {
                    logger.warn(`Failed to subscribe to stream ${streamPartId} with error: ${err}`)
                })
        }
    }

    publishToStream(streamPartId: StreamPartID, msg: StreamMessage): void {
        if (this.streams.has(streamPartId)) {
            this.streams.get(streamPartId)!.layer2.broadcast(msg)
        } else {
            this.joinStream(streamPartId)
                .catch((err) => {
                    logger.warn(`Failed to publish to stream ${streamPartId} with error: ${err}`)
                })
            this.streams.get(streamPartId)!.layer2.broadcast(msg)
        }
        this.metrics.publishMessagesPerSecond.record(1)
        this.metrics.publishBytesPerSecond.record(msg.content.length)
    }

    unsubscribeFromStream(streamPartId: StreamPartID): void {
        this.leaveStream(streamPartId)
    }

    leaveStream(streamPartId: StreamPartID): void {
        const stream = this.streams.get(streamPartId)
        if (stream) {
            stream.layer2.stop()
            stream.layer1?.stop()
            this.streams.delete(streamPartId)
        }
        this.streamEntryPointDiscovery!.removeSelfAsEntryPoint(streamPartId)
    }

    async joinStream(streamPartId: StreamPartID): Promise<void> {
        if (this.streams.has(streamPartId)) {
            return
        }
        logger.debug(`Joining stream ${streamPartId}`)
        const knownEntryPoints = this.knownStreamEntryPoints.get(streamPartId) ?? []
        let entryPoints = knownEntryPoints.concat(knownEntryPoints)
        const [layer1, layer2] = this.createStream(streamPartId, knownEntryPoints)
        await layer1.start()
        await layer2.start()
        const forwardingPeer = this.layer0!.isJoinOngoing() ? this.layer0!.getKnownEntryPoints()[0] : undefined
        const discoveryResult = await this.streamEntryPointDiscovery!.discoverEntryPointsFromDht(
            streamPartId,
            knownEntryPoints.length,
            forwardingPeer
        )
        entryPoints = knownEntryPoints.concat(discoveryResult.discoveredEntryPoints)
        await layer1.joinDht(sampleSize(entryPoints, 4))
        await this.streamEntryPointDiscovery!.storeSelfAsEntryPointIfNecessary(
            streamPartId,
            discoveryResult.joiningEmptyStream,
            discoveryResult.entryPointsFromDht,
            entryPoints.length
        )
    }

    private createStream(streamPartId: StreamPartID, entryPoints: PeerDescriptor[]): [DhtNode, RandomGraphNode] {
        const layer1 = this.createLayer1Node(streamPartId, entryPoints)
        const layer2 = this.createRandomGraphNode(streamPartId, layer1)
        this.streams.set(streamPartId, {
            type: StreamNodeType.RANDOM_GRAPH,
            layer1,
            layer2
        })
        layer2.on('message', (message: StreamMessage) => {
            this.emit('newMessage', message)
        })
        return [layer1, layer2]
    }

    private createLayer1Node = (streamPartId: StreamPartID, entryPoints: PeerDescriptor[]) => {
        return new DhtNode({
            transportLayer: this.layer0!,
            serviceId: 'layer1::' + streamPartId,
            peerDescriptor: this.layer0!.getPeerDescriptor(),
            entryPoints: entryPoints,
            numberOfNodesPerKBucket: 4,
            rpcRequestTimeout: 15000,
            dhtJoinTimeout: 60000,
            nodeName: this.config.nodeName + ':layer1'
        })
    }

    private createRandomGraphNode = (streamPartId: StreamPartID, layer1: DhtNode) => {
        return createRandomGraphNode({
            randomGraphId: streamPartId,
            P2PTransport: this.P2PTransport!,
            layer1: layer1,
            connectionLocker: this.connectionLocker!,
            ownPeerDescriptor: this.layer0!.getPeerDescriptor(),
            minPropagationTargets: this.config.streamPartitionMinPropagationTargets,
            numOfTargetNeighbors: this.config.streamPartitionNumOfNeighbors,
            name: this.config.nodeName,
            acceptProxyConnections: this.config.acceptProxyConnections
        })
    }

    async waitForJoinAndPublish(
        streamPartId: StreamPartID,
        msg: StreamMessage,
        timeout?: number
    ): Promise<number> {
        if (this.getStream(streamPartId)?.type === StreamNodeType.PROXY) {
            return 0
        }
        await this.joinStream(streamPartId)
        if (this.getStream(streamPartId)!.layer1!.getBucketSize() > 0) {
            const neighborCounter = new NeighborCounter(this.getStream(streamPartId)!.layer2 as RandomGraphNode, 1)
            await neighborCounter.waitForTargetReached(timeout)
        }
        this.publishToStream(streamPartId, msg)
        return this.getStream(streamPartId)?.layer2.getTargetNeighborStringIds().length ?? 0
    }

    async waitForJoinAndSubscribe(
        streamPartId: StreamPartID,
        timeout?: number,
        expectedNeighbors = 1
    ): Promise<number> {
        if (this.getStream(streamPartId)?.type === StreamNodeType.PROXY) {
            return 0
        }
        await this.joinStream(streamPartId)
        if (this.getStream(streamPartId)!.layer1!.getBucketSize() > 0) {
            const neighborCounter = new NeighborCounter(this.getStream(streamPartId)!.layer2 as RandomGraphNode, expectedNeighbors)
            await neighborCounter.waitForTargetReached(timeout)
        }
        this.subscribeToStream(streamPartId)
        return this.getStream(streamPartId)?.layer2.getTargetNeighborStringIds().length ?? 0
    }

    async setProxies(
        streamPartId: StreamPartID,
        contactPeerDescriptors: PeerDescriptor[],
        direction: ProxyDirection,
        userId: UserID,
        connectionCount?: number
    ): Promise<void> {
        if (this.streams.get(streamPartId)?.type === StreamNodeType.PROXY && contactPeerDescriptors.length > 0) {
            const proxyClient = this.streams.get(streamPartId)!.layer2 as ProxyStreamConnectionClient
            await proxyClient.setProxies(streamPartId, contactPeerDescriptors, direction, userId, connectionCount)
        } else if (this.streams.get(streamPartId)?.type === StreamNodeType.PROXY && contactPeerDescriptors.length === 0) {
            this.streams.get(streamPartId)!.layer2.stop()
            this.streams.delete(streamPartId)
        } else {
            const proxyClient = this.createProxyStream(streamPartId, userId)
            await proxyClient.start()
            await proxyClient.setProxies(streamPartId, contactPeerDescriptors, direction, userId, connectionCount)
        }
    }

<<<<<<< HEAD
    private createProxyStream(streamPartId: StreamPartID, userId: string): ProxyStreamConnectionClient {
=======
    private createProxyStream(streamPartId: string, userId: UserID): ProxyStreamConnectionClient {
>>>>>>> fdbd17ca
        const layer2 = this.createProxyStreamConnectionClient(streamPartId, userId)
        this.streams.set(streamPartId, {
            type: StreamNodeType.PROXY,
            layer2
        })
        layer2.on('message', (message: StreamMessage) => {
            this.emit('newMessage', message)
        })
        return layer2
    }

<<<<<<< HEAD
    private createProxyStreamConnectionClient(streamPartId: StreamPartID, userId: string): ProxyStreamConnectionClient {
=======
    private createProxyStreamConnectionClient(streamPartId: string, userId: UserID): ProxyStreamConnectionClient {
>>>>>>> fdbd17ca
        return new ProxyStreamConnectionClient({
            P2PTransport: this.P2PTransport!,
            ownPeerDescriptor: this.layer0!.getPeerDescriptor(),
            streamPartId: streamPartId,
            connectionLocker: this.connectionLocker!,
            nodeName: this.config.nodeName,
            userId: userId
        })
    }

    async inspect(peerDescriptor: PeerDescriptor, streamPartId: StreamPartID): Promise<boolean> {
        if (this.streams.get(streamPartId)?.type === StreamNodeType.RANDOM_GRAPH) {
            const streamNode = this.streams.get(streamPartId)!.layer2 as RandomGraphNode
            return streamNode.inspect(peerDescriptor)
        }
        return false
    }

    setStreamPartEntryPoints(streamPartId: StreamPartID, entryPoints: PeerDescriptor[]): void {
        this.knownStreamEntryPoints.set(streamPartId, entryPoints)
    }

    isProxiedStreamPart(streamId: string, direction: ProxyDirection): boolean {
        return this.streams.get(streamId)?.type === StreamNodeType.PROXY 
            && (this.streams.get(streamId)!.layer2 as ProxyStreamConnectionClient).getDirection() === direction
    }

    hasProxyConnection(streamId: string, peerKey: PeerIDKey, direction: ProxyDirection): boolean {
        return this.streams.has(streamId) && this.streams.get(streamId)!.layer2.hasProxyConnection(peerKey, direction)
    }

    getStream(streamPartId: StreamPartID): StreamObject | undefined {
        return this.streams.get(streamPartId)
    }

    hasStream(streamPartId: StreamPartID): boolean {
        return this.streams.has(streamPartId)
    }

    getPeerDescriptor(): PeerDescriptor {
        return this.layer0!.getPeerDescriptor()
    }

    getNodeId(): string {
        return this.layer0!.getNodeId().toKey()
    }

    getNodeStringId(): string {
        return this.layer0!.getNodeId().toString()
    }

    getNeighbors(): string[] {
        const neighbors: string[] = []
        this.streams.forEach((stream) =>
            stream.layer2.getTargetNeighborStringIds().forEach((neighbor) => neighbors.push(neighbor))
        )
        return uniq(neighbors)
    }

    getStreamParts(): StreamPartID[] {
        return Array.from(this.streams.keys()).map((stringId) => StreamPartIDUtils.parse(stringId))
    }

    setExtraMetadata(metadata: Record<string, unknown>): void {
        this.extraMetadata = metadata
    }

    isJoinRequired(streamPartId: StreamPartID): boolean {
        return !this.streams.has(streamPartId) && Array.from(this.streams.values()).every((stream) => stream.type === StreamNodeType.PROXY)
    }

}

[`exit`, `SIGINT`, `SIGUSR1`, `SIGUSR2`, `uncaughtException`, `unhandledRejection`, `SIGTERM`].forEach((term) => {
    process.on(term, async () => {
        await cleanUp()
        process.exit()
    })
})<|MERGE_RESOLUTION|>--- conflicted
+++ resolved
@@ -322,11 +322,7 @@
         }
     }
 
-<<<<<<< HEAD
-    private createProxyStream(streamPartId: StreamPartID, userId: string): ProxyStreamConnectionClient {
-=======
-    private createProxyStream(streamPartId: string, userId: UserID): ProxyStreamConnectionClient {
->>>>>>> fdbd17ca
+    private createProxyStream(streamPartId: StreamPartID, userId: UserID): ProxyStreamConnectionClient {
         const layer2 = this.createProxyStreamConnectionClient(streamPartId, userId)
         this.streams.set(streamPartId, {
             type: StreamNodeType.PROXY,
@@ -338,11 +334,7 @@
         return layer2
     }
 
-<<<<<<< HEAD
-    private createProxyStreamConnectionClient(streamPartId: StreamPartID, userId: string): ProxyStreamConnectionClient {
-=======
-    private createProxyStreamConnectionClient(streamPartId: string, userId: UserID): ProxyStreamConnectionClient {
->>>>>>> fdbd17ca
+    private createProxyStreamConnectionClient(streamPartId: StreamPartID, userId: UserID): ProxyStreamConnectionClient {
         return new ProxyStreamConnectionClient({
             P2PTransport: this.P2PTransport!,
             ownPeerDescriptor: this.layer0!.getPeerDescriptor(),
