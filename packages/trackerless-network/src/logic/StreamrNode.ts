--- conflicted
+++ resolved
@@ -88,13 +88,8 @@
         }
         logger.info(`Starting new StreamrNode with id ${getNodeIdFromPeerDescriptor(startedAndJoinedLayer0Node.getPeerDescriptor())}`)
         this.started = true
-<<<<<<< HEAD
         this.layer0Node = startedAndJoinedLayer0Node
-        this.P2PTransport = transport
-=======
-        this.layer0 = startedAndJoinedLayer0
         this.transport = transport
->>>>>>> d30031ef
         this.connectionLocker = connectionLocker
         cleanUp = () => this.destroy()
     }
@@ -109,17 +104,10 @@
         this.streamParts.clear()
         this.removeAllListeners()
         // TODO stopping should be in NetworkStack#stop?
-<<<<<<< HEAD
         await this.layer0Node!.stop()
-        await this.P2PTransport!.stop()
+        await this.transport!.stop()
         this.layer0Node = undefined
-        this.P2PTransport = undefined
-=======
-        await this.layer0!.stop()
-        await this.transport!.stop()
-        this.layer0 = undefined
         this.transport = undefined
->>>>>>> d30031ef
         this.connectionLocker = undefined
     }
 
@@ -220,13 +208,8 @@
     private createRandomGraphNode = (streamPartId: StreamPartID, layer1Node: Layer1Node) => {
         return createRandomGraphNode({
             streamPartId,
-<<<<<<< HEAD
-            P2PTransport: this.P2PTransport!,
+            transport: this.transport!,
             layer1Node,
-=======
-            transport: this.transport!,
-            layer1,
->>>>>>> d30031ef
             connectionLocker: this.connectionLocker!,
             ownPeerDescriptor: this.layer0Node!.getPeerDescriptor(),
             minPropagationTargets: this.config.streamPartitionMinPropagationTargets,
@@ -273,13 +256,8 @@
 
     private createProxyClient(streamPartId: StreamPartID): ProxyClient {
         return new ProxyClient({
-<<<<<<< HEAD
-            P2PTransport: this.P2PTransport!,
+            transport: this.transport!,
             ownPeerDescriptor: this.layer0Node!.getPeerDescriptor(),
-=======
-            transport: this.transport!,
-            ownPeerDescriptor: this.layer0!.getPeerDescriptor(),
->>>>>>> d30031ef
             streamPartId,
             connectionLocker: this.connectionLocker!,
             minPropagationTargets: this.config.streamPartitionMinPropagationTargets
