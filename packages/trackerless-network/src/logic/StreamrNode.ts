--- conflicted
+++ resolved
@@ -222,11 +222,7 @@
             connectionLocker: this.connectionLocker!,
             localPeerDescriptor: this.layer0Node!.getLocalPeerDescriptor(),
             minPropagationTargets: this.config.streamPartitionMinPropagationTargets,
-<<<<<<< HEAD
-            targetNeighborCount: this.config.streamPartitionNeighborCount,
-=======
-            numOfNeighbors: this.config.streamPartitionNumOfNeighbors,
->>>>>>> ccd3176f
+            neighborCount: this.config.streamPartitionNeighborCount,
             acceptProxyConnections: this.config.acceptProxyConnections,
             rpcRequestTimeout: this.config.rpcRequestTimeout,
             isLocalNodeEntryPoint
