import { RandomGraphNode } from './RandomGraphNode'
import {
    PeerDescriptor,
    ConnectionLocker,
    DhtNode,
    ITransport
} from '@streamr/dht'
import { StreamMessage } from '../proto/packages/trackerless-network/protos/NetworkRpc'
import { EventEmitter } from 'eventemitter3'
import {
    Logger,
    MetricsContext,
    RateMetric,
    Metric,
    MetricsDefinition,
    waitForEvent3,
    EthereumAddress
} from '@streamr/utils'
import { uniq } from 'lodash'
import { StreamID, StreamPartID, StreamPartIDUtils, toStreamPartID } from '@streamr/protocol'
import { sampleSize } from 'lodash'
import { NETWORK_SPLIT_AVOIDANCE_LIMIT, StreamEntryPointDiscovery } from './StreamEntryPointDiscovery'
import { ILayer0 } from './ILayer0'
import { createRandomGraphNode } from './createRandomGraphNode'
import { ProxyDirection } from '../proto/packages/trackerless-network/protos/NetworkRpc'
import { IStreamNode } from './IStreamNode'
import { ProxyStreamConnectionClient } from './proxy/ProxyStreamConnectionClient'
import { NodeID, getNodeIdFromPeerDescriptor } from '../identifiers'
import { ILayer1 } from './ILayer1'

export enum StreamNodeType {
    RANDOM_GRAPH = 'random-graph',
    PROXY = 'proxy'
}

export interface NeighborCounterEvents {
    targetReached: () => void
}

class NeighborCounter {

    private counter = 0
    private readonly emitter = new EventEmitter<NeighborCounterEvents>()
    private readonly randomGraphNode: RandomGraphNode
    private readonly targetNumberOfNeighbors: number

    constructor(randomGraphNode: RandomGraphNode, targetNumberOfNeighbors: number) {
        this.randomGraphNode = randomGraphNode
        this.targetNumberOfNeighbors = targetNumberOfNeighbors
        this.counter = randomGraphNode.getTargetNeighborIds().length
        this.randomGraphNode.on('targetNeighborConnected', this.onTargetNeighborConnected)
    }

    private onTargetNeighborConnected = () => {
        this.counter++
        if (this.counter == this.targetNumberOfNeighbors) {
            this.randomGraphNode.off('targetNeighborConnected', this.onTargetNeighborConnected)
            this.emitter.emit('targetReached')
        }
    }

    public async waitForTargetReached(timeout = 5000): Promise<void> {
        if (this.counter >= this.targetNumberOfNeighbors) {
            return
        } else {
            await waitForEvent3<NeighborCounterEvents>(this.emitter, 'targetReached', timeout)
        }
    }
}

export interface StreamObject {
    layer1?: ILayer1
    layer2: IStreamNode
    type: StreamNodeType
}

export interface Events {
    newMessage: (msg: StreamMessage) => void
}

const logger = new Logger(module)

let cleanUp: () => Promise<void> = async () => { }

interface Metrics extends MetricsDefinition {
    publishMessagesPerSecond: Metric
    publishBytesPerSecond: Metric
}

export interface StreamrNodeConfig {
    metricsContext?: MetricsContext
    streamPartitionNumOfNeighbors?: number
    streamPartitionMinPropagationTargets?: number
    nodeName?: string
    firstConnectionTimeout?: number
    acceptProxyConnections?: boolean
}

export class StreamrNode extends EventEmitter<Events> {
    private P2PTransport?: ITransport
    private connectionLocker?: ConnectionLocker
    private layer0?: ILayer0
    private streamEntryPointDiscovery?: StreamEntryPointDiscovery
    private readonly metricsContext: MetricsContext
    private readonly metrics: Metrics
    public config: StreamrNodeConfig
    private readonly streams: Map<string, StreamObject>
    private readonly knownStreamEntryPoints: Map<string, PeerDescriptor[]> = new Map()
    private started = false
    private destroyed = false

    constructor(config: StreamrNodeConfig) {
        super()
        this.config = config
        this.streams = new Map()
        this.metricsContext = config.metricsContext ?? new MetricsContext()
        this.metrics = {
            publishMessagesPerSecond: new RateMetric(),
            publishBytesPerSecond: new RateMetric()
        }
        this.metricsContext.addMetrics('node', this.metrics)
    }

    async start(startedAndJoinedLayer0: ILayer0, transport: ITransport, connectionLocker: ConnectionLocker): Promise<void> {
        if (this.started || this.destroyed) {
            return
        }
        logger.info(`Starting new StreamrNode with id ${getNodeIdFromPeerDescriptor(startedAndJoinedLayer0.getPeerDescriptor())}`)
        this.started = true
        this.layer0 = startedAndJoinedLayer0
        this.P2PTransport = transport
        this.connectionLocker = connectionLocker
        this.streamEntryPointDiscovery = new StreamEntryPointDiscovery({
            ownPeerDescriptor: this.getPeerDescriptor(),
            streams: this.streams,
            getEntryPointData: (key) => this.layer0!.getDataFromDht(key),
            getEntryPointDataViaNode: (key, node) => this.layer0!.findDataViaPeer(key, node),
            storeEntryPointData: (key, data) => this.layer0!.storeDataToDht(key, data),
            deleteEntryPointData: (key) => this.layer0!.deleteDataFromDht(key)
        })
        cleanUp = () => this.destroy()
    }

    async destroy(): Promise<void> {
        if (!this.started || this.destroyed) {
            return
        }
        logger.trace('Destroying StreamrNode...')
        this.destroyed = true
        this.streams.forEach((stream) => {
            stream.layer2.stop()
            stream.layer1?.stop()
        })
        await this.streamEntryPointDiscovery!.destroy()
        this.streams.clear()
        this.removeAllListeners()
        await this.layer0!.stop()
        await this.P2PTransport!.stop()
        this.layer0 = undefined
        this.P2PTransport = undefined
        this.streamEntryPointDiscovery = undefined
        this.connectionLocker = undefined
    }

    subscribeToStream(streamPartId: StreamPartID): void {
        if (!this.streams.has(streamPartId)) {
            this.joinStream(streamPartId)
                .catch((err) => {
                    logger.warn(`Failed to subscribe to stream ${streamPartId} with error: ${err}`)
                })
        }
    }

    publishToStream(msg: StreamMessage): void {
        const streamPartId = toStreamPartID(msg.messageId!.streamId as StreamID, msg.messageId!.streamPartition)
        if (this.streams.has(streamPartId)) {
            this.streams.get(streamPartId)!.layer2.broadcast(msg)
        } else {
            this.joinStream(streamPartId)
                .catch((err) => {
                    logger.warn(`Failed to publish to stream ${streamPartId} with error: ${err}`)
                })
            this.streams.get(streamPartId)!.layer2.broadcast(msg)
        }
        this.metrics.publishMessagesPerSecond.record(1)
        this.metrics.publishBytesPerSecond.record(msg.content.length)
    }

    unsubscribeFromStream(streamPartId: StreamPartID): void {
        this.leaveStream(streamPartId)
    }

    leaveStream(streamPartId: StreamPartID): void {
        const stream = this.streams.get(streamPartId)
        if (stream) {
            stream.layer2.stop()
            stream.layer1?.stop()
            this.streams.delete(streamPartId)
        }
        this.streamEntryPointDiscovery!.removeSelfAsEntryPoint(streamPartId)
    }

    async joinStream(streamPartId: StreamPartID): Promise<void> {
        if (this.streams.has(streamPartId)) {
            return
        }
        logger.debug(`Joining stream ${streamPartId}`)
        const knownEntryPoints = this.knownStreamEntryPoints.get(streamPartId) ?? []
        let entryPoints = knownEntryPoints.concat(knownEntryPoints)
        const [layer1, layer2] = this.createStream(streamPartId, knownEntryPoints)
        await layer1.start()
        await layer2.start()
        const forwardingNode = this.layer0!.isJoinOngoing() ? this.layer0!.getKnownEntryPoints()[0] : undefined
        const discoveryResult = await this.streamEntryPointDiscovery!.discoverEntryPointsFromDht(
            streamPartId,
            knownEntryPoints.length,
            forwardingNode
        )
        entryPoints = knownEntryPoints.concat(discoveryResult.discoveredEntryPoints)
        await layer1.joinDht(sampleSize(entryPoints, NETWORK_SPLIT_AVOIDANCE_LIMIT), true, knownEntryPoints.length > 0)
        await this.streamEntryPointDiscovery!.storeSelfAsEntryPointIfNecessary(
            streamPartId,
            discoveryResult.entryPointsFromDht,
            entryPoints.length
        )
    }

    private createStream(streamPartId: StreamPartID, entryPoints: PeerDescriptor[]): [ILayer1, RandomGraphNode] {
        const layer1 = this.createLayer1Node(streamPartId, entryPoints)
        const layer2 = this.createRandomGraphNode(streamPartId, layer1)
        this.streams.set(streamPartId, {
            type: StreamNodeType.RANDOM_GRAPH,
            layer1,
            layer2
        })
        layer2.on('message', (message: StreamMessage) => {
            this.emit('newMessage', message)
        })
        return [layer1, layer2]
    }

    private createLayer1Node = (streamPartId: StreamPartID, entryPoints: PeerDescriptor[]): ILayer1 => {
        return new DhtNode({
            transportLayer: this.layer0!,
            serviceId: 'layer1::' + streamPartId,
            peerDescriptor: this.layer0!.getPeerDescriptor(),
            entryPoints,
            numberOfNodesPerKBucket: 4,
            rpcRequestTimeout: 5000,
            dhtJoinTimeout: 20000,
            nodeName: this.config.nodeName + ':layer1'
        })
    }

    private createRandomGraphNode = (streamPartId: StreamPartID, layer1: ILayer1) => {
        return createRandomGraphNode({
            randomGraphId: streamPartId,
            P2PTransport: this.P2PTransport!,
            layer1,
            connectionLocker: this.connectionLocker!,
            ownPeerDescriptor: this.layer0!.getPeerDescriptor(),
            minPropagationTargets: this.config.streamPartitionMinPropagationTargets,
            numOfTargetNeighbors: this.config.streamPartitionNumOfNeighbors,
            name: this.config.nodeName,
            acceptProxyConnections: this.config.acceptProxyConnections
        })
    }

    async waitForJoinAndPublish(
        streamPartId: StreamPartID,
        msg: StreamMessage,
        timeout?: number
    ): Promise<number> {
        if (this.getStream(streamPartId)?.type === StreamNodeType.PROXY) {
            return 0
        }
        await this.joinStream(streamPartId)
        if (this.getStream(streamPartId)!.layer1!.getBucketSize() > 0) {
            const neighborCounter = new NeighborCounter(this.getStream(streamPartId)!.layer2 as RandomGraphNode, 1)
            await neighborCounter.waitForTargetReached(timeout)
        }
        this.publishToStream(msg)
        return this.getStream(streamPartId)?.layer2.getTargetNeighborIds().length ?? 0
    }

    async waitForJoinAndSubscribe(
        streamPartId: StreamPartID,
        timeout?: number,
        expectedNeighbors = 1
    ): Promise<number> {
        if (this.getStream(streamPartId)?.type === StreamNodeType.PROXY) {
            return 0
        }
        await this.joinStream(streamPartId)
        if (this.getStream(streamPartId)!.layer1!.getBucketSize() > 0) {
            const neighborCounter = new NeighborCounter(this.getStream(streamPartId)!.layer2 as RandomGraphNode, expectedNeighbors)
            await neighborCounter.waitForTargetReached(timeout)
        }
        this.subscribeToStream(streamPartId)
        return this.getStream(streamPartId)?.layer2.getTargetNeighborIds().length ?? 0
    }

    async setProxies(
        streamPartId: StreamPartID,
        contactPeerDescriptors: PeerDescriptor[],
        direction: ProxyDirection,
        userId: EthereumAddress,
        connectionCount?: number
    ): Promise<void> {
        if (this.config.acceptProxyConnections) {
            throw new Error('cannot set proxies when acceptProxyConnections=true')
        }
        if (this.streams.get(streamPartId)?.type === StreamNodeType.PROXY && contactPeerDescriptors.length > 0) {
            const proxyClient = this.streams.get(streamPartId)!.layer2 as ProxyStreamConnectionClient
            await proxyClient.setProxies(streamPartId, contactPeerDescriptors, direction, userId, connectionCount)
        } else if (this.streams.get(streamPartId)?.type === StreamNodeType.PROXY && contactPeerDescriptors.length === 0) {
            this.streams.get(streamPartId)!.layer2.stop()
            this.streams.delete(streamPartId)
        } else {
            const proxyClient = this.createProxyStream(streamPartId, userId)
            await proxyClient.start()
            await proxyClient.setProxies(streamPartId, contactPeerDescriptors, direction, userId, connectionCount)
        }
    }

    private createProxyStream(streamPartId: StreamPartID, userId: EthereumAddress): ProxyStreamConnectionClient {
        const layer2 = this.createProxyStreamConnectionClient(streamPartId, userId)
        this.streams.set(streamPartId, {
            type: StreamNodeType.PROXY,
            layer2
        })
        layer2.on('message', (message: StreamMessage) => {
            this.emit('newMessage', message)
        })
        return layer2
    }

    private createProxyStreamConnectionClient(streamPartId: StreamPartID, userId: EthereumAddress): ProxyStreamConnectionClient {
        return new ProxyStreamConnectionClient({
            P2PTransport: this.P2PTransport!,
            ownPeerDescriptor: this.layer0!.getPeerDescriptor(),
            streamPartId,
            connectionLocker: this.connectionLocker!,
            nodeName: this.config.nodeName,
            userId
        })
    }

    async inspect(peerDescriptor: PeerDescriptor, streamPartId: StreamPartID): Promise<boolean> {
        if (this.streams.get(streamPartId)?.type === StreamNodeType.RANDOM_GRAPH) {
            const streamNode = this.streams.get(streamPartId)!.layer2 as RandomGraphNode
            return streamNode.inspect(peerDescriptor)
        }
        return false
    }

    setStreamPartEntryPoints(streamPartId: StreamPartID, entryPoints: PeerDescriptor[]): void {
        this.knownStreamEntryPoints.set(streamPartId, entryPoints)
    }

    isProxiedStreamPart(streamId: string, direction?: ProxyDirection): boolean {
        return this.streams.get(streamId)?.type === StreamNodeType.PROXY 
            && ((direction === undefined) || (this.streams.get(streamId)!.layer2 as ProxyStreamConnectionClient).getDirection() === direction)
    }

    hasProxyConnection(streamId: string, nodeId: NodeID, direction: ProxyDirection): boolean {
        return this.streams.has(streamId) && this.streams.get(streamId)!.layer2.hasProxyConnection(nodeId, direction)
    }

    getStream(streamPartId: StreamPartID): StreamObject | undefined {
        return this.streams.get(streamPartId)
    }

    hasStream(streamPartId: StreamPartID): boolean {
        return this.streams.has(streamPartId)
    }

    getPeerDescriptor(): PeerDescriptor {
        return this.layer0!.getPeerDescriptor()
    }

    getNodeId(): NodeID {
        return this.layer0!.getNodeId().toKey() as unknown as NodeID
    }

    getNeighbors(): NodeID[] {
        const neighbors: NodeID[] = []
        this.streams.forEach((stream) =>
            stream.layer2.getTargetNeighborIds().forEach((neighbor) => neighbors.push(neighbor))
        )
        return uniq(neighbors)
    }

    getStreamParts(): StreamPartID[] {
        return Array.from(this.streams.keys()).map((id) => StreamPartIDUtils.parse(id))
    }

<<<<<<< HEAD
    isJoinRequired(streamPartId: StreamPartID): boolean {
        return !this.streams.has(streamPartId) && Array.from(this.streams.values()).every((stream) => stream.type === StreamNodeType.PROXY)
    }

=======
    setExtraMetadata(metadata: Record<string, unknown>): void {
        this.extraMetadata = metadata
    }
>>>>>>> af89a6cf
}

[`exit`, `SIGINT`, `SIGUSR1`, `SIGUSR2`, `uncaughtException`, `unhandledRejection`, `SIGTERM`].forEach((term) => {
    process.on(term, async () => {
        await cleanUp()
        process.exit()
    })
})<|MERGE_RESOLUTION|>--- conflicted
+++ resolved
@@ -394,17 +394,6 @@
     getStreamParts(): StreamPartID[] {
         return Array.from(this.streams.keys()).map((id) => StreamPartIDUtils.parse(id))
     }
-
-<<<<<<< HEAD
-    isJoinRequired(streamPartId: StreamPartID): boolean {
-        return !this.streams.has(streamPartId) && Array.from(this.streams.values()).every((stream) => stream.type === StreamNodeType.PROXY)
-    }
-
-=======
-    setExtraMetadata(metadata: Record<string, unknown>): void {
-        this.extraMetadata = metadata
-    }
->>>>>>> af89a6cf
 }
 
 [`exit`, `SIGINT`, `SIGUSR1`, `SIGUSR2`, `uncaughtException`, `unhandledRejection`, `SIGTERM`].forEach((term) => {
