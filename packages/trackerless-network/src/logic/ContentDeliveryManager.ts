--- conflicted
+++ resolved
@@ -32,7 +32,6 @@
 import { createContentDeliveryLayerNode } from './createContentDeliveryLayerNode'
 import { ProxyClient } from './proxy/ProxyClient'
 import { StreamPartitionInfo } from '../types'
-<<<<<<< HEAD
 import fs from 'fs'
 import readline from 'readline'
 import path = require('path')
@@ -44,9 +43,7 @@
     layer1JoinTime?: number
     firstNeighborConnectedTimestamp?: number
 }
-=======
 import { DEFAULT_MAX_PROPAGATION_BUFFER_SIZE, DEFAULT_MIN_PROPAGATION_TARGETS, DEFAULT_PROPAGATION_BUFFER_TTL } from './propagation/Propagation'
->>>>>>> 43568c73
 
 export type StreamPartDelivery = {
     broadcast: (msg: StreamMessage) => void
