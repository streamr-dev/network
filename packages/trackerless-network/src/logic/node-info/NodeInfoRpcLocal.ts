--- conflicted
+++ resolved
@@ -22,18 +22,7 @@
     }
  
     async getInfo(): Promise<NodeInfoResponse> {
-<<<<<<< HEAD
-        return {
-            peerDescriptor: this.stack.getLayer0Node().getLocalPeerDescriptor(),
-            controlLayer: {
-                connections: this.stack.getLayer0Node().getConnections(),
-                neighbors: this.stack.getLayer0Node().getNeighbors()
-            },
-            streamPartitions: this.stack.getDeliveryLayer().getNodeInfo()
-        }
-=======
         return this.stack.createNodeInfo()
->>>>>>> e162c468
     }
 
 }