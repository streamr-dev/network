import {
    DataEntry,
    PeerDescriptor,
    isSamePeerDescriptor
} from '@streamr/dht'
import { StreamPartID } from '@streamr/protocol'
import { Logger, scheduleAtInterval, wait } from '@streamr/utils'
import { createHash } from 'crypto'
import { NodeID, getNodeIdFromPeerDescriptor } from '../identifiers'
import { Any } from '../proto/google/protobuf/any'
import { ILayer1 } from './ILayer1'

export const streamPartIdToDataKey = (streamPartId: StreamPartID): Uint8Array => {
    return new Uint8Array(createHash('md5').update(streamPartId).digest())
}

const parseEntryPointData = (dataEntries: DataEntry[]): PeerDescriptor[] => {
    return dataEntries.filter((entry) => !entry.deleted).map((entry) => Any.unpack(entry.data!, PeerDescriptor))
}

interface FindEntryPointsResult {
    entryPointsFromDht: boolean
    discoveredEntryPoints: PeerDescriptor[]
}

const exponentialRunOff = async (
    task: () => Promise<void>,
    description: string,
    abortSignal: AbortSignal,
    baseDelay = 500,
    maxAttempts = 6
): Promise<void> => {
    for (let i = 1; i <= maxAttempts; i++) {
        if (abortSignal.aborted) {
            return
        }
        const factor = 2 ** i
        const delay = baseDelay * factor
        try {
            await task()
        } catch (e: any) {
            logger.trace(`${description} failed, retrying in ${delay} ms`)
        }
        try { // Abort controller throws unexpected errors in destroy?
            await wait(delay, abortSignal)
        } catch (err) {
            logger.trace(`${err}`)
        }
    }
}

const logger = new Logger(module)

const ENTRYPOINT_STORE_LIMIT = 8
export const NETWORK_SPLIT_AVOIDANCE_LIMIT = 4

interface StreamPartEntryPointDiscoveryConfig {
    streamPartId: StreamPartID
    ownPeerDescriptor: PeerDescriptor
    layer1: ILayer1
    getEntryPointData: (key: Uint8Array) => Promise<DataEntry[]>
    storeEntryPointData: (key: Uint8Array, data: Any) => Promise<PeerDescriptor[]>
    deleteEntryPointData: (key: Uint8Array) => Promise<void>
    storeInterval?: number
}

export class StreamPartEntryPointDiscovery {
    private readonly abortController: AbortController
    private readonly config: StreamPartEntryPointDiscoveryConfig
    private readonly storeInterval: number
    private readonly networkSplitAvoidedNodes: Set<NodeID> = new Set()

    constructor(config: StreamPartEntryPointDiscoveryConfig) {
        this.config = config
        this.abortController = new AbortController()
        this.storeInterval = this.config.storeInterval ?? 60000
    }

    async discoverEntryPointsFromDht(
        knownEntryPointCount: number
    ): Promise<FindEntryPointsResult> {
        if (knownEntryPointCount > 0) {
            return {
                entryPointsFromDht: false,
                discoveredEntryPoints: []
            }
        }
        const discoveredEntryPoints = await this.discoverEntryPoints()
        if (discoveredEntryPoints.length === 0) {
            discoveredEntryPoints.push(this.config.ownPeerDescriptor)
        }
        return {
            discoveredEntryPoints,
            entryPointsFromDht: true
        }
    }

    private async discoverEntryPoints(): Promise<PeerDescriptor[]> {
        const dataKey = streamPartIdToDataKey(this.config.streamPartId)
        const discoveredEntryPoints = await this.queryEntrypoints(dataKey)
        const filtered = discoveredEntryPoints.filter((node) => 
            !this.networkSplitAvoidedNodes.has(getNodeIdFromPeerDescriptor(node)))
        // If all discovered entry points have previously been detected as offline, try again
        if (filtered.length > 0) {
            return filtered
        } else {
            return discoveredEntryPoints
        }
    }

    private async queryEntrypoints(key: Uint8Array): Promise<PeerDescriptor[]> {
        logger.trace(`Finding data from dht node ${getNodeIdFromPeerDescriptor(this.config.ownPeerDescriptor)}`)
        try {
<<<<<<< HEAD
            const result = await this.config.getEntryPointData(key)
            return parseEntryPointData(result)
=======
            const results = await this.config.getEntryPointData(key)
            if (results.dataEntries) {
                return parseEntryPointData(results.dataEntries)
            } else {
                return []
            }
        } catch (err) {
            return []
        }
    }

    // TODO remove this method in NET-1122
    private async queryEntryPointsViaNode(key: Uint8Array, node: PeerDescriptor): Promise<PeerDescriptor[]> {
        logger.trace(`Finding data via node ${getNodeIdFromPeerDescriptor(this.config.ownPeerDescriptor)}`)
        try {
            const results = await this.config.getEntryPointDataViaNode(key, node)
            if (results) {
                return parseEntryPointData(results)
            } else {
                return []
            }
>>>>>>> 068d1249
        } catch (err) {
            return []
        }
    }

    async storeSelfAsEntryPointIfNecessary(currentEntrypointCount: number): Promise<void> {
        if (this.abortController.signal.aborted) {
            return
        }
        const possibleNetworkSplitDetected = this.config.layer1.getBucketSize() < NETWORK_SPLIT_AVOIDANCE_LIMIT
        if ((currentEntrypointCount < ENTRYPOINT_STORE_LIMIT) || possibleNetworkSplitDetected) {
            await this.storeSelfAsEntryPoint()
            await this.keepSelfAsEntryPoint()
        }
        if (possibleNetworkSplitDetected) {
            setImmediate(() => this.avoidNetworkSplit())
        }
    }

    private async storeSelfAsEntryPoint(): Promise<void> {
        const ownPeerDescriptor = this.config.ownPeerDescriptor
        const dataToStore = Any.pack(ownPeerDescriptor, PeerDescriptor)
        try {
            await this.config.storeEntryPointData(streamPartIdToDataKey(this.config.streamPartId), dataToStore)
        } catch (err) {
            logger.warn(`Failed to store self as entrypoint for ${this.config.streamPartId}`)
        }
    }

    private async keepSelfAsEntryPoint(): Promise<void> {
        await scheduleAtInterval(async () => {
            logger.trace(`Attempting to keep self as entrypoint for ${this.config.streamPartId}`)
            try {
                const discovered = await this.discoverEntryPoints()
                if (discovered.length < ENTRYPOINT_STORE_LIMIT 
                    || discovered.some((peerDescriptor) => isSamePeerDescriptor(peerDescriptor, this.config.ownPeerDescriptor))) {
                    await this.storeSelfAsEntryPoint()
                }
            } catch (err) {
                logger.debug(`Failed to keep self as entrypoint for ${this.config.streamPartId}`)
            }
        }, this.storeInterval, false, this.abortController.signal)
    }

    private async avoidNetworkSplit(): Promise<void> {
        await exponentialRunOff(async () => {
            const rediscoveredEntrypoints = await this.discoverEntryPoints()
            await this.config.layer1.joinDht(rediscoveredEntrypoints, false, false)
            if (this.config.layer1!.getBucketSize() < NETWORK_SPLIT_AVOIDANCE_LIMIT) {
                // Filter out nodes that are not in the k-bucket, assumed to be offline
                const nodesToAvoid = rediscoveredEntrypoints
                    .filter((peer) => !this.config.layer1!.getKBucketPeers().includes(peer))
                    .map((peer) => getNodeIdFromPeerDescriptor(peer))
                nodesToAvoid.forEach((node) => this.networkSplitAvoidedNodes.add(node))
                throw new Error(`Network split is still possible`)
            }
        }, 'avoid network split', this.abortController.signal)
        this.networkSplitAvoidedNodes.clear()
        logger.trace(`Network split avoided`)
    }

    async destroy(): Promise<void> {
        this.abortController.abort()
        await this.config.deleteEntryPointData(streamPartIdToDataKey(this.config.streamPartId))
    }
}<|MERGE_RESOLUTION|>--- conflicted
+++ resolved
@@ -111,32 +111,8 @@
     private async queryEntrypoints(key: Uint8Array): Promise<PeerDescriptor[]> {
         logger.trace(`Finding data from dht node ${getNodeIdFromPeerDescriptor(this.config.ownPeerDescriptor)}`)
         try {
-<<<<<<< HEAD
             const result = await this.config.getEntryPointData(key)
             return parseEntryPointData(result)
-=======
-            const results = await this.config.getEntryPointData(key)
-            if (results.dataEntries) {
-                return parseEntryPointData(results.dataEntries)
-            } else {
-                return []
-            }
-        } catch (err) {
-            return []
-        }
-    }
-
-    // TODO remove this method in NET-1122
-    private async queryEntryPointsViaNode(key: Uint8Array, node: PeerDescriptor): Promise<PeerDescriptor[]> {
-        logger.trace(`Finding data via node ${getNodeIdFromPeerDescriptor(this.config.ownPeerDescriptor)}`)
-        try {
-            const results = await this.config.getEntryPointDataViaNode(key, node)
-            if (results) {
-                return parseEntryPointData(results)
-            } else {
-                return []
-            }
->>>>>>> 068d1249
         } catch (err) {
             return []
         }
