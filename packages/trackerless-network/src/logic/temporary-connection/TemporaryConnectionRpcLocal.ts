--- conflicted
+++ resolved
@@ -6,11 +6,6 @@
 import { NodeList } from '../NodeList'
 import { DeliveryRpcRemote } from '../DeliveryRpcRemote'
 import { PeerDescriptor } from '../../proto/packages/dht/protos/DhtRpc'
-<<<<<<< HEAD
-import { StreamPartID } from '@streamr/protocol'
-=======
-import { getNodeIdFromPeerDescriptor } from '../../identifiers'
->>>>>>> 49ac4723
 
 interface TemporaryConnectionRpcLocalConfig {
     rpcCommunicator: ListeningRpcCommunicator
