--- conflicted
+++ resolved
@@ -7,17 +7,7 @@
 
 export class RemoteProxyServer extends Remote<IProxyConnectionRpcClient> {
 
-<<<<<<< HEAD
-    async requestConnection(ownPeerDescriptor: PeerDescriptor, direction: ProxyDirection, userId: EthereumAddress): Promise<boolean> {
-        const streamPartId = StreamPartIDUtils.parse(this.serviceId)
-        const options: DhtRpcOptions = {
-            sourceDescriptor: ownPeerDescriptor,
-            targetDescriptor: this.remotePeerDescriptor,
-            timeout: 5000
-        }
-=======
     async requestConnection(direction: ProxyDirection, userId: EthereumAddress): Promise<boolean> {
->>>>>>> b8b8918b
         const request: ProxyConnectionRequest = {
             direction,
             userId: hexToBinary(userId)
