<<<<<<< HEAD
import { 
=======
import {
>>>>>>> e162c468
    ConnectionManager,
    DhtNode,
    DhtNodeOptions,
    ListeningRpcCommunicator,
    PeerDescriptor,
<<<<<<< HEAD
    areEqualPeerDescriptors,
    getNodeIdFromPeerDescriptor
} from '@streamr/dht'
import { DeliveryLayer, DeliveryLayerConfig } from './logic/DeliveryLayer'
import { Logger, MetricsContext, waitForCondition } from '@streamr/utils'
=======
    areEqualPeerDescriptors
} from '@streamr/dht'
>>>>>>> e162c468
import { StreamID, StreamPartID, toStreamPartID } from '@streamr/protocol'
import { Logger, MetricsContext, waitForCondition } from '@streamr/utils'
import { pull } from 'lodash'
import { version as applicationVersion } from '../package.json'
import { Layer0Node } from './logic/Layer0Node'
import { StreamrNode, StreamrNodeConfig } from './logic/StreamrNode'
import { NodeInfoClient } from './logic/node-info/NodeInfoClient'
import { NODE_INFO_RPC_SERVICE_ID, NodeInfoRpcLocal } from './logic/node-info/NodeInfoRpcLocal'
import { NodeInfoResponse, ProxyDirection, StreamMessage } from './proto/packages/trackerless-network/protos/NetworkRpc'

export interface NetworkOptions {
    layer0?: DhtNodeOptions
    networkNode?: DeliveryLayerConfig
    metricsContext?: MetricsContext
}

const logger = new Logger(module)

const instances: NetworkStack[] = []
const stopInstances = async () => {
    // make a clone so that it is ok for each instance.stop() to remove itself from the list (at line 139)
    // while the map function is iterating the list
    const clonedInstances = [...instances]
    await Promise.all(clonedInstances.map((instance) => instance.stop()))
}
const EXIT_EVENTS = [`exit`, `SIGINT`, `SIGUSR1`, `SIGUSR2`, `uncaughtException`, `unhandledRejection`, `SIGTERM`]
EXIT_EVENTS.forEach((event) => {
    process.on(event, async (eventArg) => {
        const isError = (event === 'uncaughtException') || (event === 'unhandledRejection')
        if (isError) {
            logger.error(`exit event: ${event}`, eventArg)
        }
        await stopInstances()
        process.exit(isError ? 1 : 0)
    })
})
declare let window: any
if (typeof window === 'object') {
    window.addEventListener('unload', async () => {
        await stopInstances()
    })
}

<<<<<<< HEAD
const logger = new Logger(module)
=======
export type NodeInfo = Required<NodeInfoResponse>
>>>>>>> e162c468

export class NetworkStack {

    private layer0Node?: Layer0Node
    private deliveryLayer?: DeliveryLayer
    private stopped = false
    private readonly metricsContext: MetricsContext
    private readonly options: NetworkOptions
    private nodeInfoRpcLocal?: NodeInfoRpcLocal
    private nodeInfoClient?: NodeInfoClient

    constructor(options: NetworkOptions) {
        this.options = options
        this.metricsContext = options.metricsContext ?? new MetricsContext()
        this.layer0Node = new DhtNode({
            ...options.layer0,
            metricsContext: this.metricsContext
        })
        this.deliveryLayer = new DeliveryLayer({
            ...options.networkNode,
            metricsContext: this.metricsContext
        })
        instances.push(this)
    }

    async joinStreamPart(streamPartId: StreamPartID, neighborRequirement?: { minCount: number, timeout: number }): Promise<void> {
        if (this.getDeliveryLayer().isProxiedStreamPart(streamPartId)) {
            throw new Error(`Cannot join to ${streamPartId} as proxy connections have been set`)
        }
        await this.ensureConnectedToControlLayer()
        this.getDeliveryLayer().joinStreamPart(streamPartId)
        if (neighborRequirement !== undefined) {
            await waitForCondition(() => {
                return this.getDeliveryLayer().getNeighbors(streamPartId).length >= neighborRequirement.minCount
            }, neighborRequirement.timeout)
        }
    }

    async broadcast(msg: StreamMessage): Promise<void> {
        const streamPartId = toStreamPartID(msg.messageId!.streamId as StreamID, msg.messageId!.streamPartition)
<<<<<<< HEAD
        if (this.getDeliveryLayer().isProxiedStreamPart(streamPartId, ProxyDirection.SUBSCRIBE) && (msg.messageType === StreamMessageType.MESSAGE)) {
=======
        if (this.getStreamrNode().isProxiedStreamPart(streamPartId, ProxyDirection.SUBSCRIBE) && (msg.body.oneofKind === 'contentMessage')) {
>>>>>>> e162c468
            throw new Error(`Cannot broadcast to ${streamPartId} as proxy subscribe connections have been set`)
        }
        // TODO could combine these two calls to isProxiedStreamPart?
        if (!this.deliveryLayer!.isProxiedStreamPart(streamPartId)) {
            await this.ensureConnectedToControlLayer()
        }
        this.getDeliveryLayer().broadcast(msg)
    }

    async start(doJoin = true): Promise<void> {
        await this.layer0Node!.start()
        logger.info(`Starting node with id ${getNodeIdFromPeerDescriptor(this.layer0Node!.getLocalPeerDescriptor())}`)
        const connectionManager = this.layer0Node!.getTransport() as ConnectionManager
        if ((this.options.layer0?.entryPoints !== undefined) && (this.options.layer0.entryPoints.some((entryPoint) => 
            areEqualPeerDescriptors(entryPoint, this.layer0Node!.getLocalPeerDescriptor())
        ))) {
            await this.layer0Node?.joinDht(this.options.layer0.entryPoints)
        } else {
            if (doJoin) {
                // in practice there aren't be existing connections and therefore this always connects
                await this.ensureConnectedToControlLayer()
            }
        }
        // TODO: remove undefined checks here. Assume that start is approproately awaited before stop is called.
        await this.deliveryLayer?.start(this.layer0Node!, connectionManager, connectionManager)
        if (this.deliveryLayer) {
            const infoRpcCommunicator = new ListeningRpcCommunicator(NODE_INFO_RPC_SERVICE_ID, this.getConnectionManager())
            this.nodeInfoRpcLocal = new NodeInfoRpcLocal(this, infoRpcCommunicator)
            this.nodeInfoClient = new NodeInfoClient(
                this.layer0Node!.getLocalPeerDescriptor(),
                infoRpcCommunicator
            )
        }
    }

    private async ensureConnectedToControlLayer(): Promise<void> {
        // TODO we could wrap joinDht with pOnce and call it here (no else-if needed in that case)
        if (!this.layer0Node!.hasJoined()) {
            setImmediate(async () => {
                if (this.options.layer0?.entryPoints !== undefined) {
                    // TODO should catch possible rejection?
                    // the question mark is there to avoid problems when stop() is called before start()
                    // -> TODO change to exlamation mark if we don't support that (and remove NetworkStackStoppedDuringStart.test)
                    await this.layer0Node?.joinDht(this.options.layer0.entryPoints)
                }
            })
            await this.layer0Node!.waitForNetworkConnectivity()
        }
    }

    getDeliveryLayer(): DeliveryLayer {
        return this.deliveryLayer!
    }

    getLayer0Node(): Layer0Node {
        return this.layer0Node!
    }

    getMetricsContext(): MetricsContext {
        return this.metricsContext
    }

    async fetchNodeInfo(node: PeerDescriptor): Promise<NodeInfo> {
        if (!areEqualPeerDescriptors(node, this.getLayer0Node().getLocalPeerDescriptor())) {
            return this.nodeInfoClient!.getInfo(node)
        } else {
            return this.createNodeInfo()
        }
    }

    createNodeInfo(): NodeInfo {
        return {
            peerDescriptor: this.getLayer0Node().getLocalPeerDescriptor(),
            controlLayer: {
                connections: this.getLayer0Node().getConnections(),
                neighbors: this.getLayer0Node().getNeighbors()
            },
            streamPartitions: this.getStreamrNode().getNodeInfo(),
            version: applicationVersion
        }
    }

    getOptions(): NetworkOptions {
        return this.options
    }

    private getConnectionManager(): ConnectionManager {
        return this.layer0Node!.getTransport() as ConnectionManager
    }

    async stop(): Promise<void> {
        if (!this.stopped) {
            this.stopped = true
            pull(instances, this)
            await this.deliveryLayer!.destroy()
            await this.layer0Node!.stop()
            this.deliveryLayer = undefined
            this.layer0Node = undefined
        }
    }

}<|MERGE_RESOLUTION|>--- conflicted
+++ resolved
@@ -1,29 +1,18 @@
-<<<<<<< HEAD
-import { 
-=======
 import {
->>>>>>> e162c468
     ConnectionManager,
     DhtNode,
     DhtNodeOptions,
     ListeningRpcCommunicator,
     PeerDescriptor,
-<<<<<<< HEAD
     areEqualPeerDescriptors,
     getNodeIdFromPeerDescriptor
 } from '@streamr/dht'
-import { DeliveryLayer, DeliveryLayerConfig } from './logic/DeliveryLayer'
-import { Logger, MetricsContext, waitForCondition } from '@streamr/utils'
-=======
-    areEqualPeerDescriptors
-} from '@streamr/dht'
->>>>>>> e162c468
 import { StreamID, StreamPartID, toStreamPartID } from '@streamr/protocol'
 import { Logger, MetricsContext, waitForCondition } from '@streamr/utils'
 import { pull } from 'lodash'
 import { version as applicationVersion } from '../package.json'
+import { DeliveryLayer, DeliveryLayerConfig } from './logic/DeliveryLayer'
 import { Layer0Node } from './logic/Layer0Node'
-import { StreamrNode, StreamrNodeConfig } from './logic/StreamrNode'
 import { NodeInfoClient } from './logic/node-info/NodeInfoClient'
 import { NODE_INFO_RPC_SERVICE_ID, NodeInfoRpcLocal } from './logic/node-info/NodeInfoRpcLocal'
 import { NodeInfoResponse, ProxyDirection, StreamMessage } from './proto/packages/trackerless-network/protos/NetworkRpc'
@@ -61,11 +50,7 @@
     })
 }
 
-<<<<<<< HEAD
-const logger = new Logger(module)
-=======
 export type NodeInfo = Required<NodeInfoResponse>
->>>>>>> e162c468
 
 export class NetworkStack {
 
@@ -106,11 +91,7 @@
 
     async broadcast(msg: StreamMessage): Promise<void> {
         const streamPartId = toStreamPartID(msg.messageId!.streamId as StreamID, msg.messageId!.streamPartition)
-<<<<<<< HEAD
-        if (this.getDeliveryLayer().isProxiedStreamPart(streamPartId, ProxyDirection.SUBSCRIBE) && (msg.messageType === StreamMessageType.MESSAGE)) {
-=======
-        if (this.getStreamrNode().isProxiedStreamPart(streamPartId, ProxyDirection.SUBSCRIBE) && (msg.body.oneofKind === 'contentMessage')) {
->>>>>>> e162c468
+        if (this.getDeliveryLayer().isProxiedStreamPart(streamPartId, ProxyDirection.SUBSCRIBE) && (msg.body.oneofKind === 'contentMessage')) {
             throw new Error(`Cannot broadcast to ${streamPartId} as proxy subscribe connections have been set`)
         }
         // TODO could combine these two calls to isProxiedStreamPart?
@@ -188,7 +169,7 @@
                 connections: this.getLayer0Node().getConnections(),
                 neighbors: this.getLayer0Node().getNeighbors()
             },
-            streamPartitions: this.getStreamrNode().getNodeInfo(),
+            streamPartitions: this.getDeliveryLayer().getNodeInfo(),
             version: applicationVersion
         }
     }
