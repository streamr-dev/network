--- conflicted
+++ resolved
@@ -5,11 +5,8 @@
 import { StreamID, StreamPartID, toStreamPartID } from '@streamr/protocol'
 import { ProxyDirection, StreamMessage, StreamMessageType } from './proto/packages/trackerless-network/protos/NetworkRpc'
 import { Layer0Node } from './logic/Layer0Node'
-<<<<<<< HEAD
+import { pull } from 'lodash'
 import { getNodeIdFromPeerDescriptor } from './identifiers'
-=======
-import { pull } from 'lodash'
->>>>>>> 05b38009
 
 export interface NetworkOptions {
     layer0?: DhtNodeOptions
@@ -21,9 +18,6 @@
     stopped: () => void
 }
 
-<<<<<<< HEAD
-const logger = new Logger(module)
-=======
 const instances: NetworkStack[] = []
 const stopInstances = async () => {
     // make a clone so that it is ok for each instance.stop() to remove itself from the list (at line 139)
@@ -44,17 +38,14 @@
         await stopInstances()
     })
 }
->>>>>>> 05b38009
+
+const logger = new Logger(module)
 
 export class NetworkStack extends EventEmitter<NetworkStackEvents> {
 
     private layer0Node?: Layer0Node
-<<<<<<< HEAD
     private deliveryLayer?: DeliveryLayer
-=======
-    private streamrNode?: StreamrNode
     private stopped = false
->>>>>>> 05b38009
     private readonly metricsContext: MetricsContext
     private readonly options: NetworkOptions
 
@@ -147,22 +138,14 @@
     }
 
     async stop(): Promise<void> {
-<<<<<<< HEAD
-        await this.deliveryLayer!.destroy()
-        await this.layer0Node!.stop()
-        this.deliveryLayer = undefined
-        this.layer0Node = undefined
-        this.emit('stopped')
-=======
         if (!this.stopped) {
             this.stopped = true
             pull(instances, this)
-            await this.streamrNode!.destroy()
+            await this.deliveryLayer!.destroy()
             await this.layer0Node!.stop()
-            this.streamrNode = undefined
+            this.deliveryLayer = undefined
             this.layer0Node = undefined
         }
->>>>>>> 05b38009
     }
 
 }