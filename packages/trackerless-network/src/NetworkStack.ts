--- conflicted
+++ resolved
@@ -2,13 +2,9 @@
 import { StreamrNode, StreamrNodeConfig } from './logic/StreamrNode'
 import { Logger, MetricsContext, waitForCondition, waitForEvent3 } from '@streamr/utils'
 import { EventEmitter } from 'eventemitter3'
-<<<<<<< HEAD
-import { StreamPartID } from '@streamr/protocol'
-import { InfoRpcServer } from './logic/info-rpc/InfoRpcServer'
-=======
 import { StreamID, StreamPartID, toStreamPartID } from '@streamr/protocol'
 import { ProxyDirection, StreamMessage, StreamMessageType } from './proto/packages/trackerless-network/protos/NetworkRpc'
->>>>>>> b8b8918b
+import { InfoRpcServer } from './logic/info-rpc/InfoRpcServer'
 
 interface ReadinessEvents {
     done: () => void
