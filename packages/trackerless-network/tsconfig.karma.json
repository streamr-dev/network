{
  "extends": "../../tsconfig.karma.json",
  "compilerOptions": {
    "outDir": "dist",
<<<<<<< HEAD
    "types": ["jest", "@streamr/test-utils/customMatcherTypes"]
  },
  "include": ["src"]
=======
    "types": [
      "jest",
      "@streamr/test-utils/customMatcherTypes"
    ]
  },
  "include": [
    "src",
    "generated"
  ]
>>>>>>> 1b2eb138
}<|MERGE_RESOLUTION|>--- conflicted
+++ resolved
@@ -2,19 +2,12 @@
   "extends": "../../tsconfig.karma.json",
   "compilerOptions": {
     "outDir": "dist",
-<<<<<<< HEAD
-    "types": ["jest", "@streamr/test-utils/customMatcherTypes"]
-  },
-  "include": ["src"]
-=======
     "types": [
       "jest",
       "@streamr/test-utils/customMatcherTypes"
     ]
   },
   "include": [
-    "src",
-    "generated"
+    "src"
   ]
->>>>>>> 1b2eb138
 }