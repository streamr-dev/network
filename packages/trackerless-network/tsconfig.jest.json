--- conflicted
+++ resolved
@@ -1,16 +1,11 @@
 {
   "extends": "../../tsconfig.jest.json",
   "compilerOptions": {
-<<<<<<< HEAD
-    "types": ["node", "jest", "@streamr/test-utils/customMatcherTypes"]
-=======
     "types": [
       "node",
       "jest",
       "@streamr/test-utils/customMatcherTypes"
-    ],
-    "noImplicitOverride": false
->>>>>>> 1b2eb138
+    ]
   },
   "include": [
     "src",
