{
  "name": "streamr-client",
  "version": "100.0.0-pretestnet.0",
  "description": "JavaScript client library for Streamr",
  "private": true,
  "repository": {
    "type": "git",
    "url": "git+https://github.com/streamr-dev/network.git",
    "directory": "packages/client"
  },
  "types": "./dist/types/src/index.d.ts",
  "main": "./dist/src/exports-commonjs.js",
  "browser": "./dist/streamr-client.web.js",
  "exports": {
    "browser": "./dist/streamr-client.web.js",
    "default": {
      "import": "./dist/src/exports-esm.mjs",
      "require": "./dist/src/exports-commonjs.js"
    }
  },
  "scripts": {
    "prebuild": "node bin/generate-config-validator.js && bash vendor-hack.sh",
    "postbuild": "bash copy-package.sh && bash fix-esm.sh",
    "build": "tsc --build ./tsconfig.node.json",
    "build-production": "npm run clean; NODE_ENV=production npm run build && npm run build-browser-production",
    "build-browser-development": "NODE_ENV=development webpack --mode=development --progress",
    "build-browser-production": "NODE_ENV=production webpack --mode=production --progress",
    "check": "tsc -p ./tsconfig.jest.json --noEmit",
    "clean": "jest --clearCache || true; rm -rf dist vendor *.tsbuildinfo node_modules/.cache || true",
    "docs": "typedoc --options typedoc.js",
    "eslint": "eslint --cache --cache-location=node_modules/.cache/.eslintcache/ '*/**/*.{js,ts}'",
    "test": "npm run test-unit && npm run test-integration && npm run test-end-to-end",
    "test-unit": "jest --useStderr --forceExit test/unit",
    "test-integration": "jest --bail --useStderr --forceExit --testTimeout=40000 test/integration/*.test.*",
    "test-end-to-end": "jest --bail --useStderr --forceExit --testTimeout=40000 test/end-to-end/*.test.*",
    "test-browser": "npm run build-browser-production && concurrently -k --success=first 'node ./test/browser/server.js' 'sleep 5 && nightwatch --headless --verbose --timeout=30000 --config=nightwatch.conf.js ./test/browser/browser.js'",
    "test-exports": "cd test/exports && npm run link && tsc --noEmit --project ./tsconfig.json && npm test"
  },
  "author": "Streamr Network AG <contact@streamr.network>",
  "license": "Apache-2.0",
  "devDependencies": {
    "@babel/core": "^7.23.3",
    "@babel/plugin-proposal-decorators": "^7.23.3",
    "@babel/plugin-transform-modules-commonjs": "^7.23.3",
    "@babel/plugin-transform-runtime": "^7.23.3",
    "@babel/preset-env": "^7.23.3",
    "@babel/preset-typescript": "^7.23.3",
    "@ethersproject/wordlists": "^5.5.0",
<<<<<<< HEAD
    "@jest/globals": "^29.5.0",
    "@streamr/test-utils": "100.0.0-pretestnet.0",
    "@types/heap": "^0.2.33",
    "@types/lodash": "^4.14.200",
=======
    "@streamr/test-utils": "8.5.5",
    "@types/heap": "^0.2.34",
    "@types/lodash": "^4.14.201",
>>>>>>> 3afc42b1
    "@types/node-fetch": "^2.6.4",
    "@types/secp256k1": "^4.0.6",
    "@types/split2": "^4.2.3",
    "@types/uuid": "^9.0.7",
    "ajv": "^8.8.2",
    "ajv-formats": "^2.1.1",
    "babel-loader": "^9.1.3",
    "babel-plugin-add-module-exports": "^1.0.4",
    "babel-plugin-lodash": "^3.3.4",
    "babel-plugin-transform-typescript-metadata": "^0.3.2",
    "benchmark": "^2.1.4",
    "buffer": "^6.0.3",
    "bytes": "^3.1.1",
    "chromedriver": "^117.0.0",
    "concurrently": "^8.2.2",
    "crypto-browserify": "^3.12.0",
    "eslint-plugin-import": "^2.29.0",
    "express": "^4.17.1",
    "git-revision-webpack-plugin": "^5.0.0",
    "jest-leak-detector": "^27.3.1",
    "jest-matcher-utils": "^29.5.0",
    "lodash-webpack-plugin": "^0.11.6",
    "nightwatch": "^3.3.0",
    "node-polyfill-webpack-plugin": "^2.0.1",
    "terser-webpack-plugin": "^5.2.5",
    "ts-loader": "^9.5.0",
    "typedoc": "^0.25.3",
    "util": "^0.12.4",
    "weak-napi": "^2.0.2",
    "webpack": "^5.89.0",
    "webpack-bundle-analyzer": "^4.9.1",
    "webpack-cli": "^5.1.4",
    "webpack-merge": "^5.10.0"
  },
  "#IMPORTANT": "babel-runtime must be in dependencies, not devDependencies",
  "dependencies": {
    "@babel/runtime": "^7.23.2",
    "@babel/runtime-corejs3": "^7.23.2",
    "@ethersproject/abi": "^5.5.0",
    "@ethersproject/abstract-signer": "^5.5.0",
    "@ethersproject/address": "^5.5.0",
    "@ethersproject/bignumber": "^5.5.0",
    "@ethersproject/bytes": "^5.5.0",
    "@ethersproject/constants": "^5.5.0",
    "@ethersproject/contracts": "^5.5.0",
    "@ethersproject/providers": "^5.5.0",
    "@ethersproject/transactions": "^5.5.0",
    "@ethersproject/wallet": "^5.5.0",
    "@ethersproject/web": "^5.5.0",
    "@lit-protocol/core": "^2.2.5",
    "@lit-protocol/uint8arrays": "^2.2.61",
    "@streamr/config": "^4.0.13",
    "@streamr/dht": "100.0.0-pretestnet.0",
    "@streamr/protocol": "100.0.0-pretestnet.0",
    "@streamr/trackerless-network": "100.0.0-pretestnet.0",
    "@streamr/utils": "100.0.0-pretestnet.0",
    "core-js": "^3.33.2",
    "env-paths": "^2.2.1",
    "eventemitter3": "^5.0.0",
    "idb": "^7.1.1",
    "lit-siwe": "^1.1.8",
    "lodash": "^4.17.21",
    "node-fetch": "^2.7.0",
    "p-limit": "^3.1.0",
    "p-memoize": "4.0.4",
    "p-throttle": "4.1.1",
    "quick-lru": "^7.0.0",
    "readable-stream": "^4.4.2",
    "reflect-metadata": "^0.1.13",
    "secp256k1": "^5.0.0",
    "sha3": "^2.1.4",
    "split2": "^4.2.0",
    "sqlite": "^5.1.1",
    "sqlite3": "^5.0.3",
    "ts-essentials": "^9.4.1",
    "ts-toolbelt": "^9.6.0",
    "tsyringe": "^4.8.0",
    "uuid": "^9.0.1"
  },
  "optionalDependencies": {
    "bufferutil": "^4.0.8",
    "utf-8-validate": "^6.0.3"
  }
}<|MERGE_RESOLUTION|>--- conflicted
+++ resolved
@@ -46,16 +46,10 @@
     "@babel/preset-env": "^7.23.3",
     "@babel/preset-typescript": "^7.23.3",
     "@ethersproject/wordlists": "^5.5.0",
-<<<<<<< HEAD
     "@jest/globals": "^29.5.0",
     "@streamr/test-utils": "100.0.0-pretestnet.0",
-    "@types/heap": "^0.2.33",
-    "@types/lodash": "^4.14.200",
-=======
-    "@streamr/test-utils": "8.5.5",
     "@types/heap": "^0.2.34",
     "@types/lodash": "^4.14.201",
->>>>>>> 3afc42b1
     "@types/node-fetch": "^2.6.4",
     "@types/secp256k1": "^4.0.6",
     "@types/split2": "^4.2.3",
