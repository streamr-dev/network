{
  "name": "streamr-client",
  "version": "8.5.4",
  "description": "JavaScript client library for Streamr",
  "private": true,
  "repository": {
    "type": "git",
    "url": "git+https://github.com/streamr-dev/network.git",
    "directory": "packages/client"
  },
  "types": "./dist/types/src/index.d.ts",
  "main": "./dist/src/exports-commonjs.js",
  "browser": "./dist/streamr-client.web.js",
  "exports": {
    "browser": "./dist/streamr-client.web.js",
    "default": {
      "import": "./dist/src/exports-esm.mjs",
      "require": "./dist/src/exports-commonjs.js"
    }
  },
  "scripts": {
    "prebuild": "bash vendor-hack.sh",
    "postbuild": "bash copy-package.sh && bash fix-esm.sh",
    "build": "tsc --build ./tsconfig.node.json",
    "build-production": "npm run clean; NODE_ENV=production npm run build && npm run build-browser-production",
    "build-browser-development": "NODE_ENV=development webpack --mode=development --progress",
    "build-browser-production": "NODE_ENV=production webpack --mode=production --progress",
    "check": "tsc -p ./tsconfig.jest.json --noEmit",
    "clean": "jest --clearCache || true; rm -rf dist vendor *.tsbuildinfo node_modules/.cache || true",
    "docs": "typedoc --options typedoc.js",
    "eslint": "eslint --cache --cache-location=node_modules/.cache/.eslintcache/ '*/**/*.{js,ts}'",
    "test": "jest --detectOpenHandles",
    "test-unit": "jest --useStderr --forceExit test/unit",
    "test-integration": "jest --useStderr --forceExit --testTimeout=40000 test/integration/*.test.*",
    "test-end-to-end": "jest --useStderr --forceExit --testTimeout=40000 test/end-to-end/*.test.*",
    "test-browser": "npm run build-browser-production && concurrently -k --success=first 'node ./test/browser/server.js' 'sleep 5 && nightwatch --headless --verbose --timeout=30000 --config=nightwatch.conf.js ./test/browser/browser.js'",
    "test-exports": "cd test/exports && npm run link && tsc --noEmit --project ./tsconfig.json && npm test"
  },
  "author": "Streamr Network AG <contact@streamr.network>",
  "license": "Apache-2.0",
  "devDependencies": {
    "@babel/core": "^7.22.5",
    "@babel/plugin-proposal-decorators": "^7.22.5",
    "@babel/plugin-transform-modules-commonjs": "^7.22.5",
    "@babel/plugin-transform-runtime": "^7.22.5",
    "@babel/preset-env": "^7.22.5",
    "@babel/preset-typescript": "^7.22.5",
    "@ethersproject/wordlists": "^5.5.0",
    "@streamr/test-utils": "8.5.4",
    "@types/heap": "^0.2.28",
    "@types/lodash": "^4.14.175",
    "@types/node-fetch": "^2.5.12",
    "@types/secp256k1": "^4.0.3",
    "@types/split2": "^4.2.0",
    "@types/uuid": "^9.0.2",
    "babel-loader": "^9.1.2",
    "babel-plugin-add-module-exports": "^1.0.4",
    "babel-plugin-lodash": "^3.3.4",
    "babel-plugin-transform-typescript-metadata": "^0.3.2",
    "benchmark": "^2.1.4",
    "buffer": "^6.0.3",
    "bytes": "^3.1.1",
    "chromedriver": "^113.0.0",
    "concurrently": "^8.2.0",
    "crypto-browserify": "^3.12.0",
    "eslint-plugin-import": "^2.25.3",
    "express": "^4.17.1",
    "git-revision-webpack-plugin": "^5.0.0",
    "jest-leak-detector": "^27.3.1",
    "lodash-webpack-plugin": "^0.11.6",
    "nightwatch": "^3.0.1",
    "node-polyfill-webpack-plugin": "^2.0.1",
    "terser-webpack-plugin": "^5.2.5",
    "ts-loader": "^9.3.1",
    "typedoc": "^0.24.8",
    "util": "^0.12.4",
    "weak-napi": "^2.0.2",
    "webpack": "^5.88.0",
    "webpack-bundle-analyzer": "^4.9.0",
    "webpack-cli": "^5.1.4",
    "webpack-merge": "^5.8.0"
  },
  "#IMPORTANT": "babel-runtime must be in dependencies, not devDependencies",
  "dependencies": {
    "@babel/runtime": "^7.22.5",
    "@babel/runtime-corejs3": "^7.22.5",
    "@ethersproject/abi": "^5.5.0",
    "@ethersproject/abstract-signer": "^5.5.0",
    "@ethersproject/address": "^5.5.0",
    "@ethersproject/bignumber": "^5.5.0",
    "@ethersproject/bytes": "^5.5.0",
    "@ethersproject/constants": "^5.5.0",
    "@ethersproject/contracts": "^5.5.0",
    "@ethersproject/providers": "^5.5.0",
    "@ethersproject/transactions": "^5.5.0",
    "@ethersproject/wallet": "^5.5.0",
    "@ethersproject/web": "^5.5.0",
    "@lit-protocol/core": "^2.2.5",
<<<<<<< HEAD
    "@lit-protocol/uint8arrays": "^2.2.24",
    "@streamr/dht": "8.5.4",
=======
    "@lit-protocol/uint8arrays": "^2.2.30",
    "@streamr/network-node": "8.5.4",
>>>>>>> d4c6568d
    "@streamr/protocol": "8.5.4",
    "@streamr/trackerless-network": "8.5.4",
    "@streamr/utils": "8.5.4",
    "ajv": "^8.8.2",
    "ajv-formats": "^2.1.1",
    "core-js": "^3.31.0",
    "env-paths": "^2.2.1",
    "eventemitter3": "^5.0.0",
    "heap": "^0.2.6",
    "idb": "^7.1.1",
    "lit-siwe": "^1.1.8",
    "lodash": "^4.17.21",
    "node-fetch": "^2.6.6",
    "p-limit": "^3.1.0",
    "p-memoize": "4.0.4",
    "p-throttle": "4.1.1",
    "quick-lru": "^6.0.1",
    "readable-stream": "^4.3.0",
    "reflect-metadata": "^0.1.13",
    "secp256k1": "^5.0.0",
    "sha3": "^2.1.4",
    "split2": "^4.2.0",
    "sqlite": "^4.0.23",
    "sqlite3": "^5.0.3",
    "ts-essentials": "^9.3.0",
    "ts-toolbelt": "^9.6.0",
    "tsyringe": "^4.8.0",
    "uuid": "^9.0.0"
  },
  "optionalDependencies": {
    "bufferutil": "^4.0.5",
    "utf-8-validate": "^6.0.3"
  }
}<|MERGE_RESOLUTION|>--- conflicted
+++ resolved
@@ -96,13 +96,8 @@
     "@ethersproject/wallet": "^5.5.0",
     "@ethersproject/web": "^5.5.0",
     "@lit-protocol/core": "^2.2.5",
-<<<<<<< HEAD
-    "@lit-protocol/uint8arrays": "^2.2.24",
+    "@lit-protocol/uint8arrays": "^2.2.30",
     "@streamr/dht": "8.5.4",
-=======
-    "@lit-protocol/uint8arrays": "^2.2.30",
-    "@streamr/network-node": "8.5.4",
->>>>>>> d4c6568d
     "@streamr/protocol": "8.5.4",
     "@streamr/trackerless-network": "8.5.4",
     "@streamr/utils": "8.5.4",
