--- conflicted
+++ resolved
@@ -152,13 +152,6 @@
                     openAnalyzer: false,
                     generateStatsFile: true,
                 })
-<<<<<<< HEAD
-            ] : [])
-        ],
-        externals: {
-            'express': 'Express',
-        }
-=======
             ] : []),
             new webpack.ProvidePlugin({
                 process: "process/browser",
@@ -170,8 +163,10 @@
                         resource.request = 'buffer'
                 }
             })
-        ]
->>>>>>> 4094203f
+        ],
+        externals: {
+            'express': 'Express',
+        }
     })
 
     let clientMinifiedConfig
