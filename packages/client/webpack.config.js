/* eslint-disable prefer-template */

process.env.NODE_ENV = process.env.NODE_ENV || 'development' // set a default NODE_ENV

const path = require('path')
const fs = require('fs')

const webpack = require('webpack')
const TerserPlugin = require('terser-webpack-plugin')
const LodashWebpackPlugin = require('lodash-webpack-plugin')
const { merge } = require('webpack-merge')
const { BundleAnalyzerPlugin } = require('webpack-bundle-analyzer')
const { GitRevisionPlugin } = require('git-revision-webpack-plugin')
const NodePolyfillPlugin = require('node-polyfill-webpack-plugin')

const pkg = require('./package.json')

const gitRevisionPlugin = new GitRevisionPlugin()

const libraryName = pkg.name

module.exports = (env, argv) => {
    const isProduction = argv.mode === 'production' || process.env.NODE_ENV === 'production'

    const analyze = !!process.env.BUNDLE_ANALYSIS

    const commonConfig = {
        cache: {
            type: 'filesystem',
        },
        name: 'streamr-client',
        mode: isProduction ? 'production' : 'development',
        entry: {
            'streamr-client': path.join(__dirname, 'src', 'exports-browser.ts'),
        },
        devtool: 'source-map',
        output: {
            umdNamedDefine: true,
        },
        optimization: {
            minimize: false,
            moduleIds: 'named',
        },
        module: {
            rules: [
                {
                    test: /(\.jsx|\.js|\.ts)$/,
                    exclude: /(node_modules|bower_components)/,
                    use: {
                        loader: 'babel-loader',
                        options: {
                            configFile: path.resolve(__dirname, '.babel.browser.config.js'),
                            babelrc: false,
                            cacheDirectory: true,
                        }
                    }
                }
            ]
        },
        resolve: {
            modules: ['node_modules', ...require.resolve.paths(''), path.resolve('./vendor')],
            extensions: ['.json', '.js', '.ts'],
        },
        plugins: [
            gitRevisionPlugin,
            new webpack.EnvironmentPlugin({
                NODE_ENV: process.env.NODE_ENV,
                version: pkg.version,
                GIT_VERSION: gitRevisionPlugin.version(),
                GIT_COMMITHASH: gitRevisionPlugin.commithash(),
                GIT_BRANCH: gitRevisionPlugin.branch(),
            }),
            new webpack.optimize.LimitChunkCountPlugin({
                maxChunks: 1
            })
        ],
        performance: {
            hints: 'warning',
        },
    }

    const clientConfig = merge({}, commonConfig, {
        target: 'web',
        output: {
            filename: '[name].web.js',
            libraryTarget: 'umd',
            library: 'StreamrClient',
            // NOTE:
            // exporting the class directly
            // `export default class StreamrClient {}`
            // becomes:
            // `window.StreamrClient === StreamrClient`
            // which is correct, but if we define the class and export separately,
            // which is required if we do interface StreamrClient extends …:
            // `class StreamrClient {}; export default StreamrClient;`
            // becomes:
            // `window.StreamrClient = { default: StreamrClient, … }`
            // which is wrong for browser builds.
            // see: https://github.com/webpack/webpack/issues/706#issuecomment-438007763
            // libraryExport: 'StreamrClient', // This fixes the above.
            globalObject: 'globalThis',
        },
        resolve: {
            alias: {
                stream: 'readable-stream',
                util: 'util',
                http: path.resolve('./src/shim/http-https.ts'),
                '@ethersproject/wordlists': require.resolve('@ethersproject/wordlists/lib/browser-wordlists.js'),
                https: path.resolve('./src/shim/http-https.ts'),
                crypto: require.resolve('crypto-browserify'),
                buffer: require.resolve('buffer/'),
                'node-fetch': path.resolve('./src/shim/node-fetch.ts'),
                '@streamr/protocol': path.resolve('../protocol/src/exports.ts'),
                '@streamr/trackerless-network': path.resolve('../trackerless-network/src/exports.ts'),
                '@streamr/dht': path.resolve('../dht/src/exports.ts'),
                [path.resolve(__dirname, '../dht/src/connection/WebRTC/NodeWebRtcConnection.ts')]:
                    path.resolve(__dirname, '../dht/src/connection/WebRTC/BrowserWebRtcConnection.ts'),
                // swap out ServerPersistence for BrowserPersistence
                [path.resolve('./src/utils/persistence/ServerPersistence.ts')]: (
                    path.resolve('./src/utils/persistence/BrowserPersistence.ts')
                ),
<<<<<<< HEAD
                'node-datachannel': false
=======
                '@walletconnect/ethereum-provider': false, // This and below brought in by @litprotocol/client-node but not actually used by our use case...
                '@walletconnect/universal-provider': false,
                '@walletconnect/core': false,
                '@walletconnect/sign-client': false,
                '@walletconnect/logger': false,
                '@walletconnect/utils': false,
                '@walletconnect/time': false,
                '@walletconnect/keyvaluestorage': false,
                '@walletconnect/heartbeat': false,
                '@walletconnect/environment': false,
                'ipfs-http-client': false,
                'jszip': false,
>>>>>>> 7ca7ed29
            },
            fallback: {
                module: false,
                fs: false,
                net: false,
                http: false,
                https: false,
                express: false,
                ws: false,
                '@web3modal/standalone': false
            }
        },
        plugins: [
            new NodePolyfillPlugin({
                excludeAliases: ['console'],
            }),
            new LodashWebpackPlugin(),
            ...(analyze ? [
                new BundleAnalyzerPlugin({
                    analyzerMode: 'static',
                    openAnalyzer: false,
                    generateStatsFile: true,
                })
            ] : [])
        ]
    })

    let clientMinifiedConfig

    if (isProduction) {
        clientMinifiedConfig = merge({}, clientConfig, {
            cache: false,
            optimization: {
                minimize: true,
                minimizer: [
                    new TerserPlugin({
                        parallel: true,
                        terserOptions: {
                            ecma: 2018,
                            output: {
                                comments: false,
                            },
                        },
                    }),
                ],
            },
            output: {
                filename: '[name].web.min.js',
            },
        })
    }
    return [clientConfig, clientMinifiedConfig].filter(Boolean)
}<|MERGE_RESOLUTION|>--- conflicted
+++ resolved
@@ -119,9 +119,7 @@
                 [path.resolve('./src/utils/persistence/ServerPersistence.ts')]: (
                     path.resolve('./src/utils/persistence/BrowserPersistence.ts')
                 ),
-<<<<<<< HEAD
                 'node-datachannel': false
-=======
                 '@walletconnect/ethereum-provider': false, // This and below brought in by @litprotocol/client-node but not actually used by our use case...
                 '@walletconnect/universal-provider': false,
                 '@walletconnect/core': false,
@@ -134,7 +132,6 @@
                 '@walletconnect/environment': false,
                 'ipfs-http-client': false,
                 'jszip': false,
->>>>>>> 7ca7ed29
             },
             fallback: {
                 module: false,
