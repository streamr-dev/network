--- conflicted
+++ resolved
@@ -92,37 +92,13 @@
         this.debug = context.debug.extend(this.id)
         this.debug('create')
         this.chainProvider = this.ethereum.getStreamRegistryChainProvider()
-<<<<<<< HEAD
-        this.streamRegistryContractReadonly = new Contract(
-            this.config.streamRegistryChainAddress,
-            StreamRegistryArtifact,
+        this.streamRegistryContractReadonly = withErrorHandlingAndLogging(
+            new Contract(
+            this.config.streamRegistryChainAddress, StreamRegistryArtifact,
             this.chainProvider
-        ) as StreamRegistryContract
-
-        // find chain-specific configs
-        const streamRegistryChainName = this.config.streamRegistryChainRPC?.name
-        if (this.config.ethereumNetworks && streamRegistryChainName) {
-            const chainConfig = this.config.ethereumNetworks[streamRegistryChainName]
-            this.defaultOverrides = chainConfig?.overrides ?? {}
-            this.gasPriceStrategy = chainConfig?.gasPriceStrategy
-        }
-    }
-
-    /**
-     * Apply the gasPriceStrategy to the estimated gas price, if given
-     * Ethers.js will resolve the gas price promise before sending the tx
-     */
-    private getOverrides(): Overrides {
-        return this.gasPriceStrategy ? {
-            ...this.defaultOverrides,
-            gasPrice: this.chainProvider.getGasPrice().then(this.gasPriceStrategy)
-        } : this.defaultOverrides
-=======
-        this.streamRegistryContractReadonly = withErrorHandlingAndLogging(
-            new Contract(this.config.streamRegistryChainAddress, StreamRegistryArtifact, this.chainProvider),
+        ),
             'streamRegistry'
         ) as StreamRegistryContract
->>>>>>> 97943075
     }
 
     private parseStream(id: StreamID, metadata: string): Stream {
@@ -193,16 +169,12 @@
     private async connectToStreamRegistryContract() {
         if (!this.chainSigner || !this.streamRegistryContract) {
             this.chainSigner = await this.ethereum.getStreamRegistryChainSigner()
-<<<<<<< HEAD
-            this.streamRegistryContract = new Contract(
-                this.config.streamRegistryChainAddress,
-                StreamRegistryArtifact,
+            this.streamRegistryContract = withErrorHandlingAndLogging(
+                new Contract(
+                this.config.streamRegistryChainAddress, StreamRegistryArtifact,
                 this.chainSigner
-=======
-            this.streamRegistryContract = withErrorHandlingAndLogging(
-                new Contract(this.config.streamRegistryChainAddress, StreamRegistryArtifact, this.chainSigner),
+            ),
                 'streamRegistry'
->>>>>>> 97943075
             ) as StreamRegistryContract
         }
     }
