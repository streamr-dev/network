import { Contract } from '@ethersproject/contracts'
import { Signer } from '@ethersproject/abstract-signer'
import type { StreamRegistry as StreamRegistryContract } from './ethereumArtifacts/StreamRegistry.d'
import StreamRegistryArtifact from './ethereumArtifacts/StreamRegistryAbi.json'
import fetch from 'node-fetch'
import { BigNumber } from '@ethersproject/bignumber'
import { Provider } from '@ethersproject/providers'
import { scoped, Lifecycle, inject, DependencyContainer } from 'tsyringe'
import { BrubeckContainer } from './Container'
import Ethereum from './Ethereum'
import { instanceId } from './utils'
import { Context } from './utils/Context'
import { Config, StrictStreamrClientConfig } from './Config'
import { Stream, StreamPermission, StreamPermissions, StreamProperties } from './Stream'
import { NotFoundError } from './authFetch'
import { StreamListQuery } from './StreamEndpoints'
import {
    SIDLike,
    SPID,
    StreamID,
    isKeyExchangeStream,
    EthereumAddress,
    getPathFromStreamID,
    getAddressFromStreamID,
    toStreamID,
} from 'streamr-client-protocol'
import { AddressZero, MaxInt256 } from '@ethersproject/constants'
import { StreamIDBuilder } from './StreamIDBuilder'

export type PermissionQueryResult = {
    id: string
    userAddress: string
} & ChainPermissions

export type ChainPermissions = {
    canEdit: boolean
    canDelete: boolean
    publishExpiration: BigNumber
    subscribeExpiration: BigNumber
    canGrant: boolean
}

export type StreamPermissionsQueryResult = {
    id: string
    metadata: string
    permissions: PermissionQueryResult[]
}

export type StreamQueryResult = {
    id: string,
    metadata: string
}

export type AllStreamsQueryResult = {
    streams: StreamQueryResult[]
}

export type FilteredStreamListQueryResult = {
    streams: StreamPermissionsQueryResult[]
}

export type SingleStreamQueryResult = {
    stream: StreamPermissionsQueryResult | null
}

interface PermissionsAssignment {
    address: EthereumAddress,
    permissions: StreamPermission[]
}

const PUBLIC_PERMISSION_ID = 'public'
const PUBLIC_PERMISSION_ADDRESS = '0x0000000000000000000000000000000000000000'

@scoped(Lifecycle.ContainerScoped)
export class StreamRegistry implements Context {
    id
    debug
    streamRegistryContract?: StreamRegistryContract
    streamRegistryContractReadonly: StreamRegistryContract
    chainProvider: Provider
    chainSigner?: Signer

    constructor(
        context: Context,
        @inject(Ethereum) private ethereum: Ethereum,
        @inject(StreamIDBuilder) private streamIdBuilder: StreamIDBuilder,
        @inject(BrubeckContainer) private container: DependencyContainer,
        @inject(Config.Root) private config: StrictStreamrClientConfig
    ) {
        this.id = instanceId(this)
        this.debug = context.debug.extend(this.id)
        this.debug('create')
        this.chainProvider = this.ethereum.getStreamRegistryChainProvider()
        this.streamRegistryContractReadonly = new Contract(this.config.streamRegistryChainAddress,
            StreamRegistryArtifact, this.chainProvider) as StreamRegistryContract
    }

    private parseStream(id: StreamID, propsString: string): Stream {
        const parsedProps: StreamProperties = Stream.parseStreamPropsFromJson(propsString)
        return new Stream({ ...parsedProps, id }, this.container)
    }

    // --------------------------------------------------------------------------------------------
    // Read from the StreamRegistry contract
    // --------------------------------------------------------------------------------------------

    async getStreamFromContract(streamIdOrPath: string): Promise<Stream> {
        const streamId = await this.streamIdBuilder.toStreamID(streamIdOrPath)
        this.debug('getStream %s', streamId)
        try {
            const propertiesString = await this.streamRegistryContractReadonly.getStreamMetadata(streamId) || '{}'
            return this.parseStream(streamId, propertiesString)
        } catch (error) {
            this.debug(error)
        }
        throw new NotFoundError('Stream: id=' + streamId)
    }

    async hasPermission(streamIdOrPath: string, userAddress: EthereumAddress, permission: StreamPermission) {
        const streamId = await this.streamIdBuilder.toStreamID(streamIdOrPath)
        return this.streamRegistryContractReadonly.hasPermission(streamId, userAddress,
            StreamRegistry.streamPermissionToSolidityType(permission))
    }

    async hasPublicPermission(streamIdOrPath: string, permission: StreamPermission) {
        const streamId = await this.streamIdBuilder.toStreamID(streamIdOrPath)
        return this.streamRegistryContractReadonly.hasPublicPermission(streamId,
            StreamRegistry.streamPermissionToSolidityType(permission))
    }

    async hasDirectPermission(streamIdOrPath: string, userAddess: EthereumAddress, permission: StreamPermission) {
        const streamId = await this.streamIdBuilder.toStreamID(streamIdOrPath)
        return this.streamRegistryContractReadonly.hasDirectPermission(streamId, userAddess,
            StreamRegistry.streamPermissionToSolidityType(permission))
    }

    async getPermissionsForUser(streamIdOrPath: string, userAddress?: EthereumAddress): Promise<StreamPermissions> {
        const streamId = await this.streamIdBuilder.toStreamID(streamIdOrPath)
        await this.connectToStreamRegistryContract()
        this.debug('Getting permissions for stream %s for user %s', streamId, userAddress)
        const permissions = await this.streamRegistryContractReadonly!.getPermissionsForUser(streamId, userAddress || AddressZero)
        return {
            canEdit: permissions.canEdit,
            canDelete: permissions.canDelete,
            canPublish: BigNumber.from(permissions.publishExpiration).gt(Date.now()),
            canSubscribe: BigNumber.from(permissions.subscribeExpiration).gt(Date.now()),
            canGrant: permissions.canGrant
        }
    }

    // --------------------------------------------------------------------------------------------
    // Send transactions to the StreamRegistry contract
    // --------------------------------------------------------------------------------------------

    private async connectToStreamRegistryContract() {
        if (!this.chainSigner || !this.streamRegistryContract) {
            this.chainSigner = await this.ethereum.getStreamRegistryChainSigner()
            this.streamRegistryContract = new Contract(this.config.streamRegistryChainAddress,
                StreamRegistryArtifact, this.chainSigner) as StreamRegistryContract
        }
    }

    async createStream(props: StreamProperties | SIDLike): Promise<Stream> {
        this.debug('createStream %o', props)
        let completeProps: StreamProperties
        if ((props as StreamProperties).id) {
            completeProps = props as StreamProperties
        } else {
            const sid = SPID.parse(props as SIDLike)
            completeProps = { id: sid.streamId, ...sid }
        }
        completeProps.partitions ??= 1

        const streamId = await this.streamIdBuilder.toStreamID(completeProps.id)
        await this.ensureStreamIdInNamespaceOfAuthenticatedUser(streamId)

        const normalizedProperties = {
            ...completeProps,
            id: streamId
        }
        await this.connectToStreamRegistryContract()
        const tx = await this.streamRegistryContract!.createStream(
            getPathFromStreamID(streamId)!,
            JSON.stringify(normalizedProperties)
        )
        await tx.wait()
        return new Stream(normalizedProperties, this.container)
    }

    private async ensureStreamIdInNamespaceOfAuthenticatedUser(streamId: StreamID): Promise<void> {
        const address = getAddressFromStreamID(streamId)
        const userAddress = await this.ethereum.getAddress()
        if (address === undefined || address.toLowerCase() !== userAddress.toLowerCase()) { // TODO: add check for ENS??
            throw new Error(`stream id "${streamId}" not in namespace of authenticated user "${userAddress}"`)
        }
    }

    async updateStream(props: StreamProperties): Promise<Stream> {
        const streamId = await this.streamIdBuilder.toStreamID(props.id)
        const normalizedProperties = {
            ...props,
            id: streamId
        }
        await this.connectToStreamRegistryContract()
        const tx = await this.streamRegistryContract!.updateStreamMetadata(streamId, JSON.stringify(normalizedProperties))
        await tx.wait()
        return new Stream(normalizedProperties, this.container)
    }

    async grantPermission(streamIdOrPath: string, permission: StreamPermission, receivingUser: string) {
        const streamId = await this.streamIdBuilder.toStreamID(streamIdOrPath)
        this.debug('Granting Permission %o for user %s on stream %s', permission, receivingUser, streamId)
        await this.connectToStreamRegistryContract()
        const tx = await this.streamRegistryContract!.grantPermission(streamId, receivingUser,
            StreamRegistry.streamPermissionToSolidityType(permission))
        await tx.wait()
    }

    async grantPublicPermission(streamIdOrPath: string, permission: StreamPermission) {
        const streamId = await this.streamIdBuilder.toStreamID(streamIdOrPath)
        this.debug('Granting PUBLIC Permission %o on stream %s', permission, streamId)
        await this.connectToStreamRegistryContract()
        const tx = await this.streamRegistryContract!.grantPublicPermission(streamId,
            StreamRegistry.streamPermissionToSolidityType(permission))
        await tx.wait()
    }

    async setPermissionsForUser(
        streamIdOrPath: string,
        receivingUser: string,
        edit: boolean,
        deletePermission: boolean,
        publish: boolean,
        subscribe: boolean,
        share: boolean
    ) {
        const streamId = await this.streamIdBuilder.toStreamID(streamIdOrPath)
        this.debug(`Setting permissions for user ${receivingUser} on stream ${streamId}:
        edit: ${edit}, delete: ${deletePermission}, publish: ${publish}, subscribe: ${subscribe}, share: ${share}`)
        await this.connectToStreamRegistryContract()
        const publishExpiration = publish ? MaxInt256 : 0
        const subscribeExpiration = subscribe ? MaxInt256 : 0
        const tx = await this.streamRegistryContract!.setPermissionsForUser(streamId, receivingUser,
            edit, deletePermission, publishExpiration, subscribeExpiration, share)
        await tx.wait()
    }

    static convertStreamPermissionToChainPermission(permission: StreamPermissions): ChainPermissions {
        return {
            ...permission,
            publishExpiration: permission.canPublish ? MaxInt256 : BigNumber.from(0),
            subscribeExpiration: permission.canSubscribe ? MaxInt256 : BigNumber.from(0)
        }
    }

    async setPermissions(streamIdOrPath: string, users: string[], permissions: StreamPermissions[]) {
        const streamId = await this.streamIdBuilder.toStreamID(streamIdOrPath)
        this.debug(`Setting permissions for stream ${streamId} for ${users.length} users`)
        await this.connectToStreamRegistryContract()
        const transformedPermission = permissions.map(StreamRegistry.convertStreamPermissionToChainPermission)
        const tx = await this.streamRegistryContract!.setPermissions(streamId, users, transformedPermission)
        await tx.wait()
    }

    async revokePermission(streamIdOrPath: string, permission: StreamPermission, receivingUser: string) {
        const streamId = await this.streamIdBuilder.toStreamID(streamIdOrPath)
        this.debug('Revoking permission %o for user %s on stream %s', permission, receivingUser, streamId)
        await this.connectToStreamRegistryContract()
        const tx = await this.streamRegistryContract!.revokePermission(streamId, receivingUser,
            StreamRegistry.streamPermissionToSolidityType(permission))
        await tx.wait()
    }

    async revokeAllMyPermission(streamIdOrPath: string) {
        const streamId = await this.streamIdBuilder.toStreamID(streamIdOrPath)
        this.debug('Revoking all permissions user %s on stream %s', await this.ethereum.getAddress(), streamId)
        await this.connectToStreamRegistryContract()
        const tx = await this.streamRegistryContract!.revokeAllPermissionsForUser(streamId, await this.ethereum.getAddress())
        await tx.wait()
    }

    async revokeAllUserPermission(streamIdOrPath: string, userId: EthereumAddress) {
        const streamId = await this.streamIdBuilder.toStreamID(streamIdOrPath)
        this.debug('Revoking all permissions user %s on stream %s', userId, streamId)
        await this.connectToStreamRegistryContract()
        const tx = await this.streamRegistryContract!.revokeAllPermissionsForUser(streamId, userId)
        await tx.wait()
    }

    async revokePublicPermission(streamIdOrPath: string, permission: StreamPermission) {
        const streamId = await this.streamIdBuilder.toStreamID(streamIdOrPath)
        this.debug('Revoking PUBLIC Permission %o on stream %s', permission, streamId)
        await this.connectToStreamRegistryContract()
        const tx = await this.streamRegistryContract!.revokePublicPermission(streamId,
            StreamRegistry.streamPermissionToSolidityType(permission))
        await tx.wait()
    }

    async revokeAllPublicPermissions(streamIdOrPath: string) {
        const streamId = await this.streamIdBuilder.toStreamID(streamIdOrPath)
        this.debug('Revoking all PUBLIC Permissions stream %s', streamId)
        await this.connectToStreamRegistryContract()
        const tx = await this.streamRegistryContract!.revokeAllPermissionsForUser(streamId,
            AddressZero)
        await tx.wait()
    }

    async deleteStream(streamIdOrPath: string) {
        const streamId = await this.streamIdBuilder.toStreamID(streamIdOrPath)
        this.debug('Deleting stream %s', streamId)
        await this.connectToStreamRegistryContract()
        const tx = await this.streamRegistryContract!.deleteStream(streamId)
        await tx.wait()
    }

    async streamExists(streamIdOrPath: string): Promise<boolean> {
        const streamId = await this.streamIdBuilder.toStreamID(streamIdOrPath)
        this.debug('Checking if stream exists %s', streamId)
        await this.connectToStreamRegistryContract()
        return this.streamRegistryContractReadonly!.exists(streamId)
    }

    async streamExistsOnTheGraph(streamIdOrPath: string): Promise<boolean> {
        const streamId = await this.streamIdBuilder.toStreamID(streamIdOrPath)
        this.debug('Checking if stream exists on theGraph %s', streamId)
        try {
            await this.getStreamFromGraph(streamId)
            return true
        } catch (err) {
            if (err.errorCode === 'NOT_FOUND') {
                return false
            }
            throw err
        }
    }

    private static streamPermissionToSolidityType(permission: StreamPermission): BigNumber {
        switch (permission) {
            case StreamPermission.EDIT:
                return BigNumber.from(0)
            case StreamPermission.DELETE:
                return BigNumber.from(1)
            case StreamPermission.PUBLISH:
                return BigNumber.from(2)
            case StreamPermission.SUBSCRIBE:
                return BigNumber.from(3)
            case StreamPermission.GRANT:
                return BigNumber.from(4)
            default:
                break
        }
        return BigNumber.from(0)
    }

    // --------------------------------------------------------------------------------------------
    // GraphQL queries
    // --------------------------------------------------------------------------------------------

    private async sendStreamQuery(gqlQuery: string): Promise<Object> {
        this.debug('GraphQL query: %s', gqlQuery)
        const res = await fetch(this.config.theGraphUrl, {
            method: 'POST',
            headers: {
                'Content-Type': 'application/json',
                accept: '*/*',
            },
            body: gqlQuery
        })
        const resText = await res.text()
        let resJson
        try {
            resJson = JSON.parse(resText)
        } catch {
            throw new Error(`GraphQL query failed with "${resText}", check that your theGraphUrl="${this.config.theGraphUrl}" is correct`)
        }
        this.debug('GraphQL response: %o', resJson)
        if (!resJson.data) {
            if (resJson.errors && resJson.errors.length > 0) {
                throw new Error('GraphQL query failed: ' + JSON.stringify(resJson.errors.map((e: any) => e.message)))
            } else {
                throw new Error('GraphQL query failed')
            }
        }
        return resJson.data
    }

    async getStream(streamIdOrPath: string): Promise<Stream> {
        const streamId = await this.streamIdBuilder.toStreamID(streamIdOrPath)
        this.debug('Getting stream %s', streamId)
        if (isKeyExchangeStream(streamId)) {
            return new Stream({ id: streamId, partitions: 1 }, this.container)
        }
        let metadata
        try {
            metadata = await this.streamRegistryContractReadonly.getStreamMetadata(streamId)
        } catch {
            throw new NotFoundError('Stream not found: id=' + streamId)
        }
        return this.parseStream(streamId, metadata)
    }

    async getStreamFromGraph(streamIdOrPath: string): Promise<Stream> {
        const streamId = await this.streamIdBuilder.toStreamID(streamIdOrPath)
        this.debug('Getting stream %s from theGraph', streamId)
        if (isKeyExchangeStream(streamId)) {
            return new Stream({ id: streamId, partitions: 1 }, this.container)
        }
        const response = await this.sendStreamQuery(
            StreamRegistry.buildGetStreamWithPermissionsQuery(streamId)
        ) as { stream: StreamPermissionsQueryResult }
        if (!response.stream) {
            throw new NotFoundError('Stream not found: id=' + streamId)
        }
        return this.parseStream(streamId, response.stream.metadata)
    }

    async getAllStreams(pagesize: number = 1000): Promise<Stream[]> {
        this.debug('Getting all streams from thegraph')
        let results: Stream[] = []
        let lastResultSize = pagesize
        let lastID: string | undefined
        do {
            // eslint-disable-next-line no-await-in-loop
            const queryResponse = await this.sendStreamQuery(StreamRegistry.buildGetAllStreamsQuery(pagesize, lastID)) as AllStreamsQueryResult
            if (queryResponse.streams.length === 0) {
                break
            }
            const resStreams: Stream[] = []
            queryResponse.streams.forEach(({ id, metadata }) => {
                try {
                    // toStreamID isn't strictly needed here since we are iterating over a result set from the Graph
                    // (we could just cast). _If_ this ever throws, one of our core assumptions is wrong.
                    const stream = this.parseStream(toStreamID(id), metadata)
                    resStreams.push(stream)
                } catch (err) {
                    this.debug(`Skipping stream ${id} cannot parse metadata: ${metadata}`)
                }
            })
            results = results.concat(resStreams)
            lastResultSize = queryResponse.streams.length
            lastID = queryResponse.streams[queryResponse.streams.length - 1].id
        } while (lastResultSize === pagesize)
        return results
    }

<<<<<<< HEAD
    async getAllPermissionsForStream(streamIdOrPath: string): Promise<StreamPermissions[]> {
        const streamId = await this.streamIdBuilder.toStreamID(streamIdOrPath)
        this.debug('Getting all permissions for stream %s', streamId)
        const response = await this.sendStreamQuery(StreamRegistry.buildGetStreamWithPermissionsQuery(streamId)) as SingleStreamQueryResult
=======
    /**
     * The user addresses are in lowercase format
     */
    async getAllPermissionsForStream(streamid: string): Promise<Record<EthereumAddress|(typeof PUBLIC_PERMISSION_ID), StreamPermission[]>> {
        const id = toStreamID(streamid)
        this.debug('Getting all permissions for stream %s', id)
        const response = await this.sendStreamQuery(StreamRegistry.buildGetStremWithPermissionsQuery(id)) as SingleStreamQueryResult
>>>>>>> 8c35bcde
        if (!response.stream) {
            throw new NotFoundError('stream not found: id: ' + streamId)
        }
        const result: Record<EthereumAddress, StreamPermission[]> = {}
        response.stream.permissions
            .map(StreamRegistry.getPermissionsAssignment)
            .forEach((assignment: PermissionsAssignment) => {
                const key = (assignment.address === PUBLIC_PERMISSION_ADDRESS) ? PUBLIC_PERMISSION_ID : assignment.address
                result[key] = assignment.permissions
            })
        return result
    }

    /* eslint-disable padding-line-between-statements */
    private static getPermissionsAssignment(permissionResult: PermissionQueryResult): PermissionsAssignment {
        const now = Date.now()
        const permissions = []
        if (permissionResult.canEdit) {
            permissions.push(StreamPermission.EDIT)
        }
        if (permissionResult.canDelete) {
            permissions.push(StreamPermission.DELETE)
        }
        if (BigNumber.from(permissionResult.publishExpiration).gt(now)) {
            permissions.push(StreamPermission.PUBLISH)
        }
        if (BigNumber.from(permissionResult.subscribeExpiration).gt(now)) {
            permissions.push(StreamPermission.SUBSCRIBE)
        }
        if (permissionResult.canGrant) {
            permissions.push(StreamPermission.GRANT)
        }
        return {
            address: permissionResult.userAddress,
            permissions
        }
    }

    async listStreams(filter: StreamListQuery = {}): Promise<Stream[]> {
        this.debug('Getting all streams from thegraph that match filter %o', filter)
        const response = await this.sendStreamQuery(StreamRegistry.buildGetFilteredStreamListQuery(filter)) as FilteredStreamListQueryResult
        return response.streams.map((streamobj) => this.parseStream(toStreamID(streamobj.id), streamobj.metadata))
    }

    async getStreamPublishers(streamIdOrPath: string, pagesize: number = 1000) {
        const streamId = await this.streamIdBuilder.toStreamID(streamIdOrPath)
        return this.getStreamPublishersOrSubscribersList(streamId, pagesize, StreamRegistry
            .buildGetStreamPublishersQuery)
    }
    async getStreamSubscribers(streamIdOrPath: string, pagesize: number = 1000) {
        const streamId = await this.streamIdBuilder.toStreamID(streamIdOrPath)
        return this.getStreamPublishersOrSubscribersList(streamId, pagesize, StreamRegistry
            .buildGetStreamSubscribersQuery)
    }

    async getStreamPublishersOrSubscribersList(streamIdOrPath: string, pagesize: number = 1000, queryMethod: Function): Promise<EthereumAddress[]> {
        const streamId = await this.streamIdBuilder.toStreamID(streamIdOrPath)
        this.debug('Getting stream publishers for stream id %s', streamId)
        let results: EthereumAddress[] = []
        let lastResultSize = pagesize
        let lastID: string | undefined
        do {
            // eslint-disable-next-line no-await-in-loop
            const response = await this.sendStreamQuery(queryMethod(streamId, pagesize, lastID)) as SingleStreamQueryResult
            if (!response.stream) {
                throw new NotFoundError('stream not found: id: ' + streamId)
            }
            const resStreams = response.stream.permissions.map((permission) => permission.userAddress)
            if (resStreams.length === 0) {
                break
            }
            results = results.concat(resStreams)
            lastResultSize = resStreams.length
            lastID = response.stream.permissions[resStreams.length - 1].id
        } while (lastResultSize === pagesize)
        return results
    }

    async isStreamPublisher(streamIdOrPath: string, userAddress: EthereumAddress): Promise<boolean> {
        const streamId = await this.streamIdBuilder.toStreamID(streamIdOrPath)
        this.debug('Checking isStreamPublisher for stream %s for address %s', streamId, userAddress)
        try {
            return await this.streamRegistryContractReadonly.hasPermission(streamId, userAddress,
                StreamRegistry.streamPermissionToSolidityType(StreamPermission.PUBLISH))
        } catch {
            throw new NotFoundError('stream not found: id: ' + streamId)
        }
    }

    async isStreamSubscriber(streamIdOrPath: string, userAddress: EthereumAddress): Promise<boolean> {
        const streamId = await this.streamIdBuilder.toStreamID(streamIdOrPath)
        this.debug('Checking isStreamSubscriber for stream %s for address %s', streamId, userAddress)
        try {
            return await this.streamRegistryContractReadonly.hasPermission(streamId, userAddress,
                StreamRegistry.streamPermissionToSolidityType(StreamPermission.SUBSCRIBE))
        } catch {
            throw new NotFoundError('stream not found: id: ' + streamId)
        }
    }

    // --------------------------------------------------------------------------------------------
    // GraphQL query builders
    // --------------------------------------------------------------------------------------------

    // graphql over fetch:
    // https://stackoverflow.com/questions/44610310/node-fetch-post-request-using-graphql-query

    private static buildGetAllStreamsQuery(pagesize: number, lastId?: string): string {
        const startIDFilter = lastId ? `, where: { id_gt: "${lastId}"  }` : ''
        const query = `{
            streams (first:${pagesize}${startIDFilter}) {
                 id,
                 metadata
            }
        }`
        return JSON.stringify({ query })
    }

    private static buildGetStreamWithPermissionsQuery(streamId: StreamID): string {
        const query = `{
            stream (id: "${streamId}") {
                id,
                metadata,
                permissions {
                    id,
                    userAddress,
                    canEdit,
                    canDelete,
                    publishExpiration,
                    subscribeExpiration,
                    canGrant,
                }
            }
        }`
        return JSON.stringify({ query })
    }

    private static buildGetFilteredStreamListQuery(filter: StreamListQuery): string {
        const nameparam = filter.name ? `metadata_contains: "name\\\\\\":\\\\\\"${filter.name}"` : ''
        const maxparam = filter.max ? `, first: ${filter.max}` : ''
        const offsetparam = filter.offset ? `, skip: ${filter.offset}` : ''
        const orderByParam = filter.sortBy ? `, orderBy: ${filter.sortBy}` : ''
        const ascDescParama = filter.order ? `, orderDirection: ${filter.order}` : ''
        const query = `{
            streams (where: {${nameparam}}${maxparam}${offsetparam}${orderByParam}${ascDescParama}) {
                id,
                metadata,
                permissions {
                    id,
                    userAddress,
                    canEdit,
                    canDelete,
                    publishExpiration,
                    subscribeExpiration,
                    canGrant,
                }
            }
        }`
        return JSON.stringify({ query })
    }

    private static buildGetStreamPublishersQuery(streamId: StreamID, pagesize: number, lastId?: string): string {
        const startIDFilter = lastId ? `, id_gt: "${lastId}"` : ''
        const query = `{
            stream (id: "${streamId}") {
                permissions (first:${pagesize}, where: {publishExpiration_gt: "${Date.now()}"${startIDFilter}}) {
                    id, userAddress,
                }
            }
        }`
        return JSON.stringify({ query })
    }

    private static buildGetStreamSubscribersQuery(streamId: StreamID, pagesize: number, lastId?: string): string {
        const startIDFilter = lastId ? `, id_gt: "${lastId}"` : ''
        const query = `{
            stream (id: "${streamId}") {
                permissions (first:${pagesize}, where: {subscribeExpiration_gt: "${Date.now()}"${startIDFilter}}) {
                    userAddress,
                }
            }
        }`
        return JSON.stringify({ query })
    }
}
<|MERGE_RESOLUTION|>--- conflicted
+++ resolved
@@ -68,7 +68,8 @@
     permissions: StreamPermission[]
 }
 
-const PUBLIC_PERMISSION_ID = 'public'
+export type PublicPermissionId = 'public'
+const PUBLIC_PERMISSION_ID: PublicPermissionId = 'public'
 const PUBLIC_PERMISSION_ADDRESS = '0x0000000000000000000000000000000000000000'
 
 @scoped(Lifecycle.ContainerScoped)
@@ -443,20 +444,13 @@
         return results
     }
 
-<<<<<<< HEAD
-    async getAllPermissionsForStream(streamIdOrPath: string): Promise<StreamPermissions[]> {
-        const streamId = await this.streamIdBuilder.toStreamID(streamIdOrPath)
-        this.debug('Getting all permissions for stream %s', streamId)
-        const response = await this.sendStreamQuery(StreamRegistry.buildGetStreamWithPermissionsQuery(streamId)) as SingleStreamQueryResult
-=======
     /**
      * The user addresses are in lowercase format
      */
-    async getAllPermissionsForStream(streamid: string): Promise<Record<EthereumAddress|(typeof PUBLIC_PERMISSION_ID), StreamPermission[]>> {
-        const id = toStreamID(streamid)
-        this.debug('Getting all permissions for stream %s', id)
-        const response = await this.sendStreamQuery(StreamRegistry.buildGetStremWithPermissionsQuery(id)) as SingleStreamQueryResult
->>>>>>> 8c35bcde
+    async getAllPermissionsForStream(streamIdOrPath: string): Promise<Record<EthereumAddress|PublicPermissionId, StreamPermission[]>> {
+        const streamId = await this.streamIdBuilder.toStreamID(streamIdOrPath)
+        this.debug('Getting all permissions for stream %s', streamId)
+        const response = await this.sendStreamQuery(StreamRegistry.buildGetStreamWithPermissionsQuery(streamId)) as SingleStreamQueryResult
         if (!response.stream) {
             throw new NotFoundError('stream not found: id: ' + streamId)
         }
