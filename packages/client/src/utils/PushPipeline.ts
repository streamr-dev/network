import { IPushBuffer, PushBuffer, DEFAULT_BUFFER_SIZE, pull } from './PushBuffer'
import * as G from './GeneratorUtils'
import { Pipeline, PipelineTransform } from './Pipeline'

/**
 * Pipeline that is also a PushBuffer.
 * i.e. can call .push to push data into pipeline and .pipe to transform it.
 */
export class PushPipeline<InType, OutType = InType> extends Pipeline<InType, OutType> implements IPushBuffer<InType, OutType> {
    override readonly source: PushBuffer<InType>

    constructor(bufferSize = DEFAULT_BUFFER_SIZE) {
        const inputBuffer = new PushBuffer<InType>(bufferSize)
        super(inputBuffer)
        this.source = inputBuffer
    }

    override pipe<NewOutType>(fn: PipelineTransform<OutType, NewOutType>): PushPipeline<InType, NewOutType> {
        // this method override just fixes the output type to be PushPipeline rather than Pipeline
        super.pipe(fn)
        return this as PushPipeline<InType, unknown> as PushPipeline<InType, NewOutType>
    }

    override map<NewOutType>(fn: G.GeneratorMap<OutType, NewOutType>): PushPipeline<InType, NewOutType> {
        // this method override just fixes the output type to be PushPipeline rather than Pipeline
        return super.map(fn) as PushPipeline<InType, NewOutType>
    }

    override mapBefore(fn: G.GeneratorMap<InType, InType>): PushPipeline<InType, OutType> {
        // this method override just fixes the output type to be PushPipeline rather than Pipeline
        return super.mapBefore(fn) as PushPipeline<InType, OutType>
    }

    override filterBefore(fn: G.GeneratorFilter<InType>): PushPipeline<InType, OutType> {
        // this method override just fixes the output type to be PushPipeline rather than Pipeline
        return super.filterBefore(fn) as PushPipeline<InType, OutType>
    }

    override filter(fn: G.GeneratorFilter<OutType>): PushPipeline<InType, OutType> {
        // this method override just fixes the output type to be PushPipeline rather than Pipeline
        return super.filter(fn) as PushPipeline<InType, OutType>
    }

    override forEach(fn: G.GeneratorForEach<OutType>): PushPipeline<InType, OutType> {
        // this method override just fixes the output type to be PushPipeline rather than Pipeline
        return super.forEach(fn) as PushPipeline<InType, OutType>
    }

    override forEachBefore(fn: G.GeneratorForEach<InType>): PushPipeline<InType, OutType> {
        // this method override just fixes the output type to be PushPipeline rather than Pipeline
        return super.forEachBefore(fn) as PushPipeline<InType, OutType>
    }

    pull(source: AsyncGenerator<InType>): Promise<void> {
        return pull(source, this)
    }

    // wrapped PushBuffer methods below here

    async push(item: InType | Error): Promise<boolean> {
        return this.source.push(item)
    }

    override async handleError(err: Error): Promise<void> {
        try {
            await this.onError.trigger(err)
        } catch (error) {
            if (this.isCleaningUp) {
                throw error
            }

            await this.push(error)
        }
    }

    end(err?: Error): void {
        return this.source.end(err)
    }

    endWrite(err?: Error): void {
        return this.source.endWrite(err)
    }

    isDone(): boolean {
        return this.source.isDone()
    }

    get length(): number {
        return this.source.length || 0
    }

<<<<<<< HEAD
    /** @internal */
=======
    isFull(): boolean {
        return this.source.isFull()
    }

>>>>>>> 5e176660
    clear(): void {
        return this.source.clear()
    }
}<|MERGE_RESOLUTION|>--- conflicted
+++ resolved
@@ -89,14 +89,7 @@
         return this.source.length || 0
     }
 
-<<<<<<< HEAD
     /** @internal */
-=======
-    isFull(): boolean {
-        return this.source.isFull()
-    }
-
->>>>>>> 5e176660
     clear(): void {
         return this.source.clear()
     }
