/**
 * MessageChains
 */
<<<<<<< HEAD
import {
    MessageRef,
    MessageID,
    MessageIDStrict,
    StreamPartID,
    StreamID,
    StreamPartIDUtils
} from 'streamr-client-protocol'
=======
import { MessageRef, MessageID, SPID } from 'streamr-client-protocol'
>>>>>>> 64f305c0
import { CacheConfig } from './Config'
import { randomString, CacheFn } from './utils'

export type MessageChainOptions = {
    publisherId: string
    msgChainId?: string
}

export function getCachedMesssageChain(cacheConfig: CacheConfig) {
    // one chainer per streamId + streamPartition + publisherId + msgChainId
    return CacheFn((...args: ConstructorParameters<typeof MessageChain>) => new MessageChain(...args), {
        cacheKey: ([streamPartId, { publisherId, msgChainId }]) => (
            // empty msgChainId is fine
            [streamPartId, publisherId, msgChainId ?? ''].join('|')
        ),
        ...cacheConfig,
        maxAge: Infinity
    })
}

/**
 * Manage sequenceNumber & msgChainId for StreamMessages
 */
export default class MessageChain {
    private readonly streamId: StreamID
    private readonly streamPartition: number
    readonly publisherId
    readonly msgChainId
    prevMsgRef?: MessageRef

    constructor(streamPartId: StreamPartID, { publisherId, msgChainId = randomString(20) }: MessageChainOptions) {
        [this.streamId, this.streamPartition] = StreamPartIDUtils.getStreamIDAndStreamPartition(streamPartId)
        this.publisherId = publisherId
        this.msgChainId = msgChainId
    }

    /**
     * Generate the next message MessageID + previous MessageRef for this message chain.
     * Messages with same timestamp get incremented sequence numbers.
     */
    add(timestamp: number): [MessageID, MessageRef | undefined] {
        const { prevMsgRef, publisherId, msgChainId, streamId, streamPartition } = this
        // NOTE: publishing back-dated (i.e. non-sequentially timestamped) messages will 'break' sequencing.
        // i.e. we lose track of biggest sequence number whenever timestamp changes for stream id+partition combo
        // so backdated messages will start at sequence 0 again, regardless of the sequencing of existing messages.
        // storage considers timestamp+sequence number unique, so the newer messages will clobber the older messages
        // Not feasible to keep greatest sequence number for every millisecond timestamp so not sure a good way around this.
        // Possible we should keep a global sequence number
        const isSameTimestamp = prevMsgRef && prevMsgRef.timestamp === timestamp
        const isBackdated = prevMsgRef && prevMsgRef.timestamp > timestamp
        // increment if timestamp the same, otherwise 0
        const nextSequenceNumber = isSameTimestamp ? prevMsgRef!.sequenceNumber + 1 : 0
<<<<<<< HEAD
        const messageId = new MessageIDStrict(streamId, streamPartition, timestamp, nextSequenceNumber, publisherId, msgChainId)
=======
        const messageId = new MessageID(spid.streamId, spid.streamPartition, timestamp, nextSequenceNumber, publisherId, msgChainId)
>>>>>>> 64f305c0
        // update latest timestamp + sequence for this streamId+partition
        // (see note above about clobbering sequencing)
        // don't update latest if timestamp < previous timestamp
        // this "fixes" the sequence breaking issue above, but this message will silently disappear
        const currentPrevMsgRef = prevMsgRef
        if (!isBackdated) {
            this.prevMsgRef = new MessageRef(timestamp, nextSequenceNumber)
        }
        return [messageId, currentPrevMsgRef]
    }
}<|MERGE_RESOLUTION|>--- conflicted
+++ resolved
@@ -1,18 +1,13 @@
 /**
  * MessageChains
  */
-<<<<<<< HEAD
 import {
     MessageRef,
     MessageID,
-    MessageIDStrict,
     StreamPartID,
     StreamID,
     StreamPartIDUtils
 } from 'streamr-client-protocol'
-=======
-import { MessageRef, MessageID, SPID } from 'streamr-client-protocol'
->>>>>>> 64f305c0
 import { CacheConfig } from './Config'
 import { randomString, CacheFn } from './utils'
 
@@ -65,11 +60,7 @@
         const isBackdated = prevMsgRef && prevMsgRef.timestamp > timestamp
         // increment if timestamp the same, otherwise 0
         const nextSequenceNumber = isSameTimestamp ? prevMsgRef!.sequenceNumber + 1 : 0
-<<<<<<< HEAD
-        const messageId = new MessageIDStrict(streamId, streamPartition, timestamp, nextSequenceNumber, publisherId, msgChainId)
-=======
-        const messageId = new MessageID(spid.streamId, spid.streamPartition, timestamp, nextSequenceNumber, publisherId, msgChainId)
->>>>>>> 64f305c0
+        const messageId = new MessageID(streamId, streamPartition, timestamp, nextSequenceNumber, publisherId, msgChainId)
         // update latest timestamp + sequence for this streamId+partition
         // (see note above about clobbering sequencing)
         // don't update latest if timestamp < previous timestamp
