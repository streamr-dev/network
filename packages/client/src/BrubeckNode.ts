--- conflicted
+++ resolved
@@ -2,27 +2,17 @@
  * Wrap a network node.
  */
 import { inject, Lifecycle, scoped } from 'tsyringe'
-<<<<<<< HEAD
 import { NetworkNodeOptions, createNetworkNode, NetworkNode, MetricsContext, Signers } from 'streamr-network'
-import { pOnce, uuid, instanceId } from './utils'
-=======
-import { NetworkNodeOptions, createNetworkNode, NetworkNode, MetricsContext } from 'streamr-network'
 import { uuid } from './utils/uuid'
 import { instanceId } from './utils/utils'
 import { pOnce } from './utils/promises'
->>>>>>> f1e089e1
 import { Context } from './utils/Context'
 import { NetworkConfig, ConfigInjectionToken, TrackerRegistrySmartContract } from './Config'
 import { StreamMessage, StreamPartID, ProxyDirection, Claim, Receipt, SigningUtil } from 'streamr-client-protocol'
 import { DestroySignal } from './DestroySignal'
-<<<<<<< HEAD
-import { AuthConfig, Ethereum } from './Ethereum'
-import { getTrackerRegistryFromContract } from './getTrackerRegistryFromContract'
-=======
 import { EthereumConfig, generateEthereumAccount, getMainnetProvider } from './Ethereum'
 import { getTrackerRegistryFromContract } from './registry/getTrackerRegistryFromContract'
 import { Authentication, AuthenticationInjectionToken } from './Authentication'
->>>>>>> f1e089e1
 
 // TODO should we make getNode() an internal method, and provide these all these services as client methods?
 export interface NetworkNodeStub {
@@ -98,15 +88,9 @@
     constructor(
         context: Context,
         private destroySignal: DestroySignal,
-<<<<<<< HEAD
-        private ethereum: Ethereum,
-        @inject(ConfigInjectionToken.Network) options: NetworkConfig,
-        @inject(ConfigInjectionToken.Auth) private authConfig: AuthConfig,
-=======
         @inject(AuthenticationInjectionToken) private authentication: Authentication,
         @inject(ConfigInjectionToken.Network) networkConfig: NetworkConfig,
         @inject(ConfigInjectionToken.Ethereum) ethereumConfig: EthereumConfig
->>>>>>> f1e089e1
     ) {
         this.networkConfig = networkConfig
         this.ethereumConfig = ethereumConfig
