/**
 * Wrap a network node.
 */
import { PeerDescriptor } from '@streamr/dht'
import { StreamMessage, StreamPartID } from '@streamr/protocol'
import { NetworkNode, NetworkOptions, ProxyDirection, UserID, NodeID } from '@streamr/trackerless-network'
import { EthereumAddress, MetricsContext } from '@streamr/utils'
import { inject, Lifecycle, scoped } from 'tsyringe'
import EventEmitter from 'eventemitter3'
import { Authentication, AuthenticationInjectionToken } from './Authentication'
import { ConfigInjectionToken, StrictStreamrClientConfig, NetworkPeerDescriptor } from './Config'
import { DestroySignal } from './DestroySignal'
import { pOnce } from './utils/promises'
import { peerDescriptorTranslator } from './utils/utils'

// TODO should we make getNode() an internal method, and provide these all these services as client methods?
/** @deprecated This in an internal interface */
export interface NetworkNodeStub {
    getNodeId: () => NodeID
    addMessageListener: (listener: (msg: StreamMessage) => void) => void
    removeMessageListener: (listener: (msg: StreamMessage) => void) => void
    subscribe: (streamPartId: StreamPartID) => Promise<void>
    subscribeAndWaitForJoin: (streamPart: StreamPartID, timeout?: number) => Promise<number>
    waitForJoinAndPublish: (msg: StreamMessage, timeout?: number) => Promise<number>
    unsubscribe: (streamPartId: StreamPartID) => void
    publish: (streamMessage: StreamMessage) => Promise<void>
    getStreamParts: () => StreamPartID[]
    getNeighbors: () => string[]
    getNeighborsForStreamPart: (streamPartId: StreamPartID) => ReadonlyArray<NodeID>
    setExtraMetadata: (metadata: Record<string, unknown>) => void
    getPeerDescriptor: () => PeerDescriptor
    getMetricsContext: () => MetricsContext
    getDiagnosticInfo: () => Record<string, unknown>
    hasStreamPart: (streamPartId: StreamPartID) => boolean
    inspect(node: PeerDescriptor, streamPartId: StreamPartID): Promise<boolean>
    /** @internal */
    hasProxyConnection: (streamPartId: StreamPartID, contactNodeId: NodeID, direction: ProxyDirection) => boolean
    /** @internal */
    start: (doJoin?: boolean) => Promise<void>
    /** @internal */
    stop: () => Promise<void>
    /** @internal */
    setProxies: (
        streamPartId: StreamPartID,
        peerDescriptors: PeerDescriptor[],
        direction: ProxyDirection,
        userId: UserID,
        connectionCount?: number
    ) => Promise<void>
    setStreamPartEntryPoints: (streamPartId: StreamPartID, peerDescriptors: PeerDescriptor[]) => void
}

export interface Events {
    start: () => void
}

export const toUserID = (address: EthereumAddress): UserID => {
    return Buffer.from(address.slice(2), 'hex') as UserID
}

/**
 * The factory is used so that integration tests can replace the real network node with a fake instance
 */
/* eslint-disable class-methods-use-this */
@scoped(Lifecycle.ContainerScoped)
export class NetworkNodeFactory {
    createNetworkNode(opts: NetworkOptions): NetworkNodeStub {
        return new NetworkNode(opts)
    }
}

/**
 * Wrap a network node.
 * Lazily creates & starts node on first call to getNode().
 */
@scoped(Lifecycle.ContainerScoped)
export class NetworkNodeFacade {

    private cachedNode?: NetworkNodeStub
    private startNodeCalled = false
    private startNodeComplete = false
    private readonly networkNodeFactory: NetworkNodeFactory
    private readonly config: Pick<StrictStreamrClientConfig, 'network' | 'contracts'>
    private readonly authentication: Authentication
    private readonly eventEmitter: EventEmitter<Events>
    private readonly destroySignal: DestroySignal

    constructor(
        networkNodeFactory: NetworkNodeFactory,
        @inject(ConfigInjectionToken) config: Pick<StrictStreamrClientConfig, 'network' | 'contracts'>,
        @inject(AuthenticationInjectionToken) authentication: Authentication,
        destroySignal: DestroySignal
    ) {
        this.networkNodeFactory = networkNodeFactory
        this.config = config
        this.authentication = authentication
        this.eventEmitter = new EventEmitter<Events>()
        this.destroySignal = destroySignal
        destroySignal.onDestroy.listen(this.destroy)
    }

    private assertNotDestroyed(): void {
        this.destroySignal.assertNotDestroyed()
    }

    private async getNetworkOptions(): Promise<NetworkOptions> {
<<<<<<< HEAD
        let id = this.config.network.node.id

        const entryPoints = this.getEntryPoints()

        const ownPeerDescriptor: PeerDescriptor | undefined = this.config.network.controlLayer.peerDescriptor ? 
            peerDescriptorTranslator(this.config.network.controlLayer.peerDescriptor) : undefined

        if (id == null || id === '') {
            id = await this.generateId()
        } else {
            const ethereumAddress = await this.authentication.getAddress()
            if (!id.toLowerCase().startsWith(ethereumAddress)) {
                throw new Error(`given node id ${id} not compatible with authenticated wallet ${ethereumAddress}`)
            }
        }

=======
        const entryPoints = this.getEntryPoints()
        const ownPeerDescriptor: PeerDescriptor | undefined = this.config.network.controlLayer!.peerDescriptor ? 
            peerDescriptorTranslator(this.config.network.controlLayer!.peerDescriptor) : undefined
>>>>>>> b5de37cf
        return {
            layer0: {
                ...this.config.network.controlLayer,
                entryPoints,
                peerDescriptor: ownPeerDescriptor
            },
            networkNode: this.config.network.node,
            metricsContext: new MetricsContext()
        }
    }

    private async initNode(): Promise<NetworkNodeStub> {
        this.assertNotDestroyed()
        if (this.cachedNode) { return this.cachedNode }

        const node = this.networkNodeFactory.createNetworkNode(await this.getNetworkOptions())
        if (!this.destroySignal.isDestroyed()) {
            this.cachedNode = node
        }
        return node
    }

    /**
     * Stop network node, or wait for it to stop if already stopping.
     * Subsequent calls to getNode/start will fail.
     */
    private destroy = pOnce(async () => {
        const node = this.cachedNode
        this.cachedNode = undefined
        // stop node only if started or in progress
        if (node && this.startNodeCalled) {
            if (!this.startNodeComplete) {
                // wait for start to finish before stopping node
                const startNodeTask = this.startNodeTask()
                this.startNodeTask.reset() // allow subsequent calls to fail
                await startNodeTask
            }
            await node.stop()
        }
        this.startNodeTask.reset() // allow subsequent calls to fail
    })

    /**
     * Start network node, or wait for it to start if already started.
     */
    private startNodeTask = pOnce(async (doJoin: boolean = true) => {
        this.startNodeCalled = true
        try {
            const node = await this.initNode()
            if (!this.destroySignal.isDestroyed()) {
                await node.start(doJoin)
            }

            if (this.destroySignal.isDestroyed()) {
                await node.stop()
            } else {
                this.eventEmitter.emit('start')
            }
            this.assertNotDestroyed()
            return node
        } finally {
            this.startNodeComplete = true
        }
    })

    startNode: () => Promise<unknown> = this.startNodeTask

    getNode: () => Promise<NetworkNodeStub> = this.startNodeTask

    async getNodeId(): Promise<NodeID> {
        const node = await this.getNode()
        return node.getNodeId()
    }

    /**
     * Calls publish on node after starting it.
     * Basically a wrapper around: (await getNode()).publish(…)
     * but will be sync in case that node is already started.
     * Zalgo intentional. See below.
     */
    async publishToNode(streamMessage: StreamMessage): Promise<void> {
        // NOTE: function is intentionally not async for performance reasons.
        // Will call cachedNode.publish immediately if cachedNode is set.
        // Otherwise will wait for node to start.
        this.destroySignal.assertNotDestroyed()
        if (this.isStarting()) {
            // use .then instead of async/await so
            // this.cachedNode.publish call can be sync
            return this.startNodeTask().then((node) =>
                node.publish(streamMessage)
            )
        }
        return this.cachedNode!.publish(streamMessage)
    }

    async inspect(node: NetworkPeerDescriptor, streamPartId: StreamPartID): Promise<boolean> {
        if (this.isStarting()) {
            await this.startNodeTask(false)
        }
        const peerDescriptor = peerDescriptorTranslator(node)
        return this.cachedNode!.inspect(peerDescriptor, streamPartId)
    }

    async setProxies(
        streamPartId: StreamPartID,
        proxyNodes: NetworkPeerDescriptor[],
        direction: ProxyDirection,
        connectionCount?: number
    ): Promise<void> {
        if (this.isStarting()) {
            await this.startNodeTask(false)
        }
        const peerDescriptors = proxyNodes.map(peerDescriptorTranslator)
        await this.cachedNode!.setProxies(
            streamPartId,
            peerDescriptors,
            direction,
            toUserID(await this.authentication.getAddress()),
            connectionCount
        )
    }

    async setStreamPartEntryPoints(streamPartId: StreamPartID, nodeDescriptors: NetworkPeerDescriptor[]): Promise<void> {
        if (this.isStarting()) {
            await this.startNodeTask(false)
        }
        const peerDescriptors = nodeDescriptors.map(peerDescriptorTranslator)
        this.cachedNode!.setStreamPartEntryPoints(streamPartId, peerDescriptors)
    }

    private isStarting(): boolean {
        return !this.cachedNode || !this.startNodeComplete
    }

    once<E extends keyof Events>(eventName: E, listener: Events[E]): void {
        this.eventEmitter.once(eventName, listener as any)
    }

    getEntryPoints(): PeerDescriptor[] {
        return this.config.network.controlLayer.entryPoints!.map(peerDescriptorTranslator)
    }
}<|MERGE_RESOLUTION|>--- conflicted
+++ resolved
@@ -104,28 +104,9 @@
     }
 
     private async getNetworkOptions(): Promise<NetworkOptions> {
-<<<<<<< HEAD
-        let id = this.config.network.node.id
-
         const entryPoints = this.getEntryPoints()
-
         const ownPeerDescriptor: PeerDescriptor | undefined = this.config.network.controlLayer.peerDescriptor ? 
             peerDescriptorTranslator(this.config.network.controlLayer.peerDescriptor) : undefined
-
-        if (id == null || id === '') {
-            id = await this.generateId()
-        } else {
-            const ethereumAddress = await this.authentication.getAddress()
-            if (!id.toLowerCase().startsWith(ethereumAddress)) {
-                throw new Error(`given node id ${id} not compatible with authenticated wallet ${ethereumAddress}`)
-            }
-        }
-
-=======
-        const entryPoints = this.getEntryPoints()
-        const ownPeerDescriptor: PeerDescriptor | undefined = this.config.network.controlLayer!.peerDescriptor ? 
-            peerDescriptorTranslator(this.config.network.controlLayer!.peerDescriptor) : undefined
->>>>>>> b5de37cf
         return {
             layer0: {
                 ...this.config.network.controlLayer,
