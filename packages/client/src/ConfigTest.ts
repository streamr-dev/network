--- conflicted
+++ resolved
@@ -1,10 +1,7 @@
 import { toEthereumAddress } from '@streamr/utils'
-<<<<<<< HEAD
 import { v4 as uuid } from 'uuid'
-=======
 import { StreamrClientConfig } from './Config'
 import { MIN_KEY_LENGTH } from './encryption/RSAKeyPair'
->>>>>>> 97d13477
 
 function toNumber(value: any): number | undefined {
     return (value !== undefined) ? Number(value) : undefined
