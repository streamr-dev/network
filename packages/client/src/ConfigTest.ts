import { toEthereumAddress } from '@streamr/utils'
import { StreamrClientConfig, NetworkNodeType } from './Config'
import { MIN_KEY_LENGTH } from './encryption/RSAKeyPair'
<<<<<<< HEAD
import { Chains } from '@streamr/config'

const CHAIN_CONFIG = Chains.load()['dev2']
=======
import { config as CHAIN_CONFIG } from '@streamr/config'

const MAIN_CHAIN_CONFIG = CHAIN_CONFIG['dev0']
const SIDE_CHAIN_CONFIG = CHAIN_CONFIG['dev1']
>>>>>>> 75804e0e

function toNumber(value: any): number | undefined {
    return (value !== undefined) ? Number(value) : undefined
}

const sideChainConfig = {
    name: SIDE_CHAIN_CONFIG.name,
    chainId: SIDE_CHAIN_CONFIG.id,
    rpcs: [{
        url: SIDE_CHAIN_CONFIG.rpcEndpoints[0].url,
        timeout: toNumber(process.env.TEST_TIMEOUT) ?? 30 * 1000,
    }]
}

/**
 * Streamr client constructor options that work in the test environment
 */
export const CONFIG_TEST: StreamrClientConfig = {
    network: {
        controlLayer: {
            entryPoints: [{
                id: 'entryPointBroker',
                type: NetworkNodeType.NODEJS,
                websocket: {
                    ip: '127.0.0.1',
                    port: 40401
                }
            }],
            iceServers: [],
            webrtcAllowPrivateAddresses: true
        }
    },
    contracts: {
<<<<<<< HEAD
        streamRegistryChainAddress: CHAIN_CONFIG.contracts.StreamRegistry,
        streamStorageRegistryChainAddress: CHAIN_CONFIG.contracts.StreamStorageRegistry,
        storageNodeRegistryChainAddress: CHAIN_CONFIG.contracts.StorageNodeRegistry,
=======
        streamRegistryChainAddress: SIDE_CHAIN_CONFIG.contracts.StreamRegistry,
        streamStorageRegistryChainAddress: SIDE_CHAIN_CONFIG.contracts.StreamStorageRegistry,
        storageNodeRegistryChainAddress: SIDE_CHAIN_CONFIG.contracts.StorageNodeRegistry,
>>>>>>> 75804e0e
        mainChainRPCs: {
            name: MAIN_CHAIN_CONFIG.name,
            chainId: MAIN_CHAIN_CONFIG.id,
            rpcs: [{
                url: MAIN_CHAIN_CONFIG.rpcEndpoints[0].url,
                timeout: toNumber(process.env.TEST_TIMEOUT) ?? 30 * 1000
            }]
        },
        streamRegistryChainRPCs: sideChainConfig,
<<<<<<< HEAD
        theGraphUrl: `http://${process.env.STREAMR_DOCKER_DEV_HOST || '127.0.0.1'}:8800/subgraphs/name/streamr-dev/network-contracts`,
=======
        theGraphUrl: `http://${process.env.STREAMR_DOCKER_DEV_HOST || '127.0.0.1'}:8000/subgraphs/name/streamr-dev/network-subgraphs`,
>>>>>>> 75804e0e
    },
    encryption: {
        rsaKeyLength: MIN_KEY_LENGTH
    },
    _timeouts: {
        theGraph: {
            indexTimeout: 10 * 1000,
            indexPollInterval: 500
        },
        storageNode: {
            timeout: 30 * 1000,
            retryInterval: 500
        },
        ensStreamCreation: {
            timeout: 20 * 1000,
            retryInterval: 500
        }
    },
    metrics: false
}

export const DOCKER_DEV_STORAGE_NODE = toEthereumAddress('0xde1112f631486CfC759A50196853011528bC5FA0')<|MERGE_RESOLUTION|>--- conflicted
+++ resolved
@@ -1,16 +1,10 @@
 import { toEthereumAddress } from '@streamr/utils'
 import { StreamrClientConfig, NetworkNodeType } from './Config'
 import { MIN_KEY_LENGTH } from './encryption/RSAKeyPair'
-<<<<<<< HEAD
-import { Chains } from '@streamr/config'
-
-const CHAIN_CONFIG = Chains.load()['dev2']
-=======
 import { config as CHAIN_CONFIG } from '@streamr/config'
 
 const MAIN_CHAIN_CONFIG = CHAIN_CONFIG['dev0']
 const SIDE_CHAIN_CONFIG = CHAIN_CONFIG['dev1']
->>>>>>> 75804e0e
 
 function toNumber(value: any): number | undefined {
     return (value !== undefined) ? Number(value) : undefined
@@ -44,15 +38,9 @@
         }
     },
     contracts: {
-<<<<<<< HEAD
-        streamRegistryChainAddress: CHAIN_CONFIG.contracts.StreamRegistry,
-        streamStorageRegistryChainAddress: CHAIN_CONFIG.contracts.StreamStorageRegistry,
-        storageNodeRegistryChainAddress: CHAIN_CONFIG.contracts.StorageNodeRegistry,
-=======
         streamRegistryChainAddress: SIDE_CHAIN_CONFIG.contracts.StreamRegistry,
         streamStorageRegistryChainAddress: SIDE_CHAIN_CONFIG.contracts.StreamStorageRegistry,
         storageNodeRegistryChainAddress: SIDE_CHAIN_CONFIG.contracts.StorageNodeRegistry,
->>>>>>> 75804e0e
         mainChainRPCs: {
             name: MAIN_CHAIN_CONFIG.name,
             chainId: MAIN_CHAIN_CONFIG.id,
@@ -62,11 +50,7 @@
             }]
         },
         streamRegistryChainRPCs: sideChainConfig,
-<<<<<<< HEAD
-        theGraphUrl: `http://${process.env.STREAMR_DOCKER_DEV_HOST || '127.0.0.1'}:8800/subgraphs/name/streamr-dev/network-contracts`,
-=======
         theGraphUrl: `http://${process.env.STREAMR_DOCKER_DEV_HOST || '127.0.0.1'}:8000/subgraphs/name/streamr-dev/network-subgraphs`,
->>>>>>> 75804e0e
     },
     encryption: {
         rsaKeyLength: MIN_KEY_LENGTH
