--- conflicted
+++ resolved
@@ -3,10 +3,7 @@
 import random from 'lodash/random'
 import without from 'lodash/without'
 import { Lifecycle, delay, inject, scoped } from 'tsyringe'
-<<<<<<< HEAD
-=======
 import { ConfigInjectionToken, StrictStreamrClientConfig } from '../Config'
->>>>>>> 99217e07
 import { HttpUtil, createQueryString } from '../HttpUtil'
 import { StreamrClientError } from '../StreamrClientError'
 import { StorageNodeRegistry } from '../registry/StorageNodeRegistry'
@@ -84,10 +81,7 @@
     private readonly streamStorageRegistry: StreamStorageRegistry
     private readonly storageNodeRegistry: StorageNodeRegistry
     private readonly httpUtil: HttpUtil
-<<<<<<< HEAD
-=======
     private readonly config: StrictStreamrClientConfig
->>>>>>> 99217e07
     private readonly logger: Logger
 
     constructor(
@@ -95,20 +89,14 @@
         streamStorageRegistry: StreamStorageRegistry,
         @inject(delay(() => StorageNodeRegistry)) storageNodeRegistry: StorageNodeRegistry,
         httpUtil: HttpUtil,
-<<<<<<< HEAD
-=======
         @inject(ConfigInjectionToken) config: StrictStreamrClientConfig,
->>>>>>> 99217e07
         loggerFactory: LoggerFactory
     ) {
         this.messagePipelineFactory = messagePipelineFactory
         this.streamStorageRegistry = streamStorageRegistry
         this.storageNodeRegistry = storageNodeRegistry
         this.httpUtil = httpUtil
-<<<<<<< HEAD
-=======
         this.config = config
->>>>>>> 99217e07
         this.logger = loggerFactory.createLogger(module)
     }
 
@@ -175,20 +163,6 @@
         const nodeAddress = nodeAddresses[random(0, nodeAddresses.length - 1)]
         const nodeUrl = (await this.storageNodeRegistry.getStorageNodeMetadata(nodeAddress)).http
         const url = createUrl(nodeUrl, resendType, streamPartId, query)
-<<<<<<< HEAD
-        const messageStream = (raw === false) ? this.messagePipelineFactory.createMessagePipeline({
-            streamPartId,
-            /*
-             * Disable ordering if the source of this resend is the only storage node. In that case there is no
-             * another storage node from which we could fetch the gaps. When we set "disableMessageOrdering"
-             * to true, we disable both gap filling and message ordering. As resend messages always arrive 
-             * in ascending order, we don't need the ordering functionality. But as that flag controls also 
-             * gap filling, we can use it only if gap filling is not needed.
-             */
-            disableMessageOrdering: (nodeAddresses.length === 1),
-            getStorageNodes: async () => without(nodeAddresses, nodeAddress),
-        }) : new MessageStream()
-=======
         const messageStream = raw ? new MessageStream() : this.messagePipelineFactory.createMessagePipeline({
             streamPartId,
             /*
@@ -200,7 +174,6 @@
             getStorageNodes: async () => without(nodeAddresses, nodeAddress),
             config: (nodeAddresses.length === 1) ? { ...this.config, orderMessages: false } : this.config
         })
->>>>>>> 99217e07
 
         const dataStream = this.httpUtil.fetchHttpStream(url)
         messageStream.pull(counting(dataStream, (count: number) => {
@@ -208,63 +181,4 @@
         }))
         return messageStream
     }
-<<<<<<< HEAD
-=======
-
-    async waitForStorage(
-        message: Message,
-        {
-            // eslint-disable-next-line no-underscore-dangle
-            interval = this.config._timeouts.storageNode.retryInterval,
-            // eslint-disable-next-line no-underscore-dangle
-            timeout = this.config._timeouts.storageNode.timeout,
-            count = 100,
-            messageMatchFn = (msgTarget: Message, msgGot: Message) => {
-                return msgTarget.signature === msgGot.signature
-            }
-        }: {
-            interval?: number
-            timeout?: number
-            count?: number
-            messageMatchFn?: (msgTarget: Message, msgGot: Message) => boolean
-        } = {}
-    ): Promise<void> {
-        if (!message) {
-            throw new StreamrClientError('waitForStorage requires a Message', 'INVALID_ARGUMENT')
-        }
-
-        const start = Date.now()
-        let last: Message[] | undefined
-        let found = false
-        while (!found) {
-            const duration = Date.now() - start
-            if (duration > timeout) {
-                this.logger.debug('Timed out waiting for storage to contain message', {
-                    expected: message.streamMessage.getMessageID(),
-                    lastReceived: last?.map((l) => l.streamMessage.getMessageID()),
-                })
-                throw new Error(`timed out after ${duration}ms waiting for message`)
-            }
-
-            const resendStream = await this.resend(toStreamPartID(message.streamId, message.streamPartition), { last: count })
-            last = await collect(resendStream)
-            for (const lastMsg of last) {
-                if (messageMatchFn(message, lastMsg)) {
-                    found = true
-                    this.logger.debug('Found matching message')
-                    return
-                }
-            }
-
-            this.logger.debug('Retry after delay (matching message not found)', {
-                expected: message.streamMessage.getMessageID(),
-                'last-3': last.slice(-3).map((l) => l.streamMessage.getMessageID()),
-                delayInMs: interval
-            })
-
-            await wait(interval)
-        }
-        /* eslint-enable no-await-in-loop */
-    }
->>>>>>> 99217e07
 }