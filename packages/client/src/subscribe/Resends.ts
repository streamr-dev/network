import { inject, Lifecycle, scoped, delay } from 'tsyringe'
import { StreamPartID, StreamPartIDUtils, toStreamPartID } from '@streamr/protocol'

import { MessageStream } from './MessageStream'
import { createSubscribePipeline } from './subscribePipeline'

import { StorageNodeRegistry } from '../registry/StorageNodeRegistry'
import { random } from 'lodash'
import { ConfigInjectionToken, StrictStreamrClientConfig } from '../Config'
import { HttpUtil } from '../HttpUtil'
import { StreamStorageRegistry } from '../registry/StreamStorageRegistry'
import { EthereumAddress, Logger, toEthereumAddress, wait } from '@streamr/utils'
import { DestroySignal } from '../DestroySignal'
import { StreamRegistryCached } from '../registry/StreamRegistryCached'
import { LoggerFactory } from '../utils/LoggerFactory'
import { counterId } from '../utils/utils'
import { StreamrClientError } from '../StreamrClientError'
import { collect } from '../utils/iterators'
import { counting } from '../utils/GeneratorUtils'
import { Message } from '../Message'
import { GroupKeyManager } from '../encryption/GroupKeyManager'

const MIN_SEQUENCE_NUMBER_VALUE = 0

type QueryDict = Record<string, string | number | boolean | null | undefined>

export interface ResendRef {
    timestamp: number | Date | string
    sequenceNumber?: number
}

/**
 * Resend the latest "n" messages.
 */
export interface ResendLastOptions {
    last: number
}

/**
 * Resend messages starting from a given point in time.
 */
export interface ResendFromOptions {
    from: ResendRef
    publisherId?: string
}

/**
 * Resend messages between two points in time.
 */
export interface ResendRangeOptions {
    from: ResendRef
    to: ResendRef
    msgChainId?: string
    publisherId?: string
}

/**
 * The supported resend types.
 */
export type ResendOptions = ResendLastOptions | ResendFromOptions | ResendRangeOptions

function isResendLast<T extends ResendLastOptions>(options: any): options is T {
    return options && typeof options === 'object' && 'last' in options && options.last != null
}

function isResendFrom<T extends ResendFromOptions>(options: any): options is T {
    return options && typeof options === 'object' && 'from' in options && !('to' in options) && options.from != null
}

function isResendRange<T extends ResendRangeOptions>(options: any): options is T {
    return options && typeof options === 'object' && 'from' in options && 'to' in options && options.to && options.from != null
}

@scoped(Lifecycle.ContainerScoped)
export class Resends {
<<<<<<< HEAD
=======

    private streamStorageRegistry: StreamStorageRegistry
    private storageNodeRegistry: StorageNodeRegistry
    private streamRegistryCached: StreamRegistryCached
    private httpUtil: HttpUtil
    private readonly groupKeyStore: GroupKeyStore
    private readonly subscriberKeyExchange: SubscriberKeyExchange
    private readonly streamrClientEventEmitter: StreamrClientEventEmitter
>>>>>>> 5c6ac0bb
    private readonly destroySignal: DestroySignal
    private readonly config: StrictStreamrClientConfig
    private readonly loggerFactory: LoggerFactory
    private readonly logger: Logger

    constructor(
<<<<<<< HEAD
        @inject(StreamStorageRegistry) private streamStorageRegistry: StreamStorageRegistry,
        @inject(delay(() => StorageNodeRegistry)) private storageNodeRegistry: StorageNodeRegistry,
        @inject(delay(() => StreamRegistryCached)) private streamRegistryCached: StreamRegistryCached,
        @inject(HttpUtil) private httpUtil: HttpUtil,
        @inject(GroupKeyManager) private groupKeyManager: GroupKeyManager,
=======
        streamStorageRegistry: StreamStorageRegistry,
        @inject(delay(() => StorageNodeRegistry)) storageNodeRegistry: StorageNodeRegistry,
        @inject(delay(() => StreamRegistryCached)) streamRegistryCached: StreamRegistryCached,
        httpUtil: HttpUtil,
        groupKeyStore: GroupKeyStore,
        subscriberKeyExchange: SubscriberKeyExchange,
        streamrClientEventEmitter: StreamrClientEventEmitter,
>>>>>>> 5c6ac0bb
        destroySignal: DestroySignal,
        @inject(ConfigInjectionToken) config: StrictStreamrClientConfig,
        loggerFactory: LoggerFactory
    ) {
<<<<<<< HEAD
=======
        this.streamStorageRegistry = streamStorageRegistry
        this.storageNodeRegistry = storageNodeRegistry
        this.streamRegistryCached = streamRegistryCached
        this.httpUtil = httpUtil
        this.groupKeyStore = groupKeyStore
        this.subscriberKeyExchange = subscriberKeyExchange
        this.streamrClientEventEmitter = streamrClientEventEmitter
>>>>>>> 5c6ac0bb
        this.destroySignal = destroySignal
        this.config = config
        this.loggerFactory = loggerFactory
        this.logger = loggerFactory.createLogger(module)
    }

    resend(streamPartId: StreamPartID, options: ResendOptions): Promise<MessageStream> {
        if (isResendLast(options)) {
            return this.last(streamPartId, {
                count: options.last,
            })
        }

        if (isResendRange(options)) {
            return this.range(streamPartId, {
                fromTimestamp: new Date(options.from.timestamp).getTime(),
                fromSequenceNumber: options.from.sequenceNumber,
                toTimestamp: new Date(options.to.timestamp).getTime(),
                toSequenceNumber: options.to.sequenceNumber,
                publisherId: options.publisherId !== undefined ? toEthereumAddress(options.publisherId) : undefined,
                msgChainId: options.msgChainId,
            })
        }

        if (isResendFrom(options)) {
            return this.from(streamPartId, {
                fromTimestamp: new Date(options.from.timestamp).getTime(),
                fromSequenceNumber: options.from.sequenceNumber,
                publisherId: options.publisherId !== undefined ? toEthereumAddress(options.publisherId) : undefined,
            })
        }

        throw new StreamrClientError(
            `can not resend without valid resend options: ${JSON.stringify({ streamPartId, options })}`,
            'INVALID_ARGUMENT'
        )
    }

    private async fetchStream(
        endpointSuffix: 'last' | 'range' | 'from',
        streamPartId: StreamPartID,
        query: QueryDict = {}
    ): Promise<MessageStream> {
        const loggerIdx = counterId('fetchStream')
        this.logger.debug('[%s] fetching resend %s for %s with options %o', loggerIdx, endpointSuffix, streamPartId, query)
        const streamId = StreamPartIDUtils.getStreamID(streamPartId)
        const nodeAddresses = await this.streamStorageRegistry.getStorageNodes(streamId)
        if (!nodeAddresses.length) {
            throw new StreamrClientError(`no storage assigned: ${streamId}`, 'NO_STORAGE_NODES')
        }

        const nodeAddress = nodeAddresses[random(0, nodeAddresses.length - 1)]
        const nodeUrl = (await this.storageNodeRegistry.getStorageNodeMetadata(nodeAddress)).http
        const url = this.createUrl(nodeUrl, endpointSuffix, streamPartId, query)
        const messageStream = createSubscribePipeline({
            streamPartId,
            resends: this,
            groupKeyManager: this.groupKeyManager,
            streamRegistryCached: this.streamRegistryCached,
            destroySignal: this.destroySignal,
            config: this.config,
            loggerFactory: this.loggerFactory
        })

        const dataStream = this.httpUtil.fetchHttpStream(url)
        messageStream.pull(counting(dataStream, (count: number) => {
            this.logger.debug('[%s] total of %d messages received for resend fetch', loggerIdx, count)
        }))
        return messageStream
    }

    async last(streamPartId: StreamPartID, { count }: { count: number }): Promise<MessageStream> {
        if (count <= 0) {
            const emptyStream = new MessageStream()
            emptyStream.endWrite()
            return emptyStream
        }

        return this.fetchStream('last', streamPartId, {
            count,
        })
    }

    private async from(streamPartId: StreamPartID, {
        fromTimestamp,
        fromSequenceNumber = MIN_SEQUENCE_NUMBER_VALUE,
        publisherId
    }: {
        fromTimestamp: number
        fromSequenceNumber?: number
        publisherId?: EthereumAddress
    }): Promise<MessageStream> {
        return this.fetchStream('from', streamPartId, {
            fromTimestamp,
            fromSequenceNumber,
            publisherId,
        })
    }

    async range(streamPartId: StreamPartID, {
        fromTimestamp,
        fromSequenceNumber = MIN_SEQUENCE_NUMBER_VALUE,
        toTimestamp,
        toSequenceNumber = MIN_SEQUENCE_NUMBER_VALUE,
        publisherId,
        msgChainId
    }: {
        fromTimestamp: number
        fromSequenceNumber?: number
        toTimestamp: number
        toSequenceNumber?: number
        publisherId?: EthereumAddress
        msgChainId?: string
    }): Promise<MessageStream> {
        return this.fetchStream('range', streamPartId, {
            fromTimestamp,
            fromSequenceNumber,
            toTimestamp,
            toSequenceNumber,
            publisherId,
            msgChainId,
        })
    }

    async waitForStorage(message: Message, {
        // eslint-disable-next-line no-underscore-dangle
        interval = this.config._timeouts.storageNode.retryInterval,
        // eslint-disable-next-line no-underscore-dangle
        timeout = this.config._timeouts.storageNode.timeout,
        count = 100,
        messageMatchFn = (msgTarget: Message, msgGot: Message) => {
            return msgTarget.signature === msgGot.signature
        }
    }: {
        interval?: number
        timeout?: number
        count?: number
        messageMatchFn?: (msgTarget: Message, msgGot: Message) => boolean
    } = {}): Promise<void> {
        if (!message) {
            throw new StreamrClientError('waitForStorage requires a Message', 'INVALID_ARGUMENT')
        }

        const start = Date.now()
        let last: Message[] | undefined
        let found = false
        while (!found) {
            const duration = Date.now() - start
            if (duration > timeout) {
                this.logger.debug('timed out waiting for storage to have message %j', {
                    expected: message.streamMessage.getMessageID(),
                    lastReceived: last?.map((l) => l.streamMessage.getMessageID()),
                })
                throw new Error(`timed out after ${duration}ms waiting for message`)
            }

            const resendStream = await this.resend(toStreamPartID(message.streamId, message.streamPartition), { last: count })
            last = await collect(resendStream)
            for (const lastMsg of last) {
                if (messageMatchFn(message, lastMsg)) {
                    found = true
                    this.logger.debug('message found')
                    return
                }
            }

            this.logger.debug('message not found, retrying... %j', {
                msg: message.streamMessage.getMessageID(),
                'last 3': last.slice(-3).map((l) => l.streamMessage.getMessageID())
            })

            await wait(interval)
        }
        /* eslint-enable no-await-in-loop */
    }

    private createUrl(baseUrl: string, endpointSuffix: string, streamPartId: StreamPartID, query: QueryDict = {}): string {
        const queryMap = {
            ...query,
            format: 'raw'
        }
        const [streamId, streamPartition] = StreamPartIDUtils.getStreamIDAndPartition(streamPartId)
        const queryString = this.httpUtil.createQueryString(queryMap)
        return `${baseUrl}/streams/${encodeURIComponent(streamId)}/data/partitions/${streamPartition}/${endpointSuffix}?${queryString}`
    }
}<|MERGE_RESOLUTION|>--- conflicted
+++ resolved
@@ -73,52 +73,31 @@
 
 @scoped(Lifecycle.ContainerScoped)
 export class Resends {
-<<<<<<< HEAD
-=======
-
-    private streamStorageRegistry: StreamStorageRegistry
-    private storageNodeRegistry: StorageNodeRegistry
-    private streamRegistryCached: StreamRegistryCached
-    private httpUtil: HttpUtil
-    private readonly groupKeyStore: GroupKeyStore
-    private readonly subscriberKeyExchange: SubscriberKeyExchange
-    private readonly streamrClientEventEmitter: StreamrClientEventEmitter
->>>>>>> 5c6ac0bb
+    private readonly streamStorageRegistry: StreamStorageRegistry
+    private readonly storageNodeRegistry: StorageNodeRegistry
+    private readonly streamRegistryCached: StreamRegistryCached
+    private readonly httpUtil: HttpUtil
+    private readonly groupKeyManager: GroupKeyManager
     private readonly destroySignal: DestroySignal
     private readonly config: StrictStreamrClientConfig
     private readonly loggerFactory: LoggerFactory
     private readonly logger: Logger
 
     constructor(
-<<<<<<< HEAD
-        @inject(StreamStorageRegistry) private streamStorageRegistry: StreamStorageRegistry,
-        @inject(delay(() => StorageNodeRegistry)) private storageNodeRegistry: StorageNodeRegistry,
-        @inject(delay(() => StreamRegistryCached)) private streamRegistryCached: StreamRegistryCached,
-        @inject(HttpUtil) private httpUtil: HttpUtil,
-        @inject(GroupKeyManager) private groupKeyManager: GroupKeyManager,
-=======
         streamStorageRegistry: StreamStorageRegistry,
         @inject(delay(() => StorageNodeRegistry)) storageNodeRegistry: StorageNodeRegistry,
         @inject(delay(() => StreamRegistryCached)) streamRegistryCached: StreamRegistryCached,
         httpUtil: HttpUtil,
-        groupKeyStore: GroupKeyStore,
-        subscriberKeyExchange: SubscriberKeyExchange,
-        streamrClientEventEmitter: StreamrClientEventEmitter,
->>>>>>> 5c6ac0bb
+        groupKeyManager: GroupKeyManager,
         destroySignal: DestroySignal,
         @inject(ConfigInjectionToken) config: StrictStreamrClientConfig,
         loggerFactory: LoggerFactory
     ) {
-<<<<<<< HEAD
-=======
         this.streamStorageRegistry = streamStorageRegistry
         this.storageNodeRegistry = storageNodeRegistry
         this.streamRegistryCached = streamRegistryCached
         this.httpUtil = httpUtil
-        this.groupKeyStore = groupKeyStore
-        this.subscriberKeyExchange = subscriberKeyExchange
-        this.streamrClientEventEmitter = streamrClientEventEmitter
->>>>>>> 5c6ac0bb
+        this.groupKeyManager = groupKeyManager
         this.destroySignal = destroySignal
         this.config = config
         this.loggerFactory = loggerFactory
