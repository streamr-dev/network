--- conflicted
+++ resolved
@@ -1,13 +1,8 @@
 /**
  * Public Resends API
  */
-<<<<<<< HEAD
-import { DependencyContainer, inject, Lifecycle, scoped, delay } from 'tsyringe'
+import { inject, Lifecycle, scoped, delay } from 'tsyringe'
 import { MessageRef, StreamPartID, StreamPartIDUtils, StreamMessage } from 'streamr-client-protocol'
-=======
-import { inject, Lifecycle, scoped, delay } from 'tsyringe'
-import { MessageRef, StreamPartID, StreamPartIDUtils, EthereumAddress, StreamMessage } from 'streamr-client-protocol'
->>>>>>> 32001109
 
 import { instanceId, counterId } from '../utils/utils'
 import { Context, ContextError } from '../utils/Context'
@@ -23,15 +18,11 @@
 import { ConfigInjectionToken, StrictStreamrClientConfig } from '../Config'
 import { HttpUtil } from '../HttpUtil'
 import { StreamStorageRegistry } from '../registry/StreamStorageRegistry'
-<<<<<<< HEAD
 import { EthereumAddress, wait } from '@streamr/utils'
-=======
-import { wait } from '@streamr/utils'
 import { GroupKeyStore } from '../encryption/GroupKeyStore'
 import { SubscriberKeyExchange } from '../encryption/SubscriberKeyExchange'
 import { StreamrClientEventEmitter } from '../events'
 import { DestroySignal } from '../DestroySignal'
->>>>>>> 32001109
 
 const MIN_SEQUENCE_NUMBER_VALUE = 0
 
