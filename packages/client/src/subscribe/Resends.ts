import { StreamID, StreamMessage, StreamPartID, StreamPartIDUtils } from '@streamr/protocol'
import { EthereumAddress, Logger, randomString, toEthereumAddress } from '@streamr/utils'
import random from 'lodash/random'
import without from 'lodash/without'
import { Lifecycle, delay, inject, scoped } from 'tsyringe'
import { ConfigInjectionToken, StrictStreamrClientConfig } from '../Config'
import { StreamrClientError } from '../StreamrClientError'
import { StorageNodeRegistry } from '../registry/StorageNodeRegistry'
import { StreamStorageRegistry } from '../registry/StreamStorageRegistry'
import { forEach, map, transformError } from '../utils/GeneratorUtils'
import { LoggerFactory } from '../utils/LoggerFactory'
import { pull } from '../utils/PushBuffer'
import { PushPipeline } from '../utils/PushPipeline'
import { FetchHttpStreamResponseError, createQueryString, fetchHttpStream } from '../utils/utils'
import { MessagePipelineFactory } from './MessagePipelineFactory'

type QueryDict = Record<string, string | number | boolean | null | undefined>

export interface ResendRef {
    timestamp: number | Date | string
    sequenceNumber?: number
}

/**
 * Resend the latest "n" messages.
 */
export interface ResendLastOptions {
    last: number
}

/**
 * Resend messages starting from a given point in time.
 */
export interface ResendFromOptions {
    from: ResendRef
    publisherId?: string
}

/**
 * Resend messages between two points in time.
 */
export interface ResendRangeOptions {
    from: ResendRef
    to: ResendRef
    msgChainId?: string
    publisherId?: string
}

/**
 * The supported resend types.
 */
export type ResendOptions = ResendLastOptions | ResendFromOptions | ResendRangeOptions

export type ResendType = 'last' | 'from' | 'range'

function isResendLast<T extends ResendLastOptions>(options: any): options is T {
    return options && typeof options === 'object' && 'last' in options && options.last != null
}

function isResendFrom<T extends ResendFromOptions>(options: any): options is T {
    return options && typeof options === 'object' && 'from' in options && !('to' in options) && options.from != null
}

function isResendRange<T extends ResendRangeOptions>(options: any): options is T {
    return options && typeof options === 'object' && 'from' in options && 'to' in options && options.to && options.from != null
}

const createUrl = (baseUrl: string, endpointSuffix: string, streamPartId: StreamPartID, query: QueryDict = {}): string => {
    const queryMap = {
        ...query,
        format: 'raw'
    }
    const [streamId, streamPartition] = StreamPartIDUtils.getStreamIDAndPartition(streamPartId)
    const queryString = createQueryString(queryMap)
    return `${baseUrl}/streams/${encodeURIComponent(streamId)}/data/partitions/${streamPartition}/${endpointSuffix}?${queryString}`
}

const getHttpErrorTransform = (): (error: any) => Promise<StreamrClientError> => {
    return async (err: any) => {
        let message
        if (err instanceof FetchHttpStreamResponseError) {
            const body = await err.response.text()
            let descriptionSnippet
            try {
                const json = JSON.parse(body)
                descriptionSnippet = `: ${json.error}`
            } catch (err) {
                descriptionSnippet = ''
            }
            message = `Storage node fetch failed${descriptionSnippet}, httpStatus=${err.response.status}, url=${err.response.url}`
        } else {
            message = err?.message ?? 'Unknown error'
        }
        return new StreamrClientError(message, 'STORAGE_NODE_ERROR')
    }
}

@scoped(Lifecycle.ContainerScoped)
export class Resends {

    private readonly streamStorageRegistry: StreamStorageRegistry
    private readonly storageNodeRegistry: StorageNodeRegistry
    private readonly messagePipelineFactory: MessagePipelineFactory
    private readonly config: StrictStreamrClientConfig
    private readonly logger: Logger

    constructor(
        streamStorageRegistry: StreamStorageRegistry,
        @inject(delay(() => StorageNodeRegistry)) storageNodeRegistry: StorageNodeRegistry,
        messagePipelineFactory: MessagePipelineFactory,
        @inject(ConfigInjectionToken) config: StrictStreamrClientConfig,
        loggerFactory: LoggerFactory
    ) {
        this.streamStorageRegistry = streamStorageRegistry
        this.storageNodeRegistry = storageNodeRegistry
        this.messagePipelineFactory = messagePipelineFactory
        this.config = config
        this.logger = loggerFactory.createLogger(module)
    }

    async resend(
        streamPartId: StreamPartID,
        options: ResendOptions & { raw?: boolean },
        getStorageNodes?: (streamId: StreamID) => Promise<EthereumAddress[]>,
        abortSignal?: AbortSignal
    ): Promise<PushPipeline<StreamMessage, StreamMessage>> {
        const raw = options.raw ?? false
        if (isResendLast(options)) {
            if (options.last <= 0) {
                const emptyStream = new PushPipeline<StreamMessage, StreamMessage>()
                emptyStream.endWrite()
                return emptyStream
            }
            return this.fetchStream('last', streamPartId, {
                count: options.last
            }, raw, getStorageNodes, abortSignal)
        } else if (isResendRange(options)) {
            return this.fetchStream('range', streamPartId, {
                fromTimestamp: new Date(options.from.timestamp).getTime(),
                fromSequenceNumber: options.from.sequenceNumber,
                toTimestamp: new Date(options.to.timestamp).getTime(),
                toSequenceNumber: options.to.sequenceNumber,
                publisherId: options.publisherId !== undefined ? toEthereumAddress(options.publisherId) : undefined,
                msgChainId: options.msgChainId
            }, raw, getStorageNodes, abortSignal)
        } else if (isResendFrom(options)) {
            return this.fetchStream('from', streamPartId, {
                fromTimestamp: new Date(options.from.timestamp).getTime(),
                fromSequenceNumber: options.from.sequenceNumber,
                publisherId: options.publisherId !== undefined ? toEthereumAddress(options.publisherId) : undefined
            }, raw, getStorageNodes, abortSignal)
        } else {
            throw new StreamrClientError(
                `can not resend without valid resend options: ${JSON.stringify({ streamPartId, options })}`,
                'INVALID_ARGUMENT'
            )
        }
    }

    private async fetchStream(
        resendType: ResendType,
        streamPartId: StreamPartID,
        query: QueryDict,
        raw: boolean,
        getStorageNodes?: (streamId: StreamID) => Promise<EthereumAddress[]>,
        abortSignal?: AbortSignal
    ): Promise<PushPipeline<StreamMessage, StreamMessage>> {
        const traceId = randomString(5)
        this.logger.debug('Fetch resend data', {
            loggerIdx: traceId,
            resendType,
            streamPartId,
            query
        })
        const streamId = StreamPartIDUtils.getStreamID(streamPartId)
        // eslint-disable-next-line no-underscore-dangle
        const _getStorageNodes = getStorageNodes ?? ((streamId: StreamID) => this.streamStorageRegistry.getStorageNodes(streamId))
        const nodeAddresses = await _getStorageNodes(streamId)
        if (!nodeAddresses.length) {
            throw new StreamrClientError(`no storage assigned: ${streamId}`, 'NO_STORAGE_NODES')
        }
        const nodeAddress = nodeAddresses[random(0, nodeAddresses.length - 1)]
        const nodeUrl = (await this.storageNodeRegistry.getStorageNodeMetadata(nodeAddress)).http
        const url = createUrl(nodeUrl, resendType, streamPartId, query)
        const messageStream = raw ? new PushPipeline<StreamMessage, StreamMessage>() : this.messagePipelineFactory.createMessagePipeline({
            streamPartId,
            /*
             * Disable ordering if the source of this resend is the only storage node. In that case there is no
             * other storage node from which we could fetch the gaps. When we set "disableMessageOrdering"
             * to true, we disable both gap filling and message ordering. As resend messages always arrive 
             * in ascending order, we don't need the ordering functionality.
             */
            getStorageNodes: async () => without(nodeAddresses, nodeAddress),
            config: (nodeAddresses.length === 1) ? { ...this.config, orderMessages: false } : this.config
        })
<<<<<<< HEAD
        const lines = fetchHttpStream(url, parseHttpError, abortSignal)
=======
        const lines = transformError(fetchHttpStream(url), getHttpErrorTransform())
>>>>>>> 61c64176
        setImmediate(async () => {
            let count = 0
            const messages = map(lines, (line: string) => StreamMessage.deserialize(line))
            await pull(
                forEach(messages, () => count++),
                messageStream
            )
            this.logger.debug('Finished resend', { loggerIdx: traceId, messageCount: count })
        })
        return messageStream
    }
}<|MERGE_RESOLUTION|>--- conflicted
+++ resolved
@@ -193,11 +193,7 @@
             getStorageNodes: async () => without(nodeAddresses, nodeAddress),
             config: (nodeAddresses.length === 1) ? { ...this.config, orderMessages: false } : this.config
         })
-<<<<<<< HEAD
-        const lines = fetchHttpStream(url, parseHttpError, abortSignal)
-=======
-        const lines = transformError(fetchHttpStream(url), getHttpErrorTransform())
->>>>>>> 61c64176
+        const lines = transformError(fetchHttpStream(url, abortSignal), getHttpErrorTransform())
         setImmediate(async () => {
             let count = 0
             const messages = map(lines, (line: string) => StreamMessage.deserialize(line))
