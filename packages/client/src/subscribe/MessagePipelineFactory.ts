import { StreamMessage } from '@streamr/protocol'
import { MarkOptional } from 'ts-essentials'
import { Lifecycle, delay, inject, scoped } from 'tsyringe'
import { ConfigInjectionToken } from '../Config'
import { DestroySignal } from '../DestroySignal'
import { GroupKeyManager } from '../encryption/GroupKeyManager'
import { StreamRegistryCached } from '../registry/StreamRegistryCached'
import { LoggerFactory } from '../utils/LoggerFactory'
import { PushPipeline } from '../utils/PushPipeline'
import { Resends } from './Resends'
import { MessagePipelineOptions, createMessagePipeline as _createMessagePipeline } from './messagePipeline'

type MessagePipelineFactoryOptions = MarkOptional<Omit<MessagePipelineOptions,
    'resends' |
    'groupKeyManager' |
    'streamRegistryCached' |
    'destroySignal' |
    'loggerFactory'>,
    'config'> 

@scoped(Lifecycle.ContainerScoped)
export class MessagePipelineFactory {

    private readonly resends: Resends
    private readonly streamRegistryCached: StreamRegistryCached
    private readonly groupKeyManager: GroupKeyManager
    private readonly config: MessagePipelineOptions['config']
    private readonly destroySignal: DestroySignal
    private readonly loggerFactory: LoggerFactory
    
    /* eslint-disable indent */
    constructor(
        @inject(delay(() => Resends)) resends: Resends,
<<<<<<< HEAD
=======
        @inject(delay(() => GroupKeyManager)) groupKeyManager: GroupKeyManager,
>>>>>>> 2ccadc47
        @inject(delay(() => StreamRegistryCached)) streamRegistryCached: StreamRegistryCached,
        @inject(delay(() => GroupKeyManager)) groupKeyManager: GroupKeyManager,
        @inject(ConfigInjectionToken) config: MessagePipelineOptions['config'],
        destroySignal: DestroySignal,
        loggerFactory: LoggerFactory
    ) {
        this.resends = resends
        this.streamRegistryCached = streamRegistryCached
        this.groupKeyManager = groupKeyManager
        this.config = config
        this.destroySignal = destroySignal
        this.loggerFactory = loggerFactory
    }

    // eslint-disable-next-line max-len
    createMessagePipeline(opts: MessagePipelineFactoryOptions): PushPipeline<StreamMessage, StreamMessage> {
        return _createMessagePipeline({
            ...opts,
            resends: this.resends,
            streamRegistryCached: this.streamRegistryCached,
            groupKeyManager: this.groupKeyManager,
            config: opts.config ?? this.config,
            destroySignal: this.destroySignal,
            loggerFactory: this.loggerFactory
        })
    }
}<|MERGE_RESOLUTION|>--- conflicted
+++ resolved
@@ -31,10 +31,6 @@
     /* eslint-disable indent */
     constructor(
         @inject(delay(() => Resends)) resends: Resends,
-<<<<<<< HEAD
-=======
-        @inject(delay(() => GroupKeyManager)) groupKeyManager: GroupKeyManager,
->>>>>>> 2ccadc47
         @inject(delay(() => StreamRegistryCached)) streamRegistryCached: StreamRegistryCached,
         @inject(delay(() => GroupKeyManager)) groupKeyManager: GroupKeyManager,
         @inject(ConfigInjectionToken) config: MessagePipelineOptions['config'],
