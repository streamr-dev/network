import { MessageRef, StreamMessage, StreamPartID } from '@streamr/protocol'
import { EthereumAddress, Logger } from '@streamr/utils'
import Heap from 'heap'
import GapFillFailedError from './GapFillFailedError'

function toMsgRefId(streamMessage: StreamMessage): MsgRefId {
    return streamMessage.getMessageRef().serialize()
}

type MsgRefId = string

type ChainedMessage = StreamMessage & { prevMsgRef: NonNullable<StreamMessage['prevMsgRef']> }

export interface MsgChainContext {
    streamPartId: StreamPartID
    publisherId: EthereumAddress
    msgChainId: string
}

/**
 * Set of StreamMessages, unique by serialized msgRef i.e. timestamp + sequence number.
 */
class StreamMessageSet {

    private readonly msgMap = new Map<MsgRefId, StreamMessage>()

    has(streamMessage: StreamMessage) {
        return this.msgMap.has(toMsgRefId(streamMessage))
    }

    /**
     * Get StreamMessage associated with this msgRef
     */
    get(msgRef: MessageRef) {
        return this.msgMap.get(msgRef.serialize())
    }

    delete(streamMessage: StreamMessage) {
        return this.msgMap.delete(toMsgRefId(streamMessage))
    }

    add(streamMessage: StreamMessage) {
        if (!this.has(streamMessage)) {
            return this.msgMap.set(toMsgRefId(streamMessage), streamMessage)
        }
        return this
    }

    size() {
        return this.msgMap.size
    }
}

/**
 * Ordered queue of StreamMessages.
 * Deduplicated by serialized msgRef.
 */
class MsgChainQueue {

    /**
     * Ordered message refs
     */
    private queue = new Heap<MessageRef>((msg1: MessageRef, msg2: MessageRef) => {
        return msg1.compareTo(msg2)
    })

    /**
     * Mapping from msgRef to message.
     */
    private pendingMsgs = new StreamMessageSet()

    /**
     * Peek at next message in-order.
     */
    peek() {
        if (this.isEmpty()) { return }
        const ref = this.queue.peek()
        return this.pendingMsgs.get(ref!)
    }

    /**
     * True if queue already has a message with this message ref.
     */
    has(streamMessage: StreamMessage): boolean {
        // prevent duplicates
        return this.pendingMsgs.has(streamMessage)
    }

    /**
     * Push new item into the queue.
     * Ignores duplicates.
     */
    push(streamMessage: StreamMessage): void {
        // prevent duplicates
        if (this.has(streamMessage)) { return }
        this.pendingMsgs.add(streamMessage)
        const msgRef = streamMessage.getMessageRef()
        this.queue.push(msgRef)
    }

    /**
     * Remove next item from queue and return it.
     */
    pop(): StreamMessage | undefined {
        if (this.isEmpty()) { return }
        const streamMessage = this.peek()
        if (!streamMessage) { return }
        this.queue.pop()
        this.pendingMsgs.delete(streamMessage)
        return streamMessage
    }

    /**
     * True if there are no items in the queue.
     */
    isEmpty(): boolean {
        return this.queue.empty()
    }

    /**
     * Number of items in queue.
     */
    size(): number {
        return this.queue.size()
    }
}

export type MessageHandler = (msg: StreamMessage) => void
export type GapHandler = (from: MessageRef, to: MessageRef, context: MsgChainContext) => void | Promise<void>
export type OnDrain = (numMessages: number) => void
export type OnError = (error: Error) => void

const logger = new Logger(module)

<<<<<<< HEAD
class OrderedMsgChain extends MsgChainEmitter {
    id: number
    queue = new MsgChainQueue()
    lastOrderedMsgRef: MessageRef | null = null
    hasPendingGap = false
    gapRequestCount = 0
    maxGapRequests: number
    dropSubsequentGapsOnFailedGapFill: boolean
    publisherId: EthereumAddress
    msgChainId: string
    inOrderHandler: MessageHandler
    gapHandler: GapHandler
    gapFillTimeout: number
    retryResendAfter: number
    nextGaps: ReturnType<typeof setTimeout> | null = null
    markedExplicitly = new StreamMessageSet()
=======
export class OrderedMsgChain {

    private lastOrderedMsgRef: MessageRef | null = null
    private hasPendingGap = false
    private gapRequestCount = 0
    private maxGapRequests: number
    private nextGaps: ReturnType<typeof setTimeout> | null = null
    private readonly queue = new MsgChainQueue()
    private readonly markedExplicitly = new StreamMessageSet()
    private readonly context: MsgChainContext
    private readonly inOrderHandler: MessageHandler
    private readonly gapHandler: GapHandler
    private readonly onDrain: OnDrain
    private readonly onError: OnError
    private readonly gapFillTimeout: number
    private readonly retryResendAfter: number
>>>>>>> 7086dc09

    constructor(
        context: MsgChainContext,
        inOrderHandler: MessageHandler,
        gapHandler: GapHandler,
        onDrain: OnDrain,
        onError: OnError,
        gapFillTimeout: number,
        retryResendAfter: number,
        maxGapRequests: number,
        dropSubsequentGapsOnFailedGapFill: boolean
    ) {
        this.context = context
        this.inOrderHandler = inOrderHandler
        this.gapHandler = gapHandler
        this.onDrain = onDrain
        this.onError = onError
        this.lastOrderedMsgRef = null
        this.gapFillTimeout = gapFillTimeout
        this.retryResendAfter = retryResendAfter
        this.maxGapRequests = maxGapRequests
        this.dropSubsequentGapsOnFailedGapFill = dropSubsequentGapsOnFailedGapFill
    }

    /**
     * Messages are stale if they are already enqueued or last ordered message is newer.
     */
    private isStaleMessage(streamMessage: StreamMessage): boolean {
        const msgRef = streamMessage.getMessageRef()
        return !!(
            // already enqueued
            this.queue.has(streamMessage) || (
                this.lastOrderedMsgRef
                // or older/equal to last ordered msgRef
                && msgRef.compareTo(this.lastOrderedMsgRef) <= 0
            )
        )
    }

    /**
     * Add message to queue.
     */
    add(unorderedStreamMessage: StreamMessage): void {
        if (this.isStaleMessage(unorderedStreamMessage)) {
            const msgRef = unorderedStreamMessage.getMessageRef()
            // Prevent double-processing of messages for any reason
            logger.trace('Ignore message (already enqueued or processed a newer message)', {
                ignoredMsgRef: msgRef,
                lastMsgRef: this.lastOrderedMsgRef
            })
            return
        }

        // gap handling disabled
        if (!this.isGapHandlingEnabled()) {
            this.markMessage(unorderedStreamMessage)
        }

        this.queue.push(unorderedStreamMessage)
        this.checkQueue()
    }

    /**
     * Adds message to set of marked messages.
     * Does nothing and returns false if message is stale.
     */
    private markMessage(streamMessage: StreamMessage): boolean {
        if (!streamMessage || this.isStaleMessage(streamMessage)) {
            // do nothing if already past/handled this message
            return false
        }

        if (this.isGapHandlingEnabled()) {
            logger.trace('markMessage', { msgRef: streamMessage.getMessageRef() })
        }

        this.markedExplicitly.add(streamMessage)
        return true
    }

    /**
     * Cancel any outstanding gap fill request.
     */
    clearGap(): void {
        if (this.hasPendingGap) {
            logger.trace('clearGap')
        }
        this.hasPendingGap = false
        clearTimeout(this.nextGaps!)
        this.nextGaps = null
    }

    disable(): void {
        this.maxGapRequests = 0
        this.clearGap()
        this.checkQueue()
    }

    private isGapHandlingEnabled(): boolean {
        return this.maxGapRequests > 0
    }

    /**
     * True if queue is empty.
     */
    isEmpty(): boolean {
        return this.queue.isEmpty()
    }

    /**
     * True if the next queued message is the next message in the chain.
     * Always true for first message and unchained messages i.e. messages without a prevMsgRef.
     */
    private hasNextMessageInChain(): boolean {
        const streamMessage = this.queue.peek()
        if (!streamMessage) { return false }
        const { prevMsgRef } = streamMessage
        // is first message
        if (this.lastOrderedMsgRef === null) { return true }

        if (prevMsgRef !== null) {
            // if has prev, message is chained: ensure prev points at last ordered message
            return prevMsgRef.compareTo(this.lastOrderedMsgRef) === 0
        } else {
            // without prev, message is unchained.
            // only first message in chain should have no prev
            // This assumes it's the next message if it's newer
            // and relies on queue pre-sorting messages
            return streamMessage.getMessageRef().compareTo(this.lastOrderedMsgRef) > 0
        }
    }

    /**
     * Keep popping messages until we hit a gap or run out of messages.
     */
    private checkQueue(): void {
        let processedMessages = 0
        while (this.hasNextMessageInChain()) {
            processedMessages += 1
            this.pop()
        }

        // if queue not empty then we have a gap
        if (!this.queue.isEmpty()) {
            this.scheduleGap()
            return
        }

        // emit drain after clearing a block. If only a single item was in the
        // queue, the queue was never blocked, so it doesn't need to 'drain'.
        if (processedMessages > 1) {
            logger.trace('Drained queue', { processedMessages, lastMsgRef: this.lastOrderedMsgRef })
            this.clearGap()
            this.onDrain(processedMessages)
        }
    }

    /**
     * Remove next message from queue and run it through inOrderHandler if valid.
     */
    private pop(): StreamMessage | undefined {
        const msg = this.queue.pop()
        if (!msg) { return }
        this.lastOrderedMsgRef = msg.getMessageRef()
        try {
            if (this.markedExplicitly.has(msg)) {
                this.markedExplicitly.delete(msg)

                if (this.isGapHandlingEnabled()) {
                    logger.trace('Skipped message', { msgRef: msg.getMessageRef() })
                    return msg
                }
            }

            if (!this.dropSubsequentGapsOnFailedGapFill) {
                this.gapRequestCount = 0
            } else {
                logger.trace('Skip any subsequent accumulated gaps')
            }
            this.inOrderHandler(msg)
        } catch (err: any) {
            this.onError(err)
        }
        return msg
    }

    /**
     * Schedule a requestGapFill call.
     */
    private scheduleGap(): void {
        if (this.hasPendingGap) { return }

        this.gapRequestCount = 0
        this.hasPendingGap = true

        if (!this.isGapHandlingEnabled()) {
            this.onGapFillsExhausted()
            return
        }

        logger.trace('scheduleGap', { timeoutMs: this.gapFillTimeout })
        const nextGap = (timeout: number) => {
            clearTimeout(this.nextGaps!)
            this.nextGaps = setTimeout(async () => {
                if (!this.hasPendingGap) { return }
                await this.requestGapFill()
                if (!this.hasPendingGap) { return }
                nextGap(this.retryResendAfter)
            }, timeout)
        }
        nextGap(this.gapFillTimeout)
    }

    /**
     * Call gapHandler until run out of gapRequests.
     * Failure emits an error and sets up to continue processing enqueued messages after the gap.
     */
    private async requestGapFill(): Promise<void> {
        if (!this.hasPendingGap || this.isEmpty()) { return }
        const msg = this.queue.peek() as ChainedMessage
        const { lastOrderedMsgRef } = this
        if (!msg || !lastOrderedMsgRef) { return }
        // Note: msg will always have a prevMsgRef at this point. First message
        // & unchained messages won't trigger gapfill i.e. Only chained
        // messages (messages with a prevMsgRef) can block queue processing.
        // Unchained messages arriving after queue is blocked will get
        // processed immediately if they sort earlier than the blocking message
        // or they will get queued behind the chained message and will be
        // processed unconditionally as soon as the queue is unblocked.
        const to = msg.prevMsgRef
        const from = new MessageRef(lastOrderedMsgRef.timestamp, lastOrderedMsgRef.sequenceNumber + 1)
        const { gapRequestCount, maxGapRequests } = this
        if (gapRequestCount < maxGapRequests) {
            logger.trace('requestGapFill', {
                attemptNo: gapRequestCount + 1,
                maxAttempts: maxGapRequests,
                from,
                to,
            })
            this.gapRequestCount += 1
            try {
                await this.gapHandler(from, to, this.context)
            } catch (err: any) {
                this.onError(err)
            }
        } else {
            this.onGapFillsExhausted()
        }
    }

    private onGapFillsExhausted() {
        if (!this.hasPendingGap || this.isEmpty()) { return }
        const { maxGapRequests } = this
        const msg = this.queue.peek() as ChainedMessage
        const { lastOrderedMsgRef } = this
        if (!msg || !lastOrderedMsgRef) { return }

        const to = msg.prevMsgRef
        const from = new MessageRef(lastOrderedMsgRef.timestamp, lastOrderedMsgRef.sequenceNumber + 1)
        if (this.isGapHandlingEnabled()) {
            logger.trace('requestGapFill failed after reaching max attempts', {
                maxGapRequests,
                from,
                to
            })
        }

        // skip gap, allow queue processing to continue
        this.lastOrderedMsgRef = msg.getPreviousMessageRef()
        if (this.isGapHandlingEnabled()) {
            this.onError(new GapFillFailedError(from, to, this.context, maxGapRequests))
        }

        this.clearGap()
        // keep processing
        this.checkQueue()
    }
}<|MERGE_RESOLUTION|>--- conflicted
+++ resolved
@@ -132,24 +132,6 @@
 
 const logger = new Logger(module)
 
-<<<<<<< HEAD
-class OrderedMsgChain extends MsgChainEmitter {
-    id: number
-    queue = new MsgChainQueue()
-    lastOrderedMsgRef: MessageRef | null = null
-    hasPendingGap = false
-    gapRequestCount = 0
-    maxGapRequests: number
-    dropSubsequentGapsOnFailedGapFill: boolean
-    publisherId: EthereumAddress
-    msgChainId: string
-    inOrderHandler: MessageHandler
-    gapHandler: GapHandler
-    gapFillTimeout: number
-    retryResendAfter: number
-    nextGaps: ReturnType<typeof setTimeout> | null = null
-    markedExplicitly = new StreamMessageSet()
-=======
 export class OrderedMsgChain {
 
     private lastOrderedMsgRef: MessageRef | null = null
@@ -166,7 +148,7 @@
     private readonly onError: OnError
     private readonly gapFillTimeout: number
     private readonly retryResendAfter: number
->>>>>>> 7086dc09
+    private readonly dropSubsequentGapsOnFailedGapFill: boolean
 
     constructor(
         context: MsgChainContext,
