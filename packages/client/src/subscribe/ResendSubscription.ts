import { inject } from 'tsyringe'
import { Subscription } from './Subscription'
import { StreamMessage, StreamPartID, StreamPartIDUtils } from 'streamr-client-protocol'
import { ConfigInjectionToken } from '../Config'
import { OrderMessages } from './OrderMessages'
import { ResendOptions, Resends } from './Resends'
import { DestroySignal } from '../DestroySignal'
import { LoggerFactory } from '../utils/LoggerFactory'
import { SubscribeConfig } from './../Config'
import { MessageStream } from './MessageStream'

export class ResendSubscription<T> extends Subscription<T> {
    private orderMessages: OrderMessages<T>

    /** @internal */
    constructor(
        streamPartId: StreamPartID,
        private resendOptions: ResendOptions,
        private resends: Resends,
        destroySignal: DestroySignal,
        loggerFactory: LoggerFactory,
        @inject(ConfigInjectionToken.Subscribe) subscibreConfig: SubscribeConfig
    ) {
<<<<<<< HEAD
        super(streamPartId, destroySignal, loggerFactory)
        this.resendThenRealtime = this.resendThenRealtime.bind(this)
=======
        super(streamPartId, loggerFactory)
>>>>>>> 0570f57c
        this.orderMessages = new OrderMessages<T>(
            subscibreConfig,
            resends,
            streamPartId,
            loggerFactory
        )
        this.pipe(this.resendThenRealtime.bind(this))
        this.pipe(this.orderMessages.transform())
        this.onBeforeFinally.listen(async () => {
            this.orderMessages.stop()
        })
    }

    private async getResent(): Promise<MessageStream<T>> {
        const resentMsgs = await this.resends.resend<T>(this.streamPartId, this.resendOptions)

        this.onBeforeFinally.listen(async () => {
            resentMsgs.end()
            await resentMsgs.return()
        })

        return resentMsgs
    }

    private async* resendThenRealtime(src: AsyncGenerator<StreamMessage<T>>): AsyncGenerator<StreamMessage<T>, void, any> {
        try {
            yield* await this.getResent()
        } catch (err) {
            if (err.code === 'NO_STORAGE_NODES') {
                const streamId = StreamPartIDUtils.getStreamID(this.streamPartId)
                this.logger.warn(`no storage assigned: ${streamId}`)
            } else {
                await this.handleError(err)
            }
        }

        this.eventEmitter.emit('resendComplete')
        yield* src
    }
}<|MERGE_RESOLUTION|>--- conflicted
+++ resolved
@@ -21,12 +21,7 @@
         loggerFactory: LoggerFactory,
         @inject(ConfigInjectionToken.Subscribe) subscibreConfig: SubscribeConfig
     ) {
-<<<<<<< HEAD
         super(streamPartId, destroySignal, loggerFactory)
-        this.resendThenRealtime = this.resendThenRealtime.bind(this)
-=======
-        super(streamPartId, loggerFactory)
->>>>>>> 0570f57c
         this.orderMessages = new OrderMessages<T>(
             subscibreConfig,
             resends,
