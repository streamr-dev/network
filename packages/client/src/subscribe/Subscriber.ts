import { DependencyContainer, inject, scoped, Lifecycle } from 'tsyringe'
import { allSettledValues, instanceId } from '../utils'
import { Context } from '../utils/Context'
import SubscriptionSession from './SubscriptionSession'
import { Subscription, SubscriptionOnMessage } from './Subscription'
import { StreamPartID } from 'streamr-client-protocol'
import { BrubeckContainer } from '../Container'
import { StreamIDBuilder } from '../StreamIDBuilder'
import { StreamDefinition } from '../types'
import BrubeckNode from '../BrubeckNode'

/**
 * Public Subscribe APIs
 */

@scoped(Lifecycle.ContainerScoped)
export default class Subscriber implements Context {
    readonly id
    readonly debug
    readonly subSessions: Map<StreamPartID, SubscriptionSession<unknown>> = new Map()

    constructor(
        context: Context,
        private node: BrubeckNode,
        @inject(StreamIDBuilder) private streamIdBuilder: StreamIDBuilder,
        @inject(BrubeckContainer) private container: DependencyContainer
    ) {
        this.id = instanceId(this)
        this.debug = context.debug.extend(this.id)
    }

    async subscribe<T>(
        streamDefinition: StreamDefinition,
        onMessage?: SubscriptionOnMessage<T>
    ): Promise<Subscription<T>> {
        const streamPartId = await this.streamIdBuilder.toStreamPartID(streamDefinition)
        return this.subscribeTo(streamPartId, onMessage)
    }

    private async subscribeTo<T>(streamPartId: StreamPartID, onMessage?: SubscriptionOnMessage<T>): Promise<Subscription<T>> {
        const sub: Subscription<T> = await this.add(streamPartId)
        if (onMessage) {
            sub.useLegacyOnMessageHandler(onMessage)
        }
        return sub
    }

    /** @internal */
    getOrCreateSubscriptionSession<T>(streamPartId: StreamPartID) {
        if (this.subSessions.has(streamPartId)) {
            return this.getSubscriptionSession<T>(streamPartId)!
        }
        this.debug('creating new SubscriptionSession: %s', streamPartId)
        const subSession = new SubscriptionSession<T>(this, streamPartId, this.container)
        this.subSessions.set(streamPartId, subSession as SubscriptionSession<unknown>)
        subSession.onRetired(() => {
            this.subSessions.delete(streamPartId)
        })
        return subSession
    }

    /** @internal */
    async addSubscription<T>(sub: Subscription<T>): Promise<Subscription<T>> {
        const subSession = this.getOrCreateSubscriptionSession<T>(sub.streamPartId)

        // add subscription to subSession
        try {
            await subSession.add(sub)
        } catch (err) {
            this.debug('failed to add', sub.id, err)
            // clean up if fail
            await this.remove(sub)
            throw err
        }

        return sub
    }

    private async add<T>(streamPartId: StreamPartID): Promise<Subscription<T>> {
        const subSession = this.getOrCreateSubscriptionSession<T>(streamPartId)

        // create subscription
        const sub = new Subscription<T>(subSession)
        return this.addSubscription(sub)
    }

    private async remove(sub: Subscription<any>): Promise<void> {
        if (!sub) { return }
        const subSession = this.subSessions.get(sub.streamPartId)
        if (!subSession) {
            return
        }

        await subSession.remove(sub)
    }

    /**
     * @category Important
     */
    async unsubscribe(streamDefinitionOrSubscription?: StreamDefinition | Subscription): Promise<unknown> {
        if (streamDefinitionOrSubscription instanceof Subscription) {
            return this.remove(streamDefinitionOrSubscription)
        }
        return this.removeAll(streamDefinitionOrSubscription)
    }

    /**
     * Remove all subscriptions, optionally only those matching options.
     */
    private async removeAll(streamDefinition?: StreamDefinition): Promise<unknown> {
        const subs = !streamDefinition
            ? this.getAllSubscriptions()
            : await this.getSubscriptions(streamDefinition)
        return allSettledValues(subs.map((sub) => (
            this.remove(sub)
        )))
    }

    /**
     * Count all subscriptions.
     */
    private countAll() {
        let count = 0
        this.subSessions.forEach((s) => {
            count += s.count()
        })
        return count
    }

    /**
     * Count all matching subscriptions.
     * @internal
     */
    // TODO rename this to something more specific?
    async count(streamDefinition?: StreamDefinition): Promise<number> {
        if (streamDefinition === undefined) { return this.countAll() }
        return (await this.getSubscriptions(streamDefinition)).length
    }

    /**
     * Get all subscriptions.
     */
    private getAllSubscriptions(): Subscription<unknown>[] {
        return [...this.subSessions.values()].reduce((o: Subscription<unknown>[], s: SubscriptionSession<unknown>) => {
            o.push(...s.subscriptions)
            return o
        }, [])
    }

    /**
     * Get subscription session for matching sub options.
     * @internal
     */
    getSubscriptionSession<T = unknown>(streamPartId: StreamPartID): SubscriptionSession<T> | undefined {
        const subSession = this.subSessions.get(streamPartId)
        if (!subSession) {
            return undefined
        }

        return subSession as SubscriptionSession<T>
    }

    /** @internal */
    countSubscriptionSessions() {
        return this.subSessions.size
    }

    /**
     * Get subscriptions matching streamId or streamId + streamPartition
     * @category Important
     */
    async getSubscriptions(streamDefinition?: StreamDefinition): Promise<Subscription<unknown>[]> {
        if (!streamDefinition) {
            return this.getAllSubscriptions()
        }

        const results: SubscriptionSession<unknown>[] = []
        await Promise.all([...this.subSessions.values()].map(async (subSession) => {
            const isMatch = await this.streamIdBuilder.match(streamDefinition, subSession.streamPartId)
            if (isMatch) {
                results.push(subSession)
            }
        }))

        return results.flatMap((subSession) => ([
            ...subSession.subscriptions
        ]))
    }

<<<<<<< HEAD
    async setSubscribeProxy(streamDefinition: StreamDefinition, nodeId: string): Promise<void> {
        const streamPartId = await this.streamIdBuilder.toStreamPartID(streamDefinition)
        await this.node.openSubscribeProxyConnectionOnStreamPart(streamPartId, nodeId)
    }

    async removeSubscribeProxy(streamDefinition: StreamDefinition, nodeId: string): Promise<void> {
        const streamPartId = await this.streamIdBuilder.toStreamPartID(streamDefinition)
        await this.node.closeSubscribeProxyConnectionOnStreamPart(streamPartId, nodeId)
    }

    async setSubscribeProxies(streamDefinition: StreamDefinition, nodeIds: string[]): Promise<void> {
        const streamPartId = await this.streamIdBuilder.toStreamPartID(streamDefinition)
        await Promise.allSettled([
            ...nodeIds.map((nodeId) => this.node.openSubscribeProxyConnectionOnStreamPart(streamPartId, nodeId))
        ])
    }

    async removeSubscribeProxies(streamDefinition: StreamDefinition, nodeIds: string[]): Promise<void> {
        const streamPartId = await this.streamIdBuilder.toStreamPartID(streamDefinition)
        await Promise.allSettled([
            ...nodeIds.map(async (nodeId) => this.node.closeSubscribeProxyConnectionOnStreamPart(streamPartId, nodeId))
        ])
    }

=======
    /** @internal */
>>>>>>> c14dcaaf
    async stop() {
        await this.removeAll()
    }
}<|MERGE_RESOLUTION|>--- conflicted
+++ resolved
@@ -187,7 +187,6 @@
         ]))
     }
 
-<<<<<<< HEAD
     async setSubscribeProxy(streamDefinition: StreamDefinition, nodeId: string): Promise<void> {
         const streamPartId = await this.streamIdBuilder.toStreamPartID(streamDefinition)
         await this.node.openSubscribeProxyConnectionOnStreamPart(streamPartId, nodeId)
@@ -212,9 +211,7 @@
         ])
     }
 
-=======
-    /** @internal */
->>>>>>> c14dcaaf
+    /** @internal */
     async stop() {
         await this.removeAll()
     }
