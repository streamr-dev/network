<<<<<<< HEAD
import { DependencyContainer, inject, scoped, Lifecycle } from 'tsyringe'
=======
import { inject, scoped, Lifecycle, delay } from 'tsyringe'
>>>>>>> 32001109
import { instanceId } from '../utils/utils'
import { allSettledValues } from '../utils/promises'
import { Context } from '../utils/Context'
import { SubscriptionSession } from './SubscriptionSession'
import { Subscription, SubscriptionOnMessage } from './Subscription'
import { StreamPartID } from 'streamr-client-protocol'
import { StreamIDBuilder } from '../StreamIDBuilder'
import { StreamDefinition } from '../types'
import { Resends } from './Resends'
import { GroupKeyStore } from '../encryption/GroupKeyStore'
import { SubscriberKeyExchange } from '../encryption/SubscriberKeyExchange'
import { NetworkNodeFacade } from '../NetworkNodeFacade'
import { StreamrClientEventEmitter } from '../events'
import { DestroySignal } from '../DestroySignal'
import { ConfigInjectionToken, StrictStreamrClientConfig } from '../Config'

/**
 * Public Subscribe APIs
 */

@scoped(Lifecycle.ContainerScoped)
export class Subscriber implements Context {

    readonly id
    readonly debug
    private readonly subSessions: Map<StreamPartID, SubscriptionSession<unknown>> = new Map()
    private streamIdBuilder: StreamIDBuilder
    private resends: Resends
    private groupKeyStore: GroupKeyStore
    private subscriberKeyExchange: SubscriberKeyExchange
    private streamRegistryCached: StreamRegistryCached
    private node: NetworkNodeFacade
    private streamrClientEventEmitter: StreamrClientEventEmitter
    private destroySignal: DestroySignal
    private rootConfig: StrictStreamrClientConfig

    constructor(
        context: Context,
<<<<<<< HEAD
        @inject(StreamIDBuilder) private streamIdBuilder: StreamIDBuilder,
        @inject(BrubeckContainer) private container: DependencyContainer
=======
        streamIdBuilder: StreamIDBuilder,
        resends: Resends,
        groupKeyStore: GroupKeyStore,
        subscriberKeyExchange: SubscriberKeyExchange,
        @inject(delay(() => StreamRegistryCached)) streamRegistryCached: StreamRegistryCached,
        node: NetworkNodeFacade,
        streamrClientEventEmitter: StreamrClientEventEmitter,
        destroySignal: DestroySignal,
        @inject(ConfigInjectionToken.Root) rootConfig: StrictStreamrClientConfig
>>>>>>> 32001109
    ) {
        this.id = instanceId(this)
        this.debug = context.debug.extend(this.id)
        this.streamIdBuilder = streamIdBuilder
        this.resends = resends
        this.groupKeyStore = groupKeyStore
        this.subscriberKeyExchange = subscriberKeyExchange
        this.streamRegistryCached = streamRegistryCached
        this.node = node
        this.streamrClientEventEmitter = streamrClientEventEmitter
        this.destroySignal = destroySignal
        this.rootConfig = rootConfig
    }

    async subscribe<T>(
        streamDefinition: StreamDefinition,
        onMessage?: SubscriptionOnMessage<T>
    ): Promise<Subscription<T>> {
        const streamPartId = await this.streamIdBuilder.toStreamPartID(streamDefinition)
        return this.subscribeTo(streamPartId, onMessage)
    }

    private async subscribeTo<T>(streamPartId: StreamPartID, onMessage?: SubscriptionOnMessage<T>): Promise<Subscription<T>> {
        const sub: Subscription<T> = await this.add(streamPartId)
        if (onMessage) {
            sub.useLegacyOnMessageHandler(onMessage)
        }
        return sub
    }

    getOrCreateSubscriptionSession<T>(streamPartId: StreamPartID): SubscriptionSession<T> {
        if (this.subSessions.has(streamPartId)) {
            return this.getSubscriptionSession<T>(streamPartId)!
        }
        this.debug('creating new SubscriptionSession: %s', streamPartId)
        const subSession = new SubscriptionSession<T>(
            this,
            streamPartId,
            this.resends,
            this.groupKeyStore,
            this.subscriberKeyExchange,
            this.streamRegistryCached,
            this.node,
            this.streamrClientEventEmitter,
            this.destroySignal,
            this.rootConfig
        )
        
        this.subSessions.set(streamPartId, subSession as SubscriptionSession<unknown>)
        subSession.onRetired.listen(() => {
            this.subSessions.delete(streamPartId)
        })
        return subSession
    }

    async addSubscription<T>(sub: Subscription<T>): Promise<Subscription<T>> {
        const subSession = this.getOrCreateSubscriptionSession<T>(sub.streamPartId)

        // add subscription to subSession
        try {
            await subSession.add(sub)
        } catch (err) {
            this.debug('failed to add', sub.id, err)
            // clean up if fail
            await this.remove(sub)
            throw err
        }

        return sub
    }

    private async add<T>(streamPartId: StreamPartID): Promise<Subscription<T>> {
        const subSession = this.getOrCreateSubscriptionSession<T>(streamPartId)

        // create subscription
        const sub = new Subscription<T>(subSession)
        return this.addSubscription(sub)
    }

    private async remove(sub: Subscription<any>): Promise<void> {
        if (!sub) { return }
        const subSession = this.subSessions.get(sub.streamPartId)
        if (!subSession) {
            return
        }

        await subSession.remove(sub)
    }

    async unsubscribe(streamDefinitionOrSubscription?: StreamDefinition | Subscription): Promise<unknown> {
        if (streamDefinitionOrSubscription instanceof Subscription) {
            return this.remove(streamDefinitionOrSubscription)
        }
        return this.removeAll(streamDefinitionOrSubscription)
    }

    /**
     * Remove all subscriptions, optionally only those matching options.
     */
    private async removeAll(streamDefinition?: StreamDefinition): Promise<unknown> {
        const subs = !streamDefinition
            ? this.getAllSubscriptions()
            : await this.getSubscriptions(streamDefinition)
        return allSettledValues(subs.map((sub) => (
            this.remove(sub)
        )))
    }

    /**
     * Count all subscriptions.
     */
    countAll(): number {
        let count = 0
        this.subSessions.forEach((s) => {
            count += s.count()
        })
        return count
    }

    /**
     * Count all matching subscriptions.
     */
    // TODO rename this to something more specific?
    async count(streamDefinition?: StreamDefinition): Promise<number> {
        if (streamDefinition === undefined) { return this.countAll() }
        return (await this.getSubscriptions(streamDefinition)).length
    }

    /**
     * Get all subscriptions.
     */
    private getAllSubscriptions(): Subscription<unknown>[] {
        return [...this.subSessions.values()].reduce((o: Subscription<unknown>[], s: SubscriptionSession<unknown>) => {
            // @ts-expect-error private
            o.push(...s.subscriptions)
            return o
        }, [])
    }

    /**
     * Get subscription session for matching sub options.
     */
    getSubscriptionSession<T = unknown>(streamPartId: StreamPartID): SubscriptionSession<T> | undefined {
        const subSession = this.subSessions.get(streamPartId)
        if (!subSession) {
            return undefined
        }

        return subSession as SubscriptionSession<T>
    }

    countSubscriptionSessions(): number {
        return this.subSessions.size
    }

    async getSubscriptions(streamDefinition?: StreamDefinition): Promise<Subscription<unknown>[]> {
        if (!streamDefinition) {
            return this.getAllSubscriptions()
        }

        const results: SubscriptionSession<unknown>[] = []
        await Promise.all([...this.subSessions.values()].map(async (subSession) => {
            const isMatch = await this.streamIdBuilder.match(streamDefinition, subSession.streamPartId)
            if (isMatch) {
                results.push(subSession)
            }
        }))

        return results.flatMap((subSession) => ([
            // @ts-expect-error private
            ...subSession.subscriptions
        ]))
    }

    async stop(): Promise<void> {
        await this.removeAll()
    }
}<|MERGE_RESOLUTION|>--- conflicted
+++ resolved
@@ -1,8 +1,4 @@
-<<<<<<< HEAD
-import { DependencyContainer, inject, scoped, Lifecycle } from 'tsyringe'
-=======
 import { inject, scoped, Lifecycle, delay } from 'tsyringe'
->>>>>>> 32001109
 import { instanceId } from '../utils/utils'
 import { allSettledValues } from '../utils/promises'
 import { Context } from '../utils/Context'
@@ -18,6 +14,7 @@
 import { StreamrClientEventEmitter } from '../events'
 import { DestroySignal } from '../DestroySignal'
 import { ConfigInjectionToken, StrictStreamrClientConfig } from '../Config'
+import { StreamRegistryCached } from '../registry/StreamRegistryCached'
 
 /**
  * Public Subscribe APIs
@@ -41,10 +38,6 @@
 
     constructor(
         context: Context,
-<<<<<<< HEAD
-        @inject(StreamIDBuilder) private streamIdBuilder: StreamIDBuilder,
-        @inject(BrubeckContainer) private container: DependencyContainer
-=======
         streamIdBuilder: StreamIDBuilder,
         resends: Resends,
         groupKeyStore: GroupKeyStore,
@@ -54,7 +47,6 @@
         streamrClientEventEmitter: StreamrClientEventEmitter,
         destroySignal: DestroySignal,
         @inject(ConfigInjectionToken.Root) rootConfig: StrictStreamrClientConfig
->>>>>>> 32001109
     ) {
         this.id = instanceId(this)
         this.debug = context.debug.extend(this.id)
