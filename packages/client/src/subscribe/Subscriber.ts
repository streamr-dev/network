import { StreamPartID } from '@streamr/protocol'
import { Logger } from '@streamr/utils'
<<<<<<< HEAD
import { Lifecycle, inject, scoped } from 'tsyringe'
import { JsonPeerDescriptor } from '../Config'
=======
import { Lifecycle, scoped } from 'tsyringe'
>>>>>>> 97d13477
import { NetworkNodeFacade } from '../NetworkNodeFacade'
import { LoggerFactory } from '../utils/LoggerFactory'
import { MessagePipelineFactory } from './MessagePipelineFactory'
import { Subscription } from './Subscription'
import { SubscriptionSession } from './SubscriptionSession'

@scoped(Lifecycle.ContainerScoped)
export class Subscriber {

    private readonly subSessions: Map<StreamPartID, SubscriptionSession> = new Map()
    private readonly node: NetworkNodeFacade
    private readonly messagePipelineFactory: MessagePipelineFactory
    private readonly logger: Logger

    constructor(
        node: NetworkNodeFacade,
        messagePipelineFactory: MessagePipelineFactory,
        loggerFactory: LoggerFactory,
    ) {
        this.node = node
        this.messagePipelineFactory = messagePipelineFactory
        this.logger = loggerFactory.createLogger(module)
    }

    getOrCreateSubscriptionSession(streamPartId: StreamPartID, knownEntryPoints?: JsonPeerDescriptor[]): SubscriptionSession {
        if (this.subSessions.has(streamPartId)) {
            return this.getSubscriptionSession(streamPartId)!
        }
        const subSession = new SubscriptionSession(
            streamPartId,
            this.messagePipelineFactory,
            this.node,
            knownEntryPoints
        )

        this.subSessions.set(streamPartId, subSession)
        subSession.onRetired.listen(() => {
            this.subSessions.delete(streamPartId)
        })
        this.logger.debug('Created new SubscriptionSession', { streamPartId })
        return subSession
    }

    async add(sub: Subscription, knownEntryPoints?: JsonPeerDescriptor[]): Promise<void> {
        const subSession = this.getOrCreateSubscriptionSession(sub.streamPartId, knownEntryPoints)

        // add subscription to subSession
        try {
            await subSession.add(sub)
        } catch (err) {
            this.logger.debug('Failed to add Subscription to SubscriptionSession', err)
            // clean up if fail
            await this.remove(sub)
            throw err
        }
    }

    async remove(sub: Subscription): Promise<void> {
        const subSession = this.subSessions.get(sub.streamPartId)
        if (!subSession) {
            return
        }
        await subSession.remove(sub)
    }

    getSubscriptions(): Subscription[] {
        return [...this.subSessions.values()].reduce((o: Subscription[], s: SubscriptionSession) => {
            // @ts-expect-error private
            o.push(...s.subscriptions)
            return o
        }, [])
    }

    /**
     * Get subscription session for matching sub options.
     */
    getSubscriptionSession(streamPartId: StreamPartID): SubscriptionSession | undefined {
        return this.subSessions.get(streamPartId)
    }

    countSubscriptionSessions(): number {
        return this.subSessions.size
    }
}<|MERGE_RESOLUTION|>--- conflicted
+++ resolved
@@ -1,11 +1,7 @@
 import { StreamPartID } from '@streamr/protocol'
 import { Logger } from '@streamr/utils'
-<<<<<<< HEAD
-import { Lifecycle, inject, scoped } from 'tsyringe'
+import { Lifecycle, scoped } from 'tsyringe'
 import { JsonPeerDescriptor } from '../Config'
-=======
-import { Lifecycle, scoped } from 'tsyringe'
->>>>>>> 97d13477
 import { NetworkNodeFacade } from '../NetworkNodeFacade'
 import { LoggerFactory } from '../utils/LoggerFactory'
 import { MessagePipelineFactory } from './MessagePipelineFactory'
