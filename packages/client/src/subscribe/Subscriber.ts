import { StreamPartID } from '@streamr/protocol'
import { Logger } from '@streamr/utils'
import { Lifecycle, inject, scoped } from 'tsyringe'
import { NetworkNodeFacade } from '../NetworkNodeFacade'
<<<<<<< HEAD
import { StreamIDBuilder } from '../StreamIDBuilder'
=======
import { GroupKeyManager } from '../encryption/GroupKeyManager'
import { StreamRegistryCached } from '../registry/StreamRegistryCached'
>>>>>>> cda73eb0
import { StreamStorageRegistry } from '../registry/StreamStorageRegistry'
import { LoggerFactory } from '../utils/LoggerFactory'
<<<<<<< HEAD
import { allSettledValues } from '../utils/promises'
import { MessagePipelineFactory } from './MessagePipelineFactory'
=======
import { Resends } from './Resends'
>>>>>>> cda73eb0
import { Subscription } from './Subscription'
import { SubscriptionSession } from './SubscriptionSession'

@scoped(Lifecycle.ContainerScoped)
export class Subscriber {

    private readonly subSessions: Map<StreamPartID, SubscriptionSession> = new Map()
<<<<<<< HEAD
    private readonly streamIdBuilder: StreamIDBuilder
    private readonly messagePipelineFactory: MessagePipelineFactory
=======
    private readonly resends: Resends
    private readonly groupKeyManager: GroupKeyManager
    private readonly streamRegistryCached: StreamRegistryCached
>>>>>>> cda73eb0
    private readonly streamStorageRegistry: StreamStorageRegistry
    private readonly node: NetworkNodeFacade
    private readonly logger: Logger

    constructor(
<<<<<<< HEAD
        streamIdBuilder: StreamIDBuilder,
=======
        resends: Resends,
        groupKeyManager: GroupKeyManager,
        @inject(delay(() => StreamRegistryCached)) streamRegistryCached: StreamRegistryCached,
>>>>>>> cda73eb0
        streamStorageRegistry: StreamStorageRegistry,
        messagePipelineFactory: MessagePipelineFactory,
        node: NetworkNodeFacade,
        @inject(LoggerFactory) loggerFactory: LoggerFactory,
    ) {
<<<<<<< HEAD
        this.streamIdBuilder = streamIdBuilder
        this.messagePipelineFactory = messagePipelineFactory
=======
        this.resends = resends
        this.groupKeyManager = groupKeyManager
        this.streamRegistryCached = streamRegistryCached
>>>>>>> cda73eb0
        this.streamStorageRegistry = streamStorageRegistry
        this.node = node
        this.logger = loggerFactory.createLogger(module)
    }

    getOrCreateSubscriptionSession(streamPartId: StreamPartID): SubscriptionSession {
        if (this.subSessions.has(streamPartId)) {
            return this.getSubscriptionSession(streamPartId)!
        }
        const subSession = new SubscriptionSession(
            streamPartId,
            this.messagePipelineFactory,
            this.streamStorageRegistry,
            this.node
        )

        this.subSessions.set(streamPartId, subSession)
        subSession.onRetired.listen(() => {
            this.subSessions.delete(streamPartId)
        })
        this.logger.debug('Created new SubscriptionSession', { streamPartId })
        return subSession
    }

    async add(sub: Subscription): Promise<void> {
        const subSession = this.getOrCreateSubscriptionSession(sub.streamPartId)

        // add subscription to subSession
        try {
            await subSession.add(sub)
        } catch (err) {
            this.logger.debug('Failed to add Subscription to SubscriptionSession', err)
            // clean up if fail
            await this.remove(sub)
            throw err
        }
    }

    async remove(sub: Subscription): Promise<void> {
        const subSession = this.subSessions.get(sub.streamPartId)
        if (!subSession) {
            return
        }
        await subSession.remove(sub)
    }

    getSubscriptions(): Subscription[] {
        return [...this.subSessions.values()].reduce((o: Subscription[], s: SubscriptionSession) => {
            // @ts-expect-error private
            o.push(...s.subscriptions)
            return o
        }, [])
    }

    /**
     * Get subscription session for matching sub options.
     */
    getSubscriptionSession(streamPartId: StreamPartID): SubscriptionSession | undefined {
        return this.subSessions.get(streamPartId)
    }

    countSubscriptionSessions(): number {
        return this.subSessions.size
    }
}<|MERGE_RESOLUTION|>--- conflicted
+++ resolved
@@ -2,20 +2,10 @@
 import { Logger } from '@streamr/utils'
 import { Lifecycle, inject, scoped } from 'tsyringe'
 import { NetworkNodeFacade } from '../NetworkNodeFacade'
-<<<<<<< HEAD
 import { StreamIDBuilder } from '../StreamIDBuilder'
-=======
-import { GroupKeyManager } from '../encryption/GroupKeyManager'
-import { StreamRegistryCached } from '../registry/StreamRegistryCached'
->>>>>>> cda73eb0
 import { StreamStorageRegistry } from '../registry/StreamStorageRegistry'
 import { LoggerFactory } from '../utils/LoggerFactory'
-<<<<<<< HEAD
-import { allSettledValues } from '../utils/promises'
 import { MessagePipelineFactory } from './MessagePipelineFactory'
-=======
-import { Resends } from './Resends'
->>>>>>> cda73eb0
 import { Subscription } from './Subscription'
 import { SubscriptionSession } from './SubscriptionSession'
 
@@ -23,39 +13,19 @@
 export class Subscriber {
 
     private readonly subSessions: Map<StreamPartID, SubscriptionSession> = new Map()
-<<<<<<< HEAD
-    private readonly streamIdBuilder: StreamIDBuilder
     private readonly messagePipelineFactory: MessagePipelineFactory
-=======
-    private readonly resends: Resends
-    private readonly groupKeyManager: GroupKeyManager
-    private readonly streamRegistryCached: StreamRegistryCached
->>>>>>> cda73eb0
     private readonly streamStorageRegistry: StreamStorageRegistry
     private readonly node: NetworkNodeFacade
     private readonly logger: Logger
 
     constructor(
-<<<<<<< HEAD
         streamIdBuilder: StreamIDBuilder,
-=======
-        resends: Resends,
-        groupKeyManager: GroupKeyManager,
-        @inject(delay(() => StreamRegistryCached)) streamRegistryCached: StreamRegistryCached,
->>>>>>> cda73eb0
         streamStorageRegistry: StreamStorageRegistry,
         messagePipelineFactory: MessagePipelineFactory,
         node: NetworkNodeFacade,
         @inject(LoggerFactory) loggerFactory: LoggerFactory,
     ) {
-<<<<<<< HEAD
-        this.streamIdBuilder = streamIdBuilder
         this.messagePipelineFactory = messagePipelineFactory
-=======
-        this.resends = resends
-        this.groupKeyManager = groupKeyManager
-        this.streamRegistryCached = streamRegistryCached
->>>>>>> cda73eb0
         this.streamStorageRegistry = streamStorageRegistry
         this.node = node
         this.logger = loggerFactory.createLogger(module)
