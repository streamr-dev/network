import { StreamID, StreamMessage, StreamMessageType, StreamPartID } from '@streamr/protocol'
import { inject } from 'tsyringe'
import { ConfigInjectionToken, StrictStreamrClientConfig } from '../Config'
import { DestroySignal } from '../DestroySignal'
import { NetworkNodeFacade, NetworkNodeStub } from '../NetworkNodeFacade'
import { GroupKeyManager } from '../encryption/GroupKeyManager'
import { StreamRegistryCached } from '../registry/StreamRegistryCached'
import { StreamStorageRegistry } from '../registry/StreamStorageRegistry'
import { LoggerFactory } from '../utils/LoggerFactory'
import { Scaffold } from '../utils/Scaffold'
import { Signal } from '../utils/Signal'
import { entryPointTranslator } from '../utils/utils'
import { MessageStream } from './MessageStream'
import { Resends } from './Resends'
import { Subscription } from './Subscription'
import { createSubscribePipeline } from './subscribePipeline'
<<<<<<< HEAD
import { NetworkNodeFacade, NetworkNodeStub } from '../NetworkNodeFacade'
import { Resends } from './Resends'
import { StreamRegistryCached } from '../registry/StreamRegistryCached'
import { DestroySignal } from '../DestroySignal'
import { ConfigInjectionToken, StrictStreamrClientConfig, JsonPeerDescriptor } from '../Config'
import { LoggerFactory } from '../utils/LoggerFactory'
import { GroupKeyManager } from '../encryption/GroupKeyManager'
import { PeerDescriptor } from '@streamr/dht'
=======
>>>>>>> 91a0ef3e

/**
 * Manages adding & removing subscriptions to node as needed.
 * A session contains one or more subscriptions to a single streamId + streamPartition pair.
 */

export class SubscriptionSession {
    public readonly streamPartId: StreamPartID
    public readonly onRetired = Signal.once()
    private isRetired: boolean = false
    private isStopped = false
    private readonly subscriptions: Set<Subscription> = new Set()
    private readonly pendingRemoval: WeakSet<Subscription> = new WeakSet()
    private readonly pipeline: MessageStream
    private readonly node: NetworkNodeFacade
    private readonly knownEntryPoints: PeerDescriptor[]
    constructor(
        streamPartId: StreamPartID,
        resends: Resends,
        groupKeyManager: GroupKeyManager,
        streamRegistryCached: StreamRegistryCached,
        streamStorageRegistry: StreamStorageRegistry,
        node: NetworkNodeFacade,
        destroySignal: DestroySignal,
        loggerFactory: LoggerFactory,
        @inject(ConfigInjectionToken) config: StrictStreamrClientConfig,
        knownEntryPoints?: JsonPeerDescriptor[]
    ) {
        this.streamPartId = streamPartId
        this.distributeMessage = this.distributeMessage.bind(this)
        this.node = node
        this.onError = this.onError.bind(this)
        this.pipeline = createSubscribePipeline({
            streamPartId,
            getStorageNodes: (streamId: StreamID) => streamStorageRegistry.getStorageNodes(streamId),
            resends,
            groupKeyManager,
            streamRegistryCached,
            loggerFactory,
            destroySignal,
            config: config
        })
        this.pipeline.onError.listen(this.onError)
        this.pipeline
            .pipe(this.distributeMessage)
            .onBeforeFinally.listen(async () => {
                if (!this.isStopped) {
                    await this.stop()
                }
            })
        this.pipeline.flow()
        this.knownEntryPoints = knownEntryPoints ? entryPointTranslator(knownEntryPoints) : []
    }

    private async retire(): Promise<void> {
        if (this.isRetired) {
            return
        }

        this.isRetired = true
        await this.onRetired.trigger()
    }

    private async onError(error: Error): Promise<void> {
        // eslint-disable-next-line promise/no-promise-in-callback
        await Promise.allSettled([...this.subscriptions].map(async (sub) => {
            await sub.handleError(error)
        }))
    }

    async* distributeMessage(src: AsyncGenerator<StreamMessage>): AsyncGenerator<StreamMessage, void, unknown> {
        for await (const msg of src) {
            await Promise.all([...this.subscriptions].map(async (sub) => {
                await sub.push(msg)
            }))
            yield msg
        }
    }

    private onMessageInput = async (msg: StreamMessage) => {
        if (!msg || this.isStopped || this.isRetired) {
            return
        }

        if (msg.getStreamPartID() !== this.streamPartId) {
            return
        }

        if (msg.messageType !== StreamMessageType.MESSAGE) {
            return
        }

        const tasks = []
        let hasNormalSubscriptions = false
        for (const sub of this.subscriptions.values()) {
            if (sub.isRaw) {
                tasks.push(sub.push(msg))
            } else {
                hasNormalSubscriptions = true
            }
        }
        if (hasNormalSubscriptions) {
            tasks.push(this.pipeline.push(msg))
        }
        await Promise.all(tasks)
    }

    private async subscribe(): Promise<NetworkNodeStub> {
        const node = await this.node.getNode()
        node.addMessageListener(this.onMessageInput)
        node.subscribe(this.streamPartId, [])
        return node
    }

    private async unsubscribe(node: NetworkNodeStub): Promise<void> {
        this.pipeline.end()
        this.pipeline.return()
        this.pipeline.onError.end(new Error('done'))
        node.removeMessageListener(this.onMessageInput)
        node.unsubscribe(this.streamPartId)
    }

    updateNodeSubscriptions = (() => {
        let node: NetworkNodeStub | undefined
        return Scaffold([
            async () => {
                node = await this.subscribe()
                return async () => {
                    const prevNode = node
                    node = undefined
                    await this.unsubscribe(prevNode!)
                    await this.stop()
                }
            },
        ], () => this.shouldBeSubscribed())
    })()

    async updateSubscriptions(): Promise<void> {
        await this.updateNodeSubscriptions()
        if (!this.shouldBeSubscribed() && !this.isStopped) {
            await this.stop()
        }
    }

    shouldBeSubscribed(): boolean {
        return !this.isRetired && !this.isStopped && !!this.count()
    }

    async stop(): Promise<void> {
        this.isStopped = true
        this.pipeline.end()
        await this.retire()
        await this.pipeline.return()
    }

    has(sub: Subscription): boolean {
        return this.subscriptions.has(sub)
    }

    /**
     * Add subscription & appropriate connection handle.
     */

    async add(sub: Subscription): Promise<void> {
        if (!sub || this.subscriptions.has(sub) || this.pendingRemoval.has(sub)) { return } // already has
        this.subscriptions.add(sub)

        sub.onBeforeFinally.listen(() => {
            return this.remove(sub)
        })

        await this.updateSubscriptions()
    }

    /**
     * Remove subscription & appropriate connection handle.
     */

    async remove(sub: Subscription): Promise<void> {
        if (!sub || this.pendingRemoval.has(sub) || !this.subscriptions.has(sub)) {
            return
        }

        this.pendingRemoval.add(sub)
        this.subscriptions.delete(sub)

        try {
            if (!sub.isDone()) {
                await sub.unsubscribe()
            }
        } finally {
            await this.updateSubscriptions()
        }
    }

    /**
     * How many subscriptions
     */
    count(): number {
        return this.subscriptions.size
    }
}<|MERGE_RESOLUTION|>--- conflicted
+++ resolved
@@ -1,6 +1,6 @@
 import { StreamID, StreamMessage, StreamMessageType, StreamPartID } from '@streamr/protocol'
 import { inject } from 'tsyringe'
-import { ConfigInjectionToken, StrictStreamrClientConfig } from '../Config'
+import { ConfigInjectionToken, StrictStreamrClientConfig, JsonPeerDescriptor } from '../Config'
 import { DestroySignal } from '../DestroySignal'
 import { NetworkNodeFacade, NetworkNodeStub } from '../NetworkNodeFacade'
 import { GroupKeyManager } from '../encryption/GroupKeyManager'
@@ -14,17 +14,7 @@
 import { Resends } from './Resends'
 import { Subscription } from './Subscription'
 import { createSubscribePipeline } from './subscribePipeline'
-<<<<<<< HEAD
-import { NetworkNodeFacade, NetworkNodeStub } from '../NetworkNodeFacade'
-import { Resends } from './Resends'
-import { StreamRegistryCached } from '../registry/StreamRegistryCached'
-import { DestroySignal } from '../DestroySignal'
-import { ConfigInjectionToken, StrictStreamrClientConfig, JsonPeerDescriptor } from '../Config'
-import { LoggerFactory } from '../utils/LoggerFactory'
-import { GroupKeyManager } from '../encryption/GroupKeyManager'
 import { PeerDescriptor } from '@streamr/dht'
-=======
->>>>>>> 91a0ef3e
 
 /**
  * Manages adding & removing subscriptions to node as needed.
