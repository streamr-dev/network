import { StreamPartID } from '@streamr/protocol'
import { MessageStream } from './MessageStream'
import { LoggerFactory } from '../utils/LoggerFactory'
import { Logger } from '@streamr/utils'
import EventEmitter from 'eventemitter3'

/**
 * Events emitted by {@link Subscription}.
 */
export interface SubscriptionEvents {
    /**
     * Emitted if an error occurred in the subscription.
     */
    error: (err: Error) => void

    /**
     * Emitted when a resend is complete.
     */
    resendComplete: () => void
}

/**
 * A convenience API for managing an individual subscription.
 *
 * @category Important
 */
export class Subscription extends MessageStream {
<<<<<<< HEAD
    private readonly logger: Logger
    readonly streamPartId: StreamPartID
    private readonly eventEmitter: EventEmitter<SubscriptionEvents>
=======

    readonly streamPartId: StreamPartID
>>>>>>> 5ba115a4
    /** @internal */
    readonly isRaw: boolean
    private readonly eventEmitter: EventEmitter<SubscriptionEvents>
    private readonly logger: Logger

    /** @internal */
    constructor(streamPartId: StreamPartID, isRaw: boolean, eventEmitter: EventEmitter<SubscriptionEvents>, loggerFactory: LoggerFactory) {
        super()
        this.streamPartId = streamPartId
        this.isRaw = isRaw
        this.eventEmitter = eventEmitter
        this.logger = loggerFactory.createLogger(module)
        this.onError.listen((err) => {
            this.eventEmitter.emit('error', err)
            this.logger.debug('Encountered error', { err })
        })
    }

    /**
     * Unsubscribes this subscription.
     *
     * @remarks The instance should not be used after calling this.
     */
    async unsubscribe(): Promise<void> {
        this.end()
        await this.return()
        this.eventEmitter.removeAllListeners()
    }

    /**
     * Adds an event listener to the subscription.
     * @param eventName - event name, see {@link SubscriptionEvents} for options
     * @param listener - the callback function
     */
    on<E extends keyof SubscriptionEvents>(eventName: E, listener: SubscriptionEvents[E]): void {
        this.eventEmitter.on(eventName, listener as any)
    }

    /**
     * Adds an event listener to the subscription that is invoked only once.
     * @param eventName - event name, see {@link SubscriptionEvents} for options
     * @param listener - the callback function
     */
    once<E extends keyof SubscriptionEvents>(eventName: E, listener: SubscriptionEvents[E]): void {
        this.eventEmitter.once(eventName, listener as any)
    }

    /**
     * Removes an event listener from the subscription.
     * @param eventName - event name, see {@link SubscriptionEvents} for options
     * @param listener - the callback function to remove
     */
    off<E extends keyof SubscriptionEvents>(eventName: E, listener: SubscriptionEvents[E]): void {
        this.eventEmitter.off(eventName, listener as any)
    }
}<|MERGE_RESOLUTION|>--- conflicted
+++ resolved
@@ -25,14 +25,8 @@
  * @category Important
  */
 export class Subscription extends MessageStream {
-<<<<<<< HEAD
-    private readonly logger: Logger
-    readonly streamPartId: StreamPartID
-    private readonly eventEmitter: EventEmitter<SubscriptionEvents>
-=======
 
     readonly streamPartId: StreamPartID
->>>>>>> 5ba115a4
     /** @internal */
     readonly isRaw: boolean
     private readonly eventEmitter: EventEmitter<SubscriptionEvents>
