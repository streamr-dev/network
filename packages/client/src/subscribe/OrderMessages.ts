/**
 * Makes OrderingUtil more compatible with use in pipeline.
 */
import { MessageRef, StreamID, StreamMessage, StreamPartID } from '@streamr/protocol'
import { EthereumAddress, Logger } from '@streamr/utils'
import { StrictStreamrClientConfig } from '../Config'
import { LoggerFactory } from '../utils/LoggerFactory'
import { PushBuffer } from '../utils/PushBuffer'
import { PushPipeline } from '../utils/PushPipeline'
import { Resends } from './Resends'
import { MsgChainContext } from './ordering/OrderedMsgChain'
import OrderingUtil from './ordering/OrderingUtil'

/**
 * Wraps OrderingUtil into a PushBuffer.
 * Implements gap filling
 */
export class OrderMessages {

    private abortController: AbortController = new AbortController()
    private inputClosed = false
    private enabled = true
    private readonly outBuffer = new PushBuffer<StreamMessage>()
    private readonly orderingUtil: OrderingUtil
    private readonly resends: Resends
    private readonly streamPartId: StreamPartID
    private readonly logger: Logger
    private readonly getStorageNodes?: (streamId: StreamID) => Promise<EthereumAddress[]>

    constructor(
        config: Pick<StrictStreamrClientConfig, 'gapFillTimeout' | 'retryResendAfter' | 'maxGapRequests' | 'gapFill'>,
        resends: Resends,
        streamPartId: StreamPartID,
        loggerFactory: LoggerFactory,
        getStorageNodes?: (streamId: StreamID) => Promise<EthereumAddress[]>
    ) {
        this.resends = resends
        this.streamPartId = streamPartId
        this.logger = loggerFactory.createLogger(module)
        this.getStorageNodes = getStorageNodes
        this.onOrdered = this.onOrdered.bind(this)
        this.onGap = this.onGap.bind(this)
        this.maybeClose = this.maybeClose.bind(this)
<<<<<<< HEAD
        const { gapFillTimeout, retryResendAfter, maxGapRequests, gapFill, gapFillStrategy } = this.config
=======
        const { gapFillTimeout, retryResendAfter, maxGapRequests, gapFill } = config
>>>>>>> 3c7830f8
        this.enabled = gapFill && (maxGapRequests > 0)
        this.orderingUtil = new OrderingUtil(
            this.streamPartId,
            this.onOrdered,
            this.onGap,
            () => this.maybeClose(),
            () => this.maybeClose(), // probably noop, TODO: handle gapfill errors without closing stream or logging
            gapFillTimeout,
            retryResendAfter,
            this.enabled ? maxGapRequests : 0,
            gapFillStrategy === 'light'
        )
    }

    async onGap(from: MessageRef, to: MessageRef, context: MsgChainContext): Promise<void> {
        if (this.isDone() || !this.enabled) { return }
        this.logger.debug('Encountered gap', {
            streamPartId: this.streamPartId,
            context,
            from,
            to,
        })

        let resendMessageStream!: PushPipeline<StreamMessage, StreamMessage>

        try {
            resendMessageStream = await this.resends.resend(this.streamPartId, {
                from,
                to,
                publisherId: context.publisherId,
                msgChainId: context.msgChainId,
                raw: true
            }, this.getStorageNodes, this.abortController.signal)
            if (this.isDone()) { return }

            for await (const streamMessage of resendMessageStream) {
                if (this.isDone()) { return }
                this.orderingUtil.add(streamMessage)
            }
        } catch (err) {
            if (this.isDone()) { return }

            if (err.code === 'NO_STORAGE_NODES') {
                // ignore NO_STORAGE_NODES errors
                // if stream has no storage we can't do resends
                this.enabled = false
                this.orderingUtil.disable()
            } else {
                throw err
            }
        }
    }

    onOrdered(orderedMessage: StreamMessage): void {
        if (this.outBuffer.isDone() || this.isDone()) {
            return
        }

        this.outBuffer.push(orderedMessage)
    }

    stop(): void {
        this.outBuffer.endWrite()
        this.abortController.abort()
    }

    private isDone() {
        return this.abortController.signal.aborted
    }

    private maybeClose(): void {
        // we can close when:
        // input has closed (i.e. all messages sent)
        // AND
        // no gaps are pending
        // AND
        // gaps have been filled or failed
        // NOTE ordering util cannot have gaps if queue is empty
        if (this.inputClosed && this.orderingUtil.isEmpty()) {
            this.outBuffer.endWrite()
        }
    }

    private async addToOrderingUtil(src: AsyncGenerator<StreamMessage>): Promise<void> {
        try {
            for await (const msg of src) {
                if (!this.isDone()) {
                    this.orderingUtil.add(msg)
                }
            }
            this.inputClosed = true
            this.maybeClose()
        } catch (err) {
            this.outBuffer.endWrite(err)
        }
    }

    transform(): (src: AsyncGenerator<StreamMessage, any, unknown>) => AsyncGenerator<StreamMessage> {
        return async function* Transform(this: OrderMessages, src: AsyncGenerator<StreamMessage>) {
            try {
                this.addToOrderingUtil(src)
                yield* this.outBuffer
            } finally {
                this.stop()
                this.orderingUtil.clearGaps()
                // TODO why there are two clearGaps() calls?
                this.orderingUtil.clearGaps()
            }
        }.bind(this)
    }
}<|MERGE_RESOLUTION|>--- conflicted
+++ resolved
@@ -28,7 +28,7 @@
     private readonly getStorageNodes?: (streamId: StreamID) => Promise<EthereumAddress[]>
 
     constructor(
-        config: Pick<StrictStreamrClientConfig, 'gapFillTimeout' | 'retryResendAfter' | 'maxGapRequests' | 'gapFill'>,
+        config: Pick<StrictStreamrClientConfig, 'gapFillTimeout' | 'retryResendAfter' | 'maxGapRequests' | 'gapFill' | 'gapFillStrategy'>,
         resends: Resends,
         streamPartId: StreamPartID,
         loggerFactory: LoggerFactory,
@@ -41,11 +41,7 @@
         this.onOrdered = this.onOrdered.bind(this)
         this.onGap = this.onGap.bind(this)
         this.maybeClose = this.maybeClose.bind(this)
-<<<<<<< HEAD
-        const { gapFillTimeout, retryResendAfter, maxGapRequests, gapFill, gapFillStrategy } = this.config
-=======
-        const { gapFillTimeout, retryResendAfter, maxGapRequests, gapFill } = config
->>>>>>> 3c7830f8
+        const { gapFillTimeout, retryResendAfter, maxGapRequests, gapFill, gapFillStrategy } = config
         this.enabled = gapFill && (maxGapRequests > 0)
         this.orderingUtil = new OrderingUtil(
             this.streamPartId,
