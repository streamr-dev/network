--- conflicted
+++ resolved
@@ -73,12 +73,8 @@
                 to,
                 publisherId: context.publisherId,
                 msgChainId: context.msgChainId,
-<<<<<<< HEAD
                 raw: true
-            })
-=======
-            }, true, this.getStorageNodes)
->>>>>>> 93f4a3d4
+            }, this.getStorageNodes)
             resendMessageStream.onFinally.listen(() => {
                 this.resendStreams.delete(resendMessageStream)
             })
