import { Resends } from './subscribe/Resends'
import { Publisher } from './publish/Publisher'
import { StreamRegistry } from './registry/StreamRegistry'
import { StreamRegistryCached } from './registry/StreamRegistryCached'
import {
    StreamID,
    StreamPartID,
    toStreamPartID,
    ensureValidStreamPartitionCount
} from '@streamr/protocol'
import range from 'lodash/range'
import { StrictStreamrClientConfig } from './Config'
import { PermissionAssignment, PublicPermissionQuery, UserPermissionQuery } from './permission'
import { Subscriber } from './subscribe/Subscriber'
import { formStorageNodeAssignmentStreamId } from './utils/utils'
import { waitForAssignmentsToPropagate } from './utils/waitForAssignmentsToPropagate'
import { PublishMetadata } from '../src/publish/Publisher'
import { StreamStorageRegistry } from './registry/StreamStorageRegistry'
import { toEthereumAddress, withTimeout } from '@streamr/utils'
import { StreamrClientEventEmitter } from './events'
import { collect } from './utils/iterators'
import { DEFAULT_PARTITION } from './StreamIDBuilder'
import { Subscription } from './subscribe/Subscription'
import { LoggerFactory } from './utils/LoggerFactory'
import { Message } from './Message'
import { convertStreamMessageToMessage } from './Message'
<<<<<<< HEAD
import { StreamrClientError } from './StreamrClientError' 
=======
import { merge } from '@streamr/utils'
>>>>>>> c7dc2246

export interface StreamMetadata {
    /**
     * Determines how many partitions this stream consist of.
     */
    partitions: number

    /**
     * Human-readable description of this stream.
     */
    description?: string

    /**
     * Defines the structure of the content (payloads) of messages in this stream.
     *
     * @remarks Not validated, purely for informational value.
     */
    config?: {
        fields: Field[]
    }

    /**
     * If this stream is assigned to storage nodes, how many days (at minimum) should the data be retained for.
     */
    storageDays?: number

    /**
     * After how many hours of inactivity (i.e. no messages) should a stream be considered inactive. Purely for
     * informational purposes.
     */
    inactivityThresholdHours?: number
}

export const VALID_FIELD_TYPES = ['number', 'string', 'boolean', 'list', 'map'] as const

export interface Field {
    name: string
    type: typeof VALID_FIELD_TYPES[number]
}

function getFieldType(value: any): (Field['type'] | undefined) {
    const type = typeof value
    switch (true) {
        case Array.isArray(value): {
            return 'list'
        }
        case type === 'object': {
            return 'map'
        }
        case (VALID_FIELD_TYPES as ReadonlyArray<string>).includes(type): {
            // see https://github.com/microsoft/TypeScript/issues/36275
            return type as Field['type']
        }
        default: {
            return undefined
        }
    }
}

/**
 * A convenience API for managing and accessing an individual stream.
 *
 * @category Important
 */
/* eslint-disable no-underscore-dangle */
export class Stream {
    readonly id: StreamID
    private metadata: StreamMetadata
    private readonly _resends: Resends
    private readonly _publisher: Publisher
    private readonly _subscriber: Subscriber
    private readonly _streamRegistry: StreamRegistry
    private readonly _streamRegistryCached: StreamRegistryCached
    private readonly _streamStorageRegistry: StreamStorageRegistry
    private readonly _loggerFactory: LoggerFactory
    private readonly _eventEmitter: StreamrClientEventEmitter
    private readonly _config: Pick<StrictStreamrClientConfig, '_timeouts'>

    /** @internal */
    constructor(
        id: StreamID,
        metadata: Partial<StreamMetadata>,
        resends: Resends,
        publisher: Publisher,
        subscriber: Subscriber,
        streamRegistryCached: StreamRegistryCached,
        streamRegistry: StreamRegistry,
        streamStorageRegistry: StreamStorageRegistry,
        loggerFactory: LoggerFactory,
        eventEmitter: StreamrClientEventEmitter,
        config: Pick<StrictStreamrClientConfig, '_timeouts'>
    ) {
        this.id = id
        this.metadata = merge(
            {
                partitions: 1,
                // TODO should we remove this default or make config as a required StreamMetadata field?
                config: {
                    fields: []
                }
            },
            metadata
        )
        this._resends = resends
        this._publisher = publisher
        this._subscriber = subscriber
        this._streamRegistryCached = streamRegistryCached
        this._streamRegistry = streamRegistry
        this._streamStorageRegistry = streamStorageRegistry
        this._loggerFactory = loggerFactory
        this._eventEmitter = eventEmitter
        this._config = config
    }

    /**
     * Updates the metadata of the stream by merging with the existing metadata.
     */
    async update(metadata: Partial<StreamMetadata>): Promise<void> {
        const merged = merge(this.getMetadata(), metadata)
        try {
            await this._streamRegistry.updateStream(this.id, merged)
        } finally {
            this._streamRegistryCached.clearStream(this.id)
        }
        this.metadata = merged
    }

    /**
     * Returns the partitions of the stream.
     */
    getStreamParts(): StreamPartID[] {
        return range(0, this.getMetadata().partitions).map((p) => toStreamPartID(this.id, p))
    }

    /**
     * Returns the metadata of the stream.
     */
    getMetadata(): StreamMetadata {
        return this.metadata
    }

    /**
     * Deletes the stream.
     *
     * @remarks Stream instance should not be used afterwards.
     */
    async delete(): Promise<void> {
        try {
            await this._streamRegistry.deleteStream(this.id)
        } finally {
            this._streamRegistryCached.clearStream(this.id)
        }
    }

    /**
     * Attempts to detect and update the {@link StreamMetadata.config} metadata of the stream by performing a resend.
     *
     * @remarks Only works on stored streams.
     *
     * @returns be mindful that in the case of there being zero messages stored, the returned promise will resolve even
     * though fields were not updated
     */
    async detectFields(): Promise<void> {
        // Get last message of the stream to be used for field detecting
        const sub = await this._resends.last(
            toStreamPartID(this.id, DEFAULT_PARTITION),
            {
                count: 1,
            }
        )

        const receivedMsgs = await collect(sub)

        if (!receivedMsgs.length) { return }

        const lastMessage = receivedMsgs[0].content

        const fields = Object.entries(lastMessage as any).map(([name, value]) => {
            const type = getFieldType(value)
            return !!type && {
                name,
                type,
            }
        }).filter(Boolean) as Field[] // see https://github.com/microsoft/TypeScript/issues/30621

        // Save field config back to the stream
        await this.update({
            config: {
                fields
            }
        })
    }

    /**
     * Assigns the stream to a storage node.
     *
     * @category Important
     *
     * @param waitOptions - control how long to wait for storage node to pick up on assignment
     * @returns a resolved promise if (1) stream was assigned to storage node and (2) the storage node acknowledged the
     * assignment within `timeout`, otherwise rejects. Notice that is possible for this promise to reject but for the
     * storage node assignment to go through eventually.
     */
    async addToStorageNode(storageNodeAddress: string, waitOptions: { timeout?: number } = {}): Promise<void> {
        let assignmentSubscription
        const normalizedNodeAddress = toEthereumAddress(storageNodeAddress)
        try {
            const streamPartId = toStreamPartID(formStorageNodeAssignmentStreamId(normalizedNodeAddress), DEFAULT_PARTITION)
            assignmentSubscription = new Subscription(streamPartId, false, this._loggerFactory)
            await this._subscriber.add(assignmentSubscription)
            const propagationPromise = waitForAssignmentsToPropagate(assignmentSubscription, {
                id: this.id,
                partitions: this.getMetadata().partitions
            })
            await this._streamStorageRegistry.addStreamToStorageNode(this.id, normalizedNodeAddress)
            await withTimeout(
                propagationPromise,
                // eslint-disable-next-line no-underscore-dangle
                waitOptions.timeout ?? this._config._timeouts.storageNode.timeout,
                'storage node did not respond'
            )
        } finally {
            this._streamRegistryCached.clearStream(this.id)
            await assignmentSubscription?.unsubscribe() // should never reject...
        }
    }

    /**
     * See {@link StreamrClient.removeStreamFromStorageNode | StreamrClient.removeStreamFromStorageNode}.
     */
    async removeFromStorageNode(nodeAddress: string): Promise<void> {
        try {
            return this._streamStorageRegistry.removeStreamFromStorageNode(this.id, toEthereumAddress(nodeAddress))
        } finally {
            this._streamRegistryCached.clearStream(this.id)
        }
    }

    /**
     * See {@link StreamrClient.getStorageNodes | StreamrClient.getStorageNodes}.
     */
    async getStorageNodes(): Promise<string[]> {
        return this._streamStorageRegistry.getStorageNodes(this.id)
    }

    /**
     * See {@link StreamrClient.publish | StreamrClient.publish}.
     *
     * @category Important
     */
    async publish(content: unknown, metadata?: PublishMetadata): Promise<Message> {
        const result = await this._publisher.publish(this.id, content, metadata)
        this._eventEmitter.emit('publish', undefined)
        return convertStreamMessageToMessage(result)
    }

    /** @internal */
    static parseMetadata(metadata: string): StreamMetadata {
        // TODO we could pick the fields of StreamMetadata explicitly, so that this
        // object can't contain extra fields
        if (metadata === '') {
            return {
                partitions: 1
            }
        }
        const err = new StreamrClientError(`Invalid stream metadata: ${metadata}`, 'INVALID_STREAM_METADATA')
        let json
        try {
            json = JSON.parse(metadata)
        } catch (_ignored) {
            throw err
        }
        if (json.partitions !== undefined) {
            try {
                ensureValidStreamPartitionCount(json.partitions)
                return json
            } catch (_ignored) {
                throw err
            }
        } else {
            return {
                ...json,
                partitions: 1
            }
        }
    }

    /**
     * See {@link StreamrClient.hasPermission | StreamrClient.hasPermission}.
     *
     * @category Important
     */
    async hasPermission(query: Omit<UserPermissionQuery, 'streamId'> | Omit<PublicPermissionQuery, 'streamId'>): Promise<boolean> {
        return this._streamRegistry.hasPermission({
            streamId: this.id,
            ...query
        })
    }

    /**
     * See {@link StreamrClient.getPermissions | StreamrClient.getPermissions}.
     *
     * @category Important
     */
    async getPermissions(): Promise<PermissionAssignment[]> {
        return this._streamRegistry.getPermissions(this.id)
    }

    /**
     * See {@link StreamrClient.grantPermissions | StreamrClient.grantPermissions}.
     *
     * @category Important
     */
    async grantPermissions(...assignments: PermissionAssignment[]): Promise<void> {
        return this._streamRegistry.grantPermissions(this.id, ...assignments)
    }

    /**
     * See {@link StreamrClient.revokePermissions | StreamrClient.revokePermissions}.
     *
     * @category Important
     */
    async revokePermissions(...assignments: PermissionAssignment[]): Promise<void> {
        return this._streamRegistry.revokePermissions(this.id, ...assignments)
    }

}<|MERGE_RESOLUTION|>--- conflicted
+++ resolved
@@ -24,11 +24,8 @@
 import { LoggerFactory } from './utils/LoggerFactory'
 import { Message } from './Message'
 import { convertStreamMessageToMessage } from './Message'
-<<<<<<< HEAD
+import { merge } from '@streamr/utils'
 import { StreamrClientError } from './StreamrClientError' 
-=======
-import { merge } from '@streamr/utils'
->>>>>>> c7dc2246
 
 export interface StreamMetadata {
     /**
