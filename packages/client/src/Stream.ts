/**
 * Wrapper for Stream metadata and (some) methods.
 */
import { Resends } from './subscribe/Resends'
import { Publisher } from './publish/Publisher'
import { StreamRegistry } from './registry/StreamRegistry'
import { StreamRegistryCached } from './registry/StreamRegistryCached'
import {
    StreamID,
    StreamPartID,
    toStreamPartID
} from 'streamr-client-protocol'
import { range } from 'lodash'
import { TimeoutsConfig } from './Config'
import { PermissionAssignment, PublicPermissionQuery, UserPermissionQuery } from './permission'
import { Subscriber } from './subscribe/Subscriber'
import { formStorageNodeAssignmentStreamId } from './utils/utils'
import { waitForAssignmentsToPropagate } from './utils/waitForAssignmentsToPropagate'
import { PublishMetadata } from '../src/publish/Publisher'
import { StreamStorageRegistry } from './registry/StreamStorageRegistry'
import { toEthereumAddress, withTimeout } from '@streamr/utils'
import { StreamMetadata } from './StreamMessageValidator'
import { StreamrClientEventEmitter } from './events'
import { collect } from './utils/iterators'
import { DEFAULT_PARTITION } from './StreamIDBuilder'
<<<<<<< HEAD
import { Message } from './Message'
import { convertStreamMessageToMessage } from './Message'
=======
import { Subscription } from './subscribe/Subscription'
import { LoggerFactory } from './utils/LoggerFactory'
>>>>>>> 7a19d668

export interface StreamProperties {
    id: string
    description?: string
    config?: {
        fields: Field[]
    }
    partitions?: number
    storageDays?: number
    inactivityThresholdHours?: number
}

/** @internal */
export interface StreamrStreamConstructorOptions extends StreamProperties {
    id: StreamID
}

export const VALID_FIELD_TYPES = ['number', 'string', 'boolean', 'list', 'map'] as const

export interface Field {
    name: string
    type: typeof VALID_FIELD_TYPES[number]
}

function getFieldType(value: any): (Field['type'] | undefined) {
    const type = typeof value
    switch (true) {
        case Array.isArray(value): {
            return 'list'
        }
        case type === 'object': {
            return 'map'
        }
        case (VALID_FIELD_TYPES as ReadonlyArray<string>).includes(type): {
            // see https://github.com/microsoft/TypeScript/issues/36275
            return type as Field['type']
        }
        default: {
            return undefined
        }
    }
}

/**
 * @category Important
 */
/* eslint-disable no-underscore-dangle */
class StreamrStream implements StreamMetadata {
    id: StreamID
    description?: string
    config: {
        fields: Field[]
    } = { fields: [] }
    partitions!: number
    storageDays?: number
    inactivityThresholdHours?: number
    private readonly _resends: Resends
    private readonly _publisher: Publisher
    private readonly _subscriber: Subscriber
    private readonly _streamRegistry: StreamRegistry
    private readonly _streamRegistryCached: StreamRegistryCached
    private readonly _streamStorageRegistry: StreamStorageRegistry
    private readonly _loggerFactory: LoggerFactory
    private readonly _eventEmitter: StreamrClientEventEmitter
    private readonly _timeoutsConfig: TimeoutsConfig

    /** @internal */
    constructor(
        props: StreamrStreamConstructorOptions,
        resends: Resends,
        publisher: Publisher,
        subscriber: Subscriber,
        streamRegistryCached: StreamRegistryCached,
        streamRegistry: StreamRegistry,
        streamStorageRegistry: StreamStorageRegistry,
        loggerFactory: LoggerFactory,
        eventEmitter: StreamrClientEventEmitter,
        timeoutsConfig: TimeoutsConfig
    ) {
        Object.assign(this, props)
        this.id = props.id
        this.partitions = props.partitions ? props.partitions : 1
        this._resends = resends
        this._publisher = publisher
        this._subscriber = subscriber
        this._streamRegistryCached = streamRegistryCached
        this._streamRegistry = streamRegistry
        this._streamStorageRegistry = streamStorageRegistry
        this._loggerFactory = loggerFactory
        this._eventEmitter = eventEmitter
        this._timeoutsConfig = timeoutsConfig
    }

    /**
     * Persist stream metadata updates.
     */
    async update(props: Omit<StreamProperties, 'id'>): Promise<void> {
        try {
            await this._streamRegistry.updateStream({
                ...this.toObject(),
                ...props,
                id: this.id
            })
        } finally {
            this._streamRegistryCached.clearStream(this.id)
        }
        for (const key of Object.keys(props)) {
            (this as any)[key] = (props as any)[key]
        }
    }

    getStreamParts(): StreamPartID[] {
        return range(0, this.partitions).map((p) => toStreamPartID(this.id, p))
    }

    toObject(): StreamProperties {
        const result: any = {}
        Object.keys(this).forEach((key) => {
            if (key.startsWith('_') || typeof key === 'function') { return }
            result[key] = (this as any)[key]
        })
        return result as StreamProperties
    }

    async delete(): Promise<void> {
        try {
            await this._streamRegistry.deleteStream(this.id)
        } finally {
            this._streamRegistryCached.clearStream(this.id)
        }
    }

    async detectFields(): Promise<void> {
        // Get last message of the stream to be used for field detecting
        const sub = await this._resends.last<any>(
            toStreamPartID(this.id, DEFAULT_PARTITION),
            {
                count: 1,
            }
        )

        const receivedMsgs = await collect(sub)

        if (!receivedMsgs.length) { return }

        const lastMessage = receivedMsgs[0].content

        const fields = Object.entries(lastMessage as any).map(([name, value]) => {
            const type = getFieldType(value)
            return !!type && {
                name,
                type,
            }
        }).filter(Boolean) as Field[] // see https://github.com/microsoft/TypeScript/issues/30621

        // Save field config back to the stream
        await this.update({
            config: {
                fields
            }
        })
    }

    /**
     * @category Important
     */
    async addToStorageNode(nodeAddress: string, waitOptions: { timeout?: number } = {}): Promise<void> {
        let assignmentSubscription
        const normalizedNodeAddress = toEthereumAddress(nodeAddress)
        try {
            const streamPartId = toStreamPartID(formStorageNodeAssignmentStreamId(normalizedNodeAddress), DEFAULT_PARTITION)
            assignmentSubscription = new Subscription<any>(streamPartId, this._loggerFactory)
            await this._subscriber.add(assignmentSubscription)
            const propagationPromise = waitForAssignmentsToPropagate(assignmentSubscription, this)
            await this._streamStorageRegistry.addStreamToStorageNode(this.id, normalizedNodeAddress)
            await withTimeout(
                propagationPromise,
                // eslint-disable-next-line no-underscore-dangle
                waitOptions.timeout ?? this._timeoutsConfig.storageNode.timeout,
                'storage node did not respond'
            )
        } finally {
            this._streamRegistryCached.clearStream(this.id)
            await assignmentSubscription?.unsubscribe() // should never reject...
        }
    }

    /**
     * @category Important
     */
    async removeFromStorageNode(nodeAddress: string): Promise<void> {
        try {
            return this._streamStorageRegistry.removeStreamFromStorageNode(this.id, toEthereumAddress(nodeAddress))
        } finally {
            this._streamRegistryCached.clearStream(this.id)
        }
    }

    async getStorageNodes(): Promise<string[]> {
        return this._streamStorageRegistry.getStorageNodes(this.id)
    }

    /**
     * @category Important
     */
    async publish<T>(content: T, metadata?: PublishMetadata): Promise<Message> {
        const result = await this._publisher.publish(this.id, content, metadata)
        this._eventEmitter.emit('publish', undefined)
        return convertStreamMessageToMessage(result)
    }

    /** @internal */
    static parsePropertiesFromMetadata(propsString: string): StreamProperties {
        try {
            return JSON.parse(propsString)
        } catch (error) {
            throw new Error(`Could not parse properties from onchain metadata: ${propsString}`)
        }
    }

    /**
     * @category Important
     */
    async hasPermission(query: Omit<UserPermissionQuery, 'streamId'> | Omit<PublicPermissionQuery, 'streamId'>): Promise<boolean> {
        return this._streamRegistry.hasPermission({
            streamId: this.id,
            ...query
        })
    }

    /**
     * @category Important
     */
    async getPermissions(): Promise<PermissionAssignment[]> {
        return this._streamRegistry.getPermissions(this.id)
    }

    /**
     * @category Important
     */
    async grantPermissions(...assignments: PermissionAssignment[]): Promise<void> {
        return this._streamRegistry.grantPermissions(this.id, ...assignments)
    }

    /**
     * @category Important
     */
    async revokePermissions(...assignments: PermissionAssignment[]): Promise<void> {
        return this._streamRegistry.revokePermissions(this.id, ...assignments)
    }

}

export {
    StreamrStream as Stream
}<|MERGE_RESOLUTION|>--- conflicted
+++ resolved
@@ -23,13 +23,10 @@
 import { StreamrClientEventEmitter } from './events'
 import { collect } from './utils/iterators'
 import { DEFAULT_PARTITION } from './StreamIDBuilder'
-<<<<<<< HEAD
+import { Subscription } from './subscribe/Subscription'
+import { LoggerFactory } from './utils/LoggerFactory'
 import { Message } from './Message'
 import { convertStreamMessageToMessage } from './Message'
-=======
-import { Subscription } from './subscribe/Subscription'
-import { LoggerFactory } from './utils/LoggerFactory'
->>>>>>> 7a19d668
 
 export interface StreamProperties {
     id: string
