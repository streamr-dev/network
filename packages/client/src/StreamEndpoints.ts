/**
 * Public Stream meta APIs.
 */
import { Agent as HttpAgent } from 'http'
import { Agent as HttpsAgent } from 'https'
import { scoped, Lifecycle, inject, DependencyContainer, delay } from 'tsyringe'
// TODO change this import when streamr-client-protocol exports StreamMessage type or the enums types directly
import { ContentType, EncryptionType, SignatureType } from 'streamr-client-protocol/dist/src/protocol/message_layer/StreamMessage'
import { StreamMessageType, SIDLike, SPID } from 'streamr-client-protocol'

import { instanceId } from './utils'
import { Context, ContextError } from './utils/Context'

import { Stream, StreamOperation } from './Stream'
import { ErrorCode, NotFoundError } from './authFetch'
import { BrubeckContainer } from './Container'
import { EthereumAddress } from './types'
<<<<<<< HEAD
=======
import NodeRegistry, { NodeRegistryItem } from './StorageNodeRegistry'
>>>>>>> 15d6b6ed
import { Config, ConnectionConfig } from './Config'
import { Rest } from './Rest'
import StreamrEthereum from './Ethereum'
import { StreamRegistry } from './StreamRegistry'
import { StorageNode } from './StorageNode'
import { NodeRegistry } from './NodeRegistry'

export const createStreamId = async (streamIdOrPath: string, ownerProvider?: () => Promise<EthereumAddress|undefined>) => {
    if (streamIdOrPath === undefined) {
        throw new Error('Missing stream id')
    }

    if (!streamIdOrPath.startsWith('/')) {
        return streamIdOrPath
    }

    if (ownerProvider === undefined) {
        throw new Error(`Owner provider missing for stream id: ${streamIdOrPath}`)
    }
    const owner = await ownerProvider()
    if (owner === undefined) {
        throw new Error(`Owner missing for stream id: ${streamIdOrPath}`)
    }

    return owner.toLowerCase() + streamIdOrPath
}

export interface StreamListQuery {
    name?: string
    uiChannel?: boolean
    noConfig?: boolean
    search?: string
    sortBy?: string
    order?: 'asc'|'desc'
    max?: number
    offset?: number
    grantedAccess?: boolean
    publicAccess?: boolean
    operation?: StreamOperation
}

export interface StreamValidationInfo {
    partitions: number,
    requireSignedData: boolean
    requireEncryptedData: boolean
}

export interface StreamMessageAsObject { // TODO this could be in streamr-protocol
    streamId: string
    streamPartition: number
    timestamp: number
    sequenceNumber: number
    publisherId: string
    msgChainId: string
    messageType: StreamMessageType
    contentType: ContentType
    encryptionType: EncryptionType
    groupKeyId: string|null
    content: any
    signatureType: SignatureType
    signature: string|null
}

const agentSettings = {
    keepAlive: true,
    keepAliveMsecs: 5000,
}

const agentByProtocol = {
    http: new HttpAgent(agentSettings),
    https: new HttpsAgent(agentSettings),
}

function getKeepAliveAgentForUrl(url: string) {
    if (url.startsWith('https')) {
        return agentByProtocol.https
    }

    if (url.startsWith('http')) {
        return agentByProtocol.http
    }

    throw new Error(`Unknown protocol in URL: ${url}`)
}

/** TODO the class should be annotated with at-internal, but adding the annotation hides the methods */
@scoped(Lifecycle.ContainerScoped)
export class StreamEndpoints implements Context {
    id
    debug

    constructor(
        context: Context,
        @inject(BrubeckContainer) private container: DependencyContainer,
        @inject(Config.Connection) private readonly options: ConnectionConfig,
        @inject(delay(() => Rest)) private readonly rest: Rest,
<<<<<<< HEAD
        @inject(NodeRegistry) private readonly nodeRegistry: NodeRegistry,
        @inject(StreamRegistry) private readonly streamRegistry: StreamRegistry,
        private readonly ethereum: StreamrEthereum
=======
        private readonly ethereum: StreamrEthereum,
        private readonly storageNodeRegistry: NodeRegistry
>>>>>>> 15d6b6ed
    ) {
        this.id = instanceId(this)
        this.debug = context.debug.extend(this.id)
    }

    /**
     * @category Important
     */
    async getStream(streamId: string) {
        this.debug('getStream %s', streamId)
        return this.streamRegistry.getStream(streamId)
    }

    async getStorageNodes(sidLike: SIDLike): Promise<NodeRegistryItem[]> {
        const { streamId } = SPID.parse(sidLike)
        const json = await this.rest.get<{ storageNodeAddress: string}[] >(
            ['streams', streamId, 'storageNodes']
        )

        const storageNodeAddresses = new Set(json.map(({ storageNodeAddress }) => storageNodeAddress))
        const nodes = await this.storageNodeRegistry.getNodes()
        return nodes.filter((node: any) => storageNodeAddresses.has(node.address))
    }

    /**
     * @category Important
     */
    async listStreams(query: StreamListQuery = {}): Promise<Stream[]> {
        this.debug('listStreams %o', {
            query,
        })
        return this.streamRegistry.listStreams(query)
    }

    async getStreamByName(name: string) {
        this.debug('getStreamByName %o', {
            name,
        })
        const streams = await this.streamRegistry.listStreams({ name })
        return streams[0] ? streams[0] : Promise.reject(new NotFoundError('Stream: name=' + name))
    }

    /**
     * @category Important
     */
    async getOrCreateStream(props: { id?: string, name?: string }) {
        this.debug('getOrCreateStream %o', {
            props,
        })
        // Try looking up the stream by id or name, whichever is defined
        try {
            if (props.id) {
<<<<<<< HEAD
                const stream = await this.streamRegistry.getStream(props.id)
=======
                return await this.getStream(props.id)
            }
            return await this.getStreamByName(props.name!)
        } catch (err: any) {
            // try create stream if NOT_FOUND + also supplying an id.
            if (props.id && err.errorCode === ErrorCode.NOT_FOUND) {
                const stream = await this.createStream(props)
                this.debug('Created stream: %s %o', props.id, stream.toObject())
>>>>>>> 15d6b6ed
                return stream
            }

            if (props.name) {
                const stream = await this.getStreamByName(props.name)
                return stream
            }
        } catch (err: any) {
            if (err.errorCode !== ErrorCode.NOT_FOUND) {
                this.debug('stream with id %s or name %s not found, creating it', props.id, props.name)
            }
        }
        const id = props.id || (await this.ethereum.getAddress()) + '/'
        const stream = await this.streamRegistry.createStream({ ...props, id })
        debug('Created stream: %s (%s)', props.name, stream.id)
        return stream
    }

    async getStreamPublishers(streamId: string) {
        this.debug('getStreamPublishers %o', {
            streamId,
        })
        return this.streamRegistry.getStreamSubscribers(streamId)
    }

    async isStreamPublisher(streamId: string, ethAddress: EthereumAddress) {
        this.debug('isStreamPublisher %o', {
            streamId,
            ethAddress,
        })
        return this.streamRegistry.isStreamSubscriber(streamId, ethAddress)
    }

    async getStreamSubscribers(streamId: string) {
        this.debug('getStreamSubscribers %o', {
            streamId,
        })
        return this.streamRegistry.getStreamSubscribers(streamId)
    }

    async isStreamSubscriber(streamId: string, ethAddress: EthereumAddress) {
        this.debug('isStreamSubscriber %o', {
            streamId,
            ethAddress,
        })
        return this.streamRegistry.isStreamSubscriber(streamId, ethAddress)
    }

    // async getStreamValidationInfo(streamId: string) {
    //     this.debug('getStreamValidationInfo %o', {
    //         streamId,
    //     })
    //     const json = await this.rest.get<StreamValidationInfo>(['streams', streamId, 'validation'])
    //     return json
    // }

    async getStreamLast<T extends Stream|SIDLike|string>(streamObjectOrId: T, count = 1): Promise<StreamMessageAsObject[]> {
        const spid = SPID.parse(streamObjectOrId)
        const { streamId, streamPartition = 0 } = spid
        this.debug('getStreamLast %o', {
            streamId,
            streamPartition,
            count,
        })
<<<<<<< HEAD
        const stream = await this.streamRegistry.getStream(streamId)
        const nodes = await stream.getStorageNodes()
        if (nodes.length === 0) { throw new NotFoundError('Stream: name=' + streamId + ' has no storage nodes!') }
        const storageNode = nodes[Math.floor(Math.random() * nodes.length)]
        const json = await this.rest.get<StreamMessageAsObject>(storageNode.url, [
=======

        const nodes = await this.getStorageNodes(streamId)
        if (!nodes.length) {
            throw new ContextError(this, 'no storage assigned: %o', streamObjectOrId)
        }

        const json = await this.rest.get<StreamMessageAsObject[]>([
>>>>>>> 15d6b6ed
            'streams', streamId, 'data', 'partitions', streamPartition, 'last',
        ], {
            query: { count },
            restUrl: nodes[0] ? nodes[0].url + '/api/v1' : undefined,
        })

        return json
    }

<<<<<<< HEAD
    async getStreamPartsByStorageNode(node: StorageNode|EthereumAddress) {
        const storageNode = (node instanceof StorageNode) ? node : await this.nodeRegistry.getStorageNode(node)
        const streams = await this.nodeRegistry.getStoredStreamsOf(storageNode.getAddress())
=======
    async getStreamPartsByStorageNode(address: EthereumAddress) {
        type ItemType = { id: string, partitions: number}
        const json = await this.rest.get<ItemType[]>([
            'storageNodes', address, 'streams'
        ])
>>>>>>> 15d6b6ed

        const result: SPID[] = []
        streams.forEach((stream: Stream) => {
            for (let i = 0; i < stream.partitions; i++) {
                result.push(new SPID(stream.id, i))
            }
        })
        return result
    }

    async publishHttp(nodeUrl: string, streamObjectOrId: Stream|string, data: any, requestOptions: any = {}, keepAlive: boolean = true) {
        let streamId
        if (streamObjectOrId instanceof Stream) {
            streamId = streamObjectOrId.id
        } else {
            streamId = streamObjectOrId
        }
        this.debug('publishHttp %o', {
            streamId, data,
        })

        // Send data to the stream
        await this.rest.post(
            nodeUrl,
            ['streams', streamId, 'data'],
            data,
            {
                ...requestOptions,
                agent: keepAlive ? getKeepAliveAgentForUrl(nodeUrl) : undefined,
            }
        )
    }
}<|MERGE_RESOLUTION|>--- conflicted
+++ resolved
@@ -15,10 +15,6 @@
 import { ErrorCode, NotFoundError } from './authFetch'
 import { BrubeckContainer } from './Container'
 import { EthereumAddress } from './types'
-<<<<<<< HEAD
-=======
-import NodeRegistry, { NodeRegistryItem } from './StorageNodeRegistry'
->>>>>>> 15d6b6ed
 import { Config, ConnectionConfig } from './Config'
 import { Rest } from './Rest'
 import StreamrEthereum from './Ethereum'
@@ -115,14 +111,9 @@
         @inject(BrubeckContainer) private container: DependencyContainer,
         @inject(Config.Connection) private readonly options: ConnectionConfig,
         @inject(delay(() => Rest)) private readonly rest: Rest,
-<<<<<<< HEAD
         @inject(NodeRegistry) private readonly nodeRegistry: NodeRegistry,
         @inject(StreamRegistry) private readonly streamRegistry: StreamRegistry,
         private readonly ethereum: StreamrEthereum
-=======
-        private readonly ethereum: StreamrEthereum,
-        private readonly storageNodeRegistry: NodeRegistry
->>>>>>> 15d6b6ed
     ) {
         this.id = instanceId(this)
         this.debug = context.debug.extend(this.id)
@@ -175,9 +166,6 @@
         // Try looking up the stream by id or name, whichever is defined
         try {
             if (props.id) {
-<<<<<<< HEAD
-                const stream = await this.streamRegistry.getStream(props.id)
-=======
                 return await this.getStream(props.id)
             }
             return await this.getStreamByName(props.name!)
@@ -186,23 +174,11 @@
             if (props.id && err.errorCode === ErrorCode.NOT_FOUND) {
                 const stream = await this.createStream(props)
                 this.debug('Created stream: %s %o', props.id, stream.toObject())
->>>>>>> 15d6b6ed
                 return stream
             }
 
-            if (props.name) {
-                const stream = await this.getStreamByName(props.name)
-                return stream
-            }
-        } catch (err: any) {
-            if (err.errorCode !== ErrorCode.NOT_FOUND) {
-                this.debug('stream with id %s or name %s not found, creating it', props.id, props.name)
-            }
+            throw err
         }
-        const id = props.id || (await this.ethereum.getAddress()) + '/'
-        const stream = await this.streamRegistry.createStream({ ...props, id })
-        debug('Created stream: %s (%s)', props.name, stream.id)
-        return stream
     }
 
     async getStreamPublishers(streamId: string) {
@@ -251,21 +227,14 @@
             streamPartition,
             count,
         })
-<<<<<<< HEAD
+
         const stream = await this.streamRegistry.getStream(streamId)
         const nodes = await stream.getStorageNodes()
-        if (nodes.length === 0) { throw new NotFoundError('Stream: name=' + streamId + ' has no storage nodes!') }
-        const storageNode = nodes[Math.floor(Math.random() * nodes.length)]
-        const json = await this.rest.get<StreamMessageAsObject>(storageNode.url, [
-=======
-
-        const nodes = await this.getStorageNodes(streamId)
         if (!nodes.length) {
             throw new ContextError(this, 'no storage assigned: %o', streamObjectOrId)
         }
 
         const json = await this.rest.get<StreamMessageAsObject[]>([
->>>>>>> 15d6b6ed
             'streams', streamId, 'data', 'partitions', streamPartition, 'last',
         ], {
             query: { count },
@@ -275,17 +244,11 @@
         return json
     }
 
-<<<<<<< HEAD
-    async getStreamPartsByStorageNode(node: StorageNode|EthereumAddress) {
-        const storageNode = (node instanceof StorageNode) ? node : await this.nodeRegistry.getStorageNode(node)
-        const streams = await this.nodeRegistry.getStoredStreamsOf(storageNode.getAddress())
-=======
     async getStreamPartsByStorageNode(address: EthereumAddress) {
         type ItemType = { id: string, partitions: number}
         const json = await this.rest.get<ItemType[]>([
             'storageNodes', address, 'streams'
         ])
->>>>>>> 15d6b6ed
 
         const result: SPID[] = []
         streams.forEach((stream: Stream) => {
