{
    "$id": "config.schema.json",
    "$schema": "http://json-schema.org/draft-07/schema#",
    "description": "Client configuration format",
    "type": "object",
    "additionalProperties": false,
    "properties": {
        "id": {
            "type": "string"
        },
        "logLevel": {
            "type": "string",
            "enum": [
                "silent",
                "fatal",
                "error",
                "warn",
                "info",
                "debug",
                "trace"
            ],
            "default": "info"
        },
        "auth": {
            "type": "object",
            "additionalProperties": false,
            "properties": {
                "privateKey": {
                    "type": "string",
                    "format": "ethereum-private-key"
                },
                "address": {
                    "type": "string",
                    "format": "ethereum-address"
                },
                "ethereum": {
                    "type": "object"
                }
            }
        },
        "orderMessages": {
            "type": "boolean",
            "default": true
        },
        "gapFill": {
            "type": "boolean",
            "default": true
        },
        "maxGapRequests": {
            "type": "number",
            "default": 5
        },
        "retryResendAfter": {
            "type": "number",
            "default": 5000
        },
        "gapFillTimeout": {
            "type": "number",
            "default": 5000
        },
        "network": {
            "type": "object",
            "additionalProperties": false,
            "required": [],
            "properties": {
                "layer0": {
                    "type": "object",
                    "additionalProperties": true,
                    "properties": {
                        "entryPoints": {
                            "type": "array",
                            "items": {
                                "$ref": "#/definitions/peerDescriptor"
                            }
                        },
                        "stringKademliaId": {
                            "type": "string"
                        },
                        "webSocketPort": {
                            "type": "number"
                        },
                        "peerDescriptor": {
                            "$ref": "#/definitions/peerDescriptor"
                        },
                        "iceServers": {
                            "type": "array",
                            "items": {
                                "type": "object",
                                "required": [
                                    "url",
                                    "port"
                                ],
                                "additionalProperties": false,
                                "properties": {
                                    "url": {
                                        "type": "string"
                                    },
                                    "port": {
                                        "type": "number"
                                    },
                                    "username": {
                                        "type": "string"
                                    },
                                    "password": {
                                        "type": "string"
                                    },
                                    "tcp": {
                                        "type": "boolean"
                                    }
                                }
                            }
                        },
                        "webrtcDisallowPrivateAddresses": {
                            "type": "boolean"
                        },
                        "newWebrtcConnectionTimeout": {
                            "type": "number"
                        },
                        "webrtcDatachannelBufferThresholdLow": {
                            "type": "number"
                        },
                        "webrtcDatachannelBufferThresholdHigh": {
                            "type": "number"
                        }
                    },
                    "default": {
<<<<<<< HEAD
                        "entryPoints":  [{
                            "kademliaId": "productionEntryPoint1",
                            "type": 0,
                            "websocket": {
                                "ip": "127.0.0.1",
                                "port": 40401
                            }
                        }],
                        "iceServers": [
                            {
                                "url": "stun:stun.streamr.network",
                                "port": 5349
=======
                        "min": 6000,
                        "max": 65535
                    }
                },
                "disconnectionWaitTime": {
                    "type": "number",
                    "default": 200
                },
                "peerPingInterval": {
                    "type": "number",
                    "default": 30000
                },
                "rttUpdateTimeout": {
                    "type": "number",
                    "default": 15000
                },
                "externalIp": {
                    "type": "string",
                    "format": "ipv4"
                },
                "iceServers": {
                    "type": "array",
                    "items": {
                        "type": "object",
                        "required": [
                            "url",
                            "port"
                        ],
                        "additionalProperties": false,
                        "properties": {
                            "url": {
                                "type": "string"
                            },
                            "port": {
                                "type": "number"
                            },
                            "username": {
                                "type": "string"
>>>>>>> d71cb051
                            },
                            {
                                "url": "turn:turn.streamr.network",
                                "port": 5349,
                                "username": "BrubeckTurn1",
                                "password": "MIlbgtMw4nhpmbgqRrht1Q=="
                            },
                            {
                                "url": "turn:turn.streamr.network",
                                "port": 5349,
                                "username": "BrubeckTurn1",
                                "password": "MIlbgtMw4nhpmbgqRrht1Q==",
                                "tcp": true
                            }
                        ],
                        "webrtcDisallowPrivateAddresses": true,
                        "newWebrtcConnectionTimeout": 15000,
                        "webrtcDatachannelBufferThresholdLow": 32768,
                        "webrtcDatachannelBufferThresholdHigh": 131072
                    }
                },
                "networkNode": {
                    "type": "object",
                    "additionalProperties": true,
                    "properties": {
                        "id": {
                            "type": "string"
                        },
                        "layer2NumOfTargetNeighbors": {
                            "type": "number"
                        },
                        "layer2MaxNumberOfContact": {
                            "type": "number"
                        },
                        "layer2MinPropagationTargets": {
                            "type": "number"
                        }
                    },
                    "default": {}
                }
            },
            "default": {}
        },
        "contracts": {
            "type": "object",
            "additionalProperties": false,
            "properties": {
                "streamRegistryChainAddress": {
                    "type": "string",
                    "format": "ethereum-address",
                    "default": "0x0D483E10612F327FC11965Fc82E90dC19b141641"
                },
                "streamStorageRegistryChainAddress": {
                    "type": "string",
                    "format": "ethereum-address",
                    "default": "0xe8e2660CeDf2a59C917a5ED05B72df4146b58399"
                },
                "storageNodeRegistryChainAddress": {
                    "type": "string",
                    "format": "ethereum-address",
                    "default": "0x080F34fec2bc33928999Ea9e39ADc798bEF3E0d6"
                },
                "mainChainRPCs": {
                    "anyOf": [
                        {
                            "$ref": "#/definitions/chainConnectionInfoList"
                        },
                        {
                            "type": "string",
                            "format": "uri"
                        }
                    ],
                    "default": {
                        "name": "ethereum",
                        "chainId": 1,
                        "rpcs": [
                            {
                                "url": "https://eth-rpc.gateway.pokt.network",
                                "timeout": 120000
                            },
                            {
                                "url": "https://ethereum.publicnode.com",
                                "timeout": 120000
                            },
                            {
                                "url": "https://rpc.ankr.com/eth",
                                "timeout": 120000
                            }
                        ]
                    }
                },
                "streamRegistryChainRPCs": {
                    "$ref": "#/definitions/chainConnectionInfoList",
                    "default": {
                        "name": "polygon",
                        "chainId": 137,
                        "rpcs": [{
                            "url": "https://polygon-rpc.com",
                            "timeout": 120000
                        }, {
                            "url": "https://poly-rpc.gateway.pokt.network/",
                            "timeout": 120000
                        }]
                    }
                },
                "ethereumNetworks": {
                    "type": "object",
                    "default": {
                        "polygon": {
                            "chainId": 137,
                            "highGasPriceStrategy": true
                        }
                    }
                },
                "theGraphUrl": {
                    "type": "string",
                    "format": "uri",
                    "default": "https://api.thegraph.com/subgraphs/name/streamr-dev/streams"
                },
                "maxConcurrentCalls": {
                    "type": "number",
                    "default": 10
                },
                "pollInterval": {
                    "type": "number"
                }
            },
            "default": {}
        },
        "encryption": {
            "type": "object",
            "additionalProperties": false,
            "properties": {
                "litProtocolEnabled": {
                    "type": "boolean",
                    "default": false
                },
                "litProtocolLogging": {
                    "type": "boolean",
                    "default": false
                },
                "keyRequestTimeout": {
                    "type": "number",
                    "default": 30000
                },
                "maxKeyRequestsPerSecond": {
                    "type": "number",
                    "default": 20
                }
            },
            "default": {}
        },
        "metrics": {
            "anyOf": [
                {
                    "type": "boolean"
                },
                {
                    "type": "object",
                    "additionalProperties": false,
                    "properties": {
                        "periods": {
                            "type": "array",
                            "items": {
                                "type": "object",
                                "required": [
                                    "streamId",
                                    "duration"
                                ],
                                "properties": {
                                    "id": {
                                        "type": "string"
                                    },
                                    "duration": {
                                        "type": "number"
                                    }
                                }
                            }
                        },
                        "maxPublishDelay": {
                            "type": "number"
                        }
                    }
                }
            ]
        },
        "cache": {
            "type": "object",
            "additionalProperties": false,
            "properties": {
                "maxSize": {
                    "type": "number",
                    "default": 10000
                },
                "maxAge": {
                    "type": "number",
                    "default": 86400000
                }
            },
            "default": {}
        },
        "_timeouts": {
            "type": "object",
            "additionalProperties": false,
            "properties": {
                "theGraph": {
                    "type": "object",
                    "additionalProperties": false,
                    "properties": {
                        "timeout": {
                            "type": "number",
                            "default": 60000
                        },
                        "retryInterval": {
                            "type": "number",
                            "default": 1000
                        }
                    },
                    "default": {}
                },
                "storageNode": {
                    "type": "object",
                    "additionalProperties": false,
                    "properties": {
                        "timeout": {
                            "type": "number",
                            "default": 30000
                        },
                        "retryInterval": {
                            "type": "number",
                            "default": 1000
                        }
                    },
                    "default": {}
                },
                "ensStreamCreation": {
                    "type": "object",
                    "additionalProperties": false,
                    "properties": {
                        "timeout": {
                            "type": "number",
                            "default": 180000
                        },
                        "retryInterval": {
                            "type": "number",
                            "default": 1000
                        }
                    },
                    "default": {}
                },
                "httpFetchTimeout": {
                    "type": "number",
                    "default": 30000
                }
            },
            "default": {}
        }
    },
    "definitions": {
        "rpcProviderConfig": {
            "type": "object",
            "required": [
                "url"
            ],
            "properties": {
                "url": {
                    "type": "string",
                    "format": "uri"
                },
                "user": {
                    "type": "string"
                },
                "password": {
                    "type": "string"
                },
                "allowInsecureAuthentication": {
                    "type": "boolean"
                },
                "timeout": {
                    "type": "number",
                    "default": 120000
                },
                "headers": {
                    "type": "object"
                }
            }
        },
        "chainConnectionInfoList": {
            "type": "object",
            "additionalProperties": false,
            "required": [
                "rpcs",
                "chainId"
            ],
            "properties": {
                "chainId": {
                    "type": "number"
                },
                "name": {
                    "type": "string"
                },
                "rpcs": {
                    "type": "array",
                    "items": {
                        "type": "object",
                        "$ref": "#/definitions/rpcProviderConfig"
                    },
                    "minItems": 1
                }
            }
        },
        "peerDescriptor": {
            "type": "object",
            "additionalProperties": false,
            "required": [
                "kademliaId",
                "type"
            ],
            "properties": {
                "kademliaId": {
                    "type": "string"
                },
                "type": {
                    "type": "number"
                },
                "udp": {
                    "$ref": "#/definitions/connectivityMethod"
                },
                "tcp": {
                    "$ref": "#/definitions/connectivityMethod"
                },
                "websocket": {
                    "$ref": "#/definitions/connectivityMethod"
                },
                "openInternet": {
                    "type": "boolean"
                },
                "region": {
                    "type": "number"
                }
            }
        },
        "connectivityMethod": {
            "type": "object",
            "additionalProperties": false,
            "required": [
                "port",
                "ip"
            ],
            "properties": {
                "port": {
                    "type": "number"
                },
                "ip": {
                    "type": "string"
                }
            }
        }
    }
}<|MERGE_RESOLUTION|>--- conflicted
+++ resolved
@@ -124,7 +124,6 @@
                         }
                     },
                     "default": {
-<<<<<<< HEAD
                         "entryPoints":  [{
                             "kademliaId": "productionEntryPoint1",
                             "type": 0,
@@ -137,46 +136,6 @@
                             {
                                 "url": "stun:stun.streamr.network",
                                 "port": 5349
-=======
-                        "min": 6000,
-                        "max": 65535
-                    }
-                },
-                "disconnectionWaitTime": {
-                    "type": "number",
-                    "default": 200
-                },
-                "peerPingInterval": {
-                    "type": "number",
-                    "default": 30000
-                },
-                "rttUpdateTimeout": {
-                    "type": "number",
-                    "default": 15000
-                },
-                "externalIp": {
-                    "type": "string",
-                    "format": "ipv4"
-                },
-                "iceServers": {
-                    "type": "array",
-                    "items": {
-                        "type": "object",
-                        "required": [
-                            "url",
-                            "port"
-                        ],
-                        "additionalProperties": false,
-                        "properties": {
-                            "url": {
-                                "type": "string"
-                            },
-                            "port": {
-                                "type": "number"
-                            },
-                            "username": {
-                                "type": "string"
->>>>>>> d71cb051
                             },
                             {
                                 "url": "turn:turn.streamr.network",
