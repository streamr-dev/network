{
    "$id": "config.schema.json",
    "$schema": "http://json-schema.org/draft-07/schema#",
    "description": "Client configuration format",
    "type": "object",
    "additionalProperties": false,
    "properties": {
        "id": {
            "type": "string"
        },
        "logLevel": {
            "type": "string",
            "enum": [
                "silent",
                "fatal",
                "error",
                "warn",
                "info",
                "debug",
                "trace"
            ],
            "default": "info"
        },
        "auth": {
            "type": "object",
            "additionalProperties": false,
            "properties": {
                "privateKey": {
                    "type": "string",
                    "format": "ethereum-private-key"
                },
                "address": {
                    "type": "string",
                    "format": "ethereum-address"
                },
                "ethereum": {
                    "type": "object"
                }
            }
        },
        "orderMessages": {
            "type": "boolean",
            "default": true
        },
        "gapFill": {
            "type": "boolean",
            "default": true
        },
        "maxGapRequests": {
            "type": "number",
            "default": 5
        },
        "retryResendAfter": {
            "type": "number",
            "default": 5000
        },
        "gapFillTimeout": {
            "type": "number",
            "default": 5000
        },
        "network": {
            "type": "object",
            "additionalProperties": false,
            "properties": {
                "layer0": {
                    "type": "object",
                    "additionalProperties": true,
                    "properties": {
                        "entryPoints": {
                            "type": "array",
                            "items": {
                                "$ref": "#/definitions/peerDescriptor"
                            }
                        },
                        "stringKademliaId": {
                            "type": "string"
                        },
                        "webSocketPort": {
                            "type": "number"
                        },
                        "peerDescriptor": {
                            "$ref": "#/definitions/peerDescriptor"
                        },
                        "iceServers": {
                            "type": "array",
                            "items": {
                                "type": "object",
                                "required": [
                                    "url",
                                    "port"
                                ],
                                "additionalProperties": false,
                                "properties": {
                                    "url": {
                                        "type": "string"
                                    },
                                    "port": {
                                        "type": "number"
                                    },
                                    "username": {
                                        "type": "string"
                                    },
                                    "password": {
                                        "type": "string"
                                    }
                                }
                            }
                        },
                        "webrtcDisallowPrivateAddresses": {
                            "type": "boolean"
                        },
                        "newWebrtcConnectionTimeout": {
                            "type": "number"
                        },
                        "webrtcDatachannelBufferThresholdLow": {
                            "type": "number"
                        },
                        "webrtcDatachannelBufferThresholdHigh": {
                            "type": "number"
                        }
                    },
                    "default": {
<<<<<<< HEAD
                        "entryPoints":  [{
                            "kademliaId": "productionEntryPoint1",
                            "type": 0,
                            "websocket": {
                                "ip": "127.0.0.1",
                                "port": 40401
                            }
                        }],
                        "iceServers": [
                            {
                                "url": "stun:stun.streamr.network",
                                "port": 5349
                            },
                            {
                                "url": "turn:turn.streamr.network",
                                "port": 5349,
                                "username": "BrubeckTurn1",
                                "password": "MIlbgtMw4nhpmbgqRrht1Q=="
                            }
                        ],
                        "webrtcDisallowPrivateAddresses": true,
                        "newWebrtcConnectionTimeout": 15000,
                        "webrtcDatachannelBufferThresholdLow": 32768,
                        "webrtcDatachannelBufferThresholdHigh": 131072
                    }
=======
                        "contractAddress": "0xab9BEb0e8B106078c953CcAB4D6bF9142BeF854d"
                    }
                },
                "trackerPingInterval": {
                    "type": "number",
                    "default": 60000
                },
                "trackerConnectionMaintenanceInterval": {
                    "type": "number",
                    "default": 5000
                },
                "webrtcDisallowPrivateAddresses": {
                    "type": "boolean",
                    "default": true
                },
                "newWebrtcConnectionTimeout": {
                    "type": "number",
                    "default": 15000
                },
                "webrtcDatachannelBufferThresholdLow": {
                    "type": "number",
                    "default": 32768
                },
                "webrtcDatachannelBufferThresholdHigh": {
                    "type": "number",
                    "default": 131072
                },
                "webrtcSendBufferMaxMessageCount": {
                    "type": "number",
                    "default": 500
                },
                "disconnectionWaitTime": {
                    "type": "number",
                    "default": 200
                },
                "peerPingInterval": {
                    "type": "number",
                    "default": 30000
                },
                "rttUpdateTimeout": {
                    "type": "number",
                    "default": 15000
                },
                "iceServers": {
                    "type": "array",
                    "items": {
                        "type": "object",
                        "required": [
                            "url",
                            "port"
                        ],
                        "additionalProperties": false,
                        "properties": {
                            "url": {
                                "type": "string"
                            },
                            "port": {
                                "type": "number"
                            },
                            "username": {
                                "type": "string"
                            },
                            "password": {
                                "type": "string"
                            },
                            "tcp": {
                                "type": "boolean"
                            }
                        }
                    },
                    "default": [
                        {
                            "url": "stun:stun.streamr.network",
                            "port": 5349
                        },
                        {
                            "url": "turn:turn.streamr.network",
                            "port": 5349,
                            "username": "BrubeckTurn1",
                            "password": "MIlbgtMw4nhpmbgqRrht1Q=="
                        },
                        {
                            "url": "turn:turn.streamr.network",
                            "port": 5349,
                            "username": "BrubeckTurn1",
                            "password": "MIlbgtMw4nhpmbgqRrht1Q==",
                            "tcp": true
                        }
                    ]
>>>>>>> 762feb18
                },
                "networkNode": {
                    "type": "object",
                    "additionalProperties": true,
                    "properties": {
                        "id": {
                            "type": "string"
                        },
                        "layer2NumOfTargetNeighbors": {
                            "type": "number"
                        },
                        "layer2MaxNumberOfContact": {
                            "type": "number"
                        },
                        "layer2MinPropagationTargets": {
                            "type": "number"
                        }
                    },
                    "default": {}
                }
            },
            "default": {}
        },
        "contracts": {
            "type": "object",
            "additionalProperties": false,
            "properties": {
                "streamRegistryChainAddress": {
                    "type": "string",
                    "format": "ethereum-address",
                    "default": "0x0D483E10612F327FC11965Fc82E90dC19b141641"
                },
                "streamStorageRegistryChainAddress": {
                    "type": "string",
                    "format": "ethereum-address",
                    "default": "0xe8e2660CeDf2a59C917a5ED05B72df4146b58399"
                },
                "storageNodeRegistryChainAddress": {
                    "type": "string",
                    "format": "ethereum-address",
                    "default": "0x080F34fec2bc33928999Ea9e39ADc798bEF3E0d6"
                },
                "mainChainRPCs": {
                    "anyOf": [
                        {
                            "$ref": "#/definitions/chainConnectionInfoList"
                        },
                        {
                            "type": "string",
                            "format": "uri"
                        }
                    ],
                    "default": {
                        "name": "ethereum",
                        "chainId": 1,
                        "rpcs": [
                            {
                                "url": "https://eth-rpc.gateway.pokt.network",
                                "timeout": 120000
                            },
                            {
                                "url": "https://ethereum.publicnode.com",
                                "timeout": 120000
                            },
                            {
                                "url": "https://rpc.ankr.com/eth",
                                "timeout": 120000
                            }
                        ]
                    }
                },
                "streamRegistryChainRPCs": {
                    "$ref": "#/definitions/chainConnectionInfoList",
                    "default": {
                        "name": "polygon",
                        "chainId": 137,
                        "rpcs": [{
                            "url": "https://polygon-rpc.com",
                            "timeout": 120000
                        }, {
                            "url": "https://poly-rpc.gateway.pokt.network/",
                            "timeout": 120000
                        }]
                    }
                },
                "ethereumNetworks": {
                    "type": "object",
                    "default": {
                        "polygon": {
                            "chainId": 137,
                            "highGasPriceStrategy": true
                        }
                    }
                },
                "theGraphUrl": {
                    "type": "string",
                    "format": "uri",
                    "default": "https://api.thegraph.com/subgraphs/name/streamr-dev/streams"
                },
                "maxConcurrentCalls": {
                    "type": "number",
                    "default": 10
                }
            },
            "default": {}
        },
        "decryption": {
            "type": "object",
            "additionalProperties": false,
            "properties": {
                "keyRequestTimeout": {
                    "type": "number",
                    "default": 30000
                },
                "maxKeyRequestsPerSecond": {
                    "type": "number",
                    "default": 20
                }
            },
            "default": {}
        },
        "metrics": {
            "anyOf": [
                {
                    "type": "boolean"
                },
                {
                    "type": "object",
                    "additionalProperties": false,
                    "properties": {
                        "periods": {
                            "type": "array",
                            "items": {
                                "type": "object",
                                "required": [
                                    "streamId",
                                    "duration"
                                ],
                                "properties": {
                                    "id": {
                                        "type": "string"
                                    },
                                    "duration": {
                                        "type": "number"
                                    }
                                }
                            }
                        },
                        "maxPublishDelay": {
                            "type": "number"
                        }
                    }
                }
            ]
        },
        "cache": {
            "type": "object",
            "additionalProperties": false,
            "properties": {
                "maxSize": {
                    "type": "number",
                    "default": 10000
                },
                "maxAge": {
                    "type": "number",
                    "default": 86400000
                }
            },
            "default": {}
        },
        "_timeouts": {
            "type": "object",
            "additionalProperties": false,
            "properties": {
                "theGraph": {
                    "type": "object",
                    "additionalProperties": false,
                    "properties": {
                        "timeout": {
                            "type": "number",
                            "default": 60000
                        },
                        "retryInterval": {
                            "type": "number",
                            "default": 1000
                        }
                    },
                    "default": {}
                },
                "storageNode": {
                    "type": "object",
                    "additionalProperties": false,
                    "properties": {
                        "timeout": {
                            "type": "number",
                            "default": 30000
                        },
                        "retryInterval": {
                            "type": "number",
                            "default": 1000
                        }
                    },
                    "default": {}
                },
                "jsonRpc": {
                    "type": "object",
                    "additionalProperties": false,
                    "properties": {
                        "timeout": {
                            "type": "number",
                            "default": 30000
                        },
                        "retryInterval": {
                            "type": "number",
                            "default": 1000
                        }
                    },
                    "default": {}
                },
                "httpFetchTimeout": {
                    "type": "number",
                    "default": 30000
                }
            },
            "default": {}
        }
    },
    "definitions": {
        "rpcProviderConfig": {
            "type": "object",
            "required": [
                "url"
            ],
            "properties": {
                "url": {
                    "type": "string",
                    "format": "uri"
                },
                "user": {
                    "type": "string"
                },
                "password": {
                    "type": "string"
                },
                "allowInsecureAuthentication": {
                    "type": "boolean"
                },
                "timeout": {
                    "type": "number",
                    "default": 120000
                },
                "headers": {
                    "type": "object"
                }
            }
        },
        "chainConnectionInfoList": {
            "type": "object",
            "additionalProperties": false,
            "required": [
                "rpcs",
                "chainId"
            ],
            "properties": {
                "chainId": {
                    "type": "number"
                },
                "name": {
                    "type": "string"
                },
                "rpcs": {
                    "type": "array",
                    "items": {
                        "type": "object",
                        "$ref": "#/definitions/rpcProviderConfig"
                    },
                    "minItems": 1
                }
            }
        },
        "peerDescriptor": {
            "type": "object",
            "additionalProperties": false,
            "required": [
                "kademliaId",
                "type"
            ],
            "properties": {
                "kademliaId": {
                    "type": "string"
                },
                "type": {
                    "type": "number"
                },
                "udp": {
                    "$ref": "#/definitions/connectivityMethod"
                },
                "tcp": {
                    "$ref": "#/definitions/connectivityMethod"
                },
                "websocket": {
                    "$ref": "#/definitions/connectivityMethod"
                },
                "openInternet": {
                    "type": "boolean"
                },
                "region": {
                    "type": "number"
                }
            }
        },
        "connectivityMethod": {
            "type": "object",
            "additionalProperties": false,
            "required": [
                "port",
                "ip"
            ],
            "properties": {
                "port": {
                    "type": "number"
                },
                "ip": {
                    "type": "string"
                }
            }
        }
    }
}<|MERGE_RESOLUTION|>--- conflicted
+++ resolved
@@ -102,6 +102,9 @@
                                     },
                                     "password": {
                                         "type": "string"
+                                    },
+                                    "tcp": {
+                                        "type": "boolean"
                                     }
                                 }
                             }
@@ -120,7 +123,6 @@
                         }
                     },
                     "default": {
-<<<<<<< HEAD
                         "entryPoints":  [{
                             "kademliaId": "productionEntryPoint1",
                             "type": 0,
@@ -139,6 +141,13 @@
                                 "port": 5349,
                                 "username": "BrubeckTurn1",
                                 "password": "MIlbgtMw4nhpmbgqRrht1Q=="
+                            },
+                            {
+                                "url": "turn:turn.streamr.network",
+                                "port": 5349,
+                                "username": "BrubeckTurn1",
+                                "password": "MIlbgtMw4nhpmbgqRrht1Q==",
+                                "tcp": true
                             }
                         ],
                         "webrtcDisallowPrivateAddresses": true,
@@ -146,97 +155,6 @@
                         "webrtcDatachannelBufferThresholdLow": 32768,
                         "webrtcDatachannelBufferThresholdHigh": 131072
                     }
-=======
-                        "contractAddress": "0xab9BEb0e8B106078c953CcAB4D6bF9142BeF854d"
-                    }
-                },
-                "trackerPingInterval": {
-                    "type": "number",
-                    "default": 60000
-                },
-                "trackerConnectionMaintenanceInterval": {
-                    "type": "number",
-                    "default": 5000
-                },
-                "webrtcDisallowPrivateAddresses": {
-                    "type": "boolean",
-                    "default": true
-                },
-                "newWebrtcConnectionTimeout": {
-                    "type": "number",
-                    "default": 15000
-                },
-                "webrtcDatachannelBufferThresholdLow": {
-                    "type": "number",
-                    "default": 32768
-                },
-                "webrtcDatachannelBufferThresholdHigh": {
-                    "type": "number",
-                    "default": 131072
-                },
-                "webrtcSendBufferMaxMessageCount": {
-                    "type": "number",
-                    "default": 500
-                },
-                "disconnectionWaitTime": {
-                    "type": "number",
-                    "default": 200
-                },
-                "peerPingInterval": {
-                    "type": "number",
-                    "default": 30000
-                },
-                "rttUpdateTimeout": {
-                    "type": "number",
-                    "default": 15000
-                },
-                "iceServers": {
-                    "type": "array",
-                    "items": {
-                        "type": "object",
-                        "required": [
-                            "url",
-                            "port"
-                        ],
-                        "additionalProperties": false,
-                        "properties": {
-                            "url": {
-                                "type": "string"
-                            },
-                            "port": {
-                                "type": "number"
-                            },
-                            "username": {
-                                "type": "string"
-                            },
-                            "password": {
-                                "type": "string"
-                            },
-                            "tcp": {
-                                "type": "boolean"
-                            }
-                        }
-                    },
-                    "default": [
-                        {
-                            "url": "stun:stun.streamr.network",
-                            "port": 5349
-                        },
-                        {
-                            "url": "turn:turn.streamr.network",
-                            "port": 5349,
-                            "username": "BrubeckTurn1",
-                            "password": "MIlbgtMw4nhpmbgqRrht1Q=="
-                        },
-                        {
-                            "url": "turn:turn.streamr.network",
-                            "port": 5349,
-                            "username": "BrubeckTurn1",
-                            "password": "MIlbgtMw4nhpmbgqRrht1Q==",
-                            "tcp": true
-                        }
-                    ]
->>>>>>> 762feb18
                 },
                 "networkNode": {
                     "type": "object",
