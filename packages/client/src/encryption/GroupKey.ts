--- conflicted
+++ resolved
@@ -4,50 +4,15 @@
 import { inspect } from '../utils/log'
 import { EncryptionUtil } from './EncryptionUtil'
 
-<<<<<<< HEAD
 export type GroupKeyId = string
-export type GroupKeyish = GroupKey | GroupKeyObject | ConstructorParameters<typeof GroupKey>
-
-export interface GroupKeyObject {
-    id: string
-    hex: string
-    data: Uint8Array
-}
-
-interface GroupKeyProps {
-    groupKeyId: GroupKeyId
-    groupKeyHex: string
-    groupKeyData: Uint8Array
-}
 
 export class GroupKeyError extends Error {
-    // eslint-disable-next-line @typescript-eslint/explicit-module-boundary-types
-    constructor(message: string, public groupKey?: GroupKeyish) {
-        super(message)
-    }
-}
-
-function GroupKeyObjectFromProps(data: GroupKeyProps | GroupKeyObject): GroupKeyObject {
-    if ('groupKeyId' in data) {
-        return {
-            id: data.groupKeyId,
-            hex: data.groupKeyHex,
-            data: data.groupKeyData,
-        }
-    }
-
-    return data
-}
-
-=======
-class InvalidGroupKeyError extends ValidationError {
     // eslint-disable-next-line @typescript-eslint/explicit-module-boundary-types
     constructor(message: string, public groupKey?: GroupKey) {
         super(message)
     }
 }
 
->>>>>>> ab1b73c4
 /**
  * GroupKeys are AES cipher keys, which are used to encrypt/decrypt StreamMessages (when encryptionType is AES).
  * Each group key contains 256 random bits of key data and an UUID.
@@ -144,32 +109,6 @@
         const keyBytes = crypto.randomBytes(32)
         return new GroupKey(id, keyBytes)
     }
-<<<<<<< HEAD
-
-    static from(maybeGroupKey: GroupKeyish): GroupKey {
-        if (!maybeGroupKey || typeof maybeGroupKey !== 'object') {
-            throw new GroupKeyError('Group key must be object', maybeGroupKey)
-        }
-
-        if (maybeGroupKey instanceof GroupKey) {
-            return maybeGroupKey
-        }
-
-        try {
-            if (Array.isArray(maybeGroupKey)) {
-                return new GroupKey(maybeGroupKey[0], maybeGroupKey[1])
-            }
-
-            const groupKeyObj = GroupKeyObjectFromProps(maybeGroupKey)
-            return new GroupKey(groupKeyObj.id, groupKeyObj.hex || groupKeyObj.data)
-        } catch (err) {
-            if (err instanceof GroupKeyError) {
-                // wrap err with logging of original object
-                throw new GroupKeyError(`${err.stack}:`, maybeGroupKey)
-            }
-            throw err
-        }
-    }
 
     encryptNextGroupKey(nextGroupKey: GroupKey): EncryptedGroupKey {
         return new EncryptedGroupKey(nextGroupKey.id, EncryptionUtil.encryptWithAES(nextGroupKey.data, this.data))
@@ -188,6 +127,4 @@
             EncryptionUtil.decryptWithRSAPrivateKey(encryptedKey.encryptedGroupKeyHex, rsaPrivateKey, true)
         )
     }
-=======
->>>>>>> ab1b73c4
 }