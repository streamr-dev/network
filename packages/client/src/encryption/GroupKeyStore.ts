import { scoped, Lifecycle, inject } from 'tsyringe'
import { join } from 'path'
<<<<<<< HEAD
import { GroupKey } from './GroupKey'
import { StreamID } from 'streamr-client-protocol'
=======
import { GroupKey, GroupKeyId } from './GroupKey'
import { StreamID } from '@streamr/protocol'
>>>>>>> 9d41dd2b
import { Authentication, AuthenticationInjectionToken } from '../Authentication'
import { StreamrClientEventEmitter } from '../events'
import { Persistence } from '../utils/persistence/Persistence'
import ServerPersistence from '../utils/persistence/ServerPersistence'
import { pOnce } from '../utils/promises'
import { LoggerFactory } from '../utils/LoggerFactory'
import { Logger } from '@streamr/utils'

// In the client API we use the term EncryptionKey instead of GroupKey.
// The GroupKey name comes from the protocol. TODO: we could rename all classes
// and methods to use the term EncryptionKey (except protocol-classes, which
// should use the protocol level term GroupKey)
export interface UpdateEncryptionKeyOptions {
    streamId: string
    distributionMethod: 'rotate' | 'rekey'
    key?: GroupKey
}

@scoped(Lifecycle.ContainerScoped)
export class GroupKeyStore {
    private readonly logger: Logger
    private readonly ensureInitialized: () => Promise<void>
    private persistence: Persistence<string, string> | undefined

    constructor(
        @inject(LoggerFactory) loggerFactory: LoggerFactory,
        @inject(AuthenticationInjectionToken) private authentication: Authentication,
        @inject(StreamrClientEventEmitter) private eventEmitter: StreamrClientEventEmitter
    ) {
        this.logger = loggerFactory.createLogger(module)
        this.ensureInitialized = pOnce(async () => {
            const clientId = await this.authentication.getAddress()
            this.persistence = new ServerPersistence({
                loggerFactory,
                tableName: 'GroupKeys',
                valueColumnName: 'groupKey',
                clientId,
                migrationsPath: join(__dirname, 'migrations')
            })
        })
    }

    async get(keyId: string, streamId: StreamID): Promise<GroupKey | undefined> {
        await this.ensureInitialized()
        const value = await this.persistence!.get(keyId, streamId)
        if (value === undefined) { return undefined }
        return new GroupKey(keyId, Buffer.from(value, 'hex'))
    }

    async add(key: GroupKey, streamId: StreamID): Promise<void> {
        await this.ensureInitialized()
        this.logger.debug('add key %s', key.id)
        await this.persistence!.set(key.id, Buffer.from(key.data).toString('hex'), streamId)
        this.eventEmitter.emit('addGroupKey', key)
    }

    async stop(): Promise<void> {
        await this.persistence?.close()
    }
}<|MERGE_RESOLUTION|>--- conflicted
+++ resolved
@@ -1,12 +1,7 @@
 import { scoped, Lifecycle, inject } from 'tsyringe'
 import { join } from 'path'
-<<<<<<< HEAD
 import { GroupKey } from './GroupKey'
-import { StreamID } from 'streamr-client-protocol'
-=======
-import { GroupKey, GroupKeyId } from './GroupKey'
 import { StreamID } from '@streamr/protocol'
->>>>>>> 9d41dd2b
 import { Authentication, AuthenticationInjectionToken } from '../Authentication'
 import { StreamrClientEventEmitter } from '../events'
 import { Persistence } from '../utils/persistence/Persistence'
