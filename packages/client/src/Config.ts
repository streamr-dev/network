import 'reflect-metadata'
import type { BigNumber } from '@ethersproject/bignumber'
import cloneDeep from 'lodash/cloneDeep'
import Ajv, { ErrorObject } from 'ajv'
import addFormats from 'ajv-formats'
import merge from 'lodash/merge'

import type { AuthConfig, EthereumConfig } from './Ethereum'
import type { EncryptionConfig } from './encryption/KeyExchangeUtils'

import CONFIG_SCHEMA from './config.schema.json'
import { EthereumAddress, SmartContractRecord } from 'streamr-client-protocol'

import type { NetworkNodeOptions } from 'streamr-network'
import type { InspectOptions } from 'util'
import type { ConnectionInfo } from '@ethersproject/web'
<<<<<<< HEAD
import { EthereumAddress, SmartContractRecord } from 'streamr-client-protocol'

export type TrackerRegistrySmartContract = { jsonRpcProvider?: ConnectionInfo, contractAddress: EthereumAddress }
export type BrubeckNodeOptions = Omit<NetworkNodeOptions, 'trackers'> & {
    trackers: SmartContractRecord[] | TrackerRegistrySmartContract
=======

export type CacheConfig = {
    maxSize: number,
    maxAge: number
}

type TimeoutsConfig = {
    theGraph: {
        timeout: number
        retryInterval: number
    }
    storageNode: {
        timeout: number
        retryInterval: number
    }
    jsonRpc: {
        timeout: number
        retryInterval: number
    }
    httpFetchTimeout: number
>>>>>>> afc202ad
}

export type SubscribeConfig = {
    /** Attempt to order messages */
    orderMessages: boolean
    gapFill: boolean
    maxGapRequests: number
    maxRetries: number
    verifySignatures: 'auto' | 'always' | 'never'
    retryResendAfter: number
    gapFillTimeout: number
}

export type ConnectionConfig = {
    /** Core HTTP API calls go here */
    restUrl: string
    /** Some TheGraph instance, that indexes the streamr registries */
    theGraphUrl: string
}

export type DataUnionConfig = {
    /**
     * Threshold value set in AMB configs, smallest token amount to pass over the bridge if
     * someone else pays for the gas when transporting the withdraw tx to mainnet;
     * otherwise the client does the transport as self-service and pays the mainnet gas costs
     */
    minimumWithdrawTokenWei: BigNumber|number|string
    payForTransport: boolean
    factoryMainnetAddress: EthereumAddress
    factorySidechainAddress: EthereumAddress
    templateMainnetAddress: EthereumAddress
    templateSidechainAddress: EthereumAddress
}

export type TrackerRegistrySmartContract = { jsonRpcProvider?: ConnectionInfo, contractAddress: string }

export type NetworkConfig = Omit<NetworkNodeOptions, 'trackers' | 'metricsContext'> & {
    trackers: SmartContractRecord[] | TrackerRegistrySmartContract
}

export type DebugConfig = {
    inspectOpts: InspectOptions
}

/**
 * @category Important
 */
export type StrictStreamrClientConfig = {
  /** Custom human-readable debug id for client. Used in logging. Unique id will be generated regardless. */
    id?: string,
    /**
    * Authentication: identity used by this StreamrClient instance.
    * Can contain member privateKey or (window.)ethereum
    */
    auth: AuthConfig
    /** joinPartAgent when using EE for join part handling */
    streamrNodeAddress: EthereumAddress
    streamRegistryChainAddress: EthereumAddress, // this saves streams and permissions
    streamStorageRegistryChainAddress: EthereumAddress, // this ueses the streamregistry and
        // noderegistry contracts and saves what streams are stored by which storagenodes
    storageNodeRegistryChainAddress: EthereumAddress, // this saves storage nodes with their urls
    ensCacheChainAddress: EthereumAddress,
    dataUnion: DataUnionConfig
    network: NetworkConfig
    cache: CacheConfig,
    /** @internal */
    _timeouts: TimeoutsConfig
    /** @internal */
    debug: DebugConfig
} & (
    EthereumConfig
    & ConnectionConfig
    & SubscribeConfig
    & EncryptionConfig
)

export type StreamrClientConfig = Partial<Omit<StrictStreamrClientConfig, 'dataUnion' | 'network' | 'debug'> & {
    dataUnion: Partial<StrictStreamrClientConfig['dataUnion']>
    network: Partial<StrictStreamrClientConfig['network']>
    /** @internal */
    debug: Partial<StrictStreamrClientConfig['debug']>
}>

export const STREAMR_STORAGE_NODE_GERMANY = '0x31546eEA76F2B2b3C5cC06B1c93601dc35c9D916'

/**
 * @category Important
 */
export const STREAM_CLIENT_DEFAULTS: StrictStreamrClientConfig = {
    auth: {},

    // Streamr Core options
    restUrl: 'https://streamr.network/api/v2',
    theGraphUrl: 'https://api.thegraph.com/subgraphs/name/streamr-dev/streams',
    streamrNodeAddress: '0xf3E5A65851C3779f468c9EcB32E6f25D9D68601a',
    // storageNodeAddressDev = new StorageNode('0xde1112f631486CfC759A50196853011528bC5FA0', '')

    // P2P Streamr Network options
    orderMessages: true,
    retryResendAfter: 5000,
    gapFillTimeout: 5000,
    gapFill: true,
    maxGapRequests: 5,
    maxRetries: 5,

    // Encryption options
    verifySignatures: 'auto',
    groupKeys: {}, // {streamId: groupKey}

    // Ethereum and Data Union related options
    // For ethers.js provider params, see https://docs.ethers.io/ethers.js/v5-beta/api-providers.html#provider
    mainChainRPCs: undefined, // Default to ethers.js default provider settings
    dataUnionChainRPCs: {
        name: 'gnosis',
        chainId: 100,
        rpcs: [{
            url: 'https://rpc.xdaichain.com/',
            timeout: 120 * 1000
        }]
    },
    dataUnionBinanceWithdrawalChainRPCs: {
        name: 'binance',
        chainId: 56,
        rpcs: [{
            url: 'https://bsc-dataseed.binance.org/',
            timeout: 120 * 1000,
        }]
    },
    streamRegistryChainRPCs: {
        name: 'polygon',
        chainId: 137,
        rpcs: [{
            url: 'https://polygon-rpc.com',
            timeout: 120 * 1000
        }]
    },
    tokenAddress: '0x8f693ca8D21b157107184d29D398A8D082b38b76',
    tokenSidechainAddress: '0x256eb8a51f382650B2A1e946b8811953640ee47D',
    binanceAdapterAddress: '0x193888692673b5dD46e6BC90bA8cBFeDa515c8C1',
    binanceSmartChainAMBAddress: '0x05185872898b6f94aa600177ef41b9334b1fa48b',
    withdrawServerUrl: 'https://streamr.com:3000',
    streamRegistryChainAddress: '0x0D483E10612F327FC11965Fc82E90dC19b141641',
    streamStorageRegistryChainAddress: '0xe8e2660CeDf2a59C917a5ED05B72df4146b58399',
    storageNodeRegistryChainAddress: '0x080F34fec2bc33928999Ea9e39ADc798bEF3E0d6',
    ensCacheChainAddress: '0x870528c1aDe8f5eB4676AA2d15FC0B034E276A1A',
    dataUnion: {
        minimumWithdrawTokenWei: '1000000',
        payForTransport: true,
        factoryMainnetAddress: '0xE41439BF434F9CfBF0153f5231C205d4ae0C22e3',
        factorySidechainAddress: '0xFCE1FBFAaE61861B011B379442c8eE1DC868ABd0',
        templateMainnetAddress: '0x67352e3F7dBA907aF877020aE7E9450C0029C70c',
        templateSidechainAddress: '0xaCF9e8134047eDc671162D9404BF63a587435bAa',
    },
    network: {
        trackers: {
            contractAddress: '0xab9BEb0e8B106078c953CcAB4D6bF9142BeF854d'
        },
        acceptProxyConnections: false
    },
    ethereumNetworks: {
        polygon: {
            chainId: 137,
            gasPriceStrategy: (estimatedGasPrice: BigNumber) => estimatedGasPrice.add('10000000000'),
        }
    },
    cache: {
        maxSize: 10000,
        maxAge: 24 * 60 * 60 * 1000, // 24 hours
    },
    _timeouts: {
        theGraph: {
            timeout: 60 * 1000,
            retryInterval: 1000
        },
        storageNode: {
            timeout: 30 * 1000,
            retryInterval: 1000
        },
        jsonRpc: {
            timeout: 30 * 1000,
            retryInterval: 1000
        },
        httpFetchTimeout: 30 * 1000
    },
    debug: {
        inspectOpts: {
            depth: 5,
            maxStringLength: 512
        }
    }
}

export const createStrictConfig = (inputOptions: StreamrClientConfig = {}): StrictStreamrClientConfig => {
    validateConfig(inputOptions)
    const opts = cloneDeep(inputOptions)
    const defaults = cloneDeep(STREAM_CLIENT_DEFAULTS)

    const options: StrictStreamrClientConfig = {
        ...defaults,
        ...opts,
        dataUnion: {
            ...defaults.dataUnion,
            ...opts.dataUnion
        },
        network: {
            ...merge(defaults.network || {}, opts.network),
            trackers: opts.network?.trackers ?? defaults.network.trackers,
        },
        debug: merge(defaults.debug || {}, opts.debug),
        cache: {
            ...defaults.cache,
            ...opts.cache,
        }
        // NOTE: sidechain and storageNode settings are not merged with the defaults
    }

    options.auth = options.auth || {}

    if ('privateKey' in options.auth) {
        const { privateKey } = options.auth
        if (typeof privateKey === 'string' && !privateKey.startsWith('0x')) {
            options.auth.privateKey = `0x${options.auth!.privateKey}`
        }
    }

    return options
}

export const validateConfig = (data: unknown): void|never => {
    const ajv = new Ajv()
    addFormats(ajv)
    ajv.addFormat('ethereum-address', /^0x[a-zA-Z0-9]{40}$/)
    ajv.addFormat('ethereum-private-key', /^(0x)?[a-zA-Z0-9]{64}$/)
    if (!ajv.validate(CONFIG_SCHEMA, data)) {
        throw new Error(ajv.errors!.map((e: ErrorObject) => {
            let text = ajv.errorsText([e], { dataVar: '' }).trim()
            if (e.params.additionalProperty) {
                text += `: ${e.params.additionalProperty}`
            }
            return text
        }).join('\n'))
    }
}

/**
 * DI Injection tokens for pieces of config.
 * tsyringe needs a concrete value to use as the injection token.
 * In the case of interfaces & types, these have no runtime value
 * so we have to introduce some token to use for their injection.
 * These symbols represent subsections of the full config.
 *
 * For example:
 * config.ethereum can be injected with a token like: @inject(ConfigInjectionToken.Ethereum)
 */
export const ConfigInjectionToken = {
    Root: Symbol('Config.Root'),
    Auth: Symbol('Config.Auth'),
    Ethereum: Symbol('Config.Ethereum'),
    Network: Symbol('Config.Network'),
    Connection: Symbol('Config.Connection'),
    Subscribe: Symbol('Config.Subscribe'),
    Publish: Symbol('Config.Publish'),
    Cache: Symbol('Config.Cache'),
    StorageNodeRegistry: Symbol('Config.StorageNodeRegistry'),
    Encryption: Symbol('Config.Encryption'),
}<|MERGE_RESOLUTION|>--- conflicted
+++ resolved
@@ -14,13 +14,6 @@
 import type { NetworkNodeOptions } from 'streamr-network'
 import type { InspectOptions } from 'util'
 import type { ConnectionInfo } from '@ethersproject/web'
-<<<<<<< HEAD
-import { EthereumAddress, SmartContractRecord } from 'streamr-client-protocol'
-
-export type TrackerRegistrySmartContract = { jsonRpcProvider?: ConnectionInfo, contractAddress: EthereumAddress }
-export type BrubeckNodeOptions = Omit<NetworkNodeOptions, 'trackers'> & {
-    trackers: SmartContractRecord[] | TrackerRegistrySmartContract
-=======
 
 export type CacheConfig = {
     maxSize: number,
@@ -41,7 +34,6 @@
         retryInterval: number
     }
     httpFetchTimeout: number
->>>>>>> afc202ad
 }
 
 export type SubscribeConfig = {
@@ -76,7 +68,7 @@
     templateSidechainAddress: EthereumAddress
 }
 
-export type TrackerRegistrySmartContract = { jsonRpcProvider?: ConnectionInfo, contractAddress: string }
+export type TrackerRegistrySmartContract = { jsonRpcProvider?: ConnectionInfo, contractAddress: EthereumAddress }
 
 export type NetworkConfig = Omit<NetworkNodeOptions, 'trackers' | 'metricsContext'> & {
     trackers: SmartContractRecord[] | TrackerRegistrySmartContract
