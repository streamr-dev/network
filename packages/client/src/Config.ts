import type { Overrides } from '@ethersproject/contracts'
import type { ExternalProvider } from '@ethersproject/providers'
<<<<<<< HEAD
import { MarkOptional, DeepRequired } from 'ts-essentials'
import { LogLevel } from '@streamr/utils'
import { IceServer } from '@streamr/dht'

import type { ConnectionInfo } from '@ethersproject/web'
import { generateClientId } from './utils/utils'
=======
import type { ConnectionInfo } from '@ethersproject/web'
import { ExternalIP, IceServer, Location, WebRtcPortRange } from '@streamr/network-node'
import cloneDeep from 'lodash/cloneDeep'
import { DeepRequired, MarkOptional } from 'ts-essentials'
import { TrackerRegistryRecord } from '@streamr/protocol'
import { LogLevel } from '@streamr/utils'
import 'reflect-metadata'
>>>>>>> 149f437d
import validate from './generated/validateConfig'
import { GapFillStrategy } from './subscribe/ordering/GapFiller'
import { generateClientId } from './utils/utils'

export interface ProviderAuthConfig {
    ethereum: ExternalProvider
}

export interface PrivateKeyAuthConfig {
    privateKey: string
    // The address property is not used. It is included to make the object
    // compatible with StreamrClient.generateEthereumAccount(), as we typically
    // use that method to generate the client "auth" option.
    address?: string
}

export interface ControlLayerConfig {

    /**
     * The list of entry point PeerDescriptors used to join the Streamr Network.
     */
    entryPoints?: JsonPeerDescriptor[]

    /**
     * The list of STUN and TURN servers to use in ICE protocol when
     * forming WebRTC connections.
    */
    iceServers?: IceServer[]

    /**
     * When set to true private addresses will not be probed when forming
     * WebRTC connections.
     *
     * Probing private addresses can trigger false-positive incidents in
     * some port scanning detection systems employed by web hosting
     * providers. Disallowing private addresses may prevent direct
     * connections from being formed between nodes using IPv4 addresses
     * on a local network.
     *
     * Details: https://github.com/streamr-dev/network/wiki/WebRTC-private-addresses
    */
    webrtcAllowPrivateAddresses?: boolean

    /**
     * Defines WebRTC connection establishment timeout in milliseconds.
     *
     * When attempting to form a new connection, if not established within
     * this timeout, the attempt is considered as failed and further
     * waiting for it will cease.
    */
    webrtcNewConnectionTimeout?: number

    /**
     * Sets the low-water mark used by send buffers of WebRTC connections.
    */
    webrtcDatachannelBufferThresholdLow?: number

    /**
     * Sets the high-water mark used by send buffers of WebRTC connections.
    */
    webrtcDatachannelBufferThresholdHigh?: number

    /**
     * Contains connectivity information to the client's Network Node, used in the network layer.
     * Can be used in cases where the client's public IP address is known before
     * starting the network node. If not specified, the PeerDescriptor will be auto-generated.
    */
    peerDescriptor?: JsonPeerDescriptor

    /**
     * The port to use for the client's Network Node WebSocket server.
     * If not specified, the server will not be started.
     * The server is used by the network layer to accept incoming connections
     * over the public internet to improve the network node's connectivity.
     */
    webSocketPort?: number
}

export interface NetworkNodeConfig {

    /** The Ethereum address of the node. */
    id?: string

    /**
     * The number of connections the client's network node should have
     * on each stream partition.
    */
    streamPartitionNumOfNeighbors?: number

    /**
     * The minimum number of peers in a stream partition that the client's network node
     * will attempt to propagate messages to
     */
    streamPartitionMinPropagationTargets?: number

    /**
     * The waited time for the first connection to be formed when first connecting
     * to the network. If the connection is not formed within this time, the client's
     * network node will throw an error.
     */
    firstConnectionTimeout?: number

    /**
     * Whether to accept proxy connections. Enabling this option allows
     * this network node to act as proxy on behalf of other nodes / clients.
    */
    acceptProxyConnections?: boolean
}

export interface NetworkConfig {
    controlLayer?: ControlLayerConfig
    node?: NetworkNodeConfig
}

export enum JsonNodeType {
    NODEJS = 'nodejs',
    BROWSER = 'browser'
}

export interface JsonPeerDescriptor {
    id: string
    type?: JsonNodeType
    websocket?: ConnectivityMethod
    openInternet?: boolean
    region?: number
}

export interface ConnectivityMethod {
    ip: string
    port: number
}

export interface ChainConnectionInfo {
    rpcs: ConnectionInfo[]
    chainId?: number
    name?: string
}

// these should come from ETH-184 config package when it's ready
export interface EthereumNetworkConfig {
    chainId: number
    overrides?: Overrides
    highGasPriceStrategy?: boolean
}

/**
 * @category Important
 */
export interface StreamrClientConfig {
    /** Custom human-readable debug id for client. Used in logging. */
    id?: string

    /**
     * Override the default logging level.
     */
    logLevel?: LogLevel

    /**
    * The Ethereum identity to be used by the client. Either a private key
    * or a window.ethereum object.
    */
    auth?: PrivateKeyAuthConfig | ProviderAuthConfig

    /**
     * Due to the distributed nature of the network, messages may occasionally
     * arrive to the client out-of-order. Set this option to `true` if you want
     * the client to reorder received messages to the intended order.
     *
     * */
    orderMessages?: boolean

    /**
     * Set to true to enable gap filling.
     *
     * Some messages may occasionally not reach the client due to networking
     * issues. Missing messages form gaps that are often detectable and
     * retrievable on demand. By enabling gap filling, the client will detect
     * and fix gaps automatically for you.
     */
    gapFill?: boolean

    /**
     * When gap filling is enabled, this option controls the maximum amount of
     * times a gap will try to be actively filled before giving up and
     * proceeding forwards.
     */
    maxGapRequests?: number

    /**
     * When gap filling is enabled and a gap is encountered, this option
     * defines the amount of time in milliseconds to wait before attempting to
     * _actively_ fill in the gap.
     *
     * Rationale: data may just be arriving out-of-order and the missing
     * message(s) may be on their way. For efficiency, it makes sense to wait a
     * little before actively attempting to fill in a gap, as this involves
     * a resend request / response interaction with a storage node.
     */
    gapFillTimeout?: number

    /**
     * Config for the decentralized network layer.
     */
    network?: NetworkConfig
    /**
     * When gap filling is enabled and a gap is encountered, a resend request
     * may eventually be sent to a storage node in an attempt to _actively_
     * fill in the gap. This option controls how long to wait for, in
     * milliseconds, for a resend response from the storage node before
     * proceeding to the next attempt.
     */
    retryResendAfter?: number

    /**
     * When gap filling is enabled, this setting controls whether to enable a
     * lighter (default) or a full gap fill strategy.
     *
     * While filling a gap, new gaps may emerge further along the message
     * chain. After a gap has been filled, the gap filling mechanism will
     * attend to the next gap until that has been resolved and so forth.
     *
     * This is great in theory, but sometimes in practice, especially in
     * streams with heavy traffic, the gap filling mechanism may never catch
     * up leading to permanently increased latency, and even dropped messages
     * (due to buffer overflows) further exacerbating the presence of gaps.
     *
     * With `light` strategy, when a gap cannot be successfully filled and
     * must be dropped, all subsequent accumulated gaps will be dropped as
     * well. This improves the ability to stay up-to-date at the cost of
     * potentially missing messages. With `full` strategy the subsequent gaps
     * will not be dropped.
     */
    gapFillStrategy?: GapFillStrategy

    /**
     * Controls how messages encryption and decryption should be handled and
     * how encryption keys should be exchanged.
     */
    encryption?: {
        /**
         * Enable experimental Lit Protocol key exchange.
         *
         * When enabled encryption key storing and fetching will primarily be done through the
         * [Lit Protocol](https://litprotocol.com/) and secondarily through the standard Streamr
         * key-exchange system.
         */
        litProtocolEnabled?: boolean

        /**
         * Enable log messages of the Lit Protocol library to be printed to stdout.
         */
        litProtocolLogging?: boolean

        // TODO keyRequestTimeout and maxKeyRequestsPerSecond config options could be applied
        // to lit protocol key requests (both encryption and decryption?)
        /**
         * When requesting an encryption key using the standard Streamr
         * key-exchange system, defines how many milliseconds should a response
         * be awaited for.
         */
        keyRequestTimeout?: number

        /**
         * The maximum amount of encryption key requests that should be sent via
         * the standard Streamr key-exchange system per second.
         *
         * In streams with 1000+ publishers, it is important to limit the amount
         * of control message traffic that gets generated to avoid network buffers
         * from overflowing.
         */
        maxKeyRequestsPerSecond?: number

        /**
         * Defines how strong RSA key, in bits, is used when an encryption key is
         * requested via the standard Streamr key-exchange.
         */
        rsaKeyLength?: number
    }

    contracts?: {
        streamRegistryChainAddress?: string
        streamStorageRegistryChainAddress?: string
        storageNodeRegistryChainAddress?: string
        mainChainRPCs?: ChainConnectionInfo
        streamRegistryChainRPCs?: ChainConnectionInfo
        // most of the above should go into ethereumNetworks configs once ETH-184 is ready
        ethereumNetworks?: Record<string, EthereumNetworkConfig>
        /** Some TheGraph instance, that indexes the streamr registries */
        theGraphUrl?: string
        maxConcurrentCalls?: number
        pollInterval?: number
    }

    /**
     * Determines the telemetry metrics that are sent to the Streamr Network
     * at regular intervals.
     *
     * By setting this to false, you disable the feature.
     */
    metrics?: {
        periods?: {
            streamId: string
            duration: number
        }[]
        maxPublishDelay?: number
    } | boolean

    /**
     * Determines caching behaviour for certain repeated smart contract queries.
     */
    cache?: {
        maxSize?: number
        maxAge?: number
    }

    /** @internal */
    _timeouts?: {
        theGraph?: {
            indexTimeout?: number
            indexPollInterval?: number
            fetchTimeout?: number
        }
        storageNode?: {
            timeout?: number
            retryInterval?: number
        }
        ensStreamCreation?: {
            timeout?: number
            retryInterval?: number
        }
    }
}

export type StrictStreamrClientConfig = MarkOptional<Required<StreamrClientConfig>, 'auth' | 'metrics'> & {
    network: Exclude<Required<StreamrClientConfig['network']>, undefined>
    contracts: Exclude<Required<StreamrClientConfig['contracts']>, undefined>
    encryption: Exclude<Required<StreamrClientConfig['encryption']>, undefined>
    cache: Exclude<Required<StreamrClientConfig['cache']>, undefined>
    /** @internal */
    _timeouts: Exclude<DeepRequired<StreamrClientConfig['_timeouts']>, undefined>
}

export const STREAMR_STORAGE_NODE_GERMANY = '0x31546eEA76F2B2b3C5cC06B1c93601dc35c9D916'

export const createStrictConfig = (input: StreamrClientConfig = {}): StrictStreamrClientConfig => {
    // TODO is it good to cloneDeep the input object as it may have object references (e.g. auth.ethereum)?
    const config: StrictStreamrClientConfig = validateConfig(cloneDeep(input))
    config.id ??= generateClientId()
    return config
}

export const validateConfig = (data: unknown): StrictStreamrClientConfig | never => {
    if (!validate(data)) {
        throw new Error((validate as any).errors!.map((e: any) => {
            let text = e.instancePath + " " + e.message
            if (e.params.additionalProperty) {
                text += `: ${e.params.additionalProperty}`
            }
            return text
        }).join('\n'))
    }
    return data as any
}

export const redactConfig = (config: StrictStreamrClientConfig): void => {
    if ((config.auth as PrivateKeyAuthConfig)?.privateKey !== undefined) {
        (config.auth as PrivateKeyAuthConfig).privateKey = '(redacted)'
    }
}

export const ConfigInjectionToken = Symbol('Config')<|MERGE_RESOLUTION|>--- conflicted
+++ resolved
@@ -1,24 +1,14 @@
+import 'reflect-metadata'
 import type { Overrides } from '@ethersproject/contracts'
 import type { ExternalProvider } from '@ethersproject/providers'
-<<<<<<< HEAD
-import { MarkOptional, DeepRequired } from 'ts-essentials'
+import type { ConnectionInfo } from '@ethersproject/web'
+import cloneDeep from 'lodash/cloneDeep'
+import { DeepRequired, MarkOptional } from 'ts-essentials'
 import { LogLevel } from '@streamr/utils'
 import { IceServer } from '@streamr/dht'
-
-import type { ConnectionInfo } from '@ethersproject/web'
 import { generateClientId } from './utils/utils'
-=======
-import type { ConnectionInfo } from '@ethersproject/web'
-import { ExternalIP, IceServer, Location, WebRtcPortRange } from '@streamr/network-node'
-import cloneDeep from 'lodash/cloneDeep'
-import { DeepRequired, MarkOptional } from 'ts-essentials'
-import { TrackerRegistryRecord } from '@streamr/protocol'
-import { LogLevel } from '@streamr/utils'
-import 'reflect-metadata'
->>>>>>> 149f437d
 import validate from './generated/validateConfig'
 import { GapFillStrategy } from './subscribe/ordering/GapFiller'
-import { generateClientId } from './utils/utils'
 
 export interface ProviderAuthConfig {
     ethereum: ExternalProvider
