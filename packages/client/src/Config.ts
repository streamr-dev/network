--- conflicted
+++ resolved
@@ -41,12 +41,7 @@
     orderMessages: boolean
     gapFill: boolean
     maxGapRequests: number
-<<<<<<< HEAD
-    maxRetries: number
     verifySignatures: boolean
-=======
-    verifySignatures: 'auto' | 'always' | 'never'
->>>>>>> ce35a993
     retryResendAfter: number
     gapFillTimeout: number
 }
