import 'reflect-metadata'
import type { Overrides } from '@ethersproject/contracts'
import cloneDeep from 'lodash/cloneDeep'
import type { ExternalProvider } from '@ethersproject/providers'
import { MarkOptional, DeepRequired } from 'ts-essentials'

<<<<<<< HEAD
import CONFIG_SCHEMA from './config.schema.json'
=======
import { TrackerRegistryRecord } from '@streamr/protocol'
>>>>>>> 8c172c2f
import { LogLevel } from '@streamr/utils'
import { IceServer, NodeType } from '@streamr/dht'

import type { ConnectionInfo } from '@ethersproject/web'
import { generateClientId } from './utils/utils'
import validate from './generated/validateConfig'

export interface ProviderAuthConfig {
    ethereum: ExternalProvider
}

export interface PrivateKeyAuthConfig {
    privateKey: string
    // The address property is not used. It is included to make the object
    // compatible with StreamrClient.generateEthereumAccount(), as we typically
    // use that method to generate the client "auth" option.
    address?: string
}

export interface ControlLayerConfig {

    /**
     * The list of entry point PeerDescriptors used to join the Streamr Network.
     */
    entryPoints?: JsonPeerDescriptor[]

    /**
     * The list of STUN and TURN servers to use in ICE protocol when
     * forming WebRTC connections.
    */
    iceServers?: IceServer[]

    /**
     * When set to true private addresses will not be probed when forming
     * WebRTC connections.
     *
     * Probing private addresses can trigger false-positive incidents in
     * some port scanning detection systems employed by web hosting
     * providers. Disallowing private addresses may prevent direct
     * connections from being formed between nodes using IPv4 addresses
     * on a local network.
     *
     * Details: https://github.com/streamr-dev/network/wiki/WebRTC-private-addresses
    */
    webrtcAllowPrivateAddresses?: boolean

    /**
     * Defines WebRTC connection establishment timeout in milliseconds.
     *
     * When attempting to form a new connection, if not established within
     * this timeout, the attempt is considered as failed and further
     * waiting for it will cease.
    */
    webrtcNewConnectionTimeout?: number

    /**
     * Sets the low-water mark used by send buffers of WebRTC connections.
    */
    webrtcDatachannelBufferThresholdLow?: number

    /**
     * Sets the high-water mark used by send buffers of WebRTC connections.
    */
    webrtcDatachannelBufferThresholdHigh?: number

    /**
     * Contains connectivity information to the client's Network Node, used in the network layer.
     * Can be used in cases where the client's public IP address is known before
     * starting the network node. If not specified, the PeerDescriptor will be auto-generated.
    */
    peerDescriptor?: JsonPeerDescriptor

    /**
     * The port to use for the client's Network Node WebSocket server.
     * If not specified, the server will not be started
     */
    webSocketPort?: number
}

export interface NetworkNodeConfig {

    /** The Ethereum address of the node. */
    id?: string

    /** 
     * The number of connections the client's network node should have
     * on each stream partition. 
    */
    streamPartitionNumOfNeighbors?: number

    /**
     * The minimum number of peers in a stream partition that the client's network node
     * will attempt to propagate messages to
     */
    streamPartitionMinPropagationTargets?: number

    /**
     * The waited time for the first connection to be formed when first connecting 
     * to the network. If the connection is not formed within this time, the client's
     * network node will throw an error.
     */
    firstConnectionTimeout?: number

    /**
     * Whether to accept proxy connections. Enabling this option allows
     * this network node to act as proxy on behalf of other nodes / clients.
    */
    acceptProxyConnections?: boolean
}

export interface NetworkConfig {
    controlLayer?: ControlLayerConfig
    node?: NetworkNodeConfig
}

export interface JsonPeerDescriptor {
    id: string
    type: NodeType
    websocket?: ConnectivityMethod
    openInternet?: boolean
    region?: number
}

export interface ConnectivityMethod {
    ip: string
    port: number
}

export interface ChainConnectionInfo {
    rpcs: ConnectionInfo[]
    chainId?: number
    name?: string
}

// these should come from ETH-184 config package when it's ready
export interface EthereumNetworkConfig {
    chainId: number
    overrides?: Overrides
    highGasPriceStrategy?: boolean
}

/**
 * @category Important
 */
export interface StreamrClientConfig {
    /** Custom human-readable debug id for client. Used in logging. */
    id?: string

    /**
     * Override the default logging level.
     */
    logLevel?: LogLevel

    /**
    * The Ethereum identity to be used by the client. Either a private key
    * or a window.ethereum object.
    */
    auth?: PrivateKeyAuthConfig | ProviderAuthConfig

    /**
     * Due to the distributed nature of the network, messages may occasionally
     * arrive to the client out-of-order. Set this option to `true` if you want
     * the client to reorder received messages to the intended order.
     *
     * */
    orderMessages?: boolean

    /**
     * Set to true to enable gap filling.
     *
     * Some messages may occasionally not reach the client due to networking
     * issues. Missing messages form gaps that are often detectable and
     * retrievable on demand. By enabling gap filling, the client will detect
     * and fix gaps automatically for you.
     */
    gapFill?: boolean

    /**
     * When gap filling is enabled, this option controls the maximum amount of
     * times a gap will try to be actively filled before giving up and
     * proceeding forwards.
     */
    maxGapRequests?: number

    /**
     * When gap filling is enabled and a gap is encountered, this option
     * defines the amount of time in milliseconds to wait before attempting to
     * _actively_ fill in the gap.
     *
     * Rationale: data may just be arriving out-of-order and the missing
     * message(s) may be on their way. For efficiency, it makes sense to wait a
     * little before actively attempting to fill in a gap, as this involves
     * a resend request / response interaction with a storage node.
     */
    gapFillTimeout?: number

    /**
     * Config for the decentralized network layer.
     */
    network?: NetworkConfig
    /**
     * When gap filling is enabled and a gap is encountered, a resend request
     * may eventually be sent to a storage node in an attempt to _actively_
     * fill in the gap. This option controls how long to wait for, in
     * milliseconds, for a resend response from the storage node before
     * proceeding to the next attempt.
     */
    retryResendAfter?: number

    /**
     * Controls how messages encryption and decryption should be handled and
     * how encryption keys should be exchanged.
     */
    encryption?: {
        /**
         * Enable experimental Lit Protocol key exchange.
         *
         * When enabled encryption key storing and fetching will primarily be done through the
         * [Lit Protocol](https://litprotocol.com/) and secondarily through the standard Streamr
         * key-exchange system.
         */
        litProtocolEnabled?: boolean

        /**
         * Enable log messages of the Lit Protocol library to be printed to stdout.
         */
        litProtocolLogging?: boolean

        // TODO keyRequestTimeout and maxKeyRequestsPerSecond config options could be applied
        // to lit protocol key requests (both encryption and decryption?)
        /**
         * When requesting an encryption key using the standard Streamr
         * key-exchange system, defines how many milliseconds should a response
         * be awaited for.
         */
        keyRequestTimeout?: number

        /**
         * The maximum amount of encryption key requests that should be sent via
         * the standard Streamr key-exchange system per second.
         *
         * In streams with 1000+ publishers, it is important to limit the amount
         * of control message traffic that gets generated to avoid network buffers
         * from overflowing.
         */
        maxKeyRequestsPerSecond?: number

        /**
         * Defines how strong RSA key, in bits, is used when an encryption key is
         * requested via the standard Streamr key-exchange.
         */
        rsaKeyLength?: number
    }

    contracts?: {
        streamRegistryChainAddress?: string
        streamStorageRegistryChainAddress?: string
        storageNodeRegistryChainAddress?: string
        mainChainRPCs?: ChainConnectionInfo
        streamRegistryChainRPCs?: ChainConnectionInfo
        // most of the above should go into ethereumNetworks configs once ETH-184 is ready
        ethereumNetworks?: Record<string, EthereumNetworkConfig>
        /** Some TheGraph instance, that indexes the streamr registries */
        theGraphUrl?: string
        maxConcurrentCalls?: number
        pollInterval?: number
    }

    /**
     * Determines the telemetry metrics that are sent to the Streamr Network
     * at regular intervals.
     *
     * By setting this to false, you disable the feature.
     */
    metrics?: {
        periods?: {
            streamId: string
            duration: number
        }[]
        maxPublishDelay?: number
    } | boolean

    /**
     * Determines caching behaviour for certain repeated smart contract queries.
     */
    cache?: {
        maxSize?: number
        maxAge?: number
    }

    /** @internal */
    _timeouts?: {
        theGraph?: {
            indexTimeout?: number
            indexPollInterval?: number
            fetchTimeout?: number
        }
        storageNode?: {
            timeout?: number
            retryInterval?: number
        }
        ensStreamCreation?: {
            timeout?: number
            retryInterval?: number
        }
    }
}

export type StrictStreamrClientConfig = MarkOptional<Required<StreamrClientConfig>, 'auth' | 'metrics'> & {
    network: Exclude<Required<StreamrClientConfig['network']>, undefined>
    contracts: Exclude<Required<StreamrClientConfig['contracts']>, undefined>
    encryption: Exclude<Required<StreamrClientConfig['encryption']>, undefined>
    cache: Exclude<Required<StreamrClientConfig['cache']>, undefined>
    /** @internal */
    _timeouts: Exclude<DeepRequired<StreamrClientConfig['_timeouts']>, undefined>
}

export const STREAMR_STORAGE_NODE_GERMANY = '0x31546eEA76F2B2b3C5cC06B1c93601dc35c9D916'

export const createStrictConfig = (input: StreamrClientConfig = {}): StrictStreamrClientConfig => {
    // TODO is it good to cloneDeep the input object as it may have object references (e.g. auth.ethereum)?
    const config: StrictStreamrClientConfig = validateConfig(cloneDeep(input))
    config.id ??= generateClientId()
    return config
}

export const validateConfig = (data: unknown): StrictStreamrClientConfig | never => {
    if (!validate(data)) {
        throw new Error((validate as any).errors!.map((e: any) => {
            let text = e.instancePath + " " + e.message
            if (e.params.additionalProperty) {
                text += `: ${e.params.additionalProperty}`
            }
            return text
        }).join('\n'))
    }
    return data as any
}

export const redactConfig = (config: StrictStreamrClientConfig): void => {
    if ((config.auth as PrivateKeyAuthConfig)?.privateKey !== undefined) {
        (config.auth as PrivateKeyAuthConfig).privateKey = '(redacted)'
    }
}

export const ConfigInjectionToken = Symbol('Config')<|MERGE_RESOLUTION|>--- conflicted
+++ resolved
@@ -4,11 +4,7 @@
 import type { ExternalProvider } from '@ethersproject/providers'
 import { MarkOptional, DeepRequired } from 'ts-essentials'
 
-<<<<<<< HEAD
 import CONFIG_SCHEMA from './config.schema.json'
-=======
-import { TrackerRegistryRecord } from '@streamr/protocol'
->>>>>>> 8c172c2f
 import { LogLevel } from '@streamr/utils'
 import { IceServer, NodeType } from '@streamr/dht'
 
@@ -93,9 +89,9 @@
     /** The Ethereum address of the node. */
     id?: string
 
-    /** 
+    /**
      * The number of connections the client's network node should have
-     * on each stream partition. 
+     * on each stream partition.
     */
     streamPartitionNumOfNeighbors?: number
 
@@ -106,7 +102,7 @@
     streamPartitionMinPropagationTargets?: number
 
     /**
-     * The waited time for the first connection to be formed when first connecting 
+     * The waited time for the first connection to be formed when first connecting
      * to the network. If the connection is not formed within this time, the client's
      * network node will throw an error.
      */
