--- conflicted
+++ resolved
@@ -85,9 +85,7 @@
     retryResendAfter?: number
     gapFillTimeout?: number
 
-<<<<<<< HEAD
     network?: NetworkConfig
-=======
     /**
      * Message encryption/decryption
      */
@@ -108,28 +106,6 @@
         keyRequestTimeout?: number
         maxKeyRequestsPerSecond?: number
     }
-
-    network?: {
-        id?: string
-        acceptProxyConnections?: boolean
-        trackers?: TrackerRegistryRecord[] | TrackerRegistryContract
-        trackerPingInterval?: number
-        trackerConnectionMaintenanceInterval?: number
-        webrtcDisallowPrivateAddresses?: boolean
-        newWebrtcConnectionTimeout?: number
-        webrtcDatachannelBufferThresholdLow?: number
-        webrtcDatachannelBufferThresholdHigh?: number
-        /**
-         * The maximum amount of outgoing messages to be buffered on a single WebRTC connection.
-         */
-        webrtcSendBufferMaxMessageCount?: number
-        disconnectionWaitTime?: number
-        peerPingInterval?: number
-        rttUpdateTimeout?: number
-        iceServers?: ReadonlyArray<IceServer>
-        location?: Location
-    }
->>>>>>> c6c47b1c
 
     contracts?: {
         streamRegistryChainAddress?: string
@@ -185,189 +161,6 @@
 
 export const STREAMR_STORAGE_NODE_GERMANY = '0x31546eEA76F2B2b3C5cC06B1c93601dc35c9D916'
 
-<<<<<<< HEAD
-/** @deprecated */
-export const STREAM_CLIENT_DEFAULTS: 
-    Omit<StrictStreamrClientConfig, 'id' | 'auth' | 'network'> & { network: Omit<StrictStreamrClientConfig['network'], 'id'> }
-= {
-    logLevel: 'info',
-
-    orderMessages: true,
-    gapFill: true,
-    maxGapRequests: 5,
-    retryResendAfter: 5000,
-    gapFillTimeout: 5000,
-
-    network: {
-        layer0: {
-            // acceptProxyConnections: false,
-            webrtcDatachannelBufferThresholdLow: 2 ** 15,
-            webrtcDatachannelBufferThresholdHigh: 2 ** 17,
-            newWebrtcConnectionTimeout: 15 * 1000,
-            webrtcDisallowPrivateAddresses: true,
-            iceServers: [
-                {
-                    url: 'stun:stun.streamr.network',
-                    port: 5349
-                },
-                {
-                    url: 'turn:turn.streamr.network',
-                    port: 5349,
-                    username: 'BrubeckTurn1',
-                    password: 'MIlbgtMw4nhpmbgqRrht1Q==',
-                },
-                {
-                    url: 'turn:turn.streamr.network',
-                    port: 5349,
-                    username: 'BrubeckTurn1',
-                    password: 'MIlbgtMw4nhpmbgqRrht1Q==',
-                    tcp: true
-                }
-            ],
-            entryPoints: [{
-                kademliaId: 'productionEntryPoint1',
-                type: 0,
-                websocket: {
-                    ip: '127.0.0.1',
-                    port: 40401
-                }
-            }]
-        },
-        networkNode: {}
-    },
-
-    // For ethers.js provider params, see https://docs.ethers.io/ethers.js/v5-beta/api-providers.html#provider
-    contracts: {
-        streamRegistryChainAddress: '0x0D483E10612F327FC11965Fc82E90dC19b141641',
-        streamStorageRegistryChainAddress: '0xe8e2660CeDf2a59C917a5ED05B72df4146b58399',
-        storageNodeRegistryChainAddress: '0x080F34fec2bc33928999Ea9e39ADc798bEF3E0d6',
-        mainChainRPCs: {
-            name: 'ethereum',
-            chainId: 1,
-            rpcs: [
-                {
-                    url: 'https://eth-rpc.gateway.pokt.network',
-                    timeout: 120 * 1000
-                },
-                {
-                    url: 'https://ethereum.publicnode.com',
-                    timeout: 120 * 1000
-                },
-                {
-                    url: 'https://rpc.ankr.com/eth',
-                    timeout: 120 * 1000
-                },
-            ]
-        },
-        streamRegistryChainRPCs: {
-            name: 'polygon',
-            chainId: 137,
-            rpcs: [{
-                url: 'https://polygon-rpc.com',
-                timeout: 120 * 1000
-            }, {
-                url: 'https://poly-rpc.gateway.pokt.network/',
-                timeout: 120 * 1000
-            }]
-        },
-        ethereumNetworks: {
-            polygon: {
-                chainId: 137,
-                highGasPriceStrategy: true
-            }
-        },
-        theGraphUrl: 'https://api.thegraph.com/subgraphs/name/streamr-dev/streams',
-        maxConcurrentCalls: 10    
-    },
-
-    decryption: {
-        keyRequestTimeout: 30 * 1000,
-        maxKeyRequestsPerSecond: 20
-    },
-
-    cache: {
-        maxSize: 10000,
-        maxAge: 24 * 60 * 60 * 1000, // 24 hours
-    },
-
-    _timeouts: {
-        theGraph: {
-            timeout: 60 * 1000,
-            retryInterval: 1000
-        },
-        storageNode: {
-            timeout: 30 * 1000,
-            retryInterval: 1000
-        },
-        jsonRpc: {
-            timeout: 30 * 1000,
-            retryInterval: 1000
-        },
-        httpFetchTimeout: 30 * 1000
-    }
-}
-
-// export const createStrictConfig = (inputOptions: StreamrClientConfig = {}): StrictStreamrClientConfig => {
-//     validateConfig(inputOptions)
-//     const opts = cloneDeep(inputOptions)
-//     const defaults = cloneDeep(STREAM_CLIENT_DEFAULTS)
-//
-//     const getMetricsConfig = () => {
-//         if (opts.metrics === true) {
-//             return defaults.metrics
-//         } else if (opts.metrics === false) {
-//             return {
-//                 ...defaults.metrics,
-//                 periods: []
-//             }
-//         } else if (opts.metrics !== undefined) {
-//             return {
-//                 ...defaults.metrics,
-//                 ...opts.metrics
-//             }
-//         } else {
-//             const isEthereumAuth = ((opts.auth as ProviderAuthConfig)?.ethereum !== undefined)
-//             return {
-//                 ...defaults.metrics,
-//                 periods: isEthereumAuth ? [] : defaults.metrics.periods
-//             }
-//         }
-//     }
-//
-//     const options: StrictStreamrClientConfig = {
-//         id: generateClientId(),
-//         ...defaults,
-//         ...opts,
-//         network: {
-//             ...merge(defaults.network || {}, opts.network),
-//             trackers: opts.network?.trackers ?? defaults.network.trackers,
-//             entryPoints: opts.network?.entryPoints ?? []
-//         },
-//         contracts: { ...defaults.contracts, ...opts.contracts },
-//         decryption: merge(defaults.decryption || {}, opts.decryption),
-//         metrics: getMetricsConfig(),
-//         cache: {
-//             ...defaults.cache,
-//             ...opts.cache,
-//         }
-//         // NOTE: sidechain and storageNode settings are not merged with the defaults
-//     }
-//
-//     const privateKey = (options.auth as PrivateKeyAuthConfig)?.privateKey
-//     if (privateKey !== undefined) {
-//         if (typeof privateKey === 'string' && !privateKey.startsWith('0x')) {
-//             (options.auth as PrivateKeyAuthConfig).privateKey = `0x${privateKey}`
-//         }
-//     }
-//
-//     if (options.network.iceServers === undefined) {
-//         options.network.iceServers = STREAMR_ICE_SERVERS
-//     }
-//
-//     return options
-
-=======
->>>>>>> c6c47b1c
 export const createStrictConfig = (input: StreamrClientConfig = {}): StrictStreamrClientConfig => {
     // TODO is it good to cloneDeep the input object as it may have object references (e.g. auth.ethereum)?
     const config: StrictStreamrClientConfig = validateConfig(cloneDeep(input))
