import 'reflect-metadata'
import type { BigNumber } from '@ethersproject/bignumber'
import type { Overrides } from '@ethersproject/contracts'
import cloneDeep from 'lodash/cloneDeep'
import Ajv, { ErrorObject } from 'ajv'
import addFormats from 'ajv-formats'
import type { ExternalProvider } from '@ethersproject/providers'
import { MarkOptional, DeepRequired } from 'ts-essentials'

import CONFIG_SCHEMA from './config.schema.json'
import { TrackerRegistryRecord } from '@streamr/protocol'
import { LogLevel } from '@streamr/utils'

import { IceServer, Location } from '@streamr/network-node'
import type { ConnectionInfo } from '@ethersproject/web'
import { generateClientId } from './utils/utils'

export interface ProviderAuthConfig {
    ethereum: ExternalProvider
}

export interface PrivateKeyAuthConfig {
    privateKey: string
    // The address property is not used. It is included to make the object
    // compatible with StreamrClient.generateEthereumAccount(), as we typically
    // use that method to generate the client "auth" option.
    address?: string
}

export interface TrackerRegistryContract {
    jsonRpcProvider?: ConnectionInfo
    contractAddress: string
}

export interface ChainConnectionInfo { 
    rpcs: ConnectionInfo[]
    chainId?: number
    name?: string
}

// these should come from ETH-184 config package when it's ready
export interface EthereumNetworkConfig {
    chainId: number
    overrides?: Overrides
    highGasPriceStrategy?: boolean
    /** @deprecated */
    gasPriceStrategy?: (estimatedGasPrice: BigNumber) => BigNumber
}

/**
 * @category Important
 */
export interface StreamrClientConfig {
    /** Custom human-readable debug id for client. Used in logging. */
    id?: string
    logLevel?: LogLevel
    /**
    * Authentication: identity used by this StreamrClient instance.
    * Can contain member privateKey or (window.)ethereum
    */
    auth?: PrivateKeyAuthConfig | ProviderAuthConfig

    /** Attempt to order messages */
    orderMessages?: boolean
    gapFill?: boolean
    maxGapRequests?: number
    retryResendAfter?: number
    gapFillTimeout?: number

    network?: {
        id?: string
        acceptProxyConnections?: boolean
        trackers?: TrackerRegistryRecord[] | TrackerRegistryContract
        trackerPingInterval?: number
        trackerConnectionMaintenanceInterval?: number
        webrtcDisallowPrivateAddresses?: boolean
        newWebrtcConnectionTimeout?: number
        webrtcDatachannelBufferThresholdLow?: number
        webrtcDatachannelBufferThresholdHigh?: number
        disconnectionWaitTime?: number
        peerPingInterval?: number
        rttUpdateTimeout?: number
        iceServers?: ReadonlyArray<IceServer>
        location?: Location
    }

    contracts?: {
        streamRegistryChainAddress?: string
        streamStorageRegistryChainAddress?: string
        storageNodeRegistryChainAddress?: string
        mainChainRPCs?: ChainConnectionInfo
        streamRegistryChainRPCs?: ChainConnectionInfo
        // most of the above should go into ethereumNetworks configs once ETH-184 is ready
        ethereumNetworks?: Record<string, EthereumNetworkConfig>
        /** Some TheGraph instance, that indexes the streamr registries */
<<<<<<< HEAD
        theGraphUrl: string
        maxConcurrentCalls: number
        experimentalGSN: boolean
=======
        theGraphUrl?: string
        maxConcurrentCalls?: number
>>>>>>> c806d5ea
    }

    decryption?: {
        keyRequestTimeout?: number
        maxKeyRequestsPerSecond?: number
    }

    metrics?: {
        periods?: {
            streamId: string
            duration: number
        }[]
        maxPublishDelay?: number
    } | boolean

    cache?: {
        maxSize?: number
        maxAge?: number
    }

    /** @internal */
    _timeouts?: {
        theGraph?: {
            timeout?: number
            retryInterval?: number
        }
        storageNode?: {
            timeout?: number
            retryInterval?: number
        }
        jsonRpc?: {
            timeout?: number
            retryInterval?: number
        }
        httpFetchTimeout?: number
    }
}

export type StrictStreamrClientConfig = MarkOptional<Required<StreamrClientConfig>, 'auth' | 'metrics'> & {
    network: MarkOptional<Exclude<Required<StreamrClientConfig['network']>, undefined>, 'location'>
    contracts: Exclude<Required<StreamrClientConfig['contracts']>, undefined>
    decryption: Exclude<Required<StreamrClientConfig['decryption']>, undefined>
    cache: Exclude<Required<StreamrClientConfig['cache']>, undefined>
    _timeouts: Exclude<DeepRequired<StreamrClientConfig['_timeouts']>, undefined>
}

export const STREAMR_STORAGE_NODE_GERMANY = '0x31546eEA76F2B2b3C5cC06B1c93601dc35c9D916'

/** @deprecated */
export const STREAM_CLIENT_DEFAULTS: 
    Omit<StrictStreamrClientConfig, 'id' | 'auth' | 'network'> & { network: Omit<StrictStreamrClientConfig['network'], 'id'> }
= {
    logLevel: 'info',

    orderMessages: true,
    gapFill: true,
    maxGapRequests: 5,
    retryResendAfter: 5000,
    gapFillTimeout: 5000,
    
    network: {
        acceptProxyConnections: false,
        trackers: {
            contractAddress: '0xab9BEb0e8B106078c953CcAB4D6bF9142BeF854d'
        },
        trackerPingInterval: 60 * 1000,
        trackerConnectionMaintenanceInterval: 5 * 1000,
        webrtcDisallowPrivateAddresses: true,
        newWebrtcConnectionTimeout: 15 * 1000,
        webrtcDatachannelBufferThresholdLow: 2 ** 15,
        webrtcDatachannelBufferThresholdHigh: 2 ** 17,
        disconnectionWaitTime: 200,
        peerPingInterval: 30 * 1000,
        rttUpdateTimeout: 15 * 1000,
        iceServers: [
            {
                url: 'stun:stun.streamr.network',
                port: 5349
            },
            {
                url: 'turn:turn.streamr.network',
                port: 5349,
                username: 'BrubeckTurn1',
                password: 'MIlbgtMw4nhpmbgqRrht1Q=='
            }
        ]
    },

    // For ethers.js provider params, see https://docs.ethers.io/ethers.js/v5-beta/api-providers.html#provider
    contracts: {
        streamRegistryChainAddress: '0x0D483E10612F327FC11965Fc82E90dC19b141641',
        streamStorageRegistryChainAddress: '0xe8e2660CeDf2a59C917a5ED05B72df4146b58399',
        storageNodeRegistryChainAddress: '0x080F34fec2bc33928999Ea9e39ADc798bEF3E0d6',
        mainChainRPCs: {
            name: 'ethereum',
            chainId: 1,
            rpcs: [
                {
                    url: 'https://eth-rpc.gateway.pokt.network',
                    timeout: 120 * 1000
                },
                {
                    url: 'https://ethereum.publicnode.com',
                    timeout: 120 * 1000
                },
                {
                    url: 'https://rpc.ankr.com/eth',
                    timeout: 120 * 1000
                },
            ]
        },
        streamRegistryChainRPCs: {
            name: 'polygon',
            chainId: 137,
            rpcs: [{
                url: 'https://polygon-rpc.com',
                timeout: 120 * 1000
            }, {
                url: 'https://poly-rpc.gateway.pokt.network/',
                timeout: 120 * 1000
            }]
        },
        ethereumNetworks: {
            polygon: {
                chainId: 137,
                highGasPriceStrategy: true
            }
        },
        theGraphUrl: 'https://api.thegraph.com/subgraphs/name/streamr-dev/streams',
        maxConcurrentCalls: 10,
        experimentalGSN: false
    },

    decryption: {
        keyRequestTimeout: 30 * 1000,
        maxKeyRequestsPerSecond: 20
    },

    cache: {
        maxSize: 10000,
        maxAge: 24 * 60 * 60 * 1000, // 24 hours
    },

    _timeouts: {
        theGraph: {
            timeout: 60 * 1000,
            retryInterval: 1000
        },
        storageNode: {
            timeout: 30 * 1000,
            retryInterval: 1000
        },
        jsonRpc: {
            timeout: 30 * 1000,
            retryInterval: 1000
        },
        httpFetchTimeout: 30 * 1000
    }
}

export const createStrictConfig = (input: StreamrClientConfig = {}): StrictStreamrClientConfig => {
    // TODO is it good to cloneDeep the input object as it may have object references (e.g. auth.ethereum)?
    const config: StrictStreamrClientConfig = validateConfig(cloneDeep(input))
    config.id ??= generateClientId()
    return config
}

export const validateConfig = (data: unknown): StrictStreamrClientConfig | never => {
    const ajv = new Ajv({
        useDefaults: true
    })
    addFormats(ajv)
    ajv.addFormat('ethereum-address', /^0x[a-zA-Z0-9]{40}$/)
    ajv.addFormat('ethereum-private-key', /^(0x)?[a-zA-Z0-9]{64}$/)
    const validate = ajv.compile<StrictStreamrClientConfig>(CONFIG_SCHEMA)
    if (!validate(data)) {
        throw new Error(validate.errors!.map((e: ErrorObject) => {
            let text = ajv.errorsText([e], { dataVar: '' }).trim()
            if (e.params.additionalProperty) {
                text += `: ${e.params.additionalProperty}`
            }
            return text
        }).join('\n'))
    }
    return data
}

export const redactConfig = (config: StrictStreamrClientConfig): void => {
    if ((config.auth as PrivateKeyAuthConfig)?.privateKey !== undefined) {
        (config.auth as PrivateKeyAuthConfig).privateKey = '(redacted)'
    }
}

export const ConfigInjectionToken = Symbol('Config')<|MERGE_RESOLUTION|>--- conflicted
+++ resolved
@@ -93,14 +93,9 @@
         // most of the above should go into ethereumNetworks configs once ETH-184 is ready
         ethereumNetworks?: Record<string, EthereumNetworkConfig>
         /** Some TheGraph instance, that indexes the streamr registries */
-<<<<<<< HEAD
-        theGraphUrl: string
-        maxConcurrentCalls: number
-        experimentalGSN: boolean
-=======
         theGraphUrl?: string
         maxConcurrentCalls?: number
->>>>>>> c806d5ea
+        experimentalGSN?: boolean
     }
 
     decryption?: {
@@ -150,7 +145,7 @@
 export const STREAMR_STORAGE_NODE_GERMANY = '0x31546eEA76F2B2b3C5cC06B1c93601dc35c9D916'
 
 /** @deprecated */
-export const STREAM_CLIENT_DEFAULTS: 
+export const STREAM_CLIENT_DEFAULTS:
     Omit<StrictStreamrClientConfig, 'id' | 'auth' | 'network'> & { network: Omit<StrictStreamrClientConfig['network'], 'id'> }
 = {
     logLevel: 'info',
