--- conflicted
+++ resolved
@@ -18,16 +18,11 @@
     trackers: SmartContractRecord[] | TrackerRegistrySmartContract
 }
 
-<<<<<<< HEAD
 /**
  * @category Important
  */
 export type StreamrClientOptions = StreamrClientConfig & {
-    network?: Omit<Partial<NetworkNodeOptions>, 'metricsContext'>
-=======
-export type BrubeckClientConfig = StreamrClientConfig & {
     network?: Omit<Partial<BrubeckNodeOptions>, 'metricsContext'>
->>>>>>> 3fb81d99
     debug?: Partial<DebugConfig>
 }
 
