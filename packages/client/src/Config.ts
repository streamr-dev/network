import 'reflect-metadata'
import type { BigNumber } from '@ethersproject/bignumber'
import cloneDeep from 'lodash/cloneDeep'
import Ajv, { ErrorObject } from 'ajv'
import addFormats from 'ajv-formats'
import merge from 'lodash/merge'

import type { AuthConfig, EthereumConfig } from './Ethereum'
import type { EncryptionConfig } from './encryption/KeyExchangeUtils'

import CONFIG_SCHEMA from './config.schema.json'
import { EthereumAddress, SmartContractRecord } from 'streamr-client-protocol'

import type { NetworkNodeOptions } from 'streamr-network'
import type { InspectOptions } from 'util'
import type { ConnectionInfo } from '@ethersproject/web'

export type CacheConfig = {
    maxSize: number,
    maxAge: number
}

type TimeoutsConfig = {
    theGraph: {
        timeout: number
        retryInterval: number
    }
    storageNode: {
        timeout: number
        retryInterval: number
    }
    jsonRpc: {
        timeout: number
        retryInterval: number
    }
    httpFetchTimeout: number
}

<<<<<<< HEAD
/**
 * @category Important
 */
export type StreamrClientOptions = StreamrClientConfig & {
    network?: Omit<Partial<BrubeckNodeOptions>, 'metricsContext'>
    debug?: Partial<DebugConfig>
}

export type NetworkNodeConfig = NetworkNodeOptions
=======
export type SubscribeConfig = {
    /** Attempt to order messages */
    orderMessages: boolean
    gapFill: boolean
    maxGapRequests: number
    maxRetries: number
    verifySignatures: 'auto' | 'always' | 'never'
    retryResendAfter: number
    gapFillTimeout: number
}

export type ConnectionConfig = {
    /** Core HTTP API calls go here */
    restUrl: string
    /** Some TheGraph instance, that indexes the streamr registries */
    theGraphUrl: string
}

export type DataUnionConfig = {
    /**
     * Threshold value set in AMB configs, smallest token amount to pass over the bridge if
     * someone else pays for the gas when transporting the withdraw tx to mainnet;
     * otherwise the client does the transport as self-service and pays the mainnet gas costs
     */
    minimumWithdrawTokenWei: BigNumber|number|string
    payForTransport: boolean
    factoryMainnetAddress: EthereumAddress
    factorySidechainAddress: EthereumAddress
    templateMainnetAddress: EthereumAddress
    templateSidechainAddress: EthereumAddress
}

export type TrackerRegistrySmartContract = { jsonRpcProvider?: ConnectionInfo, contractAddress: string }

export type NetworkConfig = Omit<NetworkNodeOptions, 'trackers' | 'metricsContext'> & {
    trackers: SmartContractRecord[] | TrackerRegistrySmartContract
}
>>>>>>> afc202ad

export type DebugConfig = {
    inspectOpts: InspectOptions
}

/**
 * @category Important
 */
export type StrictStreamrClientConfig = {
  /** Custom human-readable debug id for client. Used in logging. Unique id will be generated regardless. */
    id?: string,
    /**
    * Authentication: identity used by this StreamrClient instance.
    * Can contain member privateKey or (window.)ethereum
    */
    auth: AuthConfig
    /** joinPartAgent when using EE for join part handling */
    streamrNodeAddress: EthereumAddress
    streamRegistryChainAddress: EthereumAddress, // this saves streams and permissions
    streamStorageRegistryChainAddress: EthereumAddress, // this ueses the streamregistry and
        // noderegistry contracts and saves what streams are stored by which storagenodes
    storageNodeRegistryChainAddress: EthereumAddress, // this saves storage nodes with their urls
    ensCacheChainAddress: EthereumAddress,
    dataUnion: DataUnionConfig
    network: NetworkConfig
    cache: CacheConfig,
    /** @internal */
    _timeouts: TimeoutsConfig
    /** @internal */
    debug: DebugConfig
} & (
    EthereumConfig
    & ConnectionConfig
    & SubscribeConfig
    & EncryptionConfig
)

export type StreamrClientConfig = Partial<Omit<StrictStreamrClientConfig, 'dataUnion' | 'network' | 'debug'> & {
    dataUnion: Partial<StrictStreamrClientConfig['dataUnion']>
    network: Partial<StrictStreamrClientConfig['network']>
    /** @internal */
    debug: Partial<StrictStreamrClientConfig['debug']>
}>

export const STREAMR_STORAGE_NODE_GERMANY = '0x31546eEA76F2B2b3C5cC06B1c93601dc35c9D916'

/**
 * @category Important
 */
export const STREAM_CLIENT_DEFAULTS: StrictStreamrClientConfig = {
    auth: {},

    // Streamr Core options
    restUrl: 'https://streamr.network/api/v2',
    theGraphUrl: 'https://api.thegraph.com/subgraphs/name/streamr-dev/streams',
    streamrNodeAddress: '0xf3E5A65851C3779f468c9EcB32E6f25D9D68601a',
    // storageNodeAddressDev = new StorageNode('0xde1112f631486CfC759A50196853011528bC5FA0', '')

    // P2P Streamr Network options
    orderMessages: true,
    retryResendAfter: 5000,
    gapFillTimeout: 5000,
    gapFill: true,
    maxGapRequests: 5,
    maxRetries: 5,

<<<<<<< HEAD
// TODO: Production values
export const BRUBECK_CLIENT_DEFAULTS = {
    debug: {
        inspectOpts: {
            depth: 5,
            maxStringLength: 512
        }
=======
    // Encryption options
    verifySignatures: 'auto',
    groupKeys: {}, // {streamId: groupKey}

    // Ethereum and Data Union related options
    // For ethers.js provider params, see https://docs.ethers.io/ethers.js/v5-beta/api-providers.html#provider
    mainChainRPCs: undefined, // Default to ethers.js default provider settings
    dataUnionChainRPCs: {
        name: 'gnosis',
        chainId: 100,
        rpcs: [{
            url: 'https://rpc.xdaichain.com/',
            timeout: 120 * 1000
        }]
    },
    dataUnionBinanceWithdrawalChainRPCs: {
        name: 'binance',
        chainId: 56,
        rpcs: [{
            url: 'https://bsc-dataseed.binance.org/',
            timeout: 120 * 1000,
        }]
    },
    streamRegistryChainRPCs: {
        name: 'polygon',
        chainId: 137,
        rpcs: [{
            url: 'https://polygon-rpc.com',
            timeout: 120 * 1000
        }]
    },
    tokenAddress: '0x8f693ca8D21b157107184d29D398A8D082b38b76',
    tokenSidechainAddress: '0x256eb8a51f382650B2A1e946b8811953640ee47D',
    binanceAdapterAddress: '0x193888692673b5dD46e6BC90bA8cBFeDa515c8C1',
    binanceSmartChainAMBAddress: '0x05185872898b6f94aa600177ef41b9334b1fa48b',
    withdrawServerUrl: 'https://streamr.com:3000',
    streamRegistryChainAddress: '0x0D483E10612F327FC11965Fc82E90dC19b141641',
    streamStorageRegistryChainAddress: '0xe8e2660CeDf2a59C917a5ED05B72df4146b58399',
    storageNodeRegistryChainAddress: '0x080F34fec2bc33928999Ea9e39ADc798bEF3E0d6',
    ensCacheChainAddress: '0x870528c1aDe8f5eB4676AA2d15FC0B034E276A1A',
    dataUnion: {
        minimumWithdrawTokenWei: '1000000',
        payForTransport: true,
        factoryMainnetAddress: '0xE41439BF434F9CfBF0153f5231C205d4ae0C22e3',
        factorySidechainAddress: '0xFCE1FBFAaE61861B011B379442c8eE1DC868ABd0',
        templateMainnetAddress: '0x67352e3F7dBA907aF877020aE7E9450C0029C70c',
        templateSidechainAddress: '0xaCF9e8134047eDc671162D9404BF63a587435bAa',
>>>>>>> afc202ad
    },
    network: {
        trackers: {
            contractAddress: '0xab9BEb0e8B106078c953CcAB4D6bF9142BeF854d'
        },
        acceptProxyConnections: false
    },
    ethereumNetworks: {
        polygon: {
            chainId: 137,
            gasPriceStrategy: (estimatedGasPrice: BigNumber) => estimatedGasPrice.add('10000000000'),
        }
    },
    cache: {
        maxSize: 10000,
        maxAge: 24 * 60 * 60 * 1000, // 24 hours
    },
    _timeouts: {
        theGraph: {
            timeout: 60 * 1000,
            retryInterval: 1000
        },
        storageNode: {
            timeout: 30 * 1000,
            retryInterval: 1000
        },
        jsonRpc: {
            timeout: 30 * 1000,
            retryInterval: 1000
        },
        httpFetchTimeout: 30 * 1000
    },
    debug: {
        inspectOpts: {
            depth: 5,
            maxStringLength: 512
        }
    }
}

<<<<<<< HEAD
export default function BrubeckConfig(config: StreamrClientOptions): StrictBrubeckClientConfig {
    const clonedConfig = cloneDeep(config)
    const defaults = cloneDeep(BRUBECK_CLIENT_DEFAULTS)
    const userConfig = Config(clonedConfig)
    const result: StrictBrubeckClientConfig = {
=======
export const createStrictConfig = (inputOptions: StreamrClientConfig = {}): StrictStreamrClientConfig => {
    validateConfig(inputOptions)
    const opts = cloneDeep(inputOptions)
    const defaults = cloneDeep(STREAM_CLIENT_DEFAULTS)

    const options: StrictStreamrClientConfig = {
>>>>>>> afc202ad
        ...defaults,
        ...opts,
        dataUnion: {
            ...defaults.dataUnion,
            ...opts.dataUnion
        },
        network: {
            ...merge(defaults.network || {}, opts.network),
            trackers: opts.network?.trackers ?? defaults.network.trackers,
        },
        debug: merge(defaults.debug || {}, opts.debug),
        cache: {
            ...defaults.cache,
            ...opts.cache,
        }
        // NOTE: sidechain and storageNode settings are not merged with the defaults
    }

    options.auth = options.auth || {}

    if ('privateKey' in options.auth) {
        const { privateKey } = options.auth
        if (typeof privateKey === 'string' && !privateKey.startsWith('0x')) {
            options.auth.privateKey = `0x${options.auth!.privateKey}`
        }
    }

    return options
}

export const validateConfig = (data: unknown): void|never => {
    const ajv = new Ajv()
    addFormats(ajv)
    ajv.addFormat('ethereum-address', /^0x[a-zA-Z0-9]{40}$/)
    ajv.addFormat('ethereum-private-key', /^(0x)?[a-zA-Z0-9]{64}$/)
    if (!ajv.validate(CONFIG_SCHEMA, data)) {
        throw new Error(ajv.errors!.map((e: ErrorObject) => {
            let text = ajv.errorsText([e], { dataVar: '' }).trim()
            if (e.params.additionalProperty) {
                text += `: ${e.params.additionalProperty}`
            }
            return text
        }).join('\n'))
    }
}

/**
 * DI Injection tokens for pieces of config.
 * tsyringe needs a concrete value to use as the injection token.
 * In the case of interfaces & types, these have no runtime value
 * so we have to introduce some token to use for their injection.
 * These symbols represent subsections of the full config.
 *
 * For example:
 * config.ethereum can be injected with a token like: @inject(ConfigInjectionToken.Ethereum)
 */
export const ConfigInjectionToken = {
    Root: Symbol('Config.Root'),
    Auth: Symbol('Config.Auth'),
    Ethereum: Symbol('Config.Ethereum'),
    Network: Symbol('Config.Network'),
    Connection: Symbol('Config.Connection'),
    Subscribe: Symbol('Config.Subscribe'),
    Publish: Symbol('Config.Publish'),
    Cache: Symbol('Config.Cache'),
    StorageNodeRegistry: Symbol('Config.StorageNodeRegistry'),
    Encryption: Symbol('Config.Encryption'),
}<|MERGE_RESOLUTION|>--- conflicted
+++ resolved
@@ -36,17 +36,6 @@
     httpFetchTimeout: number
 }
 
-<<<<<<< HEAD
-/**
- * @category Important
- */
-export type StreamrClientOptions = StreamrClientConfig & {
-    network?: Omit<Partial<BrubeckNodeOptions>, 'metricsContext'>
-    debug?: Partial<DebugConfig>
-}
-
-export type NetworkNodeConfig = NetworkNodeOptions
-=======
 export type SubscribeConfig = {
     /** Attempt to order messages */
     orderMessages: boolean
@@ -79,12 +68,11 @@
     templateSidechainAddress: EthereumAddress
 }
 
-export type TrackerRegistrySmartContract = { jsonRpcProvider?: ConnectionInfo, contractAddress: string }
+export type TrackerRegistrySmartContract = { jsonRpcProvider?: ConnectionInfo, contractAddress: EthereumAddress }
 
 export type NetworkConfig = Omit<NetworkNodeOptions, 'trackers' | 'metricsContext'> & {
     trackers: SmartContractRecord[] | TrackerRegistrySmartContract
 }
->>>>>>> afc202ad
 
 export type DebugConfig = {
     inspectOpts: InspectOptions
@@ -151,15 +139,6 @@
     maxGapRequests: 5,
     maxRetries: 5,
 
-<<<<<<< HEAD
-// TODO: Production values
-export const BRUBECK_CLIENT_DEFAULTS = {
-    debug: {
-        inspectOpts: {
-            depth: 5,
-            maxStringLength: 512
-        }
-=======
     // Encryption options
     verifySignatures: 'auto',
     groupKeys: {}, // {streamId: groupKey}
@@ -207,7 +186,6 @@
         factorySidechainAddress: '0xFCE1FBFAaE61861B011B379442c8eE1DC868ABd0',
         templateMainnetAddress: '0x67352e3F7dBA907aF877020aE7E9450C0029C70c',
         templateSidechainAddress: '0xaCF9e8134047eDc671162D9404BF63a587435bAa',
->>>>>>> afc202ad
     },
     network: {
         trackers: {
@@ -248,20 +226,12 @@
     }
 }
 
-<<<<<<< HEAD
-export default function BrubeckConfig(config: StreamrClientOptions): StrictBrubeckClientConfig {
-    const clonedConfig = cloneDeep(config)
-    const defaults = cloneDeep(BRUBECK_CLIENT_DEFAULTS)
-    const userConfig = Config(clonedConfig)
-    const result: StrictBrubeckClientConfig = {
-=======
 export const createStrictConfig = (inputOptions: StreamrClientConfig = {}): StrictStreamrClientConfig => {
     validateConfig(inputOptions)
     const opts = cloneDeep(inputOptions)
     const defaults = cloneDeep(STREAM_CLIENT_DEFAULTS)
 
     const options: StrictStreamrClientConfig = {
->>>>>>> afc202ad
         ...defaults,
         ...opts,
         dataUnion: {
