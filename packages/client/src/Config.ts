--- conflicted
+++ resolved
@@ -68,17 +68,10 @@
             maxStringLength: 512
         }
     },
-<<<<<<< HEAD
-    nodeRegistry: {
-        contractAddress: '0xbAA81A0179015bE47Ad439566374F2Bae098686F',
-        jsonRpcProvider: 'http://127.0.0.1:8546',
-    },
-=======
     storageNodeRegistry: [{
         address: StorageNode.STREAMR_GERMANY,
         url: 'https://testnet2.streamr.network:8001',
     }],
->>>>>>> 15d6b6ed
     network: {
         trackers: [
             {
