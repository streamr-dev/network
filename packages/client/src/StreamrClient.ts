--- conflicted
+++ resolved
@@ -8,21 +8,13 @@
 import { container as rootContainer } from 'tsyringe'
 import { PublishMetadata } from '../src/publish/Publisher'
 import { Authentication, AuthenticationInjectionToken, createAuthentication } from './Authentication'
-import { ConfigInjectionToken, StreamrClientConfig, StrictStreamrClientConfig, createStrictConfig, redactConfig } from './Config'
+import { ConfigInjectionToken, StreamrClientConfig, StrictStreamrClientConfig, createStrictConfig, redactConfig, JsonPeerDescriptor } from './Config'
 import { DestroySignal } from './DestroySignal'
 import { generateEthereumAccount as _generateEthereumAccount } from './Ethereum'
-<<<<<<< HEAD
-import { pOnce } from './utils/promises'
-import { StreamrClientConfig, createStrictConfig, redactConfig, StrictStreamrClientConfig, ConfigInjectionToken, JsonPeerDescriptor } from './Config'
-import { Publisher } from './publish/Publisher'
-import { Subscriber } from './subscribe/Subscriber'
-import { ResendOptions, Resends } from './subscribe/Resends'
-import { ResendSubscription } from './subscribe/ResendSubscription'
-=======
 import { ErrorCode } from './HttpUtil'
+import { PeerDescriptor } from '@streamr/dht'
 import { Message, convertStreamMessageToMessage } from './Message'
 import { MetricsPublisher } from './MetricsPublisher'
->>>>>>> e6e3ab5d
 import { NetworkNodeFacade, NetworkNodeStub } from './NetworkNodeFacade'
 import { Stream, StreamMetadata } from './Stream'
 import { StreamIDBuilder } from './StreamIDBuilder'
@@ -46,17 +38,7 @@
 import { StreamDefinition } from './types'
 import { HttpFetcher } from './utils/HttpFetcher'
 import { LoggerFactory } from './utils/LoggerFactory'
-<<<<<<< HEAD
-import { convertStreamMessageToMessage, Message } from './Message'
-import { ErrorCode } from './HttpUtil'
-import { PeerDescriptor } from '@streamr/dht'
-import omit from 'lodash/omit'
-import merge from 'lodash/merge'
-import { StreamrClientError } from './StreamrClientError'
-import { TheGraphClient } from '@streamr/utils'
-=======
 import { pOnce } from './utils/promises'
->>>>>>> e6e3ab5d
 import { createTheGraphClient } from './utils/utils'
 
 // TODO: this type only exists to enable tsdoc to generate proper documentation
