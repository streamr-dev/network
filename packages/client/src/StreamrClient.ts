--- conflicted
+++ resolved
@@ -29,11 +29,8 @@
 import { initContainer } from './Container'
 import { Authentication, AuthenticationInjectionToken } from './Authentication'
 import { StreamStorageRegistry } from './registry/StreamStorageRegistry'
-<<<<<<< HEAD
+import { GroupKey } from './encryption/GroupKey'
 import { PublisherKeyExchange } from './encryption/PublisherKeyExchange'
-=======
-import { GroupKey } from './encryption/GroupKey'
->>>>>>> ab1b73c4
 
 /**
  * @category Important
@@ -301,7 +298,7 @@
     isStreamPublisher(streamIdOrPath: string, userAddress: EthereumAddress): Promise<boolean> {
         return this.streamRegistry.isStreamPublisher(streamIdOrPath, userAddress)
     }
-    
+
     isStreamSubscriber(streamIdOrPath: string, userAddress: EthereumAddress): Promise<boolean> {
         return this.streamRegistry.isStreamSubscriber(streamIdOrPath, userAddress)
     }
@@ -309,23 +306,23 @@
     // --------------------------------------------------------------------------------------------
     // Storage
     // --------------------------------------------------------------------------------------------
-    
+
     addStreamToStorageNode(streamIdOrPath: string, nodeAddress: EthereumAddress): Promise<void> {
         return this.streamStorageRegistry.addStreamToStorageNode(streamIdOrPath, nodeAddress)
     }
-    
+
     removeStreamFromStorageNode(streamIdOrPath: string, nodeAddress: EthereumAddress): Promise<void> {
         return this.streamStorageRegistry.removeStreamFromStorageNode(streamIdOrPath, nodeAddress)
     }
-    
+
     isStoredStream(streamIdOrPath: string, nodeAddress: EthereumAddress): Promise<boolean> {
         return this.streamStorageRegistry.isStoredStream(streamIdOrPath, nodeAddress)
     }
-    
+
     getStoredStreams(nodeAddress: EthereumAddress): Promise<{ streams: Stream[], blockNumber: number }> {
         return this.streamStorageRegistry.getStoredStreams(nodeAddress)
     }
-    
+
     getStorageNodes(streamIdOrPath?: string): Promise<EthereumAddress[]> {
         return this.streamStorageRegistry.getStorageNodes(streamIdOrPath)
     }
