import 'reflect-metadata'
import './utils/PatchTsyringe'

<<<<<<< HEAD
=======
import { ProxyDirection, StreamID } from '@streamr/protocol'
>>>>>>> 149f437d
import { EthereumAddress, TheGraphClient, toEthereumAddress } from '@streamr/utils'
import EventEmitter from 'eventemitter3'
import merge from 'lodash/merge'
import omit from 'lodash/omit'
import { container as rootContainer } from 'tsyringe'
import { PublishMetadata } from '../src/publish/Publisher'
import { Authentication, AuthenticationInjectionToken, createAuthentication } from './Authentication'
import { ConfigInjectionToken, StreamrClientConfig, StrictStreamrClientConfig, createStrictConfig, redactConfig, JsonPeerDescriptor } from './Config'
import { DestroySignal } from './DestroySignal'
import { generateEthereumAccount as _generateEthereumAccount } from './Ethereum'
import { ProxyDirection } from '@streamr/trackerless-network'
import { Message, convertStreamMessageToMessage } from './Message'
import { MetricsPublisher } from './MetricsPublisher'
import { NetworkNodeFacade, NetworkNodeStub } from './NetworkNodeFacade'
import { Stream, StreamMetadata } from './Stream'
import { StreamIDBuilder } from './StreamIDBuilder'
import { StreamrClientError } from './StreamrClientError'
import { GroupKey } from './encryption/GroupKey'
import { LocalGroupKeyStore, UpdateEncryptionKeyOptions } from './encryption/LocalGroupKeyStore'
import { PublisherKeyExchange } from './encryption/PublisherKeyExchange'
import { StreamrClientEventEmitter, StreamrClientEvents } from './events'
import { PermissionAssignment, PermissionQuery } from './permission'
import { Publisher } from './publish/Publisher'
import { StorageNodeMetadata, StorageNodeRegistry } from './registry/StorageNodeRegistry'
import { StreamRegistry } from './registry/StreamRegistry'
import { StreamStorageRegistry } from './registry/StreamStorageRegistry'
import { SearchStreamsOrderBy, SearchStreamsPermissionFilter } from './registry/searchStreams'
import { MessageListener, MessageStream } from './subscribe/MessageStream'
import { ResendOptions, Resends } from './subscribe/Resends'
import { Subscriber } from './subscribe/Subscriber'
import { Subscription, SubscriptionEvents } from './subscribe/Subscription'
import { initResendSubscription } from './subscribe/resendSubscription'
import { waitForStorage } from './subscribe/waitForStorage'
import { StreamDefinition } from './types'
import { LoggerFactory } from './utils/LoggerFactory'
import { pOnce } from './utils/promises'
import { createTheGraphClient } from './utils/utils'

// TODO: this type only exists to enable tsdoc to generate proper documentation
export type SubscribeOptions = StreamDefinition & ExtraSubscribeOptions

// TODO: this type only exists to enable tsdoc to generate proper documentation
export interface ExtraSubscribeOptions {
    resend?: ResendOptions

    /**
     * Subscribe raw with validation, permission checking, ordering, gap filling,
     * and decryption _disabled_.
     */
    raw?: boolean
}

/**
 * The main API used to interact with Streamr.
 *
 * @category Important
 */
export class StreamrClient {
    static readonly generateEthereumAccount = _generateEthereumAccount

    public readonly id: string
    private readonly publisher: Publisher
    private readonly subscriber: Subscriber
    private readonly resends: Resends
    private readonly node: NetworkNodeFacade
    private readonly streamRegistry: StreamRegistry
    private readonly streamStorageRegistry: StreamStorageRegistry
    private readonly storageNodeRegistry: StorageNodeRegistry
    private readonly localGroupKeyStore: LocalGroupKeyStore
    private readonly streamIdBuilder: StreamIDBuilder
    private readonly config: StrictStreamrClientConfig
    private readonly authentication: Authentication
    private readonly eventEmitter: StreamrClientEventEmitter
    private readonly destroySignal: DestroySignal
    private readonly loggerFactory: LoggerFactory

    constructor(
        config: StreamrClientConfig = {},
        /** @internal */
        parentContainer = rootContainer
    ) {
        const strictConfig = createStrictConfig(config)
        const authentication = createAuthentication(strictConfig)
        redactConfig(strictConfig)
        const container = parentContainer.createChildContainer()
        container.register(AuthenticationInjectionToken, { useValue: authentication })
        container.register(ConfigInjectionToken, { useValue: strictConfig })
        // eslint-disable-next-line max-len
        container.register(TheGraphClient, { useValue: createTheGraphClient(container.resolve<StreamrClientEventEmitter>(StreamrClientEventEmitter), strictConfig) })
        this.id = strictConfig.id
        this.config = strictConfig
        this.authentication = authentication
        this.publisher = container.resolve<Publisher>(Publisher)
        this.subscriber = container.resolve<Subscriber>(Subscriber)
        this.resends = container.resolve<Resends>(Resends)
        this.node = container.resolve<NetworkNodeFacade>(NetworkNodeFacade)
        this.streamRegistry = container.resolve<StreamRegistry>(StreamRegistry)
        this.streamStorageRegistry = container.resolve<StreamStorageRegistry>(StreamStorageRegistry)
        this.storageNodeRegistry = container.resolve<StorageNodeRegistry>(StorageNodeRegistry)
        this.localGroupKeyStore = container.resolve<LocalGroupKeyStore>(LocalGroupKeyStore)
        this.streamIdBuilder = container.resolve<StreamIDBuilder>(StreamIDBuilder)
        this.eventEmitter = container.resolve<StreamrClientEventEmitter>(StreamrClientEventEmitter)
        this.destroySignal = container.resolve<DestroySignal>(DestroySignal)
        this.loggerFactory = container.resolve<LoggerFactory>(LoggerFactory)
        container.resolve<PublisherKeyExchange>(PublisherKeyExchange) // side effect: activates publisher key exchange
        container.resolve<MetricsPublisher>(MetricsPublisher) // side effect: activates metrics publisher
    }

    // --------------------------------------------------------------------------------------------
    // Publish
    // --------------------------------------------------------------------------------------------

    /**
     * Publishes a message to a stream partition in the network.
     *
     * @category Important
     *
     * @param streamDefinition - the stream or stream partition to publish the message to
     * @param content - the content (the payload) of the message (must be JSON serializable)
     * @param metadata - provide additional metadata to be included in the message or to control the publishing process
     * @returns the published message (note: the field {@link Message.content} is encrypted if the stream is private)
     */
    async publish(
        streamDefinition: StreamDefinition,
        content: unknown,
        metadata?: PublishMetadata
    ): Promise<Message> {
        const result = await this.publisher.publish(streamDefinition, content, metadata)
        this.eventEmitter.emit('publish', undefined)
        return convertStreamMessageToMessage(result)
    }

    /**
     * Manually updates the encryption key used when publishing messages to a given stream.
     */
    async updateEncryptionKey(opts: UpdateEncryptionKeyOptions): Promise<void> {
        if (opts.streamId === undefined) {
            throw new Error('streamId required')
        }
        if (opts.key !== undefined && this.config.encryption.litProtocolEnabled) {
            throw new StreamrClientError('cannot pass "key" when Lit Protocol is enabled', 'UNSUPPORTED_OPERATION')
        }
        const streamId = await this.streamIdBuilder.toStreamID(opts.streamId)
        const queue = await this.publisher.getGroupKeyQueue(streamId)
        if (opts.distributionMethod === 'rotate') {
            await queue.rotate(opts.key)
        } else if (opts.distributionMethod === 'rekey') {
            await queue.rekey(opts.key)
        } else {
            throw new Error(`assertion failed: distribution method ${opts.distributionMethod}`)
        }
    }

    /**
     * Adds an encryption key for a given publisher to the key store.
     *
     * @remarks Keys will be added to the store automatically by the client as encountered. This method can be used to
     * manually add some known keys into the store.
     */
    async addEncryptionKey(key: GroupKey, publisherId: EthereumAddress): Promise<void> {
        await this.localGroupKeyStore.set(key.id, publisherId, key.data)
    }

    // --------------------------------------------------------------------------------------------
    // Subscribe
    // --------------------------------------------------------------------------------------------

    /**
     * Subscribes to a stream partition in the network.
     *
     * @category Important
     *
     * @param options - the stream or stream partition to subscribe to,
     * additionally a resend can be performed by providing resend options
     * @param onMessage - callback will be invoked for each message received in subscription
     * @returns a {@link Subscription} that can be used to manage the subscription etc.
     */
    async subscribe(
        options: SubscribeOptions,
        onMessage?: MessageListener
    ): Promise<Subscription> {
        if ((options.raw === true) && (options.resend !== undefined)) {
            throw new Error('Raw subscriptions are not supported for resend')
        }
        const streamPartId = await this.streamIdBuilder.toStreamPartID(options)
        const eventEmitter = new EventEmitter<SubscriptionEvents>()
        const sub = new Subscription(streamPartId, options.raw ?? false, eventEmitter, this.loggerFactory)
        if (options.resend !== undefined) {
            initResendSubscription(
                sub,
                options.resend,
                this.resends,
                (streamId: StreamID) => this.streamStorageRegistry.getStorageNodes(streamId),
                this.config,
                eventEmitter,
                this.loggerFactory
            )
        }
        await this.subscriber.add(sub)
        if (onMessage !== undefined) {
            sub.useLegacyOnMessageHandler(onMessage)
        }
        this.eventEmitter.emit('subscribe', undefined)
        return sub
    }

    /**
     * Unsubscribes from streams or stream partitions in the network.
     *
     * @remarks no-op if subscription does not exist
     *
     * @category Important
     *
     * @param streamDefinitionOrSubscription - leave as `undefined` to unsubscribe from all existing subscriptions.
     */
    async unsubscribe(streamDefinitionOrSubscription?: StreamDefinition | Subscription): Promise<unknown> {
        if (streamDefinitionOrSubscription instanceof Subscription) {
            const sub = streamDefinitionOrSubscription
            return this.subscriber.remove(sub)
        } else {
            const subs = await this.getSubscriptions(streamDefinitionOrSubscription)
            return Promise.allSettled(subs.map((sub) => this.subscriber.remove(sub)))
        }
    }

    /**
     * Returns a list of subscriptions matching the given criteria.
     *
     * @category Important
     *
     * @param streamDefinition - leave as `undefined` to get all subscriptions
     */
    async getSubscriptions(streamDefinition?: StreamDefinition): Promise<Subscription[]> {
        const matcher = (streamDefinition !== undefined)
            ? await this.streamIdBuilder.getMatcher(streamDefinition)
            : () => true
        return this.subscriber.getSubscriptions().filter((s) => matcher(s.streamPartId))
    }

    // --------------------------------------------------------------------------------------------
    // Resend
    // --------------------------------------------------------------------------------------------

    /**
     * Performs a resend of stored historical data.
     *
     * @category Important
     *
     * @param streamDefinition - the stream partition for which data should be resent
     * @param options - defines the kind of resend that should be performed
     * @param onMessage - callback will be invoked for each message retrieved
     * @returns a {@link MessageStream} that provides an alternative way of iterating messages. Rejects if the stream is
     * not stored (i.e. is not assigned to a storage node).
     */
    async resend(
        streamDefinition: StreamDefinition,
        options: ResendOptions,
        onMessage?: MessageListener
    ): Promise<MessageStream> {
        const streamPartId = await this.streamIdBuilder.toStreamPartID(streamDefinition)
        const getStorageNodes = (streamId: StreamID) => this.streamStorageRegistry.getStorageNodes(streamId)
        const pipeline = await this.resends.resend(streamPartId, options, getStorageNodes)
        const messageStream = new MessageStream(pipeline)
        if (onMessage !== undefined) {
            messageStream.useLegacyOnMessageHandler(onMessage)
        }
        return messageStream
    }

    /**
     * Waits for a message to be stored by a storage node.
     *
     * @param message - the message to be awaited for
     * @param options - additional options for controlling waiting and message matching
     * @returns rejects if message was found in storage before timeout
     */
    waitForStorage(message: Message, options?: {
        /**
         * Determines how often should storage node be polled.
         */
        interval?: number
        /**
         * Timeout after which to give up if message was not seen.
         */
        timeout?: number

        /**
         * Controls size of internal resend used in polling.
         */
        count?: number

        /**
         * Used to set a custom message equality operator.
         * @param msgTarget - message being waited for (i.e. `message`)
         * @param msgGot - candidate message polled from storage node
         * @internal
         */
        messageMatchFn?: (msgTarget: Message, msgGot: Message) => boolean
    }): Promise<void> {
        const defaultOptions = {
            // eslint-disable-next-line no-underscore-dangle
            interval: this.config._timeouts.storageNode.retryInterval,
            // eslint-disable-next-line no-underscore-dangle
            timeout: this.config._timeouts.storageNode.timeout,
            count: 100
        }
        return waitForStorage(message, merge(defaultOptions, options), this.resends, this.streamStorageRegistry)
    }

    // --------------------------------------------------------------------------------------------
    // Stream management
    // --------------------------------------------------------------------------------------------

    /**
     * Gets a stream.
     *
     * @category Important
     *
     * @returns rejects if the stream is not found
     */
    async getStream(streamIdOrPath: string): Promise<Stream> {
        const streamId = await this.streamIdBuilder.toStreamID(streamIdOrPath)
        return this.streamRegistry.getStream(streamId, false)
    }

    /**
     * Creates a new stream.
     *
     * @category Important
     *
     * @param propsOrStreamIdOrPath - the stream id to be used for the new stream, and optionally, any
     * associated metadata
     *
     * @remarks when creating a stream with an ENS domain, the returned promise can take several minutes to settle
     */
    async createStream(propsOrStreamIdOrPath: Partial<StreamMetadata> & { id: string } | string): Promise<Stream> {
        const props = typeof propsOrStreamIdOrPath === 'object' ? propsOrStreamIdOrPath : { id: propsOrStreamIdOrPath }
        const streamId = await this.streamIdBuilder.toStreamID(props.id)
        return this.streamRegistry.createStream(streamId, merge({ partitions: 1 }, omit(props, 'id') ))
    }

    /**
     * Gets a stream, creating one if it does not exist.
     *
     * @category Important
     *
     * @param props - the stream id to get or create. Field `partitions` is only used if creating the stream.
     *
     * @remarks when creating a stream with an ENS domain, the returned promise can take several minutes to settle
     */
    async getOrCreateStream(props: { id: string, partitions?: number }): Promise<Stream> {
        try {
            return await this.getStream(props.id)
        } catch (err: any) {
            if (err.code === 'STREAM_NOT_FOUND') {
                return this.createStream(props)
            }
            throw err
        }
    }

    /**
     * Updates the metadata of a stream.
     *
     * @param props - the stream id and the metadata fields to be updated
     */
    async updateStream(props: Partial<StreamMetadata> & { id: string }): Promise<Stream> {
        const streamId = await this.streamIdBuilder.toStreamID(props.id)
        return this.streamRegistry.updateStream(streamId, omit(props, 'id'))
    }

    /**
     * Deletes a stream.
     */
    deleteStream(streamIdOrPath: string): Promise<void> {
        return this.streamRegistry.deleteStream(streamIdOrPath)
    }

    /**
     * Searches for streams based on given criteria.
     *
     * @param term - a search term that should be part of the stream id of a result
     * @param permissionFilter - permissions that should be in effect for a result
     * @param orderBy - the default is ascending order by stream id field
     */
    searchStreams(
        term: string | undefined,
        permissionFilter: SearchStreamsPermissionFilter | undefined,
        orderBy: SearchStreamsOrderBy = { field: 'id', direction: 'asc' }
    ): AsyncIterable<Stream> {
        return this.streamRegistry.searchStreams(term, permissionFilter, orderBy)
    }

    // --------------------------------------------------------------------------------------------
    // Permissions
    // --------------------------------------------------------------------------------------------

    /**
     * Gets all ethereum addresses that have {@link StreamPermission.PUBLISH} permission to the stream.
     */
    getStreamPublishers(streamIdOrPath: string): AsyncIterable<EthereumAddress> {
        return this.streamRegistry.getStreamPublishers(streamIdOrPath)
    }

    /**
     * Gets all ethereum addresses that have {@link StreamPermission.SUBSCRIBE} permission to the stream.
     */
    getStreamSubscribers(streamIdOrPath: string): AsyncIterable<EthereumAddress> {
        return this.streamRegistry.getStreamSubscribers(streamIdOrPath)
    }

    /**
     * Checks whether the given permission is in effect.
     */
    hasPermission(query: PermissionQuery): Promise<boolean> {
        return this.streamRegistry.hasPermission(query)
    }

    /**
     * Returns the list of all permissions in effect for a given stream.
     */
    getPermissions(streamIdOrPath: string): Promise<PermissionAssignment[]> {
        return this.streamRegistry.getPermissions(streamIdOrPath)
    }

    /**
     * Grants permissions on a given stream.
     */
    grantPermissions(streamIdOrPath: string, ...assignments: PermissionAssignment[]): Promise<void> {
        return this.streamRegistry.grantPermissions(streamIdOrPath, ...assignments)
    }

    /**
     * Revokes permissions on a given stream.
     */
    revokePermissions(streamIdOrPath: string, ...assignments: PermissionAssignment[]): Promise<void> {
        return this.streamRegistry.revokePermissions(streamIdOrPath, ...assignments)
    }

    /**
     * Sets a list of permissions to be in effect.
     *
     * @remarks Can be used to set the permissions of multiple streams in one transaction. Great for doing bulk
     * operations and saving gas costs. Notice that the behaviour is overwriting, therefore any existing permissions not
     * defined will be removed (per stream).
     */
    setPermissions(...items: {
        streamId: string
        assignments: PermissionAssignment[]
    }[]): Promise<void> {
        return this.streamRegistry.setPermissions(...items)
    }

    /**
     * Checks whether a given ethereum address has {@link StreamPermission.PUBLISH} permission to a stream.
     */
    async isStreamPublisher(streamIdOrPath: string, userAddress: string): Promise<boolean> {
        const streamId = await this.streamIdBuilder.toStreamID(streamIdOrPath)
        return this.streamRegistry.isStreamPublisher(streamId, toEthereumAddress(userAddress), false)
    }

    /**
     * Checks whether a given ethereum address has {@link StreamPermission.SUBSCRIBE} permission to a stream.
     */
    async isStreamSubscriber(streamIdOrPath: string, userAddress: string): Promise<boolean> {
        const streamId = await this.streamIdBuilder.toStreamID(streamIdOrPath)
        return this.streamRegistry.isStreamSubscriber(streamId, toEthereumAddress(userAddress), false)
    }

    // --------------------------------------------------------------------------------------------
    // Storage
    // --------------------------------------------------------------------------------------------

    /**
     * Assigns a stream to a storage node.
     */
    async addStreamToStorageNode(streamIdOrPath: string, storageNodeAddress: string): Promise<void> {
        return this.streamStorageRegistry.addStreamToStorageNode(streamIdOrPath, toEthereumAddress(storageNodeAddress))
    }

    /**
     * Unassigns a stream from a storage node.
     */
    async removeStreamFromStorageNode(streamIdOrPath: string, storageNodeAddress: string): Promise<void> {
        return this.streamStorageRegistry.removeStreamFromStorageNode(streamIdOrPath, toEthereumAddress(storageNodeAddress))
    }

    /**
     * Checks whether a stream is assigned to a storage node.
     */
    async isStoredStream(streamIdOrPath: string, storageNodeAddress: string): Promise<boolean> {
        return this.streamStorageRegistry.isStoredStream(streamIdOrPath, toEthereumAddress(storageNodeAddress))
    }

    /**
     * Gets all streams assigned to a storage node.
     *
     * @returns a list of {@link Stream} as well as `blockNumber` of result (i.e. blockchain state)
     */
    async getStoredStreams(storageNodeAddress: string): Promise<{ streams: Stream[], blockNumber: number }> {
        return this.streamStorageRegistry.getStoredStreams(toEthereumAddress(storageNodeAddress))
    }

    /**
     * Gets a list of storage nodes.
     *
     * @param streamIdOrPath - if a stream is given, returns the list of storage nodes the stream has been assigned to;
     * leave as `undefined` to return all storage nodes
     */
    async getStorageNodes(streamIdOrPath?: string): Promise<EthereumAddress[]> {
        return this.streamStorageRegistry.getStorageNodes(streamIdOrPath)
    }

    /**
     * Sets the metadata of a storage node in the storage node registry.
     *
     * @remarks Acts on behalf of the wallet associated with the current {@link StreamrClient} instance.
     *
     * @param metadata - if `undefined`, removes the storage node from the registry
     */
    setStorageNodeMetadata(metadata: StorageNodeMetadata | undefined): Promise<void> {
        return this.storageNodeRegistry.setStorageNodeMetadata(metadata)
    }

    /**
     * Gets the metadata of a storage node from the storage node registry.
     *
     * @returns rejects if the storage node is not found
     */
    async getStorageNodeMetadata(nodeAddress: string): Promise<StorageNodeMetadata> {
        return this.storageNodeRegistry.getStorageNodeMetadata(toEthereumAddress(nodeAddress))
    }

    // --------------------------------------------------------------------------------------------
    // Authentication
    // --------------------------------------------------------------------------------------------

    /**
     * Gets the Ethereum address of the wallet associated with the current {@link StreamrClient} instance.
     */
    getAddress(): Promise<EthereumAddress> {
        return this.authentication.getAddress()
    }

    // --------------------------------------------------------------------------------------------
    // Network node
    // --------------------------------------------------------------------------------------------

    /**
     * @deprecated This in an internal method
     */
    getNode(): Promise<NetworkNodeStub> {
        return this.node.getNode()
    }

    async setProxies(
        streamDefinition: StreamDefinition,
        proxyNodes: JsonPeerDescriptor[],
        direction: ProxyDirection,
        connectionCount?: number
    ): Promise<void> {
        const streamPartId = await this.streamIdBuilder.toStreamPartID(streamDefinition)
        await this.node.setProxies(streamPartId, proxyNodes, direction, connectionCount)
    }

    /**
     * Used to set known entry points for a stream partition. If entry points are not set they 
     * will be automatically discovered from the Streamr Network.
    */
    async setStreamPartitionEntryPoints(streamDefinition: StreamDefinition, entryPoints: JsonPeerDescriptor[]): Promise<void> {
        const streamPartId = await this.streamIdBuilder.toStreamPartID(streamDefinition)
        await this.node.setStreamPartEntryPoints(streamPartId, entryPoints)
    }

    // --------------------------------------------------------------------------------------------
    // Lifecycle
    // --------------------------------------------------------------------------------------------

    /**
     * Used to manually initialize the network stack and connect to the network.
     *
     * @remarks Connecting is handled automatically by the client. Generally this method need not be called by the user.
     */
    connect(): Promise<void> {
        // eslint-disable-next-line no-underscore-dangle
        return this._connect()
    }

    private _connect = pOnce(async () => {
        await this.node.startNode()
    })

    /**
     * Destroys an instance of a {@link StreamrClient} by disconnecting from peers, clearing any pending tasks, and
     * freeing up resources. This should be called once a user is done with the instance.
     *
     * @remarks As the name implies, the client instance (or any streams or subscriptions returned by it) should _not_
     * be used after calling this method.
     */
    destroy(): Promise<void> {
        // eslint-disable-next-line no-underscore-dangle
        return this._destroy()
    }

    private _destroy = pOnce(async () => {
        this.eventEmitter.removeAllListeners()
        // eslint-disable-next-line no-underscore-dangle
        this._connect.reset() // reset connect (will error on next call)
        const tasks = [
            this.destroySignal.destroy().then(() => undefined),
            this.unsubscribe()
        ]

        await Promise.allSettled(tasks)
        await Promise.all(tasks)
    })

    /**
     * Get diagnostic info about the underlying network. Useful for debugging issues.
     *
     * @remark returned object's structure can change without semver considerations
     */
    async getDiagnosticInfo(): Promise<Record<string, unknown>> {
        return (await this.node.getNode()).getDiagnosticInfo()
    }

    // --------------------------------------------------------------------------------------------
    // Events
    // --------------------------------------------------------------------------------------------

    /**
     * Adds an event listener to the client.
     * @param eventName - event name, see {@link StreamrClientEvents} for options
     * @param listener - the callback function
     */
    on<T extends keyof StreamrClientEvents>(eventName: T, listener: StreamrClientEvents[T]): void {
        this.eventEmitter.on(eventName, listener as any)
    }

    /**
     * Adds an event listener to the client that is invoked only once.
     * @param eventName - event name, see {@link StreamrClientEvents} for options
     * @param listener - the callback function
     */
    once<T extends keyof StreamrClientEvents>(eventName: T, listener: StreamrClientEvents[T]): void {
        this.eventEmitter.once(eventName, listener as any)
    }

    /**
     * Removes an event listener from the client.
     * @param eventName - event name, see {@link StreamrClientEvents} for options
     * @param listener - the callback function to remove
     */
    off<T extends keyof StreamrClientEvents>(eventName: T, listener: StreamrClientEvents[T]): void {
        this.eventEmitter.off(eventName, listener as any)
    }
}
<|MERGE_RESOLUTION|>--- conflicted
+++ resolved
@@ -1,10 +1,6 @@
 import 'reflect-metadata'
 import './utils/PatchTsyringe'
 
-<<<<<<< HEAD
-=======
-import { ProxyDirection, StreamID } from '@streamr/protocol'
->>>>>>> 149f437d
 import { EthereumAddress, TheGraphClient, toEthereumAddress } from '@streamr/utils'
 import EventEmitter from 'eventemitter3'
 import merge from 'lodash/merge'
@@ -16,6 +12,7 @@
 import { DestroySignal } from './DestroySignal'
 import { generateEthereumAccount as _generateEthereumAccount } from './Ethereum'
 import { ProxyDirection } from '@streamr/trackerless-network'
+import { StreamID } from '@streamr/protocol'
 import { Message, convertStreamMessageToMessage } from './Message'
 import { MetricsPublisher } from './MetricsPublisher'
 import { NetworkNodeFacade, NetworkNodeStub } from './NetworkNodeFacade'
@@ -571,7 +568,7 @@
     }
 
     /**
-     * Used to set known entry points for a stream partition. If entry points are not set they 
+     * Used to set known entry points for a stream partition. If entry points are not set they
      * will be automatically discovered from the Streamr Network.
     */
     async setStreamPartitionEntryPoints(streamDefinition: StreamDefinition, entryPoints: JsonPeerDescriptor[]): Promise<void> {
@@ -661,4 +658,4 @@
     off<T extends keyof StreamrClientEvents>(eventName: T, listener: StreamrClientEvents[T]): void {
         this.eventEmitter.off(eventName, listener as any)
     }
-}
+}