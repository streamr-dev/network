--- conflicted
+++ resolved
@@ -31,12 +31,9 @@
 import { PublisherKeyExchange } from './encryption/PublisherKeyExchange'
 import { EthereumAddress, toEthereumAddress } from '@streamr/utils'
 import { LoggerFactory } from './utils/LoggerFactory'
-<<<<<<< HEAD
+import { convertStreamMessageToMessage, Message } from './Message'
 import { ErrorCode } from './HttpUtil'
 import { omit } from 'lodash'
-=======
-import { convertStreamMessageToMessage, Message } from './Message'
->>>>>>> 12d3a9ee
 
 /**
  * @category Important
