/**
 * This file captures named exports so we can manipulate them for cjs/browser builds.
 */
export { StreamrClient } from './StreamrClient'
export { Stream, StreamMetadata, Field, VALID_FIELD_TYPES } from './Stream'
export { Message, MessageMetadata } from './Message'
export { StreamrClientEvents } from './events'
export { PublishMetadata } from './publish/Publisher'
export { Subscription, SubscriptionEvents, } from './subscribe/Subscription'
export type { MessageStream, MessageListener } from './subscribe/MessageStream'
export { ResendOptions, ResendLastOptions, ResendFromOptions, ResendRangeOptions, ResendRef } from './subscribe/Resends'
export {
    StreamPermission,
    PermissionQuery,
    UserPermissionQuery,
    PublicPermissionQuery,
    PermissionAssignment,
    UserPermissionAssignment,
    PublicPermissionAssignment
} from './permission'
export { StorageNodeAssignmentEvent } from './registry/StreamStorageRegistry'
export { StorageNodeMetadata } from './registry/StorageNodeRegistry'
export { SearchStreamsPermissionFilter } from './registry/searchStreams'
export {
    StreamrClientConfig,
    StrictStreamrClientConfig,
    SubscribeConfig,
    ConnectionConfig,
    TrackerRegistryContract,
    NetworkConfig,
    DecryptionConfig,
    CacheConfig,
    MetricsConfig,
    MetricsPeriodConfig,
    STREAMR_STORAGE_NODE_GERMANY,
    STREAM_CLIENT_DEFAULTS,
    validateConfig
} from './Config'
export {
    AuthConfig,
    ProviderAuthConfig,
    ProviderConfig,
    PrivateKeyAuthConfig
} from './Authentication'
export {
    EthereumConfig,
    ChainConnectionInfo,
    EthereumNetworkConfig,
} from './Ethereum'
export { GroupKey as EncryptionKey } from './encryption/GroupKey'
export { UpdateEncryptionKeyOptions } from './encryption/GroupKeyStore'

export { ConfigTest } from './ConfigTest'
export { NetworkNodeStub } from './NetworkNodeFacade'
export { StreamDefinition, Without, XOR } from './types'
export { formStorageNodeAssignmentStreamId } from './utils/utils'

<<<<<<< HEAD
export type { ProxyDirection, StreamID, StreamPartID, TrackerRegistryRecord } from 'streamr-client-protocol'
export type { BrandedString, EthereumAddress, LogLevel, Metric, MetricsContext, MetricsDefinition, MetricsReport } from '@streamr/utils'
export type { IceServer, NetworkNodeOptions as NetworkNodeConfig, Location } from 'streamr-network'
=======
export { StreamPartID } from '@streamr/protocol'
>>>>>>> 9d41dd2b

// These are currently exported because NetworkNodeStub uses methods which operate on StreamMessage.
// If we remove that semi-public class we can maybe remove these exports.
export type {
    ContentType,
    EncryptedGroupKey,
    EncryptionType,
    MessageID,
    MessageRef,
    StreamMessage,
    StreamMessageOptions,
    StreamMessageType
} from 'streamr-client-protocol'

export type { BigNumber } from '@ethersproject/bignumber'
export type { ConnectionInfo } from '@ethersproject/web'
export type { ExternalProvider } from '@ethersproject/providers'<|MERGE_RESOLUTION|>--- conflicted
+++ resolved
@@ -55,13 +55,9 @@
 export { StreamDefinition, Without, XOR } from './types'
 export { formStorageNodeAssignmentStreamId } from './utils/utils'
 
-<<<<<<< HEAD
-export type { ProxyDirection, StreamID, StreamPartID, TrackerRegistryRecord } from 'streamr-client-protocol'
+export type { ProxyDirection, StreamID, StreamPartID, TrackerRegistryRecord } from '@streamr/protocol'
 export type { BrandedString, EthereumAddress, LogLevel, Metric, MetricsContext, MetricsDefinition, MetricsReport } from '@streamr/utils'
-export type { IceServer, NetworkNodeOptions as NetworkNodeConfig, Location } from 'streamr-network'
-=======
-export { StreamPartID } from '@streamr/protocol'
->>>>>>> 9d41dd2b
+export type { IceServer, NetworkNodeOptions as NetworkNodeConfig, Location } from '@streamr/network-node'
 
 // These are currently exported because NetworkNodeStub uses methods which operate on StreamMessage.
 // If we remove that semi-public class we can maybe remove these exports.
@@ -74,7 +70,7 @@
     StreamMessage,
     StreamMessageOptions,
     StreamMessageType
-} from 'streamr-client-protocol'
+} from '@streamr/protocol'
 
 export type { BigNumber } from '@ethersproject/bignumber'
 export type { ConnectionInfo } from '@ethersproject/web'
