/**
 * This file captures named exports so we can manipulate them for cjs/browser builds.
 */
export * from './StreamrClient'
export * from './Stream'
export * from './encryption/Encryption'
export { Subscription, SubscriptionOnMessage } from './subscribe/Subscription'
export { MessageStreamOnMessage } from './subscribe/MessageStream'
export type { MessageStream } from './subscribe/MessageStream'
export { ResendSubscription } from './subscribe/ResendSubscription'
export { ResendOptions, ResendLastOptions, ResendFromOptions, ResendRangeOptions, ResendRef } from './subscribe/Resends'
export {
    StreamPermission,
    PermissionQuery,
    UserPermissionQuery,
    PublicPermissionQuery,
    PermissionAssignment,
    UserPermissionAssignment,
    PublicPermissionAssignment
} from './permission'
export { UserDetails } from './LoginEndpoints'
export { StreamValidationInfo, StreamMessageAsObject } from './StreamEndpoints'
export { StorageNodeAssignmentEvent } from './StorageNodeRegistry'
export { SearchStreamsPermissionFilter } from './searchStreams'
<<<<<<< HEAD
export {
    StreamrClientOptions,
    NetworkNodeConfig,
    DebugConfig,
    StrictBrubeckClientConfig
} from './Config'
export {
=======
export { getTrackerRegistryFromContract } from './getTrackerRegistryFromContract'
export type {
>>>>>>> afc202ad
    CacheConfig,
    SubscribeConfig,
    ConnectionConfig,
    DataUnionConfig,
<<<<<<< HEAD
    StrictStreamrClientConfig,
    StreamrClientConfig,
    STREAMR_STORAGE_NODE_GERMANY,
    STREAM_CLIENT_DEFAULTS,
    validateConfig
} from './ConfigBase'
export {
    AuthConfig,
    AuthenticatedConfig,
    EthereumConfig,
    ChainConnectionInfo,
    EthereumNetworkConfig,
    UnauthenticatedAuthConfig,
    ProviderAuthConfig,
    ProviderConfig,
    PrivateKeyAuthConfig,
    SessionTokenAuthConfig,
    XOR,
    Without
} from './Ethereum'
export { EncryptionConfig, GroupKeysSerialized, GroupKeyId } from './encryption/KeyExchangeUtils'
export { GroupKey, GroupKeyish, GroupKeyObject } from './encryption/Encryption'

import ConfigTest from './ConfigTest'
import { NetworkNodeStub } from './BrubeckNode'

export { ConfigTest, NetworkNodeStub }
=======
    TrackerRegistrySmartContract,
    NetworkConfig,
    DebugConfig,
    StrictStreamrClientConfig,
    StreamrClientConfig
} from './Config'
export {
    STREAMR_STORAGE_NODE_GERMANY,
    STREAM_CLIENT_DEFAULTS,
    validateConfig
} from './Config'

export { ConfigTest } from './ConfigTest'
import { NetworkNodeStub } from './BrubeckNode'

export { NetworkNodeStub }
>>>>>>> afc202ad
export * from './dataunion/DataUnion'
export { NotFoundError, ErrorCode } from './authFetch'
export { SignalListener } from './utils/Signal'
export * from './types'

export { EthereumAddress, StreamPartID } from 'streamr-client-protocol'

// TODO should export these to support StreamMessageAsObject:
// export {
//   StreamMessageType, ContentType, EncryptionType, SignatureType
// } from 'streamr-client-protocol/dist/src/protocol/message_layer/StreamMessage'
export { BigNumber } from '@ethersproject/bignumber'
export type { ConnectionInfo } from '@ethersproject/web'
export { Contract } from '@ethersproject/contracts'
export type { BytesLike, Bytes } from '@ethersproject/bytes'
export type { ContractReceipt, ContractTransaction } from '@ethersproject/contracts'
export type { ExternalProvider } from '@ethersproject/providers'<|MERGE_RESOLUTION|>--- conflicted
+++ resolved
@@ -22,29 +22,20 @@
 export { StreamValidationInfo, StreamMessageAsObject } from './StreamEndpoints'
 export { StorageNodeAssignmentEvent } from './StorageNodeRegistry'
 export { SearchStreamsPermissionFilter } from './searchStreams'
-<<<<<<< HEAD
 export {
-    StreamrClientOptions,
-    NetworkNodeConfig,
-    DebugConfig,
-    StrictBrubeckClientConfig
-} from './Config'
-export {
-=======
-export { getTrackerRegistryFromContract } from './getTrackerRegistryFromContract'
-export type {
->>>>>>> afc202ad
-    CacheConfig,
+    StreamrClientConfig,
+    StrictStreamrClientConfig,
     SubscribeConfig,
     ConnectionConfig,
     DataUnionConfig,
-<<<<<<< HEAD
-    StrictStreamrClientConfig,
-    StreamrClientConfig,
+    TrackerRegistrySmartContract,
+    NetworkConfig,
+    DebugConfig,
+    CacheConfig,
     STREAMR_STORAGE_NODE_GERMANY,
     STREAM_CLIENT_DEFAULTS,
     validateConfig
-} from './ConfigBase'
+} from './Config'
 export {
     AuthConfig,
     AuthenticatedConfig,
@@ -62,28 +53,8 @@
 export { EncryptionConfig, GroupKeysSerialized, GroupKeyId } from './encryption/KeyExchangeUtils'
 export { GroupKey, GroupKeyish, GroupKeyObject } from './encryption/Encryption'
 
-import ConfigTest from './ConfigTest'
-import { NetworkNodeStub } from './BrubeckNode'
-
-export { ConfigTest, NetworkNodeStub }
-=======
-    TrackerRegistrySmartContract,
-    NetworkConfig,
-    DebugConfig,
-    StrictStreamrClientConfig,
-    StreamrClientConfig
-} from './Config'
-export {
-    STREAMR_STORAGE_NODE_GERMANY,
-    STREAM_CLIENT_DEFAULTS,
-    validateConfig
-} from './Config'
-
 export { ConfigTest } from './ConfigTest'
-import { NetworkNodeStub } from './BrubeckNode'
-
-export { NetworkNodeStub }
->>>>>>> afc202ad
+export { NetworkNodeStub } from './BrubeckNode'
 export * from './dataunion/DataUnion'
 export { NotFoundError, ErrorCode } from './authFetch'
 export { SignalListener } from './utils/Signal'
