/**
 * Public Resends API
 */
import { DependencyContainer, inject, Lifecycle, scoped, delay } from 'tsyringe'
import { SPID, SIDLike, MessageRef, StreamMessage } from 'streamr-client-protocol'
import AbortController from 'node-abort-controller'
import split2 from 'split2'
import { Transform } from 'stream'

import { instanceId, counterId } from './utils'
import { Context, ContextError } from './utils/Context'
import { inspect } from './utils/log'

import MessageStream, { MessageStreamOnMessage } from './MessageStream'
import SubscribePipeline from './SubscribePipeline'
import { authRequest } from './authFetch'

<<<<<<< HEAD
import { NodeRegistry } from './NodeRegistry'
=======
import Session from './Session'
import NodeRegistry from './StorageNodeRegistry'
>>>>>>> 15d6b6ed
import { StreamEndpoints } from './StreamEndpoints'
import { BrubeckContainer } from './Container'
import { StreamRegistry } from './StreamRegistry'

const MIN_SEQUENCE_NUMBER_VALUE = 0

type QueryDict = Record<string, string | number | boolean | null | undefined>

async function fetchStream(url: string, opts = {}, abortController = new AbortController()) {
    const startTime = Date.now()
    const response = await authRequest(url, {
        signal: abortController.signal,
        ...opts,
    })

    const stream: Transform = response.body.pipe(split2((message: string) => {
        return StreamMessage.deserialize(message)
    }))
    stream.once('close', () => {
        abortController.abort()
    })
    return Object.assign(stream, {
        startTime,
    })
}

const createUrl = (baseUrl: string, endpointSuffix: string, spid: SPID, query: QueryDict = {}) => {
    const queryMap = {
        ...query,
        format: 'raw'
    }

    const queryString = new URLSearchParams(Object.entries(queryMap).filter(([_key, value]) => value != null)).toString()

    return `${baseUrl}/streams/${encodeURIComponent(spid.streamId)}/data/partitions/${spid.streamPartition}/${endpointSuffix}?${queryString}`
}

export type ResendRef = MessageRef | {
    timestamp: number | Date | string,
    sequenceNumber?: number,
}

export type ResendLastOptions = {
    last: number
}

export type ResendFromOptions = {
    from: ResendRef
    publisherId?: string
}

export type ResendRangeOptions = {
    from: ResendRef
    to: ResendRef
    msgChainId?: string
    publisherId?: string
}

export type ResendOptionsStrict = ResendLastOptions | ResendFromOptions | ResendRangeOptions

function isResendLast<T extends ResendLastOptions>(options: any): options is T {
    return options && typeof options === 'object' && 'last' in options && options.last != null
}

function isResendFrom<T extends ResendFromOptions>(options: any): options is T {
    return options && typeof options === 'object' && 'from' in options && !('to' in options) && options.from != null
}

function isResendRange<T extends ResendRangeOptions>(options: any): options is T {
    return options && typeof options === 'object' && 'from' in options && 'to' in options && options.to && options.from != null
}

export type ResendOptions = (SIDLike | { stream: SIDLike }) & (ResendOptionsStrict | { resend: ResendOptionsStrict })

export function isResendOptions(options: any): options is ResendOptions {
    if (options && typeof options === 'object' && 'resend' in options && options.resend) {
        return isResendOptions(options.resend)
    }

    if (!options || typeof options !== 'object') { return false }

    return !!(
        isResendLast(options)
        || isResendFrom(options)
        || isResendRange(options)
    )
}

@scoped(Lifecycle.ContainerScoped)
export default class Resend implements Context {
    id
    debug

    constructor(
        context: Context,
<<<<<<< HEAD
        private nodeRegistry: NodeRegistry,
        private streamRegistry: StreamRegistry,
=======
        private storageNodeRegistry: NodeRegistry,
>>>>>>> 15d6b6ed
        @inject(delay(() => StreamEndpoints)) private streamEndpoints: StreamEndpoints,
        @inject(BrubeckContainer) private container: DependencyContainer,
    ) {
        this.id = instanceId(this)
        this.debug = context.debug.extend(this.id)
    }

    /**
     * Call last/from/range as appropriate based on arguments
     */

    async resend<T>(
        options: ResendOptions,
        onMessage?: MessageStreamOnMessage<T>
    ): Promise<MessageStream<T>> {
        const resendOptions = (
            (options && typeof options === 'object' && 'resend' in options && options.resend ? options.resend : options) as ResendOptionsStrict
        )
        const spidOptions = (options && typeof options === 'object' && 'stream' in options && options.stream ? options.stream : options) as SIDLike
        const spid = SPID.fromDefaults(spidOptions, { streamPartition: 0 })

        const sub = await this.resendMessages<T>(spid, resendOptions)

        if (onMessage) {
            sub.useLegacyOnMessageHandler(onMessage)
        }

        return sub
    }

    resendMessages<T>(spid: SPID, options: ResendOptionsStrict): Promise<MessageStream<T>> {
        if (isResendLast(options)) {
            return this.last<T>(spid, {
                count: options.last,
            })
        }

        if (isResendRange(options)) {
            return this.range<T>(spid, {
                fromTimestamp: new Date(options.from.timestamp).getTime(),
                fromSequenceNumber: options.from.sequenceNumber,
                toTimestamp: new Date(options.to.timestamp).getTime(),
                toSequenceNumber: options.to.sequenceNumber,
                publisherId: options.publisherId,
                msgChainId: options.msgChainId,
            })
        }

        if (isResendFrom(options)) {
            return this.from<T>(spid, {
                fromTimestamp: new Date(options.from.timestamp).getTime(),
                fromSequenceNumber: options.from.sequenceNumber,
                publisherId: options.publisherId,
            })
        }

        throw new ContextError(this, `can not resend without valid resend options: ${inspect({ spid, options })}`)
    }

<<<<<<< HEAD
    async getStreamNodes(sidLike: SIDLike) {
        const sid = SPID.parse(sidLike)
        // this method should probably live somewhere else
        // like in the node registry or stream class
        const stream = await this.streamRegistry.getStream(sid.streamId)
        // const storageNodes: StorageNode[] = await stream.getStorageNodes()
        return stream.getStorageNodes()

        // const storageNodeAddresses = new Set(storageNodes.map((n) => n.getAddress()))

        // const nodes = await this.nodeRegistry.getAllStorageNodes()

        // return nodes.filter((node: any) => storageNodeAddresses.has(node._address))
    }

=======
>>>>>>> 15d6b6ed
    private async fetchStream<T>(endpointSuffix: 'last' | 'range' | 'from', spid: SPID, query: QueryDict = {}) {
        const debug = this.debug.extend(counterId(`resend-${endpointSuffix}`))
        debug('fetching resend %s %s %o', endpointSuffix, spid.key, query)
        const nodes = await this.streamEndpoints.getStorageNodes(spid)
        if (!nodes.length) {
            const err = new ContextError(this, `no storage assigned: ${inspect(spid)}`)
            err.code = 'NO_STORAGE_NODES'
            throw err
        }

        // just pick first node
        // TODO: handle multiple nodes
        const url = createUrl(`${nodes[0].url}/api/v1`, endpointSuffix, spid, query)
        const messageStream = SubscribePipeline<T>(
            new MessageStream<T>(this),
            spid,
            {},
            this.container.resolve<Context>(Context as any),
            this.container
        )

        let count = 0
        messageStream.forEach(() => {
            count += 1
        })

        messageStream.pull((async function* readStream(this: Resend) {
<<<<<<< HEAD
            const dataStream = await fetchStream(url)
=======
            let dataStream
>>>>>>> 15d6b6ed
            try {
                dataStream = await fetchStream(url, this.session)
                yield* dataStream
            } finally {
                debug('resent %s messages.', count)
                if (dataStream) {
                    dataStream.destroy()
                }
            }
        }.bind(this)()))
        return messageStream
    }

    async last<T>(spid: SPID, { count }: { count: number }): Promise<MessageStream<T>> {
        if (count <= 0) {
            const emptyStream = new MessageStream<T>(this)
            emptyStream.endWrite()
            return emptyStream
        }

        return this.fetchStream('last', spid, {
            count,
        })
    }

    async from<T>(spid: SPID, {
        fromTimestamp,
        fromSequenceNumber = MIN_SEQUENCE_NUMBER_VALUE,
        publisherId
    }: {
        fromTimestamp: number,
        fromSequenceNumber?: number,
        publisherId?: string
    }): Promise<MessageStream<T>> {
        return this.fetchStream('from', spid, {
            fromTimestamp,
            fromSequenceNumber,
            publisherId,
        })
    }

    async range<T>(spid: SPID, {
        fromTimestamp,
        fromSequenceNumber = MIN_SEQUENCE_NUMBER_VALUE,
        toTimestamp,
        toSequenceNumber = MIN_SEQUENCE_NUMBER_VALUE,
        publisherId,
        msgChainId
    }: {
        fromTimestamp: number,
        fromSequenceNumber?: number,
        toTimestamp: number,
        toSequenceNumber?: number,
        publisherId?: string,
        msgChainId?: string
    }): Promise<MessageStream<T>> {
        return this.fetchStream('range', spid, {
            fromTimestamp,
            fromSequenceNumber,
            toTimestamp,
            toSequenceNumber,
            publisherId,
            msgChainId,
        })
    }

    async stop() {
        await this.storageNodeRegistry.stop()
    }
}<|MERGE_RESOLUTION|>--- conflicted
+++ resolved
@@ -15,12 +15,7 @@
 import SubscribePipeline from './SubscribePipeline'
 import { authRequest } from './authFetch'
 
-<<<<<<< HEAD
 import { NodeRegistry } from './NodeRegistry'
-=======
-import Session from './Session'
-import NodeRegistry from './StorageNodeRegistry'
->>>>>>> 15d6b6ed
 import { StreamEndpoints } from './StreamEndpoints'
 import { BrubeckContainer } from './Container'
 import { StreamRegistry } from './StreamRegistry'
@@ -116,12 +111,8 @@
 
     constructor(
         context: Context,
-<<<<<<< HEAD
         private nodeRegistry: NodeRegistry,
         private streamRegistry: StreamRegistry,
-=======
-        private storageNodeRegistry: NodeRegistry,
->>>>>>> 15d6b6ed
         @inject(delay(() => StreamEndpoints)) private streamEndpoints: StreamEndpoints,
         @inject(BrubeckContainer) private container: DependencyContainer,
     ) {
@@ -181,24 +172,6 @@
         throw new ContextError(this, `can not resend without valid resend options: ${inspect({ spid, options })}`)
     }
 
-<<<<<<< HEAD
-    async getStreamNodes(sidLike: SIDLike) {
-        const sid = SPID.parse(sidLike)
-        // this method should probably live somewhere else
-        // like in the node registry or stream class
-        const stream = await this.streamRegistry.getStream(sid.streamId)
-        // const storageNodes: StorageNode[] = await stream.getStorageNodes()
-        return stream.getStorageNodes()
-
-        // const storageNodeAddresses = new Set(storageNodes.map((n) => n.getAddress()))
-
-        // const nodes = await this.nodeRegistry.getAllStorageNodes()
-
-        // return nodes.filter((node: any) => storageNodeAddresses.has(node._address))
-    }
-
-=======
->>>>>>> 15d6b6ed
     private async fetchStream<T>(endpointSuffix: 'last' | 'range' | 'from', spid: SPID, query: QueryDict = {}) {
         const debug = this.debug.extend(counterId(`resend-${endpointSuffix}`))
         debug('fetching resend %s %s %o', endpointSuffix, spid.key, query)
@@ -226,11 +199,7 @@
         })
 
         messageStream.pull((async function* readStream(this: Resend) {
-<<<<<<< HEAD
-            const dataStream = await fetchStream(url)
-=======
             let dataStream
->>>>>>> 15d6b6ed
             try {
                 dataStream = await fetchStream(url, this.session)
                 yield* dataStream
