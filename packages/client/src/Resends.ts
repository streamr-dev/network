/**
 * Public Resends API
 */
import { DependencyContainer, inject, Lifecycle, scoped, delay } from 'tsyringe'
import { SPID, SIDLike, MessageRef, StreamMessage } from 'streamr-client-protocol'
import AbortController from 'node-abort-controller'
import split2 from 'split2'
import { Readable } from 'stream'

import { instanceId, counterId } from './utils'
import { Context, ContextError } from './utils/Context'
import { inspect } from './utils/log'

import MessageStream, { MessageStreamOnMessage } from './MessageStream'
import SubscribePipeline from './SubscribePipeline'
import { authRequest } from './authFetch'

import { NodeRegistry } from './NodeRegistry'
import { StreamEndpoints } from './StreamEndpoints'
import { BrubeckContainer } from './Container'
<<<<<<< HEAD
import { StreamRegistry } from './StreamRegistry'
import { ConvertBrowserStream } from './utils/ConvertBrowserStream'
=======
import { WebStreamToNodeStream } from './utils/WebStreamToNodeStream'
>>>>>>> ca577cbc

const MIN_SEQUENCE_NUMBER_VALUE = 0

type QueryDict = Record<string, string | number | boolean | null | undefined>

async function fetchStream(url: string, opts = {}, abortController = new AbortController()) {
    const startTime = Date.now()
    const response = await authRequest(url, undefined, {
        signal: abortController.signal,
        ...opts,
    })
    if (!response.body) {
        throw new Error('No Response Body')
    }

    try {
        // in the browser, response.body will be a web stream. Convert this into a node stream.
        const source: Readable = WebStreamToNodeStream(response.body as unknown as (ReadableStream | Readable))

        const stream = source.pipe(split2((message: string) => {
            return StreamMessage.deserialize(message)
        }))

        stream.once('close', () => {
            abortController.abort()
        })

        return Object.assign(stream, {
            startTime,
        })
    } catch (err) {
        abortController.abort()
        throw err
    }
}

const createUrl = (baseUrl: string, endpointSuffix: string, spid: SPID, query: QueryDict = {}) => {
    const queryMap = {
        ...query,
        format: 'raw'
    }

    const queryString = new URLSearchParams(Object.entries(queryMap).filter(([_key, value]) => value != null)).toString()

    return `${baseUrl}/streams/${encodeURIComponent(spid.streamId)}/data/partitions/${spid.streamPartition}/${endpointSuffix}?${queryString}`
}

export type ResendRef = MessageRef | {
    timestamp: number | Date | string,
    sequenceNumber?: number,
}

export type ResendLastOptions = {
    last: number
}

export type ResendFromOptions = {
    from: ResendRef
    publisherId?: string
}

export type ResendRangeOptions = {
    from: ResendRef
    to: ResendRef
    msgChainId?: string
    publisherId?: string
}

export type ResendOptionsStrict = ResendLastOptions | ResendFromOptions | ResendRangeOptions

function isResendLast<T extends ResendLastOptions>(options: any): options is T {
    return options && typeof options === 'object' && 'last' in options && options.last != null
}

function isResendFrom<T extends ResendFromOptions>(options: any): options is T {
    return options && typeof options === 'object' && 'from' in options && !('to' in options) && options.from != null
}

function isResendRange<T extends ResendRangeOptions>(options: any): options is T {
    return options && typeof options === 'object' && 'from' in options && 'to' in options && options.to && options.from != null
}

export type ResendOptions = (SIDLike | { stream: SIDLike }) & (ResendOptionsStrict | { resend: ResendOptionsStrict })

export function isResendOptions(options: any): options is ResendOptions {
    if (options && typeof options === 'object' && 'resend' in options && options.resend) {
        return isResendOptions(options.resend)
    }

    if (!options || typeof options !== 'object') { return false }

    return !!(
        isResendLast(options)
        || isResendFrom(options)
        || isResendRange(options)
    )
}

@scoped(Lifecycle.ContainerScoped)
export default class Resend implements Context {
    id
    debug

    constructor(
        context: Context,
        private nodeRegistry: NodeRegistry,
        private streamRegistry: StreamRegistry,
        @inject(delay(() => StreamEndpoints)) private streamEndpoints: StreamEndpoints,
        @inject(BrubeckContainer) private container: DependencyContainer
    ) {
        this.id = instanceId(this)
        this.debug = context.debug.extend(this.id)
    }

    /**
     * Call last/from/range as appropriate based on arguments
     */

    async resend<T>(
        options: ResendOptions,
        onMessage?: MessageStreamOnMessage<T>
    ): Promise<MessageStream<T>> {
        const resendOptions = (
            (options && typeof options === 'object' && 'resend' in options && options.resend ? options.resend : options) as ResendOptionsStrict
        )
        const spidOptions = (options && typeof options === 'object' && 'stream' in options && options.stream ? options.stream : options) as SIDLike
        const spid = SPID.fromDefaults(spidOptions, { streamPartition: 0 })

        const sub = await this.resendMessages<T>(spid, resendOptions)

        if (onMessage) {
            sub.useLegacyOnMessageHandler(onMessage)
        }

        return sub
    }

    resendMessages<T>(spid: SPID, options: ResendOptionsStrict): Promise<MessageStream<T>> {
        if (isResendLast(options)) {
            return this.last<T>(spid, {
                count: options.last,
            })
        }

        if (isResendRange(options)) {
            return this.range<T>(spid, {
                fromTimestamp: new Date(options.from.timestamp).getTime(),
                fromSequenceNumber: options.from.sequenceNumber,
                toTimestamp: new Date(options.to.timestamp).getTime(),
                toSequenceNumber: options.to.sequenceNumber,
                publisherId: options.publisherId,
                msgChainId: options.msgChainId,
            })
        }

        if (isResendFrom(options)) {
            return this.from<T>(spid, {
                fromTimestamp: new Date(options.from.timestamp).getTime(),
                fromSequenceNumber: options.from.sequenceNumber,
                publisherId: options.publisherId,
            })
        }

        throw new ContextError(this, `can not resend without valid resend options: ${inspect({ spid, options })}`)
    }

    async getStreamNodes(sidLike: SIDLike) {
        const sid = SPID.parse(sidLike)
        const stream = await this.streamRegistry.getStream(sid.streamId)
        return stream.getStorageNodes()
    }

    private async fetchStream<T>(endpointSuffix: 'last' | 'range' | 'from', spid: SPID, query: QueryDict = {}) {
        const debug = this.debug.extend(counterId(`resend-${endpointSuffix}`))
        debug('fetching resend %s %s %o', endpointSuffix, spid.key, query)
        const nodes = await this.getStreamNodes(spid)
        if (!nodes.length) {
            const err = new ContextError(this, `no storage assigned: ${inspect(spid)}`)
            err.code = 'NO_STORAGE_NODES'
            throw err
        }

        // just pick first node
        // TODO: handle multiple nodes
        const url = createUrl(`${nodes[0].url}/api/v1`, endpointSuffix, spid, query)
        const messageStream = SubscribePipeline<T>(
            new MessageStream<T>(this),
            spid,
            this.container.resolve<Context>(Context as any),
            this.container
        )

        let count = 0
        messageStream.forEach(() => {
            count += 1
        })

        const dataStream = await fetchStream(url)
        messageStream.pull((async function* readStream() {
            try {
                yield* dataStream
            } finally {
                debug('resent %s messages.', count)
                dataStream.destroy()
            }
        }()))
        return messageStream
    }

    async last<T>(spid: SPID, { count }: { count: number }): Promise<MessageStream<T>> {
        if (count <= 0) {
            const emptyStream = new MessageStream<T>(this)
            emptyStream.endWrite()
            return emptyStream
        }

        return this.fetchStream('last', spid, {
            count,
        })
    }

    async from<T>(spid: SPID, {
        fromTimestamp,
        fromSequenceNumber = MIN_SEQUENCE_NUMBER_VALUE,
        publisherId
    }: {
        fromTimestamp: number,
        fromSequenceNumber?: number,
        publisherId?: string
    }): Promise<MessageStream<T>> {
        return this.fetchStream('from', spid, {
            fromTimestamp,
            fromSequenceNumber,
            publisherId,
        })
    }

    async range<T>(spid: SPID, {
        fromTimestamp,
        fromSequenceNumber = MIN_SEQUENCE_NUMBER_VALUE,
        toTimestamp,
        toSequenceNumber = MIN_SEQUENCE_NUMBER_VALUE,
        publisherId,
        msgChainId
    }: {
        fromTimestamp: number,
        fromSequenceNumber?: number,
        toTimestamp: number,
        toSequenceNumber?: number,
        publisherId?: string,
        msgChainId?: string
    }): Promise<MessageStream<T>> {
        return this.fetchStream('range', spid, {
            fromTimestamp,
            fromSequenceNumber,
            toTimestamp,
            toSequenceNumber,
            publisherId,
            msgChainId,
        })
    }

    async stop() {
        await this.nodeRegistry.stop()
    }
}<|MERGE_RESOLUTION|>--- conflicted
+++ resolved
@@ -18,12 +18,8 @@
 import { NodeRegistry } from './NodeRegistry'
 import { StreamEndpoints } from './StreamEndpoints'
 import { BrubeckContainer } from './Container'
-<<<<<<< HEAD
 import { StreamRegistry } from './StreamRegistry'
-import { ConvertBrowserStream } from './utils/ConvertBrowserStream'
-=======
 import { WebStreamToNodeStream } from './utils/WebStreamToNodeStream'
->>>>>>> ca577cbc
 
 const MIN_SEQUENCE_NUMBER_VALUE = 0
 
