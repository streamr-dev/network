import { scoped, Lifecycle, inject } from 'tsyringe'
import { StreamrClientEventEmitter } from './events'
import { DestroySignal } from './DestroySignal'
import { NetworkNodeFacade } from './NetworkNodeFacade'
import { Publisher } from './publish/Publisher'
import { ConfigInjectionToken, StrictStreamrClientConfig } from './Config'
import { pOnce } from './utils/promises'
import { MetricsReport, wait } from '@streamr/utils'
import { Authentication, AuthenticationInjectionToken } from './Authentication'

@scoped(Lifecycle.ContainerScoped)
export class MetricsPublisher {

    private publisher: Publisher
    private node: NetworkNodeFacade
    private eventEmitter: StreamrClientEventEmitter
    private destroySignal: DestroySignal
    private config: Pick<StrictStreamrClientConfig, 'metrics'>

    constructor(
        @inject(Publisher) publisher: Publisher,
        @inject(NetworkNodeFacade) node: NetworkNodeFacade,
        @inject(AuthenticationInjectionToken) authentication: Authentication,
        @inject(StreamrClientEventEmitter) eventEmitter: StreamrClientEventEmitter,
        @inject(DestroySignal) destroySignal: DestroySignal,
        @inject(ConfigInjectionToken) config: Pick<StrictStreamrClientConfig, 'metrics'>
    ) {
        this.publisher = publisher
        this.node = node
        this.eventEmitter = eventEmitter
        this.destroySignal = destroySignal
        this.config = config
        const ensureStarted = pOnce(async () => {
            const node = await this.node.getNode()
            const metricsContext = node.getMetricsContext()
<<<<<<< HEAD
            const partitionKey = await authentication.getAddress()
            this.producers = this.config.metrics.periods.map((config) => {
=======
            const partitionKey = getEthereumAddressFromNodeId(node.getNodeId()).toLowerCase()
            this.config.metrics.periods.map((config) => {
>>>>>>> e3bc11d8
                return metricsContext.createReportProducer(async (report: MetricsReport) => {
                    await this.publish(report, config.streamId, partitionKey)
                }, config.duration, this.destroySignal.abortSignal)
            })
        })
        if (this.config.metrics.periods.length > 0) {
            this.eventEmitter.on('publish', () => ensureStarted())
            this.eventEmitter.on('subscribe', () => ensureStarted())
        }
    }

    private async publish(report: MetricsReport, streamId: string, partitionKey: string): Promise<void> {
        await wait(Math.random() * this.config.metrics.maxPublishDelay)
        try {
            await this.publisher.publish(streamId, report, {
                timestamp: report.period.end,
                partitionKey
            })
        } catch (e: any) {
            console.warn(`Unable to publish metrics: ${e.message}`)
        }
    }
}<|MERGE_RESOLUTION|>--- conflicted
+++ resolved
@@ -33,13 +33,8 @@
         const ensureStarted = pOnce(async () => {
             const node = await this.node.getNode()
             const metricsContext = node.getMetricsContext()
-<<<<<<< HEAD
-            const partitionKey = await authentication.getAddress()
-            this.producers = this.config.metrics.periods.map((config) => {
-=======
-            const partitionKey = getEthereumAddressFromNodeId(node.getNodeId()).toLowerCase()
+            const partitionKey = (await authentication.getAddress()).toLowerCase()
             this.config.metrics.periods.map((config) => {
->>>>>>> e3bc11d8
                 return metricsContext.createReportProducer(async (report: MetricsReport) => {
                     await this.publish(report, config.streamId, partitionKey)
                 }, config.duration, this.destroySignal.abortSignal)
