import { scoped, Lifecycle, inject } from 'tsyringe'
import { StreamrClientEventEmitter } from './events'
import { DestroySignal } from './DestroySignal'
import { NetworkNodeFacade } from './NetworkNodeFacade'
import { Publisher } from './publish/Publisher'
import { ConfigInjectionToken, StreamrClientConfig, ProviderAuthConfig } from './Config'
import { pOnce } from './utils/promises'
import { MetricsReport, wait } from '@streamr/utils'
import { Authentication, AuthenticationInjectionToken } from './Authentication'
import { merge } from '@streamr/utils'

type NormalizedConfig = NonNullable<Required<Exclude<StreamrClientConfig['metrics'], boolean>>>

export const DEFAULTS = {
    periods: [
        {
            duration: 60000,
            streamId: 'streamr.eth/metrics/nodes/firehose/min'
        },
        {
            duration: 3600000,
            streamId: 'streamr.eth/metrics/nodes/firehose/hour'
        },
        {
            duration: 86400000,
            streamId: 'streamr.eth/metrics/nodes/firehose/day'
        }
    ],
    maxPublishDelay: 30000
}

const getNormalizedConfig = (config: Pick<StreamrClientConfig, 'metrics' | 'auth'>): NormalizedConfig => {
    if (config.metrics === true) {
        return DEFAULTS
    } else if (config.metrics === false) {
        return {
            ...DEFAULTS,
            periods: []
        }
    } else if (config.metrics !== undefined) {
        return merge(DEFAULTS, config.metrics)
    } else {
        const isEthereumAuth = ((config.auth as ProviderAuthConfig)?.ethereum !== undefined)
        return {
            ...DEFAULTS,
            periods: isEthereumAuth ? [] : DEFAULTS.periods
        }
    }
}

@scoped(Lifecycle.ContainerScoped)
export class MetricsPublisher {

    private readonly publisher: Publisher
    private readonly node: NetworkNodeFacade
    private readonly config: NormalizedConfig
    private readonly eventEmitter: StreamrClientEventEmitter
    private readonly destroySignal: DestroySignal

    constructor(
<<<<<<< HEAD
        @inject(Publisher) publisher: Publisher,
        @inject(NetworkNodeFacade) node: NetworkNodeFacade,
        @inject(AuthenticationInjectionToken) authentication: Authentication,
        @inject(StreamrClientEventEmitter) eventEmitter: StreamrClientEventEmitter,
        @inject(DestroySignal) destroySignal: DestroySignal,
        @inject(ConfigInjectionToken) config: Pick<StreamrClientConfig, 'metrics' | 'auth'>
=======
        publisher: Publisher,
        node: NetworkNodeFacade,
        @inject(ConfigInjectionToken) config: Pick<StreamrClientConfig, 'metrics' | 'auth'>,
        eventEmitter: StreamrClientEventEmitter,
        destroySignal: DestroySignal
>>>>>>> 97d13477
    ) {
        this.publisher = publisher
        this.node = node
        this.config = getNormalizedConfig(config)
        this.eventEmitter = eventEmitter
        this.destroySignal = destroySignal
        const ensureStarted = pOnce(async () => {
            const node = await this.node.getNode()
            const metricsContext = node.getMetricsContext()
            const partitionKey = (await authentication.getAddress()).toLowerCase()
            this.config.periods.map((config) => {

                return metricsContext.createReportProducer(async (report: MetricsReport) => {
                    await this.publish(report, config.streamId, partitionKey)
                }, config.duration, this.destroySignal.abortSignal)
            })
        })
        if (this.config.periods.length > 0) {
            this.eventEmitter.on('publish', () => ensureStarted())
            this.eventEmitter.on('subscribe', () => ensureStarted())
        }
    }

    private async publish(report: MetricsReport, streamId: string, partitionKey: string): Promise<void> {
        await wait(Math.random() * this.config.maxPublishDelay)
        try {
            await this.publisher.publish(streamId, report, {
                timestamp: report.period.end,
                partitionKey
            })
        } catch (e: any) {
            console.warn(`Unable to publish metrics: ${e.message}`)
        }
    }
}<|MERGE_RESOLUTION|>--- conflicted
+++ resolved
@@ -58,20 +58,13 @@
     private readonly destroySignal: DestroySignal
 
     constructor(
-<<<<<<< HEAD
-        @inject(Publisher) publisher: Publisher,
-        @inject(NetworkNodeFacade) node: NetworkNodeFacade,
-        @inject(AuthenticationInjectionToken) authentication: Authentication,
-        @inject(StreamrClientEventEmitter) eventEmitter: StreamrClientEventEmitter,
-        @inject(DestroySignal) destroySignal: DestroySignal,
-        @inject(ConfigInjectionToken) config: Pick<StreamrClientConfig, 'metrics' | 'auth'>
-=======
+
         publisher: Publisher,
         node: NetworkNodeFacade,
+        @inject(AuthenticationInjectionToken) authentication: Authentication,
         @inject(ConfigInjectionToken) config: Pick<StreamrClientConfig, 'metrics' | 'auth'>,
         eventEmitter: StreamrClientEventEmitter,
         destroySignal: DestroySignal
->>>>>>> 97d13477
     ) {
         this.publisher = publisher
         this.node = node
