--- conflicted
+++ resolved
@@ -206,15 +206,9 @@
     async getStoredStreamsOf(nodeAddress: string): Promise<{ streams: Stream[], blockNumber: number }> {
         log('Getting stored streams of node %s', nodeAddress)
         const res = await this.sendNodeQuery(NodeRegistry.buildStorageNodeQuery(nodeAddress.toLowerCase())) as StorageNodeQueryResult
-<<<<<<< HEAD
-        return res.node.storedStreams.map((stream) => {
+        const streams = res.node.storedStreams.map((stream) => {
             const props: StreamProperties = Stream.parsePropertiesFromMetadata(stream.metadata)
             return new Stream({ ...props, id: toStreamID(stream.id) }, this.container) // toStreamID() not strictly necessary
-=======
-        const streams = res.node.storedStreams.map((stream) => {
-            const parsedProps: StreamProperties = Stream.parseStreamPropsFromJson(stream.metadata)
-            return new Stream({ ...parsedProps, id: toStreamID(stream.id) }, this.container) // toStreamID() not strictly necessary
->>>>>>> 50393df2
         })
         return {
             streams,
