import { StreamID, StreamMessage } from 'streamr-client-protocol'
import { scoped, Lifecycle, inject } from 'tsyringe'
import pLimit from 'p-limit'
import { StreamDefinition } from '../types'
import { StreamIDBuilder } from '../StreamIDBuilder'
import { Authentication, AuthenticationInjectionToken } from '../Authentication'
import { NetworkNodeFacade } from '../NetworkNodeFacade'
import { MessageFactory } from './MessageFactory'
import { isString } from 'lodash'
import { StreamRegistryCached } from '../registry/StreamRegistryCached'
import { GroupKeyStore } from '../encryption/GroupKeyStore'
import { GroupKeyQueue } from './GroupKeyQueue'
import { Mapping } from '../utils/Mapping'

export class PublishError extends Error {

    public readonly streamId: StreamID
    public readonly timestamp: number

    constructor(streamId: StreamID, timestamp: number, cause: Error) {
        // Currently Node and Firefox show the full error chain (this error and
        // the message and the stack of the "cause" variable) when an error is printed
        // to console.log. Chrome shows only the root error.
        // TODO: Remove the cause suffix from the error message when Chrome adds the support:
        // https://bugs.chromium.org/p/chromium/issues/detail?id=1211260
        // eslint-disable-next-line max-len
        // @ts-expect-error typescript definitions don't support error cause
        super(`Failed to publish to stream ${streamId} (timestamp=${timestamp}), cause: ${cause.message}`, { cause })
        this.streamId = streamId
        this.timestamp = timestamp
        if (Error.captureStackTrace) {
            Error.captureStackTrace(this, this.constructor)
        }
    }
}

export interface MessageMetadata {
    timestamp?: string | number | Date
    partitionKey?: string | number
    msgChainId?: string
}

const parseTimestamp = (metadata?: MessageMetadata): number => {
    if (metadata?.timestamp === undefined) {
        return Date.now()
    } else {
        return metadata.timestamp instanceof Date
            ? metadata.timestamp.getTime()
            : isString(metadata.timestamp)
                ? new Date(metadata.timestamp).getTime()
                : metadata.timestamp
    }
}

@scoped(Lifecycle.ContainerScoped)
export class Publisher {

    private readonly messageFactories: Mapping<[streamId: StreamID], MessageFactory>
    private readonly groupKeyQueues: Mapping<[streamId: StreamID], GroupKeyQueue>
    private readonly streamIdBuilder: StreamIDBuilder
    private readonly authentication: Authentication
    private readonly streamRegistryCached: StreamRegistryCached
    private readonly node: NetworkNodeFacade
    private readonly concurrencyLimit = pLimit(1)

    constructor(
        streamIdBuilder: StreamIDBuilder,
        @inject(AuthenticationInjectionToken) authentication: Authentication,
        streamRegistryCached: StreamRegistryCached,
        groupKeyStore: GroupKeyStore,
        node: NetworkNodeFacade
    ) {
<<<<<<< HEAD
        this.debug = context.debug.extend(instanceId(this))
        this.streamIdBuilder = streamIdBuilder

=======
>>>>>>> f35d2bd2
        this.streamIdBuilder = streamIdBuilder
        this.authentication = authentication
        this.streamRegistryCached = streamRegistryCached
        this.node = node
        this.messageFactories = new Mapping(async (streamId: StreamID) => {
            return this.createMessageFactory(streamId)
        })
        this.groupKeyQueues = new Mapping(async (streamId: StreamID) => {
            return new GroupKeyQueue(streamId, groupKeyStore)
        })
    }

    async publish<T>(
        streamDefinition: StreamDefinition,
        content: T,
        metadata?: MessageMetadata
    ): Promise<StreamMessage<T>> {
        const timestamp = parseTimestamp(metadata)
        /*
         * There are some steps in the publish process which need to be done sequentially:
         * - message chaining
         * - consuming a group key from a queue
         *
         * It is also good if messages are published to node in the same sequence (within
         * a message chain), as that can avoid unnecessary gap fills: if a subscriber would
         * receive messages m1, m2, m3 in order m1, m3, m2 it would try to get m2 via
         * a gap fill resend before it receives it normally).
         *
         * Currently we limit that there can be only one publish task at any given time.
         * That way message chaining and group keys consuming is done properly. If we want
         * to improve concurrency, we could maybe offload message encryptions to a separate
         * tasks which we'd execute in parallel.
         */
        return this.concurrencyLimit(async () => {
            const [ streamId, partition ] = await this.streamIdBuilder.toStreamPartElements(streamDefinition)
            try {
                const messageFactory = await this.messageFactories.get(streamId)
                const message = await messageFactory.createMessage(
                    content,
                    {
                        ...metadata,
                        timestamp
                    },
                    partition
                )
                await this.node.publishToNode(message)
                return message
            } catch (e) {
                throw new PublishError(streamId, timestamp, e)
            }
        })
    }

    getGroupKeyQueue(streamId: StreamID): Promise<GroupKeyQueue> {
        return this.groupKeyQueues.get(streamId)
    }

    /* eslint-disable @typescript-eslint/no-shadow */
    private async createMessageFactory(streamId: StreamID): Promise<MessageFactory> {
        return new MessageFactory({
            streamId,
            authentication: this.authentication,
            streamRegistry: this.streamRegistryCached,
            groupKeyQueue: await this.groupKeyQueues.get(streamId)
        })
    }
}<|MERGE_RESOLUTION|>--- conflicted
+++ resolved
@@ -70,12 +70,6 @@
         groupKeyStore: GroupKeyStore,
         node: NetworkNodeFacade
     ) {
-<<<<<<< HEAD
-        this.debug = context.debug.extend(instanceId(this))
-        this.streamIdBuilder = streamIdBuilder
-
-=======
->>>>>>> f35d2bd2
         this.streamIdBuilder = streamIdBuilder
         this.authentication = authentication
         this.streamRegistryCached = streamRegistryCached
