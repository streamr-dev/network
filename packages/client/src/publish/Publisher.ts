<<<<<<< HEAD
import { StreamID, StreamMessage } from 'streamr-client-protocol'
import { scoped, Lifecycle, inject } from 'tsyringe'
import pMemoize from 'p-memoize'
import { InspectOptions } from 'util'
=======
/**
 * Public Publishing API
 */
import { StreamID, StreamMessage } from 'streamr-client-protocol'
import { scoped, Lifecycle, inject, delay } from 'tsyringe'

>>>>>>> c97e1c66
import { instanceId } from '../utils/utils'
import { Context } from '../utils/Context'
import { StreamDefinition } from '../types'
<<<<<<< HEAD
import { StreamIDBuilder } from '../StreamIDBuilder'
import { Authentication, AuthenticationInjectionToken } from '../Authentication'
import { NetworkNodeFacade } from '../NetworkNodeFacade'
import { MessageFactory } from './MessageFactory'
import { isString } from 'lodash'
import { StreamRegistryCached } from '../registry/StreamRegistryCached'
import { CacheConfig, ConfigInjectionToken } from '../Config'
import { pLimitFn } from '../utils/promises'
import { inspect } from '../utils/log'
import { GroupKeyStoreFactory } from '../encryption/GroupKeyStoreFactory'
=======
import { GroupKeyQueue } from './GroupKeyQueue'
import pMemoize from 'p-memoize'
import { GroupKeyStore } from '../encryption/GroupKeyStore'
>>>>>>> c97e1c66

export class PublishError extends Error {

    public streamId: StreamID
    public timestamp: number

    constructor(streamId: StreamID, timestamp: number, cause: Error) {
        // Currently Node and Firefox show the full error chain (this error and
        // the message and the stack of the "cause" variable) when an error is printed
        // to console.log. Chrome shows only the root error.
        // TODO: Remove the cause suffix from the error message when Chrome adds the support:
        // https://bugs.chromium.org/p/chromium/issues/detail?id=1211260
        // eslint-disable-next-line max-len
        // @ts-expect-error typescript definitions don't support error cause
        super(`Failed to publish to stream ${streamId} (timestamp=${timestamp}), cause: ${cause.message}`, { cause })
        this.streamId = streamId
        this.timestamp = timestamp
        if (Error.captureStackTrace) {
            Error.captureStackTrace(this, this.constructor)
        }
    }

    [Symbol.for('nodejs.util.inspect.custom')](depth: number, options: InspectOptions): string {
        return inspect(this, {
            ...options,
            customInspect: false,
            depth,
        })
    }
}

export interface MessageMetadata {
    timestamp?: string | number | Date
    partitionKey?: string | number
    msgChainId?: string
}

const parseTimestamp = (metadata?: MessageMetadata): number => {
    if (metadata?.timestamp === undefined) {
        return Date.now()
    } else {
        return metadata.timestamp instanceof Date
            ? metadata.timestamp.getTime()
            : isString(metadata.timestamp)
                ? new Date(metadata.timestamp).getTime()
                : metadata.timestamp
    }
}

@scoped(Lifecycle.ContainerScoped)
export class Publisher implements Context {
    readonly id
    readonly debug
<<<<<<< HEAD
    private streamIdBuilder: StreamIDBuilder
    private authentication: Authentication
    private streamRegistryCached: StreamRegistryCached
    private groupKeyStoreFactory: GroupKeyStoreFactory
    private node: NetworkNodeFacade
    private cacheConfig: CacheConfig
    private getMessageFactory: (streamId: StreamID) => Promise<MessageFactory>

    constructor(
        context: Context,
        streamIdBuilder: StreamIDBuilder,
        @inject(AuthenticationInjectionToken) authentication: Authentication,
        streamRegistryCached: StreamRegistryCached,
        groupKeyStoreFactory: GroupKeyStoreFactory,
        node: NetworkNodeFacade,
        @inject(ConfigInjectionToken.Cache) cacheConfig: CacheConfig
    ) {
        this.id = instanceId(this)
        this.debug = context.debug.extend(this.id)
        this.streamIdBuilder = streamIdBuilder
        this.authentication = authentication
        this.streamRegistryCached = streamRegistryCached
        this.groupKeyStoreFactory = groupKeyStoreFactory
        this.node = node
        this.cacheConfig = cacheConfig
        this.getMessageFactory = pLimitFn(pMemoize(async (streamId: StreamID) => {  // TODO is it better to use pMemoize or CacheAsyncFn (e.g. after revoked publish permissions?)
            return this.createMessageFactory(streamId)
        }, {
            cacheKey: ([streamId]) => streamId
        }))
=======
    getGroupKeyQueue: (streamId: StreamID) => Promise<GroupKeyQueue>

    constructor(
        context: Context,
        @inject(delay(() => PublishPipeline)) private pipeline: PublishPipeline,
        groupKeyStore: GroupKeyStore
    ) {
        this.id = instanceId(this)
        this.debug = context.debug.extend(this.id)
        this.getGroupKeyQueue = pMemoize(async (streamId: StreamID) => {
            return new GroupKeyQueue(streamId, groupKeyStore)
        }, {
            cacheKey: ([streamId]) => streamId
        })
>>>>>>> c97e1c66
    }

    private async createMessageFactory(streamId: StreamID): Promise<MessageFactory> {
        const [ stream, authenticatedUser ] = await Promise.all([
            this.streamRegistryCached.getStream(streamId),
            this.authentication.getAddress()
        ])
        const isPublisher = await this.streamRegistryCached.isStreamPublisher(streamId, authenticatedUser)
        if (!isPublisher) {
            throw new Error(`${authenticatedUser} is not a publisher on stream ${streamId}`)
        }
        const isPublicStream = await this.streamRegistryCached.isPublic(streamId)
        const groupKeyStore = await this.groupKeyStoreFactory.getStore(streamId)
        return new MessageFactory({
            streamId,
            partitionCount: stream.partitions,
            isPublicStream,
            publisherId: authenticatedUser.toLowerCase(),
            createSignature: (payload: string) => this.authentication.createMessagePayloadSignature(payload),
            useGroupKey: pLimitFn(() => groupKeyStore.useGroupKey(), 1), // if we add concurrency support to GroupKeyStore (used by PublisherKeyExchange), we can remove this pLimit
            cacheConfig: this.cacheConfig
        })
    }

    async publish<T>(
        streamDefinition: StreamDefinition,
        content: T,
        metadata?: MessageMetadata
    ): Promise<StreamMessage<T>> {
        const timestamp = parseTimestamp(metadata)
        const [ streamId, partition ] = await this.streamIdBuilder.toStreamPartElements(streamDefinition)
        try {
            const messageFactory = await this.getMessageFactory(streamId)
            const message = await messageFactory.createMessage(
                content,
                {
                    ...metadata,
                    timestamp
                },
                partition
            )
            await this.node.publishToNode(message)
            return message
        } catch (e) {
            throw new PublishError(streamId, timestamp, e)
        }
    }
}<|MERGE_RESOLUTION|>--- conflicted
+++ resolved
@@ -1,20 +1,10 @@
-<<<<<<< HEAD
 import { StreamID, StreamMessage } from 'streamr-client-protocol'
 import { scoped, Lifecycle, inject } from 'tsyringe'
 import pMemoize from 'p-memoize'
 import { InspectOptions } from 'util'
-=======
-/**
- * Public Publishing API
- */
-import { StreamID, StreamMessage } from 'streamr-client-protocol'
-import { scoped, Lifecycle, inject, delay } from 'tsyringe'
-
->>>>>>> c97e1c66
 import { instanceId } from '../utils/utils'
 import { Context } from '../utils/Context'
 import { StreamDefinition } from '../types'
-<<<<<<< HEAD
 import { StreamIDBuilder } from '../StreamIDBuilder'
 import { Authentication, AuthenticationInjectionToken } from '../Authentication'
 import { NetworkNodeFacade } from '../NetworkNodeFacade'
@@ -24,12 +14,8 @@
 import { CacheConfig, ConfigInjectionToken } from '../Config'
 import { pLimitFn } from '../utils/promises'
 import { inspect } from '../utils/log'
-import { GroupKeyStoreFactory } from '../encryption/GroupKeyStoreFactory'
-=======
+import { GroupKeyStore } from '../encryption/GroupKeyStore'
 import { GroupKeyQueue } from './GroupKeyQueue'
-import pMemoize from 'p-memoize'
-import { GroupKeyStore } from '../encryption/GroupKeyStore'
->>>>>>> c97e1c66
 
 export class PublishError extends Error {
 
@@ -83,21 +69,20 @@
 export class Publisher implements Context {
     readonly id
     readonly debug
-<<<<<<< HEAD
     private streamIdBuilder: StreamIDBuilder
     private authentication: Authentication
     private streamRegistryCached: StreamRegistryCached
-    private groupKeyStoreFactory: GroupKeyStoreFactory
     private node: NetworkNodeFacade
     private cacheConfig: CacheConfig
     private getMessageFactory: (streamId: StreamID) => Promise<MessageFactory>
+    getGroupKeyQueue: (streamId: StreamID) => Promise<GroupKeyQueue>
 
     constructor(
         context: Context,
         streamIdBuilder: StreamIDBuilder,
         @inject(AuthenticationInjectionToken) authentication: Authentication,
         streamRegistryCached: StreamRegistryCached,
-        groupKeyStoreFactory: GroupKeyStoreFactory,
+        groupKeyStore: GroupKeyStore,
         node: NetworkNodeFacade,
         @inject(ConfigInjectionToken.Cache) cacheConfig: CacheConfig
     ) {
@@ -106,7 +91,6 @@
         this.streamIdBuilder = streamIdBuilder
         this.authentication = authentication
         this.streamRegistryCached = streamRegistryCached
-        this.groupKeyStoreFactory = groupKeyStoreFactory
         this.node = node
         this.cacheConfig = cacheConfig
         this.getMessageFactory = pLimitFn(pMemoize(async (streamId: StreamID) => {  // TODO is it better to use pMemoize or CacheAsyncFn (e.g. after revoked publish permissions?)
@@ -114,22 +98,11 @@
         }, {
             cacheKey: ([streamId]) => streamId
         }))
-=======
-    getGroupKeyQueue: (streamId: StreamID) => Promise<GroupKeyQueue>
-
-    constructor(
-        context: Context,
-        @inject(delay(() => PublishPipeline)) private pipeline: PublishPipeline,
-        groupKeyStore: GroupKeyStore
-    ) {
-        this.id = instanceId(this)
-        this.debug = context.debug.extend(this.id)
         this.getGroupKeyQueue = pMemoize(async (streamId: StreamID) => {
             return new GroupKeyQueue(streamId, groupKeyStore)
         }, {
             cacheKey: ([streamId]) => streamId
         })
->>>>>>> c97e1c66
     }
 
     private async createMessageFactory(streamId: StreamID): Promise<MessageFactory> {
@@ -142,14 +115,16 @@
             throw new Error(`${authenticatedUser} is not a publisher on stream ${streamId}`)
         }
         const isPublicStream = await this.streamRegistryCached.isPublic(streamId)
-        const groupKeyStore = await this.groupKeyStoreFactory.getStore(streamId)
         return new MessageFactory({
             streamId,
             partitionCount: stream.partitions,
             isPublicStream,
             publisherId: authenticatedUser.toLowerCase(),
             createSignature: (payload: string) => this.authentication.createMessagePayloadSignature(payload),
-            useGroupKey: pLimitFn(() => groupKeyStore.useGroupKey(), 1), // if we add concurrency support to GroupKeyStore (used by PublisherKeyExchange), we can remove this pLimit
+            useGroupKey: async () => {
+                const queue = await this.getGroupKeyQueue(streamId)
+                return queue.useGroupKey()
+            },
             cacheConfig: this.cacheConfig
         })
     }
