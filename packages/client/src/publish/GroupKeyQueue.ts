import { StreamID } from 'streamr-client-protocol'
import { GroupKey } from '../encryption/GroupKey'
import { GroupKeyStore } from '../encryption/GroupKeyStore'

export class GroupKeyQueue {

    private currentGroupKey: GroupKey | undefined
    private queuedGroupKey: GroupKey | undefined // a group key queued to be rotated into use after the call to useGroupKey
<<<<<<< HEAD
    private streamId: StreamID
=======
    private readonly streamId: StreamID
>>>>>>> a3059044
    private readonly store: GroupKeyStore

    constructor(streamId: StreamID, store: GroupKeyStore) {
        this.streamId = streamId
        this.store = store
    }

    async useGroupKey(): Promise<[GroupKey, GroupKey | undefined]> {
        // Ensure we have a current key by picking a queued key or generating a new one
        if (!this.currentGroupKey) {
            this.currentGroupKey = this.queuedGroupKey || await this.rekey()
            this.queuedGroupKey = undefined
        }
        // Always return an array consisting of currentGroupKey and queuedGroupKey (latter may be undefined)
        const result: [GroupKey, GroupKey | undefined] = [
            this.currentGroupKey!,
            this.queuedGroupKey,
        ]
        // Perform the rotate if there's a next key queued
        if (this.queuedGroupKey) {
            this.currentGroupKey = this.queuedGroupKey
            this.queuedGroupKey = undefined
        }
        return result
    }

    async rotate(newKey = GroupKey.generate()): Promise<GroupKey> {
        this.queuedGroupKey = newKey
        await this.store.add(newKey, this.streamId)
        return newKey
    }

    async rekey(newKey = GroupKey.generate()): Promise<GroupKey> {
        await this.store.add(newKey, this.streamId)
        this.currentGroupKey = newKey
        this.queuedGroupKey = undefined
        return newKey
    }
}<|MERGE_RESOLUTION|>--- conflicted
+++ resolved
@@ -6,11 +6,7 @@
 
     private currentGroupKey: GroupKey | undefined
     private queuedGroupKey: GroupKey | undefined // a group key queued to be rotated into use after the call to useGroupKey
-<<<<<<< HEAD
-    private streamId: StreamID
-=======
     private readonly streamId: StreamID
->>>>>>> a3059044
     private readonly store: GroupKeyStore
 
     constructor(streamId: StreamID, store: GroupKeyStore) {
