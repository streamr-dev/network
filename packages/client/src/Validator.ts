--- conflicted
+++ resolved
@@ -4,12 +4,6 @@
 import { inject, Lifecycle, scoped, delay } from 'tsyringe'
 import {
     StreamMessage,
-<<<<<<< HEAD
-    StreamMessageValidator,
-    SigningUtil,
-=======
-    StreamMessageError,
->>>>>>> 28335e79
     StreamID,
     EthereumAddress
 } from 'streamr-client-protocol'
