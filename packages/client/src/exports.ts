/**
 * This file captures named exports so we can manipulate them for cjs/browser builds.
 */
export { StreamrClient, SubscribeOptions, ExtraSubscribeOptions } from './StreamrClient'
export { Stream, StreamMetadata, Field, VALID_FIELD_TYPES } from './Stream'
export { Message, MessageMetadata } from './Message'
export { StreamrClientEvents } from './events'
export { PublishMetadata } from './publish/Publisher'
export { Subscription, SubscriptionEvents, } from './subscribe/Subscription'
export type { MessageStream, MessageListener } from './subscribe/MessageStream'
export { ResendOptions, ResendLastOptions, ResendFromOptions, ResendRangeOptions, ResendRef } from './subscribe/Resends'
export { GapFillStrategy } from './subscribe/ordering/GapFiller'
export {
    StreamPermission,
    PermissionQuery,
    UserPermissionQuery,
    PublicPermissionQuery,
    PermissionAssignment,
    UserPermissionAssignment,
    PublicPermissionAssignment
} from './permission'
export { StreamCreationEvent } from './registry/StreamRegistry'
export { StorageNodeAssignmentEvent } from './registry/StreamStorageRegistry'
export { StorageNodeMetadata } from './registry/StorageNodeRegistry'
export { SearchStreamsPermissionFilter, SearchStreamsOrderBy } from './registry/searchStreams'
export {
    StreamrClientConfig,
    ChainConnectionInfo,
    EthereumNetworkConfig,
    ProviderAuthConfig,
    PrivateKeyAuthConfig,
    STREAMR_STORAGE_NODE_GERMANY,
    NetworkConfig,
    ControlLayerConfig as Layer0Config,
    NetworkNodeConfig,
    NetworkPeerDescriptor,
    ConnectivityMethod,
    NetworkNodeType
} from './Config'
export { GroupKey as EncryptionKey } from './encryption/GroupKey'
export { UpdateEncryptionKeyOptions } from './encryption/LocalGroupKeyStore'

export { CONFIG_TEST } from './ConfigTest'
export { NetworkNodeStub } from './NetworkNodeFacade'
export { StreamDefinition } from './types'
export { formStorageNodeAssignmentStreamId } from './utils/utils'

<<<<<<< HEAD
export type { StreamID, StreamPartID, TrackerRegistryRecord } from '@streamr/protocol'
=======
export type { StreamID, StreamPartID } from '@streamr/protocol'
>>>>>>> 590d15cc
export { ProxyDirection } from '@streamr/trackerless-network'
export type { BrandedString, EthereumAddress, LogLevel, Metric, MetricsContext, MetricsDefinition, MetricsReport } from '@streamr/utils'

// These are currently exported because NetworkNodeStub uses methods which operate on StreamMessage.
// If we remove that semi-public class we can maybe remove these exports.
export type {
    EncryptedGroupKey,
    MessageID,
    MessageRef,
    StreamMessage,
    StreamMessageOptions,
    StreamMessageAESEncrypted
} from '@streamr/protocol'
export {
    ContentType,
    EncryptionType,
    StreamMessageType
} from '@streamr/protocol'

export type { IceServer, PeerDescriptor } from '@streamr/dht' 
export type { ConnectionInfo } from '@ethersproject/web'
export type { ExternalProvider } from '@ethersproject/providers'<|MERGE_RESOLUTION|>--- conflicted
+++ resolved
@@ -45,11 +45,7 @@
 export { StreamDefinition } from './types'
 export { formStorageNodeAssignmentStreamId } from './utils/utils'
 
-<<<<<<< HEAD
-export type { StreamID, StreamPartID, TrackerRegistryRecord } from '@streamr/protocol'
-=======
 export type { StreamID, StreamPartID } from '@streamr/protocol'
->>>>>>> 590d15cc
 export { ProxyDirection } from '@streamr/trackerless-network'
 export type { BrandedString, EthereumAddress, LogLevel, Metric, MetricsContext, MetricsDefinition, MetricsReport } from '@streamr/utils'
 
