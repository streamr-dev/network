/**
 * @module StreamrClientConfig
 *
 * Old Client Config
 * New Brubeck Configuration in Config.ts.
 * TODO: Disolve ConfigBase.
 */

import type { BigNumber } from '@ethersproject/bignumber'
import { isAddress } from '@ethersproject/address'
import has from 'lodash/has'
import get from 'lodash/get'
import cloneDeep from 'lodash/cloneDeep'

import type { EthereumAddress, Todo } from './types'

<<<<<<< HEAD
import { AuthConfig, EthereumConfig } from './Ethereum'
import { EncryptionConfig } from './encryption/KeyExchangeUtils'
import { ControlMessage, StreamMessage } from 'streamr-client-protocol'
=======
import type { AuthConfig, EthereumConfig } from './Ethereum'
import type { EncryptionConfig } from './encryption/KeyExchangeUtils'
>>>>>>> e84770e7

export type CacheConfig = {
    maxSize: number,
    maxAge: number
}

export type PublishConfig = {
    maxPublishQueueSize: number
    publishWithSignature: Todo
    publisherStoreKeyHistory: boolean
    publishAutoDisconnectDelay: number,
}

export type SubscribeConfig = {
    /** Attempt to order messages */
    orderMessages: boolean
    gapFill: boolean
    maxGapRequests: number
    maxRetries: number
    verifySignatures: Todo
    retryResendAfter: number
    gapFillTimeout: number
}

export type ConnectionConfig = {
    /** Core HTTP API calls go here */
    restUrl: string
    /** Some TheGraph instance, that indexes the streamr registries */
    theGraphUrl: string
    /** Automatically connect on first subscribe */
    autoConnect: boolean
    /**  Automatically disconnect on last unsubscribe */
    autoDisconnect: boolean
}

export type DataUnionConfig = {
    /**
     * Threshold value set in AMB configs, smallest token amount to pass over the bridge if
     * someone else pays for the gas when transporting the withdraw tx to mainnet;
     * otherwise the client does the transport as self-service and pays the mainnet gas costs
     */
    minimumWithdrawTokenWei: BigNumber|number|string
    payForTransport: boolean
    factoryMainnetAddress: EthereumAddress
    factorySidechainAddress: EthereumAddress
    templateMainnetAddress: EthereumAddress
    templateSidechainAddress: EthereumAddress
}

/**
 * @category Important
 */
export type StrictStreamrClientConfig = {
  /** Custom human-readable debug id for client. Used in logging. Unique id will be generated regardless. */
    id?: string,
    /**
    * Authentication: identity used by this StreamrClient instance.
    * Can contain member privateKey or (window.)ethereum
    */
    auth: AuthConfig
    /** joinPartAgent when using EE for join part handling */
    streamrNodeAddress: EthereumAddress
    streamRegistrySidechainAddress: EthereumAddress,
    nodeRegistrySidechainAddress: EthereumAddress,
    streamStorageRegistrySidechainAddress: EthereumAddress,
    ensCacheSidechainAddress: EthereumAddress,
    keyExchange: Todo
    dataUnion: DataUnionConfig
    cache: CacheConfig,
} & (
    EthereumConfig
    & ConnectionConfig
    & PublishConfig
    & SubscribeConfig
    & EncryptionConfig
)

export type StreamrClientConfig = Partial<Omit<StrictStreamrClientConfig, 'dataUnion'> & {
    dataUnion: Partial<StrictStreamrClientConfig['dataUnion']>
}>

const validateOverridedEthereumAddresses = (opts: any, propertyPaths: string[]) => {
    for (const propertyPath of propertyPaths) {
        if (has(opts, propertyPath)) {
            const value = get(opts, propertyPath)
            if (!isAddress(value)) {
                throw new Error(`${propertyPath} is not a valid Ethereum address`)
            }
        }
    }
}

/**
 * @category Important
 */
export const STREAM_CLIENT_DEFAULTS: StrictStreamrClientConfig = {
    auth: {},

    // Streamr Core options
    restUrl: 'https://streamr.network/api/v1',
    theGraphUrl: 'http://127.0.0.1:8000/subgraphs/name/githubname/subgraphname',
    streamrNodeAddress: '0xf3E5A65851C3779f468c9EcB32E6f25D9D68601a',

    // P2P Streamr Network options
    autoConnect: true,
    autoDisconnect: true,
    orderMessages: true,
    retryResendAfter: 5000,
    gapFillTimeout: 5000,
    gapFill: true,
    maxGapRequests: 5,
    maxRetries: 5,
    maxPublishQueueSize: 10000,
    publishAutoDisconnectDelay: 5000,

    // Encryption options
    publishWithSignature: 'auto',
    verifySignatures: 'auto',
    publisherStoreKeyHistory: true,
    groupKeys: {}, // {streamId: groupKey}
    keyExchange: {},

    // Ethereum and Data Union related options
    // For ethers.js provider params, see https://docs.ethers.io/ethers.js/v5-beta/api-providers.html#provider
    mainnet: undefined, // Default to ethers.js default provider settings
    sidechain: {
        // url: 'https://rpc.xdaichain.com/',
        // chainId: 100
        url: 'http://10.200.10.1:8546/',
        chainId: 8997
    },
    binanceRPC: {
        url: 'https://bsc-dataseed.binance.org/',
        chainId: 56
    },
    tokenAddress: '0x0Cf0Ee63788A0849fE5297F3407f701E122cC023',
    tokenSidechainAddress: '0xE4a2620edE1058D61BEe5F45F6414314fdf10548',
    binanceAdapterAddress: '0x0c1aF6edA561fbDA48E9A7B1Dd46D216F31A97cC',
    binanceSmartChainAMBAddress: '0x05185872898b6f94aa600177ef41b9334b1fa48b',
    withdrawServerUrl: 'https://streamr.com:3000',
    streamRegistrySidechainAddress: '0xa86863053cECFD9f6f861e0Fd39a042238411b75',
    nodeRegistrySidechainAddress: '0xbAA81A0179015bE47Ad439566374F2Bae098686F',
    streamStorageRegistrySidechainAddress: '0xE4eA76e830a659282368cA2e7E4d18C4AE52D8B3',
    ensCacheSidechainAddress: '',
    dataUnion: {
        minimumWithdrawTokenWei: '1000000',
        payForTransport: true,
        factoryMainnetAddress: '0x7d55f9981d4E10A193314E001b96f72FCc901e40',
        factorySidechainAddress: '0x1b55587Beea0b5Bc96Bb2ADa56bD692870522e9f',
        templateMainnetAddress: '0x5FE790E3751dd775Cb92e9086Acd34a2adeB8C7b',
        templateSidechainAddress: '0xf1E9d6E254BeA3f0129018AcA1A50AEcb7D528be',
    },
    cache: {
        maxSize: 10000,
        maxAge: 30 * 60 * 1000, // 30 minutes
    }
}

/** @internal */
export default function ClientConfig(inputOptions: StreamrClientConfig = {}) {
    const opts = cloneDeep(inputOptions)
    const defaults = cloneDeep(STREAM_CLIENT_DEFAULTS)
    // validate all Ethereum addresses which are required in StrictStreamrClientConfig: if user
    // overrides a setting, which has a default value, it must be a non-null valid Ethereum address
    // TODO could also validate
    // - other optional Ethereum address (if there will be some)
    // - other overriden options (e.g. regexp check that "restUrl" is a valid url)
    validateOverridedEthereumAddresses(opts, [
        'streamrNodeAddress',
        'tokenAddress',
        'tokenSidechainAddress',
        'dataUnion.factoryMainnetAddress',
        'dataUnion.factorySidechainAddress',
        'dataUnion.templateMainnetAddress',
        'dataUnion.templateSidechainAddress',
        'storageNode.address'
    ])

    const options: StrictStreamrClientConfig = {
        ...defaults,
        ...opts,
        dataUnion: {
            ...defaults.dataUnion,
            ...opts.dataUnion
        },
        cache: {
            ...defaults.cache,
            ...opts.cache,
        }
        // NOTE: sidechain and storageNode settings are not merged with the defaults
    }

    // Backwards compatibility for option 'authKey' => 'apiKey'
    // @ts-expect-error
    if (options.authKey && !options.apiKey) {
        // @ts-expect-error
        options.apiKey = options.authKey
    }

    // @ts-expect-error
    if (options.apiKey) {
        // @ts-expect-error
        options.auth.apiKey = options.apiKey
    }

    options.auth = options.auth || {}

    if ('privateKey' in options.auth) {
        const { privateKey } = options.auth
        if (typeof privateKey === 'string' && !privateKey.startsWith('0x')) {
            options.auth.privateKey = `0x${options.auth!.privateKey}`
        }
    }

    return options
}<|MERGE_RESOLUTION|>--- conflicted
+++ resolved
@@ -14,14 +14,11 @@
 
 import type { EthereumAddress, Todo } from './types'
 
-<<<<<<< HEAD
+import { EthereumAddress, Todo } from './types'
+
 import { AuthConfig, EthereumConfig } from './Ethereum'
 import { EncryptionConfig } from './encryption/KeyExchangeUtils'
 import { ControlMessage, StreamMessage } from 'streamr-client-protocol'
-=======
-import type { AuthConfig, EthereumConfig } from './Ethereum'
-import type { EncryptionConfig } from './encryption/KeyExchangeUtils'
->>>>>>> e84770e7
 
 export type CacheConfig = {
     maxSize: number,
