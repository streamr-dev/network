import {
    Msg,
    clientOptions,
    describeRepeats,
    getPrivateKey,
    getWaitForStorage,
    getPublishTestStreamMessages,
    createTestStream,
} from '../utils'
import { StreamrClient } from '../../src/StreamrClient'

import { Stream } from '../../src/Stream'
import { StorageNode } from '../../src/StorageNode'
import config from './config'

const WAIT_FOR_STORAGE_TIMEOUT = process.env.CI ? 32000 : 30000
const MAX_MESSAGES = 5
<<<<<<< HEAD
const ITERATIONS = 1

jest.setTimeout(30000)
=======
const ITERATIONS = 4
>>>>>>> ca577cbc

describeRepeats('sequential resend subscribe', () => {
    let client: StreamrClient
    let stream: Stream

    let publishTestMessages: ReturnType<typeof getPublishTestStreamMessages>
    let waitForStorage: (...args: any[]) => Promise<void>

    let published: any[] = [] // keeps track of stream message data so we can verify they were resent

    beforeAll(async () => {
        client = new StreamrClient({
            ...clientOptions,
            auth: {
                privateKey: await getPrivateKey(),
            },
        })

        // eslint-disable-next-line require-atomic-updates
        await Promise.all([
            client.connect(),
        ])
        stream = await createTestStream(client, module)
        await stream.addToStorageNode(config.storageNode.address)

        publishTestMessages = getPublishTestStreamMessages(client, stream)

        waitForStorage = getWaitForStorage(client, {
            stream,
            timeout: WAIT_FOR_STORAGE_TIMEOUT,
        })

        await client.connect()
        // initialize resend data by publishing some messages and waiting for
        // them to land in storage
        published = await publishTestMessages(MAX_MESSAGES, {
            waitForLast: true,
            timestamp: 111111,
        })
    }, WAIT_FOR_STORAGE_TIMEOUT * 2)

    beforeEach(async () => {
        await client.connect()
    })

    afterEach(async () => {
        await client.connect()
        // ensure last message is in storage
        const last = published[published.length - 1]
        await waitForStorage(last)
    })

    for (let i = 0; i < ITERATIONS; i++) {
        // keep track of which messages were published in previous tests
        // so we can check that they exist in resends of subsequent tests
        // publish messages with timestamps like 222222, 333333, etc so the
        // sequencing is clearly visible in logs
        const id = (i + 2) * 111111 // start at 222222
        // eslint-disable-next-line no-loop-func
        test(`test ${id}`, async () => {
            const sub = await client.resendSubscribe({
                streamId: stream.id,
                last: published.length,
            })

            const onResent = jest.fn()
            sub.onResent(onResent)

            const message = Msg()
            // eslint-disable-next-line no-await-in-loop
            const streamMessage = await client.publish(stream.id, message, id) // should be realtime
            // keep track of published messages so we can check they are resent in next test(s)
            published.push(streamMessage)
            const msgs = await sub.collect(published.length)
            expect(msgs).toHaveLength(published.length)
            expect(msgs).toEqual(published)
        })
    }
})<|MERGE_RESOLUTION|>--- conflicted
+++ resolved
@@ -15,13 +15,9 @@
 
 const WAIT_FOR_STORAGE_TIMEOUT = process.env.CI ? 32000 : 30000
 const MAX_MESSAGES = 5
-<<<<<<< HEAD
-const ITERATIONS = 1
+const ITERATIONS = 4
 
 jest.setTimeout(30000)
-=======
-const ITERATIONS = 4
->>>>>>> ca577cbc
 
 describeRepeats('sequential resend subscribe', () => {
     let client: StreamrClient
