--- conflicted
+++ resolved
@@ -383,7 +383,6 @@
                 expect(await createdStream.hasUserPermission(StreamPermission.SUBSCRIBE, otherWallet.address)).toBeTruthy()
             })
 
-<<<<<<< HEAD
             // it('does not error if creating multiple permissions in parallel', async () => {
             //     await Promise.all([
             //         createdStream.grantUserPermission(StreamPermission.SHARE, otherWallet.address),
@@ -405,10 +404,6 @@
 
             it('does not grant multiple permissions for same permission + user', async () => {
                 await createdStream.grantPublicPermission(StreamPermission.SUBSCRIBE) // public read
-=======
-            it('does not grant multiple permissions for same operation + user', async () => {
-                await createdStream.grantPublicPermission(StreamOperation.STREAM_SUBSCRIBE) // public read
->>>>>>> 696c4532
                 const previousPermissions = await createdStream.getPermissions()
                 await createdStream.grantPublicPermission(StreamPermission.SUBSCRIBE) // public read
                 const permissions = await createdStream.getPermissions()
@@ -441,19 +436,6 @@
                 expect(await createdStream.hasPublicPermission(StreamPermission.SUBSCRIBE)).not.toBeTruthy()
             })
 
-<<<<<<< HEAD
-            // it('does not error if revoking multiple permissions in parallel', async () => {
-            //     await createdStream.grantUserPermission(StreamPermission.SHARE, otherWallet.address)
-            //     await Promise.all([
-            //         createdStream.revokeUserPermission(StreamPermission.SHARE, otherWallet.address),
-            //         createdStream.revokeUserPermission(StreamPermission.SHARE, otherWallet.address),
-            //         createdStream.revokeUserPermission(StreamPermission.SHARE, otherWallet.address),
-            //     ])
-            //     expect(await createdStream.hasUserPermission(StreamPermission.SHARE, otherWallet.address)).not.toBeTruthy()
-            // })
-
-=======
->>>>>>> 696c4532
             it('errors if invalid permission id', async () => {
                 const INVALID_PERMISSION_IDS = [
                     '',
