import { Wallet } from 'ethers'
import { v4 as uuid } from 'uuid'

import { clientOptions, uid, createTestStream, until, fakeAddress, createRelativeTestStreamId, getPrivateKey } from '../utils'
import { NotFoundError } from '../../src/authFetch'
import { StreamrClient } from '../../src/StreamrClient'
import { Stream, StreamPermission } from '../../src/Stream'
import { wait } from 'streamr-test-utils'
import { storageNodeTestConfig } from './devEnvironment'
<<<<<<< HEAD
import { toStreamPartID } from 'streamr-client-protocol'
=======
import { SearchStreamsOptions } from '../../src/StreamRegistry'
>>>>>>> 2d4e985d

jest.setTimeout(40000)
const DELAY_BETWEEN_TESTS = 4000

const getName = () => uid('test-stream/slashes')

/**
 * These tests should be run in sequential order!
 */
describe('StreamEndpoints', () => {

    let client: StreamrClient
    let wallet: Wallet
    let createdStream: Stream
    let otherWallet: Wallet
    let storageNodeAddress: string

    beforeAll(async () => {
        await wait(DELAY_BETWEEN_TESTS)
        wallet = new Wallet(await getPrivateKey())
        otherWallet = new Wallet(await getPrivateKey())
        client = new StreamrClient({
            ...clientOptions,
            auth: {
                privateKey: wallet.privateKey,
            },
        })
    })

    beforeAll(async () => {
        createdStream = await createTestStream(client, module, {
            name: getName(),
            requireSignedData: true,
            requireEncryptedData: false,
        })
        const storageNodeWallet = new Wallet(storageNodeTestConfig.privatekey)
        // const storageNodeClient = new StreamrClient({
        //     ...clientOptions,
        //     auth: {
        //         privateKey: storageNodeWallet.privateKey,
        //     },
        // })
        // await storageNodeClient.setNode(storageNodeTestConfig.url)
        storageNodeAddress = storageNodeWallet.address
        // storageNode = await client.getStorageNode(await storageNodeWallet.getAddress())
    })

    describe('createStream', () => {
        it('creates a stream with correct values', async () => {
            const name = getName()
            const id = await createRelativeTestStreamId(module)
            const stream = await client.createStream({
                id,
                name,
                requireSignedData: true,
                requireEncryptedData: true,
            })
            await until(async () => { return client.streamExistsOnTheGraph(stream.streamId) }, 100000, 1000)
            expect(stream.id).toBeTruthy()
            return expect(stream.name).toBe(name)
        })

        it('valid id', async () => {
            const newId = `${wallet.address.toLowerCase()}/StreamEndpoints-createStream-newId-${Date.now()}`
            const newStream = await client.createStream({
                id: newId,
            })
            await until(async () => { return client.streamExistsOnTheGraph(newId) }, 100000, 1000)
            expect(newStream.id).toEqual(newId)
        })

        it('valid path', async () => {
            const newPath = `/StreamEndpoints-createStream-newPath-${Date.now()}`
            const expectedId = `${wallet.address.toLowerCase()}${newPath}`
            const newStream = await client.createStream({
                id: newPath,
            })
            await until(async () => { return client.streamExistsOnTheGraph(expectedId) }, 100000, 1000)
            expect(newStream.id).toEqual(expectedId)
        })

        it('invalid id', async () => {
            await expect(async () => client.createStream({ id: 'invalid.eth/foobar' })).rejects.toThrow()
        })
    })

    describe('getStream', () => {
        it('get an existing Stream', async () => {
            const stream = await createTestStream(client, module)
            const existingStream = await client.getStream(stream.id)
            expect(existingStream.id).toEqual(stream.id)
        })

        it('get a non-existing Stream', async () => {
            const streamid = `${wallet.address.toLowerCase()}/StreamEndpoints-nonexisting-${Date.now()}`
            return expect(() => client.getStream(streamid)).rejects.toThrow(NotFoundError)
        })

        it('get all Streams', async () => {
            const streams = await client.getAllStreams()
            const streamsPagesize2 = await client.getAllStreams(1)
            expect(streams).toEqual(streamsPagesize2)
        })
    })

    describe('getOrCreate', () => {
        it('existing Stream by id', async () => {
            const existingStream = await client.getOrCreateStream({
                id: createdStream.id,
            })
            expect(existingStream.id).toBe(createdStream.id)
            return expect(existingStream.name).toBe(createdStream.name)
        })

        it('new Stream by id', async () => {
            const newId = `${wallet.address.toLowerCase()}/StreamEndpoints-getOrCreate-newId-${Date.now()}`
            const newStream = await client.getOrCreateStream({
                id: newId,
            })
            return expect(newStream.id).toEqual(newId)
        })

        it('new Stream by path', async () => {
            const newPath = `/StreamEndpoints-getOrCreate-newPath-${Date.now()}`
            const newStream = await client.getOrCreateStream({
                id: newPath,
            })
            expect(newStream.id).toEqual(`${wallet.address.toLowerCase()}${newPath}`)

            // ensure can get after create i.e. doesn't try create again
            const sameStream = await client.getOrCreateStream({
                id: newPath,
            })
            expect(sameStream.id).toEqual(newStream.id)
        })

        it('fails if stream prefixed with other users address', async () => {
            // can't create streams for other users
            const otherAddress = `0x${fakeAddress()}`
            const newPath = `/StreamEndpoints-getOrCreate-newPath-${Date.now()}`
            // backend should error
            await expect(async () => {
                await client.getOrCreateStream({
                    id: `${otherAddress}${newPath}`,
                })
            }).rejects.toThrow(`stream id "${otherAddress}${newPath}" not in namespace of authenticated user "${wallet.address.toLowerCase()}"`)
        })
    })

    describe('searchStreams', () => {
        it('filters by given criteria (match)', async () => {
            const result = await client.searchStreams(createdStream.id)
            expect(result.length).toBe(1)
            return expect(result[0].id).toBe(createdStream.id)
        })

        it('escaped char', async () => {
            const description = 'searchStreams.escapedChar"' + Date.now()
            await createTestStream(client, module, {
                description
            })
            // the content is escaped twice because it is stored in a JSON field ("description")
            // in a strigifyed JSON ("metadata" object)
            const result = await client.searchStreams(description.replace('"', '\\\\"'))
            expect(result.length).toBe(1)
        })

        it('filters by given criteria (no match)', async () => {
            const result = await client.searchStreams(`non-existent-${Date.now()}`)
            return expect(result.length).toBe(0)
        })

        /* eslint-disable no-await-in-loop */
        it('max and offset', async () => {
            const streamIds = []
            const searchTerm = `searchStreams-${Date.now()}`
            for (let i = 0; i < 3; i++) {
                const orderSuffix = uuid()
                const path = await createRelativeTestStreamId(module, orderSuffix)
                const stream = await client.createStream({
                    id: path,
                    description: searchTerm
                })
                streamIds.push(stream.id)
            }
            streamIds.sort()
            await until(async () => {
                const streams = await client.searchStreams(searchTerm)
                return streams.length === streamIds.length
            }, 20000, 1000)

            const searchStreamsIds = async (query: SearchStreamsOptions) => {
                const streams = await client.searchStreams(searchTerm, {
                    order: 'asc',
                    ...query
                })
                return streams.map((s) => s.id)
            }

            const resultList1 = await searchStreamsIds({
                max: 2
            })
            expect(resultList1).toEqual([streamIds[0], streamIds[1]])
            const resultList2 = await searchStreamsIds({
                max: 2,
                offset: 1
            })
            expect(resultList2).toEqual([streamIds[1], streamIds[2]])
        })
    })

    describe('getStreamLast', () => {
        it('does error if has no storage assigned', async () => {
            await expect(async () => {
                await client.getStreamLast(createdStream.id)
            }).rejects.toThrow()
        })

        it('does not error if has storage assigned', async () => {
            const stream = await client.createStream({
                id: await createRelativeTestStreamId(module),
            })
            await stream.addToStorageNode(storageNodeAddress)
            await until(async () => { return client.isStreamStoredInStorageNode(stream.id, storageNodeAddress) }, 100000, 1000)
            const result = await client.getStreamLast(stream.id)
            expect(result).toEqual([])
        })
    })

    describe('getStreamPublishers', () => {
        it('retrieves a list of publishers', async () => {
            const publishers = await client.getStreamPublishers(createdStream.id)
            const address = await client.getAddress()
            return expect(publishers).toEqual([address])
        })
        it('retrieves a list of publishers, pagination', async () => {
            await createdStream.grantUserPermission(StreamPermission.PUBLISH, fakeAddress())
            await createdStream.grantUserPermission(StreamPermission.PUBLISH, fakeAddress())
            const allPublishers = await client.getStreamPublishers(createdStream.id, 1000)
            const pagedPublishers = await client.getStreamPublishers(createdStream.id, 2)
            return expect(pagedPublishers).toEqual(allPublishers)
        })
    })

    describe('isStreamPublisher', () => {
        it('returns true for valid publishers', async () => {
            const address = await client.getAddress()
            const valid = await client.isStreamPublisher(createdStream.id, address)
            return expect(valid).toBeTruthy()
        })
        it('returns trow error for invalid udseraddress', async () => {
            return expect(() => client.isStreamPublisher(createdStream.id, 'some-invalid-address')).rejects.toThrow()
        })
        it('returns false for invalid publishers', async () => {
            const valid = await client.isStreamPublisher(createdStream.id, fakeAddress())
            return expect(!valid).toBeTruthy()
        })
    })

    describe('getStreamSubscribers', () => {
        it('retrieves a list of subscribers', async () => {
            const subscribers = await client.getStreamSubscribers(createdStream.id)
            const address = await client.getAddress()
            return expect(subscribers).toEqual([address])
        })
        it('retrieves a list of subscribers, pagination', async () => {
            await createdStream.grantUserPermission(StreamPermission.SUBSCRIBE, fakeAddress())
            await createdStream.grantUserPermission(StreamPermission.SUBSCRIBE, fakeAddress())
            const allSubscribers = await client.getStreamPublishers(createdStream.id, 1000)
            const pagedSubscribers = await client.getStreamPublishers(createdStream.id, 2)
            return expect(pagedSubscribers).toEqual(allSubscribers)
        })
    })

    describe('isStreamSubscriber', () => {
        it('returns true for valid subscribers', async () => {
            const address = await client.getAddress()
            const valid = await client.isStreamSubscriber(createdStream.id, address)
            return expect(valid).toBeTruthy()
        })
        it('returns trow error for invalid udseraddress', async () => {
            return expect(() => client.isStreamSubscriber(createdStream.id, 'some-invalid-address')).rejects.toThrow()
        })
        it('returns false for invalid subscribers', async () => {
            const valid = await client.isStreamSubscriber(createdStream.id, fakeAddress())
            return expect(!valid).toBeTruthy()
        })
    })

    describe('Stream.update', () => {
        it('can change stream name', async () => {
            createdStream.name = 'Newname'
            await createdStream.update()
            await until(async () => {
                try {
                    return (await client.getStream(createdStream.id)).name === createdStream.name
                } catch (err) {
                    return false
                }
            }, 100000, 1000)
            const stream = await client.getStream(createdStream.id)
            return expect(stream.name).toEqual(createdStream.name)
        })
    })

    describe('Stream permissions', () => {
        const INVALID_USER_IDS = [
            '',
            0,
            1,
            /regex/,
            {},
            false,
            true,
            Symbol('test'),
            function test() {},
            new Date(0),
            Infinity,
            Number.NaN,
            new Error('invalid')
            // null, undefined are the public user.
        ]

        it('Stream.getPermissions', async () => {
            const stream = await createTestStream(client, module)
            await stream.grantPublicPermission(StreamPermission.PUBLISH)
            const permissions = await stream.getPermissions()
            return expect(permissions).toEqual({
                [wallet.address.toLowerCase()]: [
                    StreamPermission.EDIT,
                    StreamPermission.DELETE,
                    StreamPermission.PUBLISH,
                    StreamPermission.SUBSCRIBE,
                    StreamPermission.GRANT
                ],
                public: [StreamPermission.PUBLISH]
            })
        })

        describe('Stream.hasPermission', () => {
            it('gets permission', async () => {
                expect(await createdStream.hasUserPermission(StreamPermission.GRANT, wallet.address)).toBeTruthy()
                expect(await createdStream.hasUserPermission(StreamPermission.GRANT, otherWallet.address)).not.toBeTruthy()
            })

            it('errors if invalid userId', async () => {
                for (const invalidId of INVALID_USER_IDS) {
                    // eslint-disable-next-line no-await-in-loop, no-loop-func
                    await expect(async () => {
                        // @ts-expect-error should require userId, this is part of the test
                        await createdStream.hasUserPermission(StreamPermission.GRANT, invalidId)
                    }).rejects.toThrow()
                }
            })
        })

        describe('Stream.grantPermission', () => {
            it('creates public permissions when passed undefined', async () => {
                await createdStream.grantPublicPermission(StreamPermission.SUBSCRIBE) // public read
                expect(await createdStream.hasPublicPermission(StreamPermission.SUBSCRIBE)).toBeTruthy()
            })

            it('creates user permissions when passed user id', async () => {
                await createdStream.grantUserPermission(StreamPermission.SUBSCRIBE, otherWallet.address) // user read
                expect(await createdStream.hasUserPermission(StreamPermission.SUBSCRIBE, otherWallet.address)).toBeTruthy()
            })

            it('sets Permissions for multiple users in one transaction', async () => {
                const userA = fakeAddress()
                const userB = fakeAddress()
                const permissionA = {
                    canEdit: true,
                    canDelete: true,
                    canPublish: true,
                    canSubscribe: true,
                    canGrant: true
                }
                const permissionB = {
                    canEdit: false,
                    canDelete: false,
                    canSubscribe: false,
                    canPublish: false,
                    canGrant: false
                }

                await createdStream.setPermissions([userA, userB], [permissionA, permissionB]) // user read
                expect(await createdStream.hasUserPermission(StreamPermission.SUBSCRIBE, otherWallet.address)).toBeTruthy()
            })

            // it('does not error if creating multiple permissions in parallel', async () => {
            //     await Promise.all([
            //         createdStream.grantUserPermission(StreamPermission.SHARE, otherWallet.address),
            //     ])
            //     expect(await createdStream.hasUserPermission(StreamPermission.SHARE, otherWallet.address)).toBeTruthy()
            // })

            // it('does not error or create duplicates if creating multiple identical permissions in parallel', async () => {
            //     await createdStream.revokeAllUserPermissions(otherWallet.address)
            //     await Promise.all([
            //         createdStream.grantUserPermission(StreamPermission.PUBLISH, otherWallet.address),
            //         createdStream.grantUserPermission(StreamPermission.PUBLISH, otherWallet.address),
            //         createdStream.grantUserPermission(StreamPermission.PUBLISH, otherWallet.address),
            //         createdStream.grantUserPermission(StreamPermission.PUBLISH, otherWallet.address),
            //     ])
            //     expect(await createdStream.hasUserPermission(StreamPermission.PUBLISH, otherWallet.address)).toBeTruthy()
            //     expect(await createdStream.getUserPermissions(otherWallet.address)).toHaveLength(1)
            // })

            it('does not grant multiple permissions for same permission + user', async () => {
                await createdStream.grantPublicPermission(StreamPermission.SUBSCRIBE) // public read
                const previousPermissions = await createdStream.getPermissions()
                await createdStream.grantPublicPermission(StreamPermission.SUBSCRIBE) // public read
                const permissions = await createdStream.getPermissions()
                expect(permissions).toEqual(previousPermissions)
            })

            it('errors if invalid userId', async () => {
                for (const invalidId of INVALID_USER_IDS) {
                    // eslint-disable-next-line no-await-in-loop, no-loop-func
                    await expect(async () => {
                        // @ts-expect-error should require userId, this is part of the test
                        await createdStream.grantUserPermission(StreamPermission.GRANT, invalidId)
                    }).rejects.toThrow()
                }
            })
        })

        describe('Stream.revokePermission', () => {
        //     it('removes permission by id', async () => {
        //         const publicRead = await createdStream.hasPublicPermission(StreamPermission.SUBSCRIBE)
        //         await createdStream.revokeUserPermission(publicRead!.id)
        //         expect(await createdStream.hasPublicPermission(StreamPermission.SUBSCRIBE)).not.toBeTruthy()
        //     })

            it('does not error if not found', async () => {
                await createdStream.grantPublicPermission(StreamPermission.SUBSCRIBE) // public read
                await createdStream.hasPublicPermission(StreamPermission.SUBSCRIBE)
                await createdStream.revokePublicPermission(StreamPermission.SUBSCRIBE)
                expect(await createdStream.hasPublicPermission(StreamPermission.SUBSCRIBE)).not.toBeTruthy()
            })

            it('errors if invalid permission id', async () => {
                const INVALID_PERMISSION_IDS = [
                    '',
                    -1,
                    1.5,
                    /regex/,
                    {},
                    false,
                    true,
                    Symbol('test'),
                    function test() {},
                    new Date(0),
                    Infinity,
                    -Infinity,
                    Number.NaN,
                    new Error('invalid')
                ]

                for (const invalidId of INVALID_PERMISSION_IDS) {
                    // eslint-disable-next-line no-await-in-loop, no-loop-func
                    await expect(async () => {
                        // @ts-expect-error should require valid id, this is part of the test
                        await createdStream.revokeUserPermission(invalidId)
                    }).rejects.toThrow()
                }
            })
        })

        // describe('Stream.revokePublicPermission', () => {
        //     it('removes permission', async () => {
        //         await createdStream.grantUserPermission(StreamPermission.SUBSCRIBE)
        //         await createdStream.revokePublicPermission(StreamPermission.SUBSCRIBE)
        //         expect(await createdStream.hasPublicPermission(StreamPermission.SUBSCRIBE)).not.toBeTruthy()
        //     })
        // })

        describe('Stream.revokeUserPermission', () => {
            it('removes permission', async () => {
                await createdStream.grantUserPermission(StreamPermission.SUBSCRIBE, otherWallet.address)
                await createdStream.revokeUserPermission(StreamPermission.SUBSCRIBE, otherWallet.address)
                expect(await createdStream.hasPublicPermission(StreamPermission.SUBSCRIBE)).not.toBeTruthy()
            })

            it('fails if no user id provided', async () => {
                await expect(async () => {
                    // @ts-expect-error should require userId, this is part of the test
                    await createdStream.revokeUserPermission(StreamPermission.SUBSCRIBE, undefined)
                }).rejects.toThrow()
            })
        })

        describe('Stream.grantUserPermission', () => {
            it('creates permission for user', async () => {
                await createdStream.revokeUserPermission(StreamPermission.SUBSCRIBE, otherWallet.address)
                await createdStream.grantUserPermission(StreamPermission.SUBSCRIBE, otherWallet.address) // public read
                expect(await createdStream.hasUserPermission(StreamPermission.SUBSCRIBE, otherWallet.address)).toBeTruthy()
            })

            it('fails if no user id provided', async () => {
                await expect(async () => {
                    // @ts-expect-error should require userId, this is part of the test
                    await createdStream.grantUserPermission(StreamPermission.SUBSCRIBE, undefined)
                }).rejects.toThrow()
            })
        })

        describe('Stream.{grant,revoke,has}UserPermissions', () => {
            // it('creates & revokes permissions for user', async () => {
            //     await createdStream.revokeAllUserPermissions(otherWallet.address)
            //     expect(
            //         await createdStream.hasUserPermissions([StreamPermission.SUBSCRIBE, StreamPermission.GET], otherWallet.address)
            //     ).not.toBeTruthy()

            //     await createdStream.grantUserPermissions([StreamPermission.GET, StreamPermission.SUBSCRIBE], otherWallet.address)

            //     expect(
            //         await createdStream.hasUserPermissions([StreamPermission.SUBSCRIBE, StreamPermission.GET], otherWallet.address)
            //     ).toBeTruthy()

            //     // revoke permissions we just created
            //     await createdStream.revokeUserPermissions([StreamPermission.GET, StreamPermission.SUBSCRIBE], otherWallet.address)

            //     expect(
            //         await createdStream.hasUserPermissions([StreamPermission.SUBSCRIBE, StreamPermission.GET], otherWallet.address)
            //     ).not.toBeTruthy()
            // })

            it('fails if no user id provided', async () => {
                await expect(async () => {
                    // @ts-expect-error should require userId, this is part of the test
                    await createdStream.revokeUserPermissions([StreamPermission.SUBSCRIBE], undefined)
                }).rejects.toThrow()
            })
        })

        describe('Stream.revokeAllUserPermissions', () => {
            it('revokes all user permissions', async () => {
                await createdStream.grantUserPermission(StreamPermission.SUBSCRIBE, otherWallet.address)
                expect((await createdStream.getUserPermissions(otherWallet.address)).canSubscribe).toBe(true)
                await createdStream.revokeAllUserPermissions(otherWallet.address)
                expect(await createdStream.getUserPermissions(otherWallet.address)).toEqual(
                    {
                        canDelete: false,
                        canEdit: false,
                        canPublish: false,
                        canGrant: false,
                        canSubscribe: false
                    }
                )
            })

            it('does not fail if called twice', async () => {
                await createdStream.revokeAllUserPermissions(otherWallet.address)
                await createdStream.revokeAllUserPermissions(otherWallet.address)
            })

            it('fails if no user id provided', async () => {
                await expect(async () => {
                    // @ts-expect-error should require userId, this is part of the test
                    await createdStream.revokeAllUserPermissions(undefined)
                }).rejects.toThrow()
            })
        })

        describe('Stream.revokeAllPublicPermissions', () => {
            it('revokes all public permissions', async () => {
                await createdStream.grantPublicPermission(StreamPermission.SUBSCRIBE)
                expect((await createdStream.getPublicPermissions()).canSubscribe).toBe(true)
                await createdStream.revokeAllPublicPermissions()
                expect(await createdStream.getPublicPermissions()).toEqual(
                    {
                        canDelete: false,
                        canEdit: false,
                        canPublish: false,
                        canGrant: false,
                        canSubscribe: false
                    }
                )
            })

            it('does not fail if called twice', async () => {
                await createdStream.getPublicPermissions()
                await createdStream.getPublicPermissions()
            })
        })
    })

    describe('Stream deletion', () => {
        it('Stream.delete', async () => {
            const props = { id: await createRelativeTestStreamId(module), name: '' }
            const stream = await client.createStream(props)
            await until(() => client.streamExistsOnTheGraph(stream.id), 100000, 1000)
            await stream.delete()
            await until(async () => {
                try {
                    await client.getStream(stream.id)
                    return false
                } catch (err: any) {
                    return err.errorCode === 'NOT_FOUND'
                }
            }, 100000, 1000)
            expect(await client.streamExists(stream.id)).toEqual(false)
            return expect(client.getStream(stream.id)).rejects.toThrow()
        })

        // it('does not throw if already deleted', async () => {
        //     await createdStream.delete()
        //     await createdStream.delete()
        // })
    })

    describe('Storage node assignment', () => {
        it('add', async () => {
            // await stream.addToStorageNode(node.getAddress())// use actual storage nodes Address, actually register it
            const stream = await createTestStream(client, module)
            await stream.addToStorageNode(storageNodeAddress)
            await until(async () => { return client.isStreamStoredInStorageNode(stream.id, storageNodeAddress) }, 100000, 1000)
            const storageNodes = await stream.getStorageNodes()
            expect(storageNodes.length).toBe(1)
            expect(storageNodes[0]).toStrictEqual(storageNodeAddress.toLowerCase())
            const storedStreamParts = await client.getStreamPartsByStorageNode(storageNodeAddress)
            const expectedStreamPartId = toStreamPartID(stream.id, 0)
            return expect(storedStreamParts.some((sp) => sp === expectedStreamPartId)).toBeTruthy()
        })

        it('remove', async () => {
            const stream = await createTestStream(client, module)
            await stream.addToStorageNode(storageNodeAddress)
            await until(async () => { return client.isStreamStoredInStorageNode(stream.id, storageNodeAddress) }, 100000, 1000)
            await stream.removeFromStorageNode(storageNodeAddress)
            await until(async () => { return !(await client.isStreamStoredInStorageNode(stream.id, storageNodeAddress)) }, 100000, 1000)
            const storageNodes = await stream.getStorageNodes()
            expect(storageNodes).toHaveLength(0)
            const storedStreamParts = await client.getStreamPartsByStorageNode(storageNodeAddress)
            return expect(storedStreamParts.some((sp) => (sp.startsWith(stream.id)))).toBeFalsy()
        })
    })
})<|MERGE_RESOLUTION|>--- conflicted
+++ resolved
@@ -7,11 +7,8 @@
 import { Stream, StreamPermission } from '../../src/Stream'
 import { wait } from 'streamr-test-utils'
 import { storageNodeTestConfig } from './devEnvironment'
-<<<<<<< HEAD
+import { SearchStreamsOptions } from '../../src/StreamRegistry'
 import { toStreamPartID } from 'streamr-client-protocol'
-=======
-import { SearchStreamsOptions } from '../../src/StreamRegistry'
->>>>>>> 2d4e985d
 
 jest.setTimeout(40000)
 const DELAY_BETWEEN_TESTS = 4000
