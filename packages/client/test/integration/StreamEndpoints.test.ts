import { Wallet } from 'ethers'
import { v4 as uuid } from 'uuid'

import { clientOptions, uid, createTestStream, until, fakeAddress, createRelativeTestStreamId, getPrivateKey } from '../utils'
import { NotFoundError } from '../../src/authFetch'
import { StreamrClient } from '../../src/StreamrClient'
import { Stream, StreamPermission } from '../../src/Stream'
import { storageNodeTestConfig } from './devEnvironment'
import { SearchStreamsOptions } from '../../src/StreamRegistry'
import { StreamPartIDUtils, toStreamPartID } from 'streamr-client-protocol'

jest.setTimeout(40000)

const getName = () => uid('test-stream/slashes')

/**
 * These tests should be run in sequential order!
 */
describe('StreamEndpoints', () => {

    let client: StreamrClient
    let wallet: Wallet
    let createdStream: Stream
    let otherWallet: Wallet
    let storageNodeAddress: string

    beforeAll(async () => {
        wallet = new Wallet(await getPrivateKey())
        otherWallet = new Wallet(await getPrivateKey())
        client = new StreamrClient({
            ...clientOptions,
            auth: {
                privateKey: wallet.privateKey,
            },
        })
    })

    beforeAll(async () => {
        createdStream = await createTestStream(client, module, {
            name: getName(),
            requireSignedData: true,
            requireEncryptedData: false,
        })
        const storageNodeWallet = new Wallet(storageNodeTestConfig.privatekey)
        // const storageNodeClient = new StreamrClient({
        //     ...clientOptions,
        //     auth: {
        //         privateKey: storageNodeWallet.privateKey,
        //     },
        // })
        // await storageNodeClient.setNode(storageNodeTestConfig.url)
        storageNodeAddress = storageNodeWallet.address
        // storageNode = await client.getStorageNode(await storageNodeWallet.getAddress())
    })

    describe('createStream', () => {
        it('creates a stream with correct values', async () => {
            const name = getName()
            const id = await createRelativeTestStreamId(module)
            const stream = await client.createStream({
                id,
                name,
                requireSignedData: true,
                requireEncryptedData: true,
            })
            await until(async () => { return client.streamExistsOnTheGraph(stream.streamId) }, 100000, 1000)
            expect(stream.id).toBeTruthy()
            return expect(stream.name).toBe(name)
        })

        it('valid id', async () => {
            const newId = `${wallet.address.toLowerCase()}/StreamEndpoints-createStream-newId-${Date.now()}`
            const newStream = await client.createStream({
                id: newId,
            })
            await until(async () => { return client.streamExistsOnTheGraph(newId) }, 100000, 1000)
            expect(newStream.id).toEqual(newId)
        })

        it('valid path', async () => {
            const newPath = `/StreamEndpoints-createStream-newPath-${Date.now()}`
            const expectedId = `${wallet.address.toLowerCase()}${newPath}`
            const newStream = await client.createStream({
                id: newPath,
            })
            await until(async () => { return client.streamExistsOnTheGraph(expectedId) }, 100000, 1000)
            expect(newStream.id).toEqual(expectedId)
        })

        it('legacy format', async () => {
            const streamId = '7wa7APtlTq6EC5iTCBy6dw'
            await expect(async () => client.createStream({ id: streamId })).rejects.toThrow(`stream id "${streamId}" not valid`)
        })

        it('key-exchange format', async () => {
            const streamId = 'SYSTEM/keyexchange/0x0000000000000000000000000000000000000000'
            await expect(async () => client.createStream({ id: streamId })).rejects.toThrow(`stream id "${streamId}" not valid`)
        })

        describe('ENS', () => {

            it('domain owned by user', async () => {
                const streamId = 'testdomain1.eth/foobar/' + Date.now()
                const ensOwnerClient = new StreamrClient({
                    ...clientOptions,
                    auth: {
<<<<<<< HEAD
                        privateKey: '0x5e98cce00cff5dea6b454889f359a4ec06b9fa6b88e9d69b86de8e1c81887da0'
=======
                        // In dev environment the testdomain1.eth is owned by 0x4178baBE9E5148c6D5fd431cD72884B07Ad855a0.
                        // The ownership is preloaded by docker-dev-chain-init (https://github.com/streamr-dev/network-contracts)
                        privateKey: '0xe5af7834455b7239881b85be89d905d6881dcb4751063897f12be1b0dd546bdb'
>>>>>>> 7a862295
                    },
                })
                const newStream = await ensOwnerClient.createStream({
                    id: streamId,
                })
                await until(async () => { return ensOwnerClient.streamExistsOnTheGraph(streamId) }, 100000, 1000)
                expect(newStream.id).toEqual(streamId)
            })

            it('domain not owned by user', async () => {
                const streamId = 'testdomain1.eth/foobar'
                await expect(async () => client.createStream({ id: streamId })).rejects.toThrow()
            })

            it('domain not registered', async () => {
                const streamId = 'some-non-registered-address.eth/foobar'
                await expect(async () => client.createStream({ id: streamId })).rejects.toThrow()
            })

        })
    })

    describe('getStream', () => {
        it('get an existing Stream', async () => {
            const stream = await createTestStream(client, module)
            const existingStream = await client.getStream(stream.id)
            expect(existingStream.id).toEqual(stream.id)
        })

        it('get a non-existing Stream', async () => {
            const streamId = `${wallet.address.toLowerCase()}/StreamEndpoints-nonexisting-${Date.now()}`
            return expect(() => client.getStream(streamId)).rejects.toThrow(NotFoundError)
        })

        it('get all Streams', async () => {
            const streams = await client.getAllStreams()
            const streamsPagesize2 = await client.getAllStreams(1)
            expect(streams).toEqual(streamsPagesize2)
        })
    })

    describe('getOrCreate', () => {
        it('existing Stream by id', async () => {
            const existingStream = await client.getOrCreateStream({
                id: createdStream.id,
            })
            expect(existingStream.id).toBe(createdStream.id)
            return expect(existingStream.name).toBe(createdStream.name)
        })

        it('new Stream by id', async () => {
            const newId = `${wallet.address.toLowerCase()}/StreamEndpoints-getOrCreate-newId-${Date.now()}`
            const newStream = await client.getOrCreateStream({
                id: newId,
            })
            return expect(newStream.id).toEqual(newId)
        })

        it('new Stream by path', async () => {
            const newPath = `/StreamEndpoints-getOrCreate-newPath-${Date.now()}`
            const newStream = await client.getOrCreateStream({
                id: newPath,
            })
            expect(newStream.id).toEqual(`${wallet.address.toLowerCase()}${newPath}`)

            // ensure can get after create i.e. doesn't try create again
            const sameStream = await client.getOrCreateStream({
                id: newPath,
            })
            expect(sameStream.id).toEqual(newStream.id)
        })

        it('fails if stream prefixed with other users address', async () => {
            // can't create streams for other users
            const otherAddress = `0x${fakeAddress()}`
            const newPath = `/StreamEndpoints-getOrCreate-newPath-${Date.now()}`
            // backend should error
            await expect(async () => {
                await client.getOrCreateStream({
                    id: `${otherAddress}${newPath}`,
                })
            }).rejects.toThrow(`stream id "${otherAddress}${newPath}" not in namespace of authenticated user "${wallet.address.toLowerCase()}"`)
        })
    })

    describe('searchStreams', () => {
        it('filters by given criteria (match)', async () => {
            const result = await client.searchStreams(createdStream.id)
            expect(result.length).toBe(1)
            return expect(result[0].id).toBe(createdStream.id)
        })

        it('escaped char', async () => {
            const description = 'searchStreams.escapedChar"' + Date.now()
            await createTestStream(client, module, {
                description
            })
            // the content is escaped twice because it is stored in a JSON field ("description")
            // in a strigifyed JSON ("metadata" object)
            const result = await client.searchStreams(description.replace('"', '\\\\"'))
            expect(result.length).toBe(1)
        })

        it('filters by given criteria (no match)', async () => {
            const result = await client.searchStreams(`non-existent-${Date.now()}`)
            return expect(result.length).toBe(0)
        })

        /* eslint-disable no-await-in-loop */
        it('max and offset', async () => {
            const streamIds = []
            const searchTerm = `searchStreams-${Date.now()}`
            for (let i = 0; i < 3; i++) {
                const orderSuffix = uuid()
                const path = await createRelativeTestStreamId(module, orderSuffix)
                const stream = await client.createStream({
                    id: path,
                    description: searchTerm
                })
                streamIds.push(stream.id)
            }
            streamIds.sort()
            await until(async () => {
                const streams = await client.searchStreams(searchTerm)
                return streams.length === streamIds.length
            }, 20000, 1000)

            const searchStreamsIds = async (query: SearchStreamsOptions) => {
                const streams = await client.searchStreams(searchTerm, {
                    order: 'asc',
                    ...query
                })
                return streams.map((s) => s.id)
            }

            const resultList1 = await searchStreamsIds({
                max: 2
            })
            expect(resultList1).toEqual([streamIds[0], streamIds[1]])
            const resultList2 = await searchStreamsIds({
                max: 2,
                offset: 1
            })
            expect(resultList2).toEqual([streamIds[1], streamIds[2]])
        })
    })

    describe('getStreamLast', () => {
        it('does error if has no storage assigned', async () => {
            await expect(async () => {
                await client.getStreamLast(createdStream.id)
            }).rejects.toThrow()
        })

        it('does not error if has storage assigned', async () => {
            const stream = await client.createStream({
                id: await createRelativeTestStreamId(module),
            })
            await stream.addToStorageNode(storageNodeAddress)
            await until(async () => { return client.isStreamStoredInStorageNode(stream.id, storageNodeAddress) }, 100000, 1000)
            const result = await client.getStreamLast(stream.id)
            expect(result).toEqual([])
        })
    })

    describe('getStreamPublishers', () => {
        it('retrieves a list of publishers', async () => {
            const publishers = await client.getStreamPublishers(createdStream.id)
            const address = await client.getAddress()
            return expect(publishers).toEqual([address])
        })
        it('retrieves a list of publishers, pagination', async () => {
            await createdStream.grantUserPermission(StreamPermission.PUBLISH, fakeAddress())
            await createdStream.grantUserPermission(StreamPermission.PUBLISH, fakeAddress())
            const allPublishers = await client.getStreamPublishers(createdStream.id, 1000)
            const pagedPublishers = await client.getStreamPublishers(createdStream.id, 2)
            return expect(pagedPublishers).toEqual(allPublishers)
        })
    })

    describe('isStreamPublisher', () => {
        it('returns true for valid publishers', async () => {
            const address = await client.getAddress()
            const valid = await client.isStreamPublisher(createdStream.id, address)
            return expect(valid).toBeTruthy()
        })
        it('returns trow error for invalid udseraddress', async () => {
            return expect(() => client.isStreamPublisher(createdStream.id, 'some-invalid-address')).rejects.toThrow()
        })
        it('returns false for invalid publishers', async () => {
            const valid = await client.isStreamPublisher(createdStream.id, fakeAddress())
            return expect(!valid).toBeTruthy()
        })
    })

    describe('getStreamSubscribers', () => {
        it('retrieves a list of subscribers', async () => {
            const subscribers = await client.getStreamSubscribers(createdStream.id)
            const address = await client.getAddress()
            return expect(subscribers).toEqual([address])
        })
        it('retrieves a list of subscribers, pagination', async () => {
            await createdStream.grantUserPermission(StreamPermission.SUBSCRIBE, fakeAddress())
            await createdStream.grantUserPermission(StreamPermission.SUBSCRIBE, fakeAddress())
            const allSubscribers = await client.getStreamPublishers(createdStream.id, 1000)
            const pagedSubscribers = await client.getStreamPublishers(createdStream.id, 2)
            return expect(pagedSubscribers).toEqual(allSubscribers)
        })
    })

    describe('isStreamSubscriber', () => {
        it('returns true for valid subscribers', async () => {
            const address = await client.getAddress()
            const valid = await client.isStreamSubscriber(createdStream.id, address)
            return expect(valid).toBeTruthy()
        })
        it('returns trow error for invalid udseraddress', async () => {
            return expect(() => client.isStreamSubscriber(createdStream.id, 'some-invalid-address')).rejects.toThrow()
        })
        it('returns false for invalid subscribers', async () => {
            const valid = await client.isStreamSubscriber(createdStream.id, fakeAddress())
            return expect(!valid).toBeTruthy()
        })
    })

    describe('Stream.update', () => {
        it('can change stream name', async () => {
            createdStream.name = 'Newname'
            await createdStream.update()
            await until(async () => {
                try {
                    return (await client.getStream(createdStream.id)).name === createdStream.name
                } catch (err) {
                    return false
                }
            }, 100000, 1000)
            const stream = await client.getStream(createdStream.id)
            return expect(stream.name).toEqual(createdStream.name)
        })
    })

    describe('Stream permissions', () => {
        const INVALID_USER_IDS = [
            '',
            0,
            1,
            /regex/,
            {},
            false,
            true,
            Symbol('test'),
            function test() {},
            new Date(0),
            Infinity,
            Number.NaN,
            new Error('invalid')
            // null, undefined are the public user.
        ]

        // TODO: fix flaky test in NET-653 / NET-606
        it.skip('Stream.getPermissions', async () => {
            const stream = await createTestStream(client, module)
            await stream.grantPublicPermission(StreamPermission.PUBLISH)
            const permissions = await stream.getPermissions()
            return expect(permissions).toEqual({
                [wallet.address.toLowerCase()]: [
                    StreamPermission.EDIT,
                    StreamPermission.DELETE,
                    StreamPermission.PUBLISH,
                    StreamPermission.SUBSCRIBE,
                    StreamPermission.GRANT
                ],
                public: [StreamPermission.PUBLISH]
            })
        })

        describe('Stream.hasPermission', () => {
            it('gets permission', async () => {
                expect(await createdStream.hasUserPermission(StreamPermission.GRANT, wallet.address)).toBeTruthy()
                expect(await createdStream.hasUserPermission(StreamPermission.GRANT, otherWallet.address)).not.toBeTruthy()
            })

            it('errors if invalid userId', async () => {
                for (const invalidId of INVALID_USER_IDS) {
                    // eslint-disable-next-line no-await-in-loop, no-loop-func
                    await expect(async () => {
                        // @ts-expect-error should require userId, this is part of the test
                        await createdStream.hasUserPermission(StreamPermission.GRANT, invalidId)
                    }).rejects.toThrow()
                }
            })
        })

        describe('Stream.grantPermission', () => {
            it('creates public permissions when passed undefined', async () => {
                await createdStream.grantPublicPermission(StreamPermission.SUBSCRIBE) // public read
                expect(await createdStream.hasPublicPermission(StreamPermission.SUBSCRIBE)).toBeTruthy()
            })

            it('creates user permissions when passed user id', async () => {
                await createdStream.grantUserPermission(StreamPermission.SUBSCRIBE, otherWallet.address) // user read
                expect(await createdStream.hasUserPermission(StreamPermission.SUBSCRIBE, otherWallet.address)).toBeTruthy()
            })

            it('sets Permissions for multiple users in one transaction', async () => {
                const userA = fakeAddress()
                const userB = fakeAddress()
                const permissionA = {
                    canEdit: true,
                    canDelete: true,
                    canPublish: true,
                    canSubscribe: true,
                    canGrant: true
                }
                const permissionB = {
                    canEdit: false,
                    canDelete: false,
                    canSubscribe: false,
                    canPublish: false,
                    canGrant: false
                }

                await createdStream.setPermissions([userA, userB], [permissionA, permissionB]) // user read
                expect(await createdStream.hasUserPermission(StreamPermission.SUBSCRIBE, otherWallet.address)).toBeTruthy()
            })

            // it('does not error if creating multiple permissions in parallel', async () => {
            //     await Promise.all([
            //         createdStream.grantUserPermission(StreamPermission.SHARE, otherWallet.address),
            //     ])
            //     expect(await createdStream.hasUserPermission(StreamPermission.SHARE, otherWallet.address)).toBeTruthy()
            // })

            // it('does not error or create duplicates if creating multiple identical permissions in parallel', async () => {
            //     await createdStream.revokeAllUserPermissions(otherWallet.address)
            //     await Promise.all([
            //         createdStream.grantUserPermission(StreamPermission.PUBLISH, otherWallet.address),
            //         createdStream.grantUserPermission(StreamPermission.PUBLISH, otherWallet.address),
            //         createdStream.grantUserPermission(StreamPermission.PUBLISH, otherWallet.address),
            //         createdStream.grantUserPermission(StreamPermission.PUBLISH, otherWallet.address),
            //     ])
            //     expect(await createdStream.hasUserPermission(StreamPermission.PUBLISH, otherWallet.address)).toBeTruthy()
            //     expect(await createdStream.getUserPermissions(otherWallet.address)).toHaveLength(1)
            // })

            it('does not grant multiple permissions for same permission + user', async () => {
                await createdStream.grantPublicPermission(StreamPermission.SUBSCRIBE) // public read
                const previousPermissions = await createdStream.getPermissions()
                await createdStream.grantPublicPermission(StreamPermission.SUBSCRIBE) // public read
                const permissions = await createdStream.getPermissions()
                expect(permissions).toEqual(previousPermissions)
            })

            it('errors if invalid userId', async () => {
                for (const invalidId of INVALID_USER_IDS) {
                    // eslint-disable-next-line no-await-in-loop, no-loop-func
                    await expect(async () => {
                        // @ts-expect-error should require userId, this is part of the test
                        await createdStream.grantUserPermission(StreamPermission.GRANT, invalidId)
                    }).rejects.toThrow()
                }
            })
        })

        describe('Stream.revokePermission', () => {
        //     it('removes permission by id', async () => {
        //         const publicRead = await createdStream.hasPublicPermission(StreamPermission.SUBSCRIBE)
        //         await createdStream.revokeUserPermission(publicRead!.id)
        //         expect(await createdStream.hasPublicPermission(StreamPermission.SUBSCRIBE)).not.toBeTruthy()
        //     })

            it('does not error if not found', async () => {
                await createdStream.grantPublicPermission(StreamPermission.SUBSCRIBE) // public read
                await createdStream.hasPublicPermission(StreamPermission.SUBSCRIBE)
                await createdStream.revokePublicPermission(StreamPermission.SUBSCRIBE)
                expect(await createdStream.hasPublicPermission(StreamPermission.SUBSCRIBE)).not.toBeTruthy()
            })

            it('errors if invalid permission id', async () => {
                const INVALID_PERMISSION_IDS = [
                    '',
                    -1,
                    1.5,
                    /regex/,
                    {},
                    false,
                    true,
                    Symbol('test'),
                    function test() {},
                    new Date(0),
                    Infinity,
                    -Infinity,
                    Number.NaN,
                    new Error('invalid')
                ]

                for (const invalidId of INVALID_PERMISSION_IDS) {
                    // eslint-disable-next-line no-await-in-loop, no-loop-func
                    await expect(async () => {
                        // @ts-expect-error should require valid id, this is part of the test
                        await createdStream.revokeUserPermission(invalidId)
                    }).rejects.toThrow()
                }
            })
        })

        // describe('Stream.revokePublicPermission', () => {
        //     it('removes permission', async () => {
        //         await createdStream.grantUserPermission(StreamPermission.SUBSCRIBE)
        //         await createdStream.revokePublicPermission(StreamPermission.SUBSCRIBE)
        //         expect(await createdStream.hasPublicPermission(StreamPermission.SUBSCRIBE)).not.toBeTruthy()
        //     })
        // })

        describe('Stream.revokeUserPermission', () => {
            it('removes permission', async () => {
                await createdStream.grantUserPermission(StreamPermission.SUBSCRIBE, otherWallet.address)
                await createdStream.revokeUserPermission(StreamPermission.SUBSCRIBE, otherWallet.address)
                expect(await createdStream.hasPublicPermission(StreamPermission.SUBSCRIBE)).not.toBeTruthy()
            })

            it('fails if no user id provided', async () => {
                await expect(async () => {
                    // @ts-expect-error should require userId, this is part of the test
                    await createdStream.revokeUserPermission(StreamPermission.SUBSCRIBE, undefined)
                }).rejects.toThrow()
            })
        })

        describe('Stream.grantUserPermission', () => {
            it('creates permission for user', async () => {
                await createdStream.revokeUserPermission(StreamPermission.SUBSCRIBE, otherWallet.address)
                await createdStream.grantUserPermission(StreamPermission.SUBSCRIBE, otherWallet.address) // public read
                expect(await createdStream.hasUserPermission(StreamPermission.SUBSCRIBE, otherWallet.address)).toBeTruthy()
            })

            it('fails if no user id provided', async () => {
                await expect(async () => {
                    // @ts-expect-error should require userId, this is part of the test
                    await createdStream.grantUserPermission(StreamPermission.SUBSCRIBE, undefined)
                }).rejects.toThrow()
            })
        })

        describe('Stream.{grant,revoke,has}UserPermissions', () => {
            // it('creates & revokes permissions for user', async () => {
            //     await createdStream.revokeAllUserPermissions(otherWallet.address)
            //     expect(
            //         await createdStream.hasUserPermissions([StreamPermission.SUBSCRIBE, StreamPermission.GET], otherWallet.address)
            //     ).not.toBeTruthy()

            //     await createdStream.grantUserPermissions([StreamPermission.GET, StreamPermission.SUBSCRIBE], otherWallet.address)

            //     expect(
            //         await createdStream.hasUserPermissions([StreamPermission.SUBSCRIBE, StreamPermission.GET], otherWallet.address)
            //     ).toBeTruthy()

            //     // revoke permissions we just created
            //     await createdStream.revokeUserPermissions([StreamPermission.GET, StreamPermission.SUBSCRIBE], otherWallet.address)

            //     expect(
            //         await createdStream.hasUserPermissions([StreamPermission.SUBSCRIBE, StreamPermission.GET], otherWallet.address)
            //     ).not.toBeTruthy()
            // })

            it('fails if no user id provided', async () => {
                await expect(async () => {
                    // @ts-expect-error should require userId, this is part of the test
                    await createdStream.revokeUserPermissions([StreamPermission.SUBSCRIBE], undefined)
                }).rejects.toThrow()
            })
        })

        describe('Stream.revokeAllUserPermissions', () => {
            it('revokes all user permissions', async () => {
                await createdStream.grantUserPermission(StreamPermission.SUBSCRIBE, otherWallet.address)
                expect((await createdStream.getUserPermissions(otherWallet.address)).canSubscribe).toBe(true)
                await createdStream.revokeAllUserPermissions(otherWallet.address)
                expect(await createdStream.getUserPermissions(otherWallet.address)).toEqual(
                    {
                        canDelete: false,
                        canEdit: false,
                        canPublish: false,
                        canGrant: false,
                        canSubscribe: false
                    }
                )
            })

            it('does not fail if called twice', async () => {
                await createdStream.revokeAllUserPermissions(otherWallet.address)
                await createdStream.revokeAllUserPermissions(otherWallet.address)
            })

            it('fails if no user id provided', async () => {
                await expect(async () => {
                    // @ts-expect-error should require userId, this is part of the test
                    await createdStream.revokeAllUserPermissions(undefined)
                }).rejects.toThrow()
            })
        })

        describe('Stream.revokeAllPublicPermissions', () => {
            it('revokes all public permissions', async () => {
                await createdStream.grantPublicPermission(StreamPermission.SUBSCRIBE)
                expect((await createdStream.getPublicPermissions()).canSubscribe).toBe(true)
                await createdStream.revokeAllPublicPermissions()
                expect(await createdStream.getPublicPermissions()).toEqual(
                    {
                        canDelete: false,
                        canEdit: false,
                        canPublish: false,
                        canGrant: false,
                        canSubscribe: false
                    }
                )
            })

            it('does not fail if called twice', async () => {
                await createdStream.getPublicPermissions()
                await createdStream.getPublicPermissions()
            })
        })
    })

    describe('Stream deletion', () => {
        it('Stream.delete', async () => {
            const props = { id: await createRelativeTestStreamId(module), name: '' }
            const stream = await client.createStream(props)
            await until(() => client.streamExistsOnTheGraph(stream.id), 100000, 1000)
            await stream.delete()
            await until(async () => {
                try {
                    await client.getStream(stream.id)
                    return false
                } catch (err: any) {
                    return err.errorCode === 'NOT_FOUND'
                }
            }, 100000, 1000)
            expect(await client.streamExists(stream.id)).toEqual(false)
            return expect(client.getStream(stream.id)).rejects.toThrow()
        })

        // it('does not throw if already deleted', async () => {
        //     await createdStream.delete()
        //     await createdStream.delete()
        // })
    })

    describe('Storage node assignment', () => {
        it('add', async () => {
            // await stream.addToStorageNode(node.getAddress())// use actual storage nodes Address, actually register it
            const stream = await createTestStream(client, module)
            await stream.addToStorageNode(storageNodeAddress)
            await until(async () => { return client.isStreamStoredInStorageNode(stream.id, storageNodeAddress) }, 100000, 1000)
            const storageNodes = await stream.getStorageNodes()
            expect(storageNodes.length).toBe(1)
            expect(storageNodes[0]).toStrictEqual(storageNodeAddress.toLowerCase())
            const storedStreamParts = await client.getStreamPartsByStorageNode(storageNodeAddress)
            const expectedStreamPartId = toStreamPartID(stream.id, 0)
            return expect(storedStreamParts.some((sp) => sp === expectedStreamPartId)).toBeTruthy()
        })

        it('remove', async () => {
            const stream = await createTestStream(client, module)
            await stream.addToStorageNode(storageNodeAddress)
            await until(async () => { return client.isStreamStoredInStorageNode(stream.id, storageNodeAddress) }, 100000, 1000)
            await stream.removeFromStorageNode(storageNodeAddress)
            await until(async () => { return !(await client.isStreamStoredInStorageNode(stream.id, storageNodeAddress)) }, 100000, 1000)
            const storageNodes = await stream.getStorageNodes()
            expect(storageNodes).toHaveLength(0)
            const storedStreamParts = await client.getStreamPartsByStorageNode(storageNodeAddress)
            return expect(storedStreamParts.some((sp) => (StreamPartIDUtils.getStreamID(sp) === stream.id))).toBeFalsy()
        })
    })
})<|MERGE_RESOLUTION|>--- conflicted
+++ resolved
@@ -104,13 +104,9 @@
                 const ensOwnerClient = new StreamrClient({
                     ...clientOptions,
                     auth: {
-<<<<<<< HEAD
-                        privateKey: '0x5e98cce00cff5dea6b454889f359a4ec06b9fa6b88e9d69b86de8e1c81887da0'
-=======
                         // In dev environment the testdomain1.eth is owned by 0x4178baBE9E5148c6D5fd431cD72884B07Ad855a0.
                         // The ownership is preloaded by docker-dev-chain-init (https://github.com/streamr-dev/network-contracts)
                         privateKey: '0xe5af7834455b7239881b85be89d905d6881dcb4751063897f12be1b0dd546bdb'
->>>>>>> 7a862295
                     },
                 })
                 const newStream = await ensOwnerClient.createStream({
