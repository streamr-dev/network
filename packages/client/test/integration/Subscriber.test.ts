--- conflicted
+++ resolved
@@ -45,17 +45,13 @@
 
     beforeEach(async () => {
         // eslint-disable-next-line require-atomic-updates
-<<<<<<< HEAD
-        client = await createClient()
-        // @ts-expect-error
-=======
         client = new StreamrClient({
             ...ConfigTest,
             auth: {
                 privateKey: fastPrivateKey()
             }
         })
->>>>>>> 2e4f9c20
+        // @ts-expect-error private
         M = client.subscriber
         client.debug('connecting before test >>')
         await Promise.all([
