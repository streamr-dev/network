import 'reflect-metadata'

import { Wallet } from '@ethersproject/wallet'
import { toEthereumAddress } from '@streamr/utils'
import { fastWallet } from '@streamr/test-utils'
import { GroupKey } from '../../src/encryption/GroupKey'
import { StreamPermission } from '../../src/permission'
import { Stream } from '../../src/Stream'
import { StreamrClient } from '../../src/StreamrClient'
import { nextValue } from '../../src/utils/iterators'
import { FakeEnvironment } from '../test-utils/fake/FakeEnvironment'
import { createMockMessage } from '../test-utils/utils'

const MOCK_CONTENT = { foo: 'bar' }

describe('Subscriber', () => {

    let stream: Stream
    let subscriberWallet: Wallet
    let publisherWallet: Wallet
    let subscriber: StreamrClient
    let environment: FakeEnvironment

    beforeEach(async () => {
        subscriberWallet = fastWallet()
        publisherWallet = fastWallet()
        environment = new FakeEnvironment()
        subscriber = environment.createClient({
            auth: {
                privateKey: subscriberWallet.privateKey
            }
        })
        stream = await subscriber.createStream('/path')
    })

    afterEach(async () => {
        await environment.destroy()
    })

    describe('normal subscription', () => {

        it('without encryption', async () => {
            await stream.grantPermissions({
                permissions: [StreamPermission.PUBLISH],
                public: true
            })
    
            const sub = await subscriber.subscribe(stream.id)
    
            const publisherNode = environment.startNode(publisherWallet.address)
            publisherNode.publish(await createMockMessage({
                stream,
                publisher: publisherWallet,
                content: MOCK_CONTENT
            }))
    
            const receivedMessage = await nextValue(sub[Symbol.asyncIterator]())
            expect(receivedMessage!.content).toEqual(MOCK_CONTENT)
        })
    
        it('with encryption', async () => {
            await stream.grantPermissions({
                permissions: [StreamPermission.PUBLISH],
                user: publisherWallet.address
            })
    
            const groupKey = GroupKey.generate()
            const publisher = environment.createClient({
                auth: {
                    privateKey: publisherWallet.privateKey
                }
            })
            await publisher.addEncryptionKey(groupKey, toEthereumAddress(publisherWallet.address))
    
            const sub = await subscriber.subscribe(stream.id)
    
            const publisherNode = await publisher.getNode()
            publisherNode.publish(await createMockMessage({
                stream,
                publisher: publisherWallet,
                content: MOCK_CONTENT,
                encryptionKey: groupKey
            }))
    
            const receivedMessage = await nextValue(sub[Symbol.asyncIterator]())
            expect(receivedMessage!.content).toEqual(MOCK_CONTENT)
            expect(receivedMessage!.streamMessage.groupKeyId).toEqual(groupKey.id)
        })

    })

<<<<<<< HEAD
        const publisherNode = await publisher.getNode()
        publisherNode.publish(await createMockMessage({
            stream,
            publisher: publisherWallet,
            content: MOCK_CONTENT,
            encryptionKey: groupKey
        }), subscriber.getEntryPoints())
=======
    describe('raw subscription', () => {
>>>>>>> 56af475c

        it('without encryption', async () => {
            await stream.grantPermissions({
                permissions: [StreamPermission.PUBLISH],
                public: true
            })
    
            const sub = await subscriber.subscribe({ streamId: stream.id, raw: true })
    
            const publisherNode = environment.startNode(publisherWallet.address)
            publisherNode.publish(await createMockMessage({
                stream,
                publisher: publisherWallet,
                content: MOCK_CONTENT
            }))
    
            const receivedMessage = await nextValue(sub[Symbol.asyncIterator]())
            expect(receivedMessage!.content).toEqual(MOCK_CONTENT)
        })
    
        it('with encryption', async () => {
            await stream.grantPermissions({
                permissions: [StreamPermission.PUBLISH],
                user: publisherWallet.address
            })
    
            const groupKey = GroupKey.generate()
            const publisher = environment.createClient({
                auth: {
                    privateKey: publisherWallet.privateKey
                }
            })
            await publisher.addEncryptionKey(groupKey, toEthereumAddress(publisherWallet.address))
    
            const sub = await subscriber.subscribe({ streamId: stream.id, raw: true })
    
            const publisherNode = await publisher.getNode()
            publisherNode.publish(await createMockMessage({
                stream,
                publisher: publisherWallet,
                content: MOCK_CONTENT,
                encryptionKey: groupKey
            }))
    
            const receivedMessage = await nextValue(sub[Symbol.asyncIterator]())
            expect(receivedMessage!.content).toBeString()
            expect(receivedMessage!.streamMessage.groupKeyId).toEqual(groupKey.id)
        })
    })
})<|MERGE_RESOLUTION|>--- conflicted
+++ resolved
@@ -89,17 +89,7 @@
 
     })
 
-<<<<<<< HEAD
-        const publisherNode = await publisher.getNode()
-        publisherNode.publish(await createMockMessage({
-            stream,
-            publisher: publisherWallet,
-            content: MOCK_CONTENT,
-            encryptionKey: groupKey
-        }), subscriber.getEntryPoints())
-=======
     describe('raw subscription', () => {
->>>>>>> 56af475c
 
         it('without encryption', async () => {
             await stream.grantPermissions({
