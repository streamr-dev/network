// import { ControlLayer } from 'streamr-client-protocol'
import { wait } from 'streamr-test-utils'

import { getPublishTestMessages, createTestStream, getCreateClient, describeRepeats, collect } from '../utils'
import { StreamrClient } from '../../src/StreamrClient'
import { Defer } from '../../src/utils'

import { Stream } from '../../src/Stream'
import Subscription from '../../src/Subscription'
import Subscriber from '../../src/Subscriber'
import { Todo } from '../../src/types'

// const { ControlMessage } = ControlLayer

const MAX_ITEMS = 3
const NUM_MESSAGES = 8

describeRepeats('Subscriber', () => {
    let expectErrors = 0 // check no errors by default
    let onError = jest.fn()
    let client: StreamrClient
    let stream: Stream
    let M: Subscriber
    let publishTestMessages: ReturnType<typeof getPublishTestMessages>

<<<<<<< HEAD
    const createClient = (opts: any = {}) => {
        const c = new BrubeckClient({
            ...clientOptions,
            // auth: {
//                 privateKey: fakePrivateKey(),
//            },
            autoConnect: false,
            autoDisconnect: false,
            maxRetries: 2,
            ...opts,
        })
        return c
    }
=======
    const createClient = getCreateClient()
>>>>>>> 15d6b6ed

    beforeEach(async () => {
        expectErrors = 0
        onError = jest.fn()
    })

    beforeEach(async () => {
        // eslint-disable-next-line require-atomic-updates
        client = createClient()
        M = client.subscriber
        client.debug('connecting before test >>')
        await Promise.all([
            client.connect(),
            client.getSessionToken(),
        ])
        stream = await createTestStream(client, module)
        client.debug('connecting before test <<')
        publishTestMessages = getPublishTestMessages(client, stream)
    })

    afterEach(() => {
        client.debug('after test')
        expect(M.count()).toBe(0)
        expect(M.count(stream.id)).toBe(0)
        expect(M.countSubscriptionSessions()).toBe(0)
    })

    afterEach(async () => {
        await wait(0)
        // ensure no unexpected errors
        expect(onError).toHaveBeenCalledTimes(expectErrors)
    })

    describe('basics', () => {
        it('works when passing stream', async () => {
            const sub = await M.subscribe(stream)
            expect(M.count(stream.id)).toBe(1)

            const published = await publishTestMessages(NUM_MESSAGES)

            const received = await sub.collectContent(published.length)
            expect(received).toEqual(published)
            expect(received).toHaveLength(NUM_MESSAGES)
        })

        it('works when passing { stream: stream }', async () => {
            const sub = await M.subscribe({
                stream,
            })
            expect(M.count(stream.id)).toBe(1)

            const published = await publishTestMessages()

            const received = await sub.collectContent(published.length)
            expect(received).toEqual(published)
        })

        it('works when passing streamId as string', async () => {
            const sub = await M.subscribe(stream.id)
            expect(M.count(stream.id)).toBe(1)

            const published = await publishTestMessages()

            const received = await sub.collectContent(published.length)
            expect(received).toEqual(published)
            expect(M.count(stream.id)).toBe(0)
        })

        // it('errors if not connected', async () => {
        // await client.disconnect()
        // await expect(() => (
        // M.subscribe(stream)
        // )).rejects.toThrow('connect')
        // expect(M.count(stream.id)).toBe(0)
        // })

        it('errors if iterating twice', async () => {
            const sub = await M.subscribe(stream)
            const c1 = sub.collect()

            await expect(async () => (
                sub.collect()
            )).rejects.toThrow()
            await sub.unsubscribe()
            const m = await c1

            expect(m).toEqual([])

            expect(M.count(stream.id)).toBe(0)
        })

        describe('subscription error handling', () => {
            it('works when error thrown inline', async () => {
                const err = new Error('expected')
                const sub = (await M.subscribe({
                    ...stream,
                })).pipe(async function* ThrowError(s) {
                    let count = 0
                    for await (const msg of s) {
                        if (count === MAX_ITEMS) {
                            throw err
                        }
                        count += 1
                        yield msg
                    }
                })

                expect(M.count(stream.id)).toBe(1)

                const published = await publishTestMessages(NUM_MESSAGES, {
                    timestamp: 111111,
                })

                const received: Todo[] = []
                await expect(async () => {
                    for await (const msg of sub) {
                        received.push(msg.getParsedContent())
                    }
                }).rejects.toThrow(err)
                expect(received).toEqual(published.slice(0, MAX_ITEMS))
                await wait(100)
            })

            it('works when multiple steps error', async () => {
                const err = new Error('expected')

                const sub = await M.subscribe({
                    ...stream,
                })

                const v = sub
                    .pipe(async function* ThrowError1(s) {
                        let count = 0
                        for await (const msg of s) {
                            if (count === MAX_ITEMS) {
                                throw err
                            }
                            count += 1
                            yield msg
                        }
                    })
                    .pipe(async function* ThrowError2(s) {
                        let count = 0
                        for await (const msg of s) {
                            if (count === MAX_ITEMS) {
                                throw err
                            }
                            count += 1
                            yield msg
                        }
                    })

                expect(M.count(stream.id)).toBe(1)

                const published = await publishTestMessages(NUM_MESSAGES, {
                    timestamp: 111111,
                })

                const received: any[] = []
                await expect(async () => {
                    for await (const m of v) {
                        received.push(m.getParsedContent())
                    }
                }).rejects.toThrow(err)
                expect(received).toEqual(published.slice(0, MAX_ITEMS))
            })

            it('keeps other subscriptions running if one subscription errors', async () => {
                const err = new Error('expected')
                const sub1 = await M.subscribe(stream.id)
                const sub2 = await M.subscribe(stream.id)

                let count = 0
                sub1.pipe(async function* ThrowError(s) {
                    for await (const msg of s) {
                        if (count === MAX_ITEMS) {
                            sub1.debug('throwing...')
                            throw err
                        }
                        count += 1
                        yield msg
                    }
                })

                const published = await publishTestMessages(NUM_MESSAGES, {
                    timestamp: 111111,
                })

                await expect(async () => {
                    await sub1.collectContent(NUM_MESSAGES)
                }).rejects.toThrow()
                const received = await sub2.collectContent(NUM_MESSAGES)
                expect(received).toEqual(published)
                expect(count).toEqual(MAX_ITEMS)
            })

            it('errors subscription iterator do not trigger onError', async () => {
                const err = new Error('expected')
                const sub1 = await M.subscribe(stream.id)

                const onError1 = jest.fn()
                sub1.onError(onError1)

                let count = 0
                const published = await publishTestMessages(NUM_MESSAGES, {
                    timestamp: 111111,
                })
                const received1: any[] = []
                await expect(async () => {
                    for await (const msg of sub1) {
                        if (count === MAX_ITEMS) {
                            sub1.debug('throwing...')
                            throw err
                        }
                        count += 1
                        received1.push(msg.getParsedContent())
                    }
                }).rejects.toThrow(err)

                expect(received1).toEqual(published.slice(0, MAX_ITEMS))
                expect(onError1).toHaveBeenCalledTimes(0)
            })

            it('errors subscription onMessage callback do trigger onError', async () => {
                const err = new Error('expected')
                let count = 0
                const received1: any[] = []
                const sub1 = await M.subscribe(stream.id, (content) => {
                    if (count === MAX_ITEMS) {
                        sub1.debug('throwing...')
                        throw err
                    }
                    count += 1
                    received1.push(content)
                })

                const onError1 = jest.fn()
                sub1.onError(onError1)

                const published = await publishTestMessages(NUM_MESSAGES, {
                    timestamp: 111111,
                })

                expect(received1).toEqual(published.slice(0, MAX_ITEMS))
                expect(onError1).toHaveBeenCalledTimes(1)
            })

            it('errors in onMessage callback are not handled by other subscriptions', async () => {
                const err = new Error('expected')
                let count = 0
                const received1: any[] = []
                const sub1 = await M.subscribe(stream.id, (content) => {
                    if (count === MAX_ITEMS) {
                        sub1.debug('throwing...')
                        throw err
                    }
                    count += 1
                    received1.push(content)
                })

                const sub2 = await M.subscribe(stream.id)

                const onError1 = jest.fn((error) => { throw error })
                sub1.onError(onError1)
                const onError2 = jest.fn((error) => { throw error })
                sub2.onError(onError2)

                const published = await publishTestMessages(NUM_MESSAGES, {
                    timestamp: 111111,
                })

                const received = await sub2.collectContent(NUM_MESSAGES)
                expect(received).toEqual(published)
                expect(onError1).toHaveBeenCalledTimes(1)
                expect(onError2).toHaveBeenCalledTimes(0)
                expect(count).toEqual(MAX_ITEMS)
                expect(M.count(stream.id)).toBe(0)
            })

            it('keeps other subscriptions running if pipeline has error but subscription onError ignores it', async () => {
                const THROW_AFTER = MAX_ITEMS
                const err = new Error('expected')
                const sub1 = await M.subscribe(stream.id)
                const sub2 = await M.subscribe(stream.id)

                expect(sub1.context).toBe(sub2.context)
                sub1.context.pipeline.forEachBefore((s, count) => {
                    if (count === THROW_AFTER) {
                        sub1.debug('throwing...', count, s)
                        throw err
                    }
                })

                const onMessage = jest.fn()
                sub1.onMessage(onMessage)
                sub1.onMessage((msg) => {
                    received1.push(msg.getParsedContent())
                })

                const onSuppressError = jest.fn()
                sub2.onError(onSuppressError)

                const received1: any[] = []
                const publishTask = publishTestMessages(NUM_MESSAGES, {
                    timestamp: 111111,
                })
                publishTask.catch(() => {})

                try {
                    await expect(async () => {
                        const received3 = await sub1.collectContent(NUM_MESSAGES)
                        sub1.debug({ received3 })
                    }).rejects.toThrow()
                    const published = await publishTask
                    const received2 = await sub2.collectContent(NUM_MESSAGES - 1)

                    sub1.debug({ received1, received2 })
                    expect(onSuppressError).toHaveBeenCalledTimes(1)
                    expect(received1).toEqual(published.slice(0, THROW_AFTER))
                    expect(received2).toEqual(published.filter((_msg, index) => index !== THROW_AFTER))
                    // should get all messages but see a gap at message MAX_ITEMS
                } finally {
                    await publishTask
                }
            })

            it('multiple publishers: keeps other subscriptions running if pipeline has error but subscription onError ignores it', async () => {
                const THROW_AFTER = MAX_ITEMS
                const sub1 = await M.subscribe(stream.id)
                const sub2 = await M.subscribe(stream.id)

                expect(sub1.context).toBe(sub2.context)
                let msgChainId: string
                let count1 = 0
                let count2 = 0
                sub1.context.pipeline.forEachBefore((s) => {
                    const msgChain = s.getMsgChainId()
                    if (msgChainId === undefined) {
                        msgChainId = msgChain
                    }
                    try {
                        if (count1 === THROW_AFTER || count2 === THROW_AFTER) {
                            sub1.debug('throwing...', count1, count2, s)
                            throw new Error('expected')
                        }
                    } finally {
                        // count based on msgChain
                        if (msgChainId === msgChain) {
                            count1 += 1
                        } else {
                            count2 += 1
                        }
                    }
                })

                const onMessage = jest.fn()
                sub1.onMessage(onMessage)
                sub1.onMessage((msg) => {
                    sub1.debug('msg', msg)
                    received1.push(msg.getParsedContent())
                })

                const onSuppressError = jest.fn()
                sub2.onError(onSuppressError)

                const received1: any[] = []
                const client2 = createClient({
                    auth: client.options.auth,
                })

                const publishTestMessages2 = getPublishTestMessages(client2, stream)
                const publishTask = publishTestMessages(NUM_MESSAGES, {
                    timestamp: 111111,
                })
                publishTask.catch(() => {})
                const publishTask2 = publishTestMessages2(NUM_MESSAGES, {
                    timestamp: 222222,
                })
                publishTask2.catch(() => {})

                try {
                    await expect(async () => {
                        await sub1.collectContent(NUM_MESSAGES)
                    }).rejects.toThrow()
                    const published1: any[] = await publishTask
                    const published2: any[] = await publishTask2
                    const received2 = await sub2.collectContent((NUM_MESSAGES * 2) - 2)

                    expect(onSuppressError).toHaveBeenCalledTimes(2)
                    // filter two msg chains
                    const r1 = received2.filter(({ batchId }) => batchId === published1[0].batchId)
                    const r2 = received2.filter(({ batchId }) => batchId === published2[0].batchId)
                    // should get all messages but see a gap at message THROW_AFTER
                    expect(r1).toEqual(published1.filter((opt: any) => opt.index !== THROW_AFTER))
                    expect(r2).toEqual(published2.filter((opt: any) => opt.index !== THROW_AFTER))
                } finally {
                    await publishTask
                    await publishTask2
                }
            })

            /*
            describe.skip('error is bad groupkey', () => {
                let sub: Subscription
                const BAD_GROUP_KEY_ID = 'BAD_GROUP_KEY_ID'

                beforeEach(async () => {
                    await client.publisher.startKeyExchange()
                    sub = await M.subscribe({
                        ...stream,
                        // @ts-expect-error not in type but works
                        beforeSteps: [
                            async function* ThrowError(s: AsyncIterable<Todo>) {
                                let count = 0
                                for await (const msg of s) {
                                    if (count === MAX_ITEMS) {
                                        msg.streamMessage.encryptionType = 2
                                        msg.streamMessage.groupKeyId = BAD_GROUP_KEY_ID
                                    }
                                    count += 1
                                    yield msg
                                }
                            }
                        ]
                    })

                    expect(M.count(stream.id)).toBe(1)
                })

                it('throws subscription loop when encountering bad message', async () => {
                    const published = await publishTestMessages(NUM_MESSAGES, {
                        timestamp: 111111,
                    })

                    const received: Todo[] = []
                    await expect(async () => {
                        for await (const m of sub) {
                            received.push(m.getParsedContent())
                        }
                    }).rejects.toThrow(BAD_GROUP_KEY_ID)
                    expect(received).toEqual(published.slice(0, MAX_ITEMS))
                })

            })
            */

            it('will skip bad message if error handler attached', async () => {
                const err = new Error('expected')

                const sub = await M.subscribe({
                    ...stream,
                })
                sub.forEach((_item, index) => {
                    if (index === MAX_ITEMS) {
                        sub.debug('THROWING ERR')
                        throw err
                    }
                })

                const onSubscriptionError = jest.fn((error: Error) => {
                    sub.debug('onSubscriptionError', error)
                })
                sub.onError(onSubscriptionError)

                const published = await publishTestMessages(NUM_MESSAGES, {
                    timestamp: 111111,
                })

                const received = []
                let t!: ReturnType<typeof setTimeout>
                for await (const m of sub) {
                    received.push(m.getParsedContent())
                    if (received.length === published.length - 1) {
                        // eslint-disable-next-line no-loop-func
                        t = setTimeout(() => {
                            // give it a moment to incorrectly get messages
                            sub.unsubscribe()
                        }, 100)
                    }

                    if (received.length === published.length) {
                        break
                    }
                }
                clearTimeout(t)
                expect(received).toEqual([
                    ...published.slice(0, MAX_ITEMS),
                    ...published.slice(MAX_ITEMS + 1)
                ])
                expect(onSubscriptionError).toHaveBeenCalledTimes(1)
            })

            it('will not skip bad message if error handler attached & throws', async () => {
                const err = new Error('expected')

                const sub = await M.subscribe({
                    ...stream,
                })

                sub.forEach((_item, index) => {
                    if (index === MAX_ITEMS) {
                        throw err
                    }
                })

                const received: any[] = []
                const onSubscriptionError = jest.fn((error: Error) => {
                    throw error
                })

                sub.onError(onSubscriptionError)

                const published = await publishTestMessages(NUM_MESSAGES, {
                    timestamp: 111111,
                })

                await expect(async () => {
                    for await (const m of sub) {
                        received.push(m.getParsedContent())
                        if (received.length === published.length) {
                            break
                        }
                    }
                }).rejects.toThrow()
                expect(received).toEqual(published.slice(0, MAX_ITEMS))
                expect(onSubscriptionError).toHaveBeenCalledTimes(1)
            })
        })
    })

    describe('ending a subscription', () => {
        it('can kill stream using async unsubscribe', async () => {
            const sub = await M.subscribe(stream.id)
            expect(M.count(stream.id)).toBe(1)

            await publishTestMessages()
            let unsubscribeTask!: Promise<any>
            let t!: ReturnType<typeof setTimeout>
            let expectedLength = -1
            const received = []
            try {
                for await (const m of sub) {
                    received.push(m.getParsedContent())
                    // after first message schedule end
                    if (received.length === 1) {
                        // eslint-disable-next-line no-loop-func
                        t = setTimeout(() => {
                            expectedLength = received.length
                            // should not see any more messages after end
                            unsubscribeTask = sub.unsubscribe()
                        })
                    }
                }

                expect(unsubscribeTask).toBeTruthy()
                // gets some messages but not all
                expect(received).toHaveLength(expectedLength)
            } finally {
                clearTimeout(t)
                await unsubscribeTask
            }
        })

        it('can kill stream with throw', async () => {
            const sub = await M.subscribe(stream.id)
            expect(M.count(stream.id)).toBe(1)

            await publishTestMessages()

            const err = new Error('expected error')
            const received: Todo[] = []
            await expect(async () => {
                for await (const m of sub) {
                    received.push(m.getParsedContent())
                    // after first message schedule end
                    if (received.length === 1) {
                        throw err
                    }
                }
            }).rejects.toThrow(err)
            // gets some messages but not all
            expect(received).toHaveLength(1)
        })

        it('can subscribe to stream multiple times, get updates then unsubscribe', async () => {
            const sub1 = await M.subscribe(stream.id)
            const sub2 = await M.subscribe(stream.id)

            expect(M.count(stream.id)).toBe(2)

            const published = await publishTestMessages()

            const [received1, received2] = await Promise.all([
                collect(sub1, async ({ received, iterator }) => {
                    if (received.length === published.length) {
                        await iterator.return()
                    }
                }),
                collect(sub2, async ({ received, iterator }) => {
                    if (received.length === published.length) {
                        await iterator.return()
                    }
                })
            ])

            expect(received1).toEqual(published)
            expect(received2).toEqual(received1)
        })

        it('can subscribe to stream multiple times in parallel, get updates then unsubscribe', async () => {
            const [sub1, sub2] = await Promise.all([
                M.subscribe(stream.id),
                M.subscribe(stream.id),
            ])

            expect(M.count(stream.id)).toBe(2)
            const published = await publishTestMessages()

            const [received1, received2] = await Promise.all([
                collect(sub1, async ({ received, iterator }) => {
                    if (received.length === published.length) {
                        await iterator.return()
                    }
                }),
                collect(sub2, async ({ received, iterator }) => {
                    if (received.length === published.length) {
                        await iterator.return()
                    }
                })
            ])

            expect(received1).toEqual(published)
            expect(received2).toEqual(received1)
        })

        it('can subscribe to stream and get some updates then unsubscribe mid-stream with end', async () => {
            const sub = await M.subscribe(stream.id)
            expect(M.count(stream.id)).toBe(1)

            const published = await publishTestMessages()

            const received = []
            for await (const m of sub) {
                received.push(m.getParsedContent())
                if (received.length === 1) {
                    await sub.unsubscribe()
                }
            }

            expect(received).toEqual(published.slice(0, 1))
            expect(M.count(stream.id)).toBe(0)
        })

        it('finishes unsubscribe before returning', async () => {
            const sub = await M.subscribe(stream.id)

            const published = await publishTestMessages()

            const received = []
            for await (const m of sub) {
                received.push(m.getParsedContent())
                if (received.length === MAX_ITEMS) {
                    await sub.return()
                    expect(M.count(stream.id)).toBe(0)
                }
            }
            expect(received).toHaveLength(MAX_ITEMS)
            expect(received).toEqual(published.slice(0, MAX_ITEMS))
        })

        it('finishes unsubscribe before returning from cancel', async () => {
            const sub = await M.subscribe(stream.id)

            const published = await publishTestMessages()

            const received = []
            for await (const m of sub) {
                received.push(m.getParsedContent())
                if (received.length === MAX_ITEMS) {
                    await sub.unsubscribe()
                    expect(M.count(stream.id)).toBe(0)
                }
            }
            expect(received).toHaveLength(MAX_ITEMS)
            expect(received).toEqual(published.slice(0, MAX_ITEMS))
        })

        it('can unsubscribe + return and it will wait for unsubscribe', async () => {
            const sub = await M.subscribe(stream.id)

            const published = await publishTestMessages()

            const received = []
            for await (const m of sub) {
                received.push(m.getParsedContent())
                if (received.length === MAX_ITEMS) {
                    await Promise.all([
                        sub.return(),
                        sub.unsubscribe(),
                    ])
                    expect(M.count(stream.id)).toBe(0)
                }
            }
            expect(received).toHaveLength(MAX_ITEMS)
            expect(received).toEqual(published.slice(0, MAX_ITEMS))
        })

        it('can cancel multiple times and it will wait for unsubscribe', async () => {
            const sub = await M.subscribe(stream.id)

            const published = await publishTestMessages()

            const received = []
            for await (const m of sub) {
                received.push(m.getParsedContent())
                if (received.length === MAX_ITEMS) {
                    const tasks = [
                        sub.unsubscribe(),
                        sub.unsubscribe(),
                        sub.unsubscribe(),
                    ]
                    await Promise.all(tasks)
                    expect(M.count(stream.id)).toBe(0)
                }
            }
            expect(received).toHaveLength(MAX_ITEMS)
            expect(received).toEqual(published.slice(0, MAX_ITEMS))
        })

        it('will clean up if iterator returned before start', async () => {
            const sub = await M.subscribe(stream.id)
            expect(M.count(stream.id)).toBe(1)
            await sub.return()
            expect(M.count(stream.id)).toBe(0)

            await publishTestMessages()

            const received = []
            for await (const m of sub) {
                received.push(m.getParsedContent())
            }
            expect(received).toHaveLength(0)

            expect(M.count(stream.id)).toBe(0)
        })

        it('can subscribe then unsubscribe in parallel', async () => {
            const [sub] = await Promise.all([
                M.subscribe(stream.id),
                M.unsubscribe(stream.id),
            ])

            expect(M.count(stream.id)).toBe(0)

            await publishTestMessages()

            const received = []
            for await (const m of sub) {
                received.push(m.getParsedContent())
            }

            // shouldn't get any messages
            expect(received).toHaveLength(0)
            expect(M.count(stream.id)).toBe(0)
        })

        it('can unsubscribe then subscribe in parallel', async () => {
            const [_, sub] = await Promise.all([
                M.unsubscribe(stream.id),
                M.subscribe(stream.id),
            ])

            expect(M.count(stream.id)).toBe(1)

            const published = await publishTestMessages(3)

            const received = await sub.collectContent(3)

            expect(received).toEqual(published)
            expect(M.count(stream.id)).toBe(0)
        })
    })

    describe('mid-stream stop methods', () => {
        let sub1: Subscription<Todo>
        let sub2: Subscription<Todo>
        let published: Todo[]

        beforeEach(async () => {
            sub1 = await M.subscribe(stream.id)
            sub2 = await M.subscribe(stream.id)
            published = await publishTestMessages(5, { delay: 50 })
        })

        it('can subscribe to stream multiple times then unsubscribe all mid-stream', async () => {
            let sub1Received: Todo[] = []
            let sub1ReceivedAtUnsubscribe: Todo[] = []
            const gotOne = Defer()
            let didGetOne = false
            const [received1, received2] = await Promise.all([
                collect(sub1, async ({ received }) => {
                    sub1Received = received
                    didGetOne = true
                    gotOne.resolve(undefined)
                }),
                collect(sub2, async ({ received }) => {
                    if (!didGetOne) { // don't delay unsubscribe
                        await gotOne
                    }

                    if (received.length === MAX_ITEMS) {
                        sub1ReceivedAtUnsubscribe = sub1Received.slice()
                        await M.unsubscribe(stream.id)
                    }
                }),
            ])
            expect(received2).toEqual(published.slice(0, MAX_ITEMS))
            expect(received1).toEqual(published.slice(0, sub1ReceivedAtUnsubscribe.length))
            expect(sub1ReceivedAtUnsubscribe).toEqual(sub1Received)
            expect(M.count(stream.id)).toBe(0)
        })

        it('can subscribe to stream multiple times then unsubscribe one mid-stream', async () => {
            let sub2ReceivedAtUnsubscribe
            const [received1, received2] = await Promise.all([
                collect(sub1, async ({ received, iterator }) => {
                    if (received.length === published.length) {
                        await iterator.return()
                    }
                }),
                collect(sub2, async ({ received }) => {
                    if (received.length === MAX_ITEMS) {
                        sub2ReceivedAtUnsubscribe = received.slice()
                        await sub2.unsubscribe()
                    }
                }),
            ])
            expect(received2).toEqual(published.slice(0, MAX_ITEMS))
            expect(received1).toEqual(published)
            expect(sub2ReceivedAtUnsubscribe).toEqual(received2)
            expect(M.count(stream.id)).toBe(0)
        })

        it('can subscribe to stream multiple times then return mid-stream', async () => {
            const [received1, received2] = await Promise.all([
                collect(sub1, async ({ received, iterator }) => {
                    if (received.length === MAX_ITEMS - 1) {
                        await iterator.return()
                    }
                }),
                collect(sub2, async ({ received, iterator }) => {
                    if (received.length === MAX_ITEMS) {
                        await iterator.return()
                    }
                }),
            ])

            expect(received1).toEqual(published.slice(0, MAX_ITEMS - 1))
            expect(received2).toEqual(published.slice(0, MAX_ITEMS))
            expect(M.count(stream.id)).toBe(0)
        })
    })
})<|MERGE_RESOLUTION|>--- conflicted
+++ resolved
@@ -23,23 +23,7 @@
     let M: Subscriber
     let publishTestMessages: ReturnType<typeof getPublishTestMessages>
 
-<<<<<<< HEAD
-    const createClient = (opts: any = {}) => {
-        const c = new BrubeckClient({
-            ...clientOptions,
-            // auth: {
-//                 privateKey: fakePrivateKey(),
-//            },
-            autoConnect: false,
-            autoDisconnect: false,
-            maxRetries: 2,
-            ...opts,
-        })
-        return c
-    }
-=======
     const createClient = getCreateClient()
->>>>>>> 15d6b6ed
 
     beforeEach(async () => {
         expectErrors = 0
