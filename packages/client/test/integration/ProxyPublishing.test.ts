--- conflicted
+++ resolved
@@ -1,8 +1,4 @@
-<<<<<<< HEAD
-import { createTestStream, getCreateClient, getPrivateKey } from '../utils'
-=======
-import { createTestStream, fakePrivateKey, getCreateClient, fetchPrivateKeyWithGas } from '../utils'
->>>>>>> bb39c767
+import { createTestStream, getCreateClient, fetchPrivateKeyWithGas } from '../utils'
 import { ConfigTest, Stream, StreamPermission, StreamrClient } from '../../src'
 import { fastPrivateKey, wait } from 'streamr-test-utils'
 import { toStreamPartID } from 'streamr-client-protocol'
@@ -22,15 +18,9 @@
     const createClient = getCreateClient()
 
     beforeEach(async () => {
-<<<<<<< HEAD
-        pubPrivateKey = await getPrivateKey()
+        pubPrivateKey = await fetchPrivateKeyWithGas()
         proxyPrivateKey1 = fastPrivateKey()
         proxyPrivateKey2 = fastPrivateKey()
-=======
-        pubPrivateKey = await fetchPrivateKeyWithGas()
-        proxyPrivateKey1 = fakePrivateKey()
-        proxyPrivateKey2 = fakePrivateKey()
->>>>>>> bb39c767
 
         publishingClient = await createClient({
             id: 'publisher',
