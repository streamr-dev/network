import fs from 'fs'
import path from 'path'
import { wait } from 'streamr-test-utils'
import { StreamMessage } from 'streamr-client-protocol'

import {
    describeRepeats,
    getPublishTestStreamMessages,
    getWaitForStorage,
    createTestStream,
<<<<<<< HEAD
    fetchPrivateKeyWithGas,
=======
    clientOptions,
    Msg
>>>>>>> a128004b
} from '../test-utils/utils'
import { StreamrClient } from '../../src/StreamrClient'
import Resend from '../../src/subscribe/Resends'

import { Stream } from '../../src/Stream'
import { ConfigTest, DOCKER_DEV_STORAGE_NODE } from '../../src/ConfigTest'
// import { EthereumAddress } from '../types'

/* eslint-disable no-await-in-loop */

const WAIT_FOR_STORAGE_TIMEOUT = process.env.CI ? 20000 : 10000
const MAX_MESSAGES = 5

jest.setTimeout(60000)

describeRepeats('resends', () => {
    let expectErrors = 0 // check no errors by default
    let onError = jest.fn()
    let client: StreamrClient
    let stream: Stream
    let publishTestMessages: ReturnType<typeof getPublishTestStreamMessages>
    let waitForStorage: (...args: any[]) => Promise<void>
    let subscriber: Resend

    beforeAll(async () => {
        client = new StreamrClient({
            ...ConfigTest,
            auth: {
                privateKey: await fetchPrivateKeyWithGas()
            }
        })
        subscriber = client.resends

        // eslint-disable-next-line require-atomic-updates
        client.debug('connecting before all tests >>')
        await Promise.all([
            client.connect(),
        ])
        client.debug('connecting before all tests <<')
    })

    beforeAll(async () => {
        client.debug('createStream >>')
        stream = await createTestStream(client, module)
        client.debug('createStream <<')
        client.debug('addToStorageNode >>')
        await stream.addToStorageNode(DOCKER_DEV_STORAGE_NODE)
        client.debug('addToStorageNode <<')

        publishTestMessages = getPublishTestStreamMessages(client, stream.id)

        waitForStorage = getWaitForStorage(client, {
            stream,
            timeout: WAIT_FOR_STORAGE_TIMEOUT,
        })
    }, WAIT_FOR_STORAGE_TIMEOUT * 2)

    beforeEach(async () => {
        await client.connect()
        expectErrors = 0
        onError = jest.fn()
    })

    afterAll(async () => {
        if (client) {
            await client.destroy()
        }
    })

    afterEach(async () => {
        await wait(0)
        // ensure no unexpected errors
        expect(onError).toHaveBeenCalledTimes(expectErrors)
    })

    it('throws error if bad stream id', async () => {
        await expect(async () => {
            await subscriber.resend({
                streamId: 'badstream',
                partition: 0,
            },
            {
                last: 5
            })
        }).rejects.toThrow('badstream')
    })

    it('throws if no storage assigned', async () => {
        const notStoredStream = await createTestStream(client, module)
        await expect(async () => {
            await subscriber.resend({
                streamId: notStoredStream.id,
                partition: 0
            }, {
                last: 5
            })
        }).rejects.toThrow('storage')
    })

    it('throws error if bad partition', async () => {
        await expect(async () => {
            await subscriber.resend({
                streamId: stream.id,
                partition: -1,
            }, {
                last: 5
            })
        }).rejects.toThrow('streamPartition')
    })

    describe('no data', () => {
        it('handles nothing to resend', async () => {
            const sub = await subscriber.resend({
                streamId: stream.id,
                partition: 0,
            }, {
                last: 5,
            })

            const receivedMsgs = await sub.collect()
            expect(receivedMsgs).toHaveLength(0)
        })

        describe('resendSubscribe', () => {
            it('sees realtime when no resend', async () => {
                const stream2 = await createTestStream(client, module)
                await stream2.addToStorageNode(DOCKER_DEV_STORAGE_NODE)

                const publishTestMessagesStream2 = getPublishTestStreamMessages(client, stream2.id)

                const sub = await client.subscribe({
                    streamId: stream2.id,
                    resend: {
                        last: 100
                    }
                })

                const onResent = jest.fn(() => {
                    expect(receivedMsgs).toEqual([])
                })

                sub.onResent(onResent)
                const publishedStream2 = await publishTestMessagesStream2(3)

                const receivedMsgs: any[] = []
                for await (const msg of sub) {
                    receivedMsgs.push(msg)
                    if (receivedMsgs.length === publishedStream2.length) {
                        break
                    }
                }

                expect(receivedMsgs).toHaveLength(publishedStream2.length)
                expect(receivedMsgs).toEqual(publishedStream2)
                expect(onResent).toHaveBeenCalledTimes(1)
                expect(await client.count(stream2.id)).toBe(0)
            })

            it('handles errors in resend', async () => {
                const stream2 = await createTestStream(client, module)
                await stream2.addToStorageNode(DOCKER_DEV_STORAGE_NODE)

                const publishTestMessagesStream2 = getPublishTestStreamMessages(client, stream2.id)

                const sub = await client.subscribe({
                    streamId: stream2.id,
                    resend: {
                        last: 100
                    }
                })

                const receivedMsgs: any[] = []

                const onResent = jest.fn(() => {
                    expect(receivedMsgs).toEqual([])
                })

                // @ts-expect-error internal method
                const mockFn = jest.spyOn(sub, 'getResent') as any
                const err = new Error('expected')
                mockFn.mockRejectedValueOnce(err)
                sub.onResent(onResent)

                await publishTestMessagesStream2(3)
                await expect(async () => {
                    await sub.collect(5)
                }).rejects.toThrow(err)

                expect(await client.count(stream2.id)).toBe(0)
                expect(onResent).toHaveBeenCalledTimes(1)
            })

            it('can ignore errors in resend', async () => {
                const stream2 = await createTestStream(client, module)
                await stream2.addToStorageNode(DOCKER_DEV_STORAGE_NODE)

                const publishTestMessagesStream2 = getPublishTestStreamMessages(client, stream2.id)

                const sub = await client.subscribe({
                    streamId: stream2.id,
                    resend: {
                        last: 100
                    }
                })

                const onResent = jest.fn(() => {})

                // @ts-expect-error internal method
                const mockFn = jest.spyOn(sub, 'getResent') as any
                const err = new Error('expected')
                mockFn.mockRejectedValueOnce(err)
                sub.onResent(onResent)
                const onSubError = jest.fn(() => {})
                sub.onError(onSubError) // suppress

                const published = await publishTestMessagesStream2(3)
                const receivedMsgs = await sub.collect(3)

                expect(receivedMsgs).toEqual(published)
                expect(await client.count(stream2.id)).toBe(0)
                expect(onResent).toHaveBeenCalledTimes(1)
                expect(onSubError).toHaveBeenCalledTimes(1)
            })

            it('sees realtime when no storage assigned', async () => {
                const stream2 = await createTestStream(client, module)

                const publishTestMessagesStream2 = getPublishTestStreamMessages(client, stream2.id)

                const sub = await client.subscribe({
                    streamId: stream2.id,
                    resend: {
                        last: 100
                    }
                })

                sub.onError((err: any) => {
                    if (err.code === 'NO_STORAGE_NODES') { return }

                    throw err
                })

                const publishedStream2 = await publishTestMessagesStream2(3)

                const receivedMsgs: any[] = []

                const onResent = jest.fn(() => {
                    expect(receivedMsgs).toEqual([])
                })

                sub.onResent(onResent)

                for await (const msg of sub) {
                    receivedMsgs.push(msg)
                    if (receivedMsgs.length === publishedStream2.length) {
                        break
                    }
                }

                expect(receivedMsgs).toHaveLength(publishedStream2.length)
                expect(receivedMsgs).toEqual(publishedStream2)
                expect(onResent).toHaveBeenCalledTimes(1)
                expect(await client.count(stream.id)).toBe(0)
            })
        })
    })

    describe('with resend data', () => {
        let published: StreamMessage[]
        beforeEach(async () => {
            if (published && published.length) { return }
            // eslint-disable-next-line require-atomic-updates
            published = await publishTestMessages(MAX_MESSAGES)
        }, WAIT_FOR_STORAGE_TIMEOUT * 2)

        beforeEach(async () => {
            await client.connect()
            // ensure last message is in storage
            await waitForStorage(published[published.length - 1])
        }, WAIT_FOR_STORAGE_TIMEOUT * 2)

        it('gives zero results for last 0', async () => {
            const sub = await subscriber.resend({
                streamId: stream.id,
                partition: 0,
            }, {
                last: 0
            })
            const receivedMsgs = await sub.collect()
            expect(receivedMsgs).toHaveLength(0)
        })

        describe('last', () => {
            it('can resend all', async () => {
                const sub = await subscriber.resend({
                    streamId: stream.id,
                    partition: 0,
                }, {
                    last: published.length
                })

                const receivedMsgs = await sub.collect()
                expect(receivedMsgs).toHaveLength(published.length)
                expect(receivedMsgs.map((s) => s.toObject())).toEqual(published.map((s) => s.toObject()))
            })

            it('can resend subset', async () => {
                const sub = await subscriber.resend({
                    streamId: stream.id,
                    partition: 0
                }, {
                    last: 2
                })

                const receivedMsgs = await sub.collect()
                expect(receivedMsgs).toHaveLength(2)
                expect(receivedMsgs.map((s) => s.toObject())).toEqual(published.slice(-2).map((s) => s.toObject()))
            })
        })

        describe('from', () => {
            it('can resend all', async () => {
                const sub = await subscriber.resend({
                    streamId: stream.id,
                    partition: 0,
                }, {
                    from: {
                        timestamp: published[0].getTimestamp(),
                    }
                })

                const receivedMsgs = await sub.collect()
                expect(receivedMsgs).toHaveLength(published.length)
                expect(receivedMsgs.map((s) => s.toObject())).toEqual(published.map((s) => s.toObject()))
            })

            it('can resend subset', async () => {
                const sub = await subscriber.resend({
                    streamId: stream.id,
                    partition: 0,
                }, {
                    from: {
                        timestamp: published[2].getTimestamp(),
                    }
                })

                const receivedMsgs = await sub.collect()
                expect(receivedMsgs).toHaveLength(MAX_MESSAGES - 2)
                expect(receivedMsgs.map((s) => s.toObject())).toEqual(published.slice(2).map((s) => s.toObject()))
            })
        })

        describe('range', () => {
            it('can resend all', async () => {
                const sub = await subscriber.resend({
                    streamId: stream.id,
                    partition: 0,
                }, {
                    from: {
                        timestamp: published[0].getTimestamp(),
                    },
                    to: {
                        timestamp: published[published.length - 1].getTimestamp(),
                    }
                })

                const receivedMsgs = await sub.collect()
                expect(receivedMsgs).toHaveLength(published.length)
                expect(receivedMsgs.map((s) => s.toObject())).toEqual(published.map((s) => s.toObject()))
            })

            it('can resend subset', async () => {
                const sub = await subscriber.resend({
                    streamId: stream.id,
                    partition: 0,
                }, {
                    from: {
                        timestamp: published[2].getTimestamp(),
                    },
                    to: {
                        timestamp: published[3].getTimestamp(),
                    }
                })

                const receivedMsgs = await sub.collect()
                expect(receivedMsgs).toHaveLength(2)
                expect(receivedMsgs.map((s) => s.toObject())).toEqual(published.slice(2, 4).map((s) => s.toObject()))
            })
        })

        it('can resend with onMessage callback', async () => {
            const receivedMsgs: any[] = []
            const sub = await subscriber.resend({
                streamId: stream.id,
                partition: 0,
            }, {
                from: {
                    timestamp: published[0].getTimestamp(),
                }
            }, (_msg, streamMessage) => {
                receivedMsgs.push(streamMessage)
            })

            await sub.onFinally()
            expect(receivedMsgs).toHaveLength(published.length)
            expect(receivedMsgs.map((s) => s.toObject())).toEqual(published.map((s) => s.toObject()))
        })

        describe('resendSubscribe', () => {
            it('sees resends and realtime', async () => {
                const sub = await client.subscribe({
                    streamId: stream.id,
                    resend: {
                        last: published.length
                    }
                })
                expect(await client.count(stream.id)).toBe(1)

                const onResent = jest.fn()
                sub.onResent(onResent)

                // eslint-disable-next-line no-await-in-loop
                published.push(...await publishTestMessages(2))

                const receivedMsgs = await sub.collect(published.length)

                expect(receivedMsgs).toHaveLength(published.length)
                expect(onResent).toHaveBeenCalledTimes(1)
                expect(receivedMsgs).toEqual(published)
                expect(await client.count(stream.id)).toBe(0)
            })

            it('client.subscribe works as regular subscribe when just passing streamId as string', async () => {
                const sub = await client.subscribe(stream.id)
                expect(await client.count(stream.id)).toBe(1)

                published.push(...await publishTestMessages(2))

                const received = await sub.collect(2)
                expect(received).toEqual(published.slice(-2))
            })

            it('sees resends when no realtime', async () => {
                const sub = await client.subscribe({
                    streamId: stream.id,
                    resend: {
                        last: published.length,
                    }
                })

                const publishedBefore = published.slice()
                const receivedMsgs: any[] = []

                const onResent = jest.fn(() => {
                    expect(receivedMsgs).toEqual(publishedBefore)
                })

                sub.onResent(onResent)

                for await (const msg of sub) {
                    receivedMsgs.push(msg)
                    if (receivedMsgs.length === published.length) {
                        await sub.return()
                    }
                }

                expect(receivedMsgs).toHaveLength(published.length)
                expect(receivedMsgs).toEqual(published)
                expect(await client.count(stream.id)).toBe(0)
            })

            it('ends resend if unsubscribed', async () => {
                const sub = await client.subscribe({
                    streamId: stream.id,
                    resend: {
                        last: published.length,
                    }
                })

                const END_AFTER = 3
                // eslint-disable-next-line no-await-in-loop
                published.push(...await publishTestMessages(2))
                const receivedMsgs = await sub.forEach(async (_msg, index) => {
                    if (index === END_AFTER - 1) {
                        sub.unsubscribe()
                    }
                }).collect()

                const msgs = receivedMsgs
                expect(msgs).toHaveLength(END_AFTER)
                expect(msgs).toEqual(published.slice(0, END_AFTER))
                expect(await client.count(stream.id)).toBe(0)
            })

            it('can return before start', async () => {
                const sub = await client.subscribe({
                    streamId: stream.id,
                    resend: {
                        last: published.length
                    }
                })

                expect(await client.count(stream.id)).toBe(1)

                await sub.return()
                published.push(...await publishTestMessages(2))
                const received = await sub.collect(published.length)
                expect(received).toHaveLength(0)
                expect(await client.count(stream.id)).toBe(0)
            })

            it('can end asynchronously', async () => {
                const sub = await client.subscribe({
                    streamId: stream.id,
                    resend: {
                        last: published.length
                    }
                })

                published.push(...await publishTestMessages(2))

                let t!: ReturnType<typeof setTimeout>
                const received = []
                try {
                    for await (const m of sub) {
                        received.push(m)
                        if (received.length === published.length) {
                            t = setTimeout(() => {
                                sub.unsubscribe()
                            })
                        }
                    }
                } finally {
                    clearTimeout(t)
                }

                const msgs = received
                expect(msgs).toHaveLength(published.length)
                expect(msgs).toEqual(published)
                expect(await client.count(stream.id)).toBe(0)
            })

            it('can end inside resend', async () => {
                const sub = await client.subscribe({
                    streamId: stream.id,
                    resend: {
                        last: published.length
                    }
                })

                published.push(...await publishTestMessages(2))
                const END_AFTER = 3
                const receivedMsgs: any[] = []
                for await (const msg of sub) {
                    receivedMsgs.push(msg)
                    if (receivedMsgs.length === END_AFTER) {
                        await sub.unsubscribe()
                    }
                }

                const msgs = receivedMsgs
                expect(msgs).toHaveLength(END_AFTER)
                expect(msgs).toEqual(published.slice(0, END_AFTER))
                expect(await client.count(stream.id)).toBe(0)
            })

            it('does not error if no storage assigned', async () => {
                const nonStoredStream = await createTestStream(client, module)
                const sub = await client.subscribe({
                    streamId: nonStoredStream.id,
                    resend: {
                        last: 5
                    }
                })
                expect(await client.count(nonStoredStream.id)).toBe(1)

                const onResent = jest.fn()
                sub.onResent(onResent)

                const publishedMessages = await getPublishTestStreamMessages(client, nonStoredStream.id)(2)

                const receivedMsgs = await sub.collect(publishedMessages.length)
                expect(receivedMsgs).toHaveLength(publishedMessages.length)
                expect(onResent).toHaveBeenCalledTimes(1)
                expect(receivedMsgs).toEqual(publishedMessages)
                expect(await client.count(nonStoredStream.id)).toBe(0)
            })
        })
    })

    it('decodes resent messages correctly', async () => {
        const publishedMessage = Msg({
            content: fs.readFileSync(path.join(__dirname, 'utf8Example.txt'), 'utf8')
        })
        const publishReq = await client.publish(stream, publishedMessage)

        await getWaitForStorage(client)(publishReq)
        const sub = await client.resend(stream.id,
            {
                last: 1
            })
        const messages = await sub.collectContent()
        expect(messages).toEqual([publishedMessage])
    })
})<|MERGE_RESOLUTION|>--- conflicted
+++ resolved
@@ -8,12 +8,8 @@
     getPublishTestStreamMessages,
     getWaitForStorage,
     createTestStream,
-<<<<<<< HEAD
     fetchPrivateKeyWithGas,
-=======
-    clientOptions,
     Msg
->>>>>>> a128004b
 } from '../test-utils/utils'
 import { StreamrClient } from '../../src/StreamrClient'
 import Resend from '../../src/subscribe/Resends'
