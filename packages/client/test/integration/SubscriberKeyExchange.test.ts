import 'reflect-metadata'

import { toEthereumAddress, waitForCondition } from '@streamr/utils'
import { Wallet } from 'ethers'
import {
    ContentType,
    EncryptionType,
    StreamMessage,
    StreamMessageType,
    StreamPartID,
    StreamPartIDUtils
<<<<<<< HEAD
} from '@streamr/protocol'
import { fastWallet, waitForCondition } from '@streamr/test-utils'
=======
} from 'streamr-client-protocol'
import { fastWallet } from 'streamr-test-utils'
>>>>>>> d210559c
import { GroupKey } from '../../src/encryption/GroupKey'
import { StreamPermission } from '../../src/permission'
import { Stream } from '../../src/Stream'
import { StreamrClient } from '../../src/StreamrClient'
import { FakeEnvironment } from '../test-utils/fake/FakeEnvironment'
import {
    createMockMessage,
    createRelativeTestStreamId,
    getGroupKeyStore
} from '../test-utils/utils'

describe('SubscriberKeyExchange', () => {

    let publisherWallet: Wallet
    let subscriberWallet: Wallet
    let subscriber: StreamrClient
    let streamPartId: StreamPartID
    let environment: FakeEnvironment

    const createStream = async (): Promise<Stream> => {
        const s = await subscriber.createStream(createRelativeTestStreamId(module))
        await s.grantPermissions({
            permissions: [StreamPermission.PUBLISH],
            user: publisherWallet.address
        })
        return s
    }

    const triggerGroupKeyRequest = async (key: GroupKey, publisher: StreamrClient): Promise<void> => {
        const publisherNode = await publisher.getNode()
        publisherNode.publish(await createMockMessage({
            streamPartId,
            publisher: publisherWallet,
            encryptionKey: key
        }))
    }

    const assertGroupKeyRequest = async (request: StreamMessage, expectedRequestedKeyIds: string[]): Promise<void> => {
        expect(request).toMatchObject({
            messageId: {
                streamId: StreamPartIDUtils.getStreamID(streamPartId),
                streamPartition:  StreamPartIDUtils.getStreamPartition(streamPartId),
                publisherId: toEthereumAddress(subscriberWallet.address)
            },
            messageType: StreamMessageType.GROUP_KEY_REQUEST,
            contentType: ContentType.JSON,
            encryptionType: EncryptionType.NONE,
            signature: expect.any(String)
        })
        expect(request!.getParsedContent()).toEqual([
            expect.any(String),
            expect.toEqualCaseInsensitive(publisherWallet.address),
            expect.any(String),
            expectedRequestedKeyIds
        ])
    }

    beforeEach(async () => {
        publisherWallet = fastWallet()
        subscriberWallet = fastWallet()
        environment = new FakeEnvironment()
        subscriber = environment.createClient({
            auth: {
                privateKey: subscriberWallet.privateKey
            }
        })
        const stream = await createStream()
        streamPartId = stream.getStreamParts()[0]
    })

    afterEach(async () => {
        await environment.destroy()
    })

    describe('requests a group key', () => {

        /*
         * A subscriber node requests a group key
         * - tests that a correct kind of request message is sent to a publisher node
         * - tests that we store the received key
        */
        it('happy path', async () => {
            const groupKey = GroupKey.generate()
            const publisher = environment.createClient({
                auth: {
                    privateKey: publisherWallet.privateKey
                }
            })
            await publisher.addEncryptionKey(groupKey, StreamPartIDUtils.getStreamID(streamPartId))
            await subscriber.subscribe(streamPartId, () => {})

            await triggerGroupKeyRequest(groupKey, publisher)

            const request = await environment.getNetwork().waitForSentMessage({
                messageType: StreamMessageType.GROUP_KEY_REQUEST
            })
            await assertGroupKeyRequest(request!, [groupKey.id])
            const keyStore = getGroupKeyStore(toEthereumAddress(subscriberWallet.address))
            await waitForCondition(async () => (await keyStore.get(groupKey.id, StreamPartIDUtils.getStreamID(streamPartId))) !== undefined)
        })
    })
})<|MERGE_RESOLUTION|>--- conflicted
+++ resolved
@@ -9,13 +9,8 @@
     StreamMessageType,
     StreamPartID,
     StreamPartIDUtils
-<<<<<<< HEAD
 } from '@streamr/protocol'
-import { fastWallet, waitForCondition } from '@streamr/test-utils'
-=======
-} from 'streamr-client-protocol'
-import { fastWallet } from 'streamr-test-utils'
->>>>>>> d210559c
+import { fastWallet } from '@streamr/test-utils'
 import { GroupKey } from '../../src/encryption/GroupKey'
 import { StreamPermission } from '../../src/permission'
 import { Stream } from '../../src/Stream'
