--- conflicted
+++ resolved
@@ -1,37 +1,16 @@
 import { wait, waitForCondition } from 'streamr-test-utils'
 
-<<<<<<< HEAD
-import { getPublishTestMessages, getWaitForStorage, describeRepeats, uid, fakePrivateKey, addAfterFn, createTestStream, until } from '../utils'
-import { BrubeckClient as StreamrClient } from '../../src/BrubeckClient'
-=======
 import {
     getCreateClient, getPublishTestMessages, getWaitForStorage, describeRepeats, uid, fakePrivateKey, addAfterFn, createTestStream
 } from '../utils'
 import { StreamrClient } from '../../src/StreamrClient'
->>>>>>> 15d6b6ed
 import { counterId } from '../../src/utils'
 import { StorageNode } from '../../src/StorageNode'
 import { Stream, StreamOperation } from '../../src/Stream'
 
-<<<<<<< HEAD
-jest.setTimeout(30000)
-import clientOptions from './config'
-
-const createClient = (opts: any = {}) => new StreamrClient({
-    ...clientOptions,
-    autoConnect: false,
-    autoDisconnect: false,
-    // disconnectDelay: 1,
-    // publishAutoDisconnectDelay: 1,
-    ...opts,
-})
-
-const MAX_MESSAGES = 3
-=======
 // this number should be at least 10, otherwise late subscribers might not join
 // in time to see any realtime messages
 const MAX_MESSAGES = 10
->>>>>>> 15d6b6ed
 
 describeRepeats('PubSub with multiple clients', () => {
     let stream: Stream
@@ -43,15 +22,7 @@
     const createClient = getCreateClient()
     const addAfter = addAfterFn()
 
-<<<<<<< HEAD
-    const getOnError = (errs: Error[]) => jest.fn((err) => {
-        errs.push(err)
-    })
-
-    beforeAll(async () => {
-=======
     beforeEach(async () => {
->>>>>>> 15d6b6ed
         errors = []
         privateKey = clientOptions.auth.privateKey
 
@@ -68,21 +39,7 @@
         await until(async () => { return mainClient.isStreamStoredInStorageNode(stream.id, storageNode.getAddress()) }, 100000, 1000)
     })
 
-<<<<<<< HEAD
-    afterAll(async () => {
-        if (mainClient) {
-            mainClient.debug('disconnecting after test')
-            await mainClient.destroy()
-        }
-
-        if (otherClient) {
-            otherClient.debug('disconnecting after test')
-            await otherClient.destroy()
-        }
-
-=======
     afterEach(async () => {
->>>>>>> 15d6b6ed
         expect(errors).toEqual([])
     })
 
@@ -511,10 +468,6 @@
     })
 
     test('works with multiple publishers on one stream', async () => {
-<<<<<<< HEAD
-=======
-        await mainClient.getSessionToken()
->>>>>>> 15d6b6ed
         await mainClient.connect()
 
         otherClient = createClient({
@@ -522,16 +475,9 @@
                 privateKey
             }
         })
-<<<<<<< HEAD
         // otherClient.on('error', getOnError(errors))
         const otherUser = await otherClient.getAddress()
         await stream.grantPermission(StreamOperation.STREAM_SUBSCRIBE, otherUser)
-=======
-        await otherClient.getSessionToken()
-        const otherUser = await otherClient.getUserInfo()
-        await stream.grantPermission(StreamOperation.STREAM_GET, otherUser.username)
-        await stream.grantPermission(StreamOperation.STREAM_SUBSCRIBE, otherUser.username)
->>>>>>> 15d6b6ed
         await otherClient.connect()
 
         const receivedMessagesOther: Record<string, any[]> = {}
@@ -603,13 +549,8 @@
                 privateKey
             }
         })
-<<<<<<< HEAD
         // otherClient.on('error', getOnError(errors))
         const otherUser = await otherClient.getAddress()
-=======
-        await otherClient.session.getSessionToken()
-        const otherUser = await otherClient.getUserInfo()
->>>>>>> 15d6b6ed
 
         await stream.grantPermission(StreamOperation.STREAM_SUBSCRIBE, otherUser)
         await otherClient.connect()
