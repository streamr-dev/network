import { wait, waitForCondition } from 'streamr-test-utils'

import { uid, getCreateClient, getWaitForStorage, createTestStream } from '../utils'
import { StreamrClient } from '../../src/StreamrClient'

import { Stream } from '../../src/Stream'

const Msg = (opts?: any) => ({
    value: uid('msg'),
    ...opts,
})

function toSeq(requests: any[], ts = Date.now()) {
    return requests.map((streamMessage) => {
        const { prevMsgRef } = streamMessage
        return [
            [streamMessage.getTimestamp() - ts, streamMessage.getSequenceNumber()],
            prevMsgRef ? [prevMsgRef.timestamp - ts, prevMsgRef.sequenceNumber] : null
        ]
    })
}

describe('Sequencing', () => {
    let client: StreamrClient
    let stream: Stream

<<<<<<< HEAD
    const createClient = (opts = {}) => {
        const c = new StreamrClient({
            ...clientOptions,
            // auth: {
//                 privateKey: fakePrivateKey(),
//            },
            autoConnect: false,
            autoDisconnect: false,
            maxRetries: 2,
            ...opts,
        })
        return c
    }
=======
    const createClient = getCreateClient()
>>>>>>> 15d6b6ed

    beforeEach(async () => {
        client = createClient()
        await client.connect()

        stream = await createTestStream(client, module)
    })

    it('should sequence in order', async () => {
        const ts = Date.now()
        const msgsPublished: any[] = []
        const msgsReceieved: any[] = []

        await client.subscribe(stream.id, (m) => { msgsReceieved.push(m) })

        const nextMsg = () => {
            const msg = Msg()
            msgsPublished.push(msg)
            return msg
        }

        const requests = await Promise.all([
            // first 2 messages at ts + 0
            client.publish(stream, nextMsg(), ts),
            client.publish(stream, nextMsg(), ts),
            // next two messages at ts + 1
            client.publish(stream, nextMsg(), ts + 1),
            client.publish(stream, nextMsg(), ts + 1),
        ])
        const seq = toSeq(requests, ts)
        expect(seq).toEqual([
            [[0, 0], null],
            [[0, 1], [0, 0]],
            [[1, 0], [0, 1]],
            [[1, 1], [1, 0]],
        ])

        await waitForCondition(() => (
            msgsReceieved.length === msgsPublished.length
        ), 8000).catch(() => {}) // ignore, tests will fail anyway

        expect(msgsReceieved).toEqual(msgsPublished)
    }, 10000)

    it('should sequence in order even if some calls delayed', async () => {
        const ts = Date.now()
        const msgsPublished: any[] = []
        const msgsReceieved: any[] = []

        let calls = 0
        const getStream = client.getStream.bind(client)
        client.getStream = async (...args) => {
            // delay getStream call
            calls += 1
            if (calls === 2) {
                const result = await getStream(...args)
                // delay resolving this call
                await wait(100)
                return result
            }
            return getStream(...args)
        }

        const nextMsg = () => {
            const msg = Msg()
            msgsPublished.push(msg)
            return msg
        }

        await client.subscribe(stream.id, (m) => { msgsReceieved.push(m) })
        const requests = await Promise.all([
            // first 2 messages at ts + 0
            client.publish(stream, nextMsg(), ts),
            client.publish(stream, nextMsg(), ts),
            // next two messages at ts + 1
            client.publish(stream, nextMsg(), ts + 1),
            client.publish(stream, nextMsg(), ts + 1),
        ])
        const seq = toSeq(requests, ts)
        expect(seq).toEqual([
            [[0, 0], null],
            [[0, 1], [0, 0]],
            [[1, 0], [0, 1]],
            [[1, 1], [1, 0]],
        ])

        await waitForCondition(() => (
            msgsReceieved.length === msgsPublished.length
        ), 5000).catch(() => {}) // ignore, tests will fail anyway

        expect(msgsReceieved).toEqual(msgsPublished)
    }, 10000)

    // Skipped because backend seems to reject these now
    it.skip('should sequence in order even if publish requests backdated', async () => {
        const ts = Date.now()
        const msgsPublished: any[] = []
        const msgsReceieved: any[] = []

        await client.subscribe(stream.id, (m) => { msgsReceieved.push(m) })

        const nextMsg = (...args: any[]) => {
            const msg = Msg(...args)
            msgsPublished.push(msg)
            return msg
        }

        const requests = await Promise.all([
            // publish at ts + 0
            client.publish(stream, nextMsg(), ts),
            // publish at ts + 1
            client.publish(stream, nextMsg(), ts + 1),
            // backdate at ts + 0
            client.publish(stream, nextMsg({
                backdated: true,
            }), ts),
            // resume at ts + 2
            client.publish(stream, nextMsg(), ts + 2),
            client.publish(stream, nextMsg(), ts + 2),
            client.publish(stream, nextMsg(), ts + 3),
        ])

        await waitForCondition(() => (
            msgsReceieved.length === msgsPublished.length
        ), 2000).catch(() => {}) // ignore, tests will fail anyway

        const lastRequest = requests[requests.length - 1]
        const waitForStorage = getWaitForStorage(client, {
            stream,
            timeout: 6000,
        })
        await waitForStorage(lastRequest)
        const sub = await client.resend({
            stream: stream.id,
            resend: {
                from: {
                    timestamp: 0
                },
            },
        })
        const msgsResent = await sub.collectContent()

        expect(msgsReceieved).toEqual(msgsResent)
        // backdated messages disappear
        expect(msgsReceieved).toEqual(msgsPublished.filter(({ backdated }) => !backdated))

        const seq = toSeq(requests, ts)
        client.debug(seq)
        expect(seq).toEqual([
            [[0, 0], null],
            [[1, 0], [0, 0]],
            [[0, 0], [1, 0]], // bad message
            [[2, 0], [1, 0]],
            [[2, 1], [2, 0]],
            [[3, 0], [2, 1]],
        ])
    }, 10000)

    it.skip('should sequence in order even if publish requests backdated in sequence', async () => {
        const ts = Date.now()
        const msgsPublished: any[] = []
        const msgsReceieved: any[] = []

        await client.subscribe(stream.id, (m) => msgsReceieved.push(m))

        const nextMsg = (...args: any[]) => {
            const msg = Msg(...args)
            msgsPublished.push(msg)
            return msg
        }

        const requests = await Promise.all([
            // first 3 messages at ts + 0
            client.publish(stream, nextMsg(), ts),
            client.publish(stream, nextMsg(), ts),
            client.publish(stream, nextMsg(), ts),
            // next two messages at ts + 1
            client.publish(stream, nextMsg(), ts + 1),
            client.publish(stream, nextMsg(), ts + 1),
            // backdate at ts + 0
            client.publish(stream, nextMsg({
                backdated: true,
            }), ts),
            // resume publishing at ts + 1
            client.publish(stream, nextMsg(), ts + 1),
            client.publish(stream, nextMsg(), ts + 1),
            client.publish(stream, nextMsg(), ts + 2),
            client.publish(stream, nextMsg(), ts + 2),
        ])

        await waitForCondition(() => (
            msgsReceieved.length === msgsPublished.length
        ), 2000).catch(() => {}) // ignore, tests will fail anyway

        const lastRequest = requests[requests.length - 1]
        const waitForStorage = getWaitForStorage(client, {
            stream,
            timeout: 6000,
        })
        await waitForStorage(lastRequest)

        const sub = await client.resend({
            stream: stream.id,
            resend: {
                from: {
                    timestamp: 0
                },
            },
        })
        const msgsResent = await sub.collectContent()

        expect(msgsReceieved).toEqual(msgsResent)
        // backdated messages disappear
        expect(msgsReceieved).toEqual(msgsPublished.filter(({ backdated }) => !backdated))

        const seq = toSeq(requests, ts)
        expect(seq).toEqual([
            [[0, 0], null],
            [[0, 1], [0, 0]],
            [[0, 2], [0, 1]],
            [[1, 0], [0, 2]],
            [[1, 1], [1, 0]],
            [[0, 0], [1, 1]], // bad message
            [[1, 2], [1, 1]],
            [[1, 3], [1, 2]],
            [[2, 0], [1, 3]],
            [[2, 1], [2, 0]],
        ])
    }, 10000)
})<|MERGE_RESOLUTION|>--- conflicted
+++ resolved
@@ -24,23 +24,7 @@
     let client: StreamrClient
     let stream: Stream
 
-<<<<<<< HEAD
-    const createClient = (opts = {}) => {
-        const c = new StreamrClient({
-            ...clientOptions,
-            // auth: {
-//                 privateKey: fakePrivateKey(),
-//            },
-            autoConnect: false,
-            autoDisconnect: false,
-            maxRetries: 2,
-            ...opts,
-        })
-        return c
-    }
-=======
     const createClient = getCreateClient()
->>>>>>> 15d6b6ed
 
     beforeEach(async () => {
         client = createClient()
