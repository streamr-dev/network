--- conflicted
+++ resolved
@@ -1,11 +1,6 @@
 import 'reflect-metadata'
 
-<<<<<<< HEAD
-import { wait } from '@streamr/utils'
-import { waitForCondition } from '@streamr/test-utils'
-=======
 import { wait, waitForCondition } from '@streamr/utils'
->>>>>>> d210559c
 import { Stream } from '../../src/Stream'
 import { StreamrClient } from '../../src/StreamrClient'
 import { collect } from '../../src/utils/iterators'
