import { fastPrivateKey } from 'streamr-test-utils'
import { wait } from '@streamr/utils'
import {
    Debug,
    createTestStream,
} from '../test-utils/utils'
import {
    getPublishTestStreamMessages
} from '../test-utils/publish'
import { Defer } from '../../src/utils/Defer'
import { StreamrClient } from '../../src/StreamrClient'
import { Stream } from '../../src/Stream'
import { StreamPermission } from '../../src/permission'
import { DOCKER_DEV_STORAGE_NODE } from '../../src/ConfigTest'
import { ClientFactory, createClientFactory } from '../test-utils/fake/fakeEnvironment'
<<<<<<< HEAD
=======
import { collect } from '../../src/utils/GeneratorUtils'
>>>>>>> d4befdc2

const debug = Debug('StreamrClient::test')

jest.setTimeout(30000)

<<<<<<< HEAD
describe.skip('decryption', () => { // TODO enable the test when it doesn't depend on PublishPipeline
=======
describe('decryption', () => {
>>>>>>> d4befdc2
    let publishTestMessages: ReturnType<typeof getPublishTestStreamMessages>
    let expectErrors = 0 // check no errors by default
    let errors: Error[] = []

    let publisher: StreamrClient
    let publisherPrivateKey: string
    let subscriber: StreamrClient
    let subscriberPrivateKey: string
    let stream: Stream
    let clientFactory: ClientFactory

    beforeEach(() => {
        clientFactory = createClientFactory()
        errors = []
        expectErrors = 0
    })

    afterEach(async () => {
        await wait(0)
        // ensure no unexpected errors
        expect(errors).toHaveLength(expectErrors)
    })

    async function setupClient(opts?: any) {
        const client = clientFactory.createClient(opts)
        await Promise.all([
            client.connect(),
        ])
        return client
    }

    async function setupStream() {
        stream = await createTestStream(publisher, module)
        await stream.addToStorageNode(DOCKER_DEV_STORAGE_NODE)
        publishTestMessages = getPublishTestStreamMessages(publisher, stream)
    }

    async function setupPublisherSubscriberClients(opts?: any) {
        debug('set up clients', opts)
        if (publisher) {
            debug('disconnecting old publisher')
            await publisher.destroy()
        }

        if (subscriber) {
            debug('disconnecting old subscriber')
            await subscriber.destroy()
        }

        publisherPrivateKey = fastPrivateKey()
        subscriberPrivateKey = fastPrivateKey()
        // eslint-disable-next-line require-atomic-updates, semi-style, no-extra-semi
        ;[publisher, subscriber] = await Promise.all([
            setupClient({
                id: 'publisher',
                auth: {
                    privateKey: publisherPrivateKey
                },
                ...opts
            }),
            setupClient({
                id: 'subscriber',
                auth: {
                    privateKey: subscriberPrivateKey
                },
                ...opts
            })
        ])
    }

<<<<<<< HEAD
=======
    // run these in sequence (i.e. pLimitFn(fn, 1)) because core-api can't handle concurrency here
    const grantSubscriberPermissions = pLimitFn(async ({
        stream: s = stream,
        client: c = subscriber,
    }: { stream?: Stream, client?: StreamrClient } = {}) => {
        const p2 = await s.grantPermissions({ user: await c.getAddress(), permissions: [StreamPermission.SUBSCRIBE] })
        return [p2]
    })

    describe('using default config', () => {
        beforeEach(async () => {
            await setupPublisherSubscriberClients()
        })

        beforeEach(async () => {
            await setupStream()
        }, 60000)

        describe('subscriber has permissions', () => {
            beforeEach(async () => {
                await grantSubscriberPermissions()
            })

            it('client.subscribe can get the group key and decrypt encrypted message using an RSA key pair', async () => {
                const msg = Msg()
                const groupKey = GroupKey.generate()
                // subscribe without knowing the group key to decrypt stream messages
                const sub = await subscriber.subscribe({
                    stream: stream.id,
                })

                await publisher.updateEncryptionKey({
                    streamId: stream.id,
                    key: groupKey,
                    distributionMethod: 'rotate'
                })

                await publisher.publish(stream.id, msg)
                const received = await sub.collect(1)
                expect(received[0].getParsedContent()).toEqual(msg)

                // Check signature stuff
                expect(received[0].signatureType).toBe(StreamMessage.SIGNATURE_TYPES.ETH)
                expect(received[0].getPublisherId()).toBeTruthy()
                expect(received[0].signature).toBeTruthy()
            }, TIMEOUT * 2)

            it('allows other users to get group key', async () => {
                const msg = Msg()
                // subscribe without knowing the group key to decrypt stream messages
                const sub = await subscriber.subscribe({
                    stream: stream.id,
                })

                const groupKey = GroupKey.generate()
                await publisher.updateEncryptionKey({
                    streamId: stream.id,
                    key: groupKey,
                    distributionMethod: 'rotate'
                })

                await publisher.publish(stream.id, msg)
                const received = await sub.collect(1)
                expect(received[0].getParsedContent()).toEqual(msg)

                // Check signature stuff
                expect(received[0].signatureType).toBe(StreamMessage.SIGNATURE_TYPES.ETH)
                expect(received[0].getPublisherId()).toBeTruthy()
                expect(received[0].signature).toBeTruthy()
            }, TIMEOUT * 2)

            it('changing group key injects group key into next stream message', async () => {
                const msgs = [Msg(), Msg(), Msg()]
                // subscribe without knowing the group key to decrypt stream messages
                const sub = await subscriber.subscribe({
                    stream: stream.id,
                })

                // id | groupKeyId | newGroupKey (encrypted by groupKeyId)
                // msg1 gk2 -
                // msg2 gk2 gk3
                // msg3 gk3 -
                const groupKey1 = GroupKey.generate()
                const groupKey2 = GroupKey.generate()
                await publisher.updateEncryptionKey({
                    streamId: stream.id,
                    key: groupKey1,
                    distributionMethod: 'rotate'
                })
                await publisher.publish(stream.id, msgs[0])
                await publisher.updateEncryptionKey({
                    streamId: stream.id,
                    key: groupKey2,
                    distributionMethod: 'rotate'
                })
                await publisher.publish(stream.id, msgs[1])
                await publisher.publish(stream.id, msgs[2])
                const received = await sub.collect(msgs.length)
                received.forEach((streamMessage) => {
                    expect(streamMessage.signatureType).toBe(StreamMessage.SIGNATURE_TYPES.ETH)
                    expect(streamMessage.getPublisherId()).toBeTruthy()
                    expect(streamMessage.signature).toBeTruthy()
                })
                expect(received[0].newGroupKey).toEqual(null)
                expect(received[0].groupKeyId).toEqual(groupKey1.id)
                expect(received[1].newGroupKey).toEqual(groupKey2)
                expect(received[1].groupKeyId).toEqual(groupKey1.id)
                expect(received[2].newGroupKey).toEqual(null)
                expect(received[2].groupKeyId).toEqual(groupKey2.id)
                expect(received.map((m) => m.getParsedContent())).toEqual(msgs)
            }, TIMEOUT * 2)

            it('client.subscribe can get the group key and decrypt multiple encrypted messages using an RSA key pair', async () => {
                // subscribe without knowing publisher the group key to decrypt stream messages
                const sub = await subscriber.subscribe({
                    stream: stream.id,
                })

                const groupKey = GroupKey.generate()
                await publisher.updateEncryptionKey({
                    streamId: stream.id,
                    key: groupKey,
                    distributionMethod: 'rotate'
                })

                const published = await getPublishTestStreamMessages(publisher, stream)(NUM_MESSAGES)

                const received: StreamMessage[] = []
                for await (const msg of sub) {
                    received.push(msg)
                    if (received.length === NUM_MESSAGES) {
                        break
                    }
                }

                expect(received.map((m) => m.signature)).toEqual(published.map((m) => m.signature))
                expect(received).toHaveLength(NUM_MESSAGES)
            }, TIMEOUT * 2)

            it('subscribe with rotating group key', async () => {
                // subscribe without knowing the group key to decrypt stream messages
                const sub = await subscriber.subscribe({
                    stream: stream.id,
                })

                await publisher.updateEncryptionKey({
                    streamId: stream.id,
                    distributionMethod: 'rotate'
                })
                const published = await getPublishTestStreamMessages(publisher, stream)(NUM_MESSAGES, {
                    afterEach: async () => {
                        await publisher.updateEncryptionKey({
                            streamId: stream.id,
                            distributionMethod: 'rotate'
                        })
                    }
                })

                const received = await sub.collect(published.length)
                expect(received.map((m) => m.signature)).toEqual(published.map((m) => m.signature))
                expect(received).toHaveLength(NUM_MESSAGES)
            }, TIMEOUT * 2)

            it('can rotate when publisher + subscriber initialised with groupkey', async () => {
                await publisher.destroy()
                await subscriber.destroy()

                const groupKey = GroupKey.generate()
                const groupKeys = {
                    [stream.id]: {
                        [groupKey.id]: {
                            groupKeyId: groupKey.id,
                            groupKeyHex: groupKey.hex,
                        }
                    }
                }
                // eslint-disable-next-line require-atomic-updates
                publisher = await setupClient({
                    auth: {
                        privateKey: publisherPrivateKey
                    },
                    encryptionKeys: groupKeys
                })

                // eslint-disable-next-line require-atomic-updates
                subscriber = await setupClient({
                    auth: {
                        privateKey: subscriberPrivateKey
                    },
                    encryptionKeys: groupKeys
                })

                const publishTask = publishTestMessagesGenerator(publisher, stream, NUM_MESSAGES)
                await publisher.connect()
                await publisher.updateEncryptionKey({
                    streamId: stream.id,
                    distributionMethod: 'rotate'
                })
                const sub = await subscriber.subscribe({
                    stream: stream.id,
                })
                const published = await collect(publishTask, NUM_MESSAGES)
                const received = await sub.collect(NUM_MESSAGES)
                expect(received.map((m) => m.signature)).toEqual(published.map((m) => m.signature))
            }, TIMEOUT * 2)

            it('client.subscribe with resend last can get the historical keys for previous encrypted messages', async () => {
                // Publish encrypted messages with different keys
                await publisher.updateEncryptionKey({
                    streamId: stream.id,
                    distributionMethod: 'rotate'
                })
                const published = await publishTestMessages(5, {
                    waitForLast: true,
                    afterEach: async () => {
                        await publisher.updateEncryptionKey({
                            streamId: stream.id,
                            distributionMethod: 'rotate'
                        })
                    }
                })

                await grantSubscriberPermissions()
                // subscribe with resend without knowing the historical keys
                const sub = await subscriber.subscribe({
                    stream: stream.id,
                    resend: {
                        last: 2,
                    },
                }, (_msg: any) => {})

                const received = await sub.collect(2)

                expect(received.map((m) => m.signature)).toEqual(published.slice(-2).map((m) => m.signature))
            }, TIMEOUT * 3)

            describe('error handling', () => {
                let sub: Subscription<any>
                const MAX_MESSAGES_MORE = 10
                const BAD_INDEX = 6

                beforeEach(async () => {
                    const groupKey = GroupKey.generate()

                    await publisher.updateEncryptionKey({
                        streamId: stream.id,
                        key: groupKey,
                        distributionMethod: 'rotate'
                    })

                    sub = await subscriber.subscribe({
                        stream: stream.id
                    })
                    // @ts-expect-error private
                    const subSession = subscriber.subscriber.getSubscriptionSession(sub.streamPartId)
                    if (!subSession) { throw new Error('no subsession?') }
                    // @ts-expect-error private
                    subSession.pipeline.forEachBefore((streamMessage: StreamMessage, index: number) => {
                        if (index === BAD_INDEX) {
                            // eslint-disable-next-line no-param-reassign
                            streamMessage.groupKeyId = 'badgroupkey'
                        }
                    })
                })

                it('ignores message if onError does not rethrow', async () => {
                    const onSubError = jest.fn()
                    sub.onError.listen(onSubError)
                    // Publish after subscribed
                    const published = await publishTestMessages(MAX_MESSAGES_MORE, {
                        timestamp: 1111111,
                        afterEach: async () => {
                            await publisher.updateEncryptionKey({
                                streamId: stream.id,
                                distributionMethod: 'rotate'
                            })
                        }
                    })

                    const received: StreamMessage[] = []
                    for await (const m of sub) {
                        received.push(m)
                        if (received.length === MAX_MESSAGES_MORE - 1) {
                            break
                        }
                    }

                    expect(received.map((m) => m.signature)).toEqual([
                        ...published.slice(0, BAD_INDEX),
                        ...published.slice(BAD_INDEX + 1, MAX_MESSAGES_MORE)
                    ].map((m) => m.signature))

                    expect(await subscriber.getSubscriptions()).toHaveLength(0)
                    expect(onSubError).toHaveBeenCalledTimes(1)
                })

                it('throws if onError does rethrow', async () => {
                    const onSubError = jest.fn((err) => {
                        sub.debug('ON SUB ERROR', err)
                        throw err
                    })
                    sub.onError.listen(onSubError)
                    // Publish after subscribed
                    const published = await publishTestMessages(MAX_MESSAGES_MORE, {
                        timestamp: 1111111,
                        afterEach: async () => {
                            await publisher.updateEncryptionKey({
                                streamId: stream.id,
                                distributionMethod: 'rotate'
                            })
                        }
                    })

                    const received: StreamMessage[] = []
                    await expect(async () => {
                        for await (const m of sub) {
                            received.push(m)
                            if (received.length === MAX_MESSAGES_MORE - 1) {
                                break
                            }
                        }
                    }).rejects.toThrow('decrypt')

                    expect(received.map((m) => m.signature)).toEqual([
                        ...published.slice(0, BAD_INDEX),
                    ].map((m) => m.signature))
                    expect(await subscriber.getSubscriptions()).toHaveLength(0)

                    expect(onSubError).toHaveBeenCalledTimes(1)
                })
            })
        })

        it('errors if rotating group key for no stream', async () => {
            await expect(async () => (
                // @ts-expect-error invalid argument
                publisher.updateEncryptionKey()
            )).rejects.toThrow('streamId')
        })

        it('errors if setting group key for no stream', async () => {
            await expect(async () => {
                await publisher.updateEncryptionKey({
                    // @ts-expect-error invalid argument
                    streamId: undefined,
                    key: GroupKey.generate(),
                    distributionMethod: 'rotate'
                })
            }).rejects.toThrow('streamId')
        })

        it('client.subscribe can not decrypt encrypted messages if does not know the group key', async () => {
            const sub = await subscriber.subscribe({
                stream: stream.id,
            }, (_msg: any) => {})

            await publishTestMessages(3, {
                timestamp: 1111111,
            })

            await expect(async () => {
                await sub.collect(3)
            }).rejects.toThrow()
        })

        it('sets group key per-stream', async () => {
            const stream2 = await createTestStream(publisher, module)

            async function testSub(testStream: Stream, expectedGroupKeyId: string) {
                const done = Defer()
                const received: StreamMessage[] = []
                await grantSubscriberPermissions({ stream: testStream })
                await subscriber.subscribe({
                    streamId: testStream.id,
                }, (_content, msg) => {
                    received.push(msg)
                    if (received.length === NUM_MESSAGES) {
                        done.resolve(undefined)
                    }
                })

                const published = await getPublishTestStreamMessages(publisher, testStream)(NUM_MESSAGES)
                await done
                expect(received.map((m) => m.signature)).toEqual(published.map((m) => m.signature))
                expect(received.map((m) => m.groupKeyId)).toSatisfyAll((actualGroupKeyId) => actualGroupKeyId === expectedGroupKeyId)
            }

            const groupKey = GroupKey.generate()
            await publisher.updateEncryptionKey({
                streamId: stream.id,
                key: groupKey,
                distributionMethod: 'rotate'
            })
            const groupKey2 = GroupKey.generate()
            await publisher.updateEncryptionKey({
                streamId: stream2.id,
                key: groupKey2,
                distributionMethod: 'rotate'
            })

            await testSub(stream, groupKey.id)
            await testSub(stream2, groupKey2.id)
        }, TIMEOUT * 2)
    })

>>>>>>> d4befdc2
    describe('revoking permissions', () => {
        async function testRevokeDuringSubscribe({
            maxMessages = 6,
            revokeAfter = Math.round(maxMessages / 2),
        }: {
            maxMessages?: number
            revokeAfter?: number
        } = {}) {
            // this has publisher & subscriber clients
            // publisher begins publishing `maxMessages` messages
            // subscriber recieves messages
            // after publisher publishes `revokeAfter` messages,
            // and subscriber receives the last message
            // subscriber has subscribe permission removed
            // and publisher rekeys the stream.
            // Publisher then keep publishing messages with the new key.
            // The subscriber should error on the next message, and unsubscribe
            // due to permission change.
            // check that subscriber got just the messages from before permission revoked
            // and subscriber errored with something about group key or
            // permissions

            await publisher.updateEncryptionKey({
                streamId: stream.id,
                distributionMethod: 'rotate'
            })

            await stream.grantPermissions({
                user: await subscriber.getAddress(),
                permissions: [StreamPermission.SUBSCRIBE]
            })

            const sub = await subscriber.subscribe({
                stream: stream.id,
            })

            const errs: Error[] = []
            const onSubError = jest.fn((err: Error) => {
                errs.push(err)
                throw err // this should trigger unsub
            })

            sub.onError.listen(onSubError)

            const received: StreamMessage[] = []
            // Publish after subscribed
            let count = 0
            const gotMessages = Defer()
            // do publish in background otherwise permission is revoked before subscriber starts processing
            const publishTask = publishTestMessages(maxMessages, {
                timestamp: 1111111,
                async afterEach() {
                    count += 1
                    publisher.debug('PUBLISHED %d of %d', count, maxMessages)
                    if (count === revokeAfter) {
                        await gotMessages
                        await stream.revokePermissions({
                            user: await subscriber.getAddress(),
                            permissions: [StreamPermission.SUBSCRIBE]
                        })
                        await publisher.updateEncryptionKey({
                            streamId: stream.id,
                            distributionMethod: 'rekey'
                        })
                    }
                }
            })
            publishTask.catch(() => {})

            subscriber.debug('\n\n1\n\n')
            let t!: ReturnType<typeof setTimeout>
            const timedOut = jest.fn()
            try {
                await expect(async () => {
                    for await (const m of sub) {
                        received.push(m)
                        subscriber.debug('RECEIVED %d of %d', received.length, maxMessages)
                        if (received.length === revokeAfter) {
                            gotMessages.resolve(undefined)
                            clearTimeout(t)
                            t = setTimeout(() => {
                                timedOut()
                                sub.unsubscribe().catch(() => {})
                            }, 600000)
                        }

                        if (received.length === maxMessages) {
                            clearTimeout(t)
                            break
                        }
                    }
                }).rejects.toThrow(/not a subscriber|Could not get GroupKey/)
            } catch (e) {
                debug(e)
            } finally {
                clearTimeout(t)
                // run in finally to ensure publish promise finishes before
                // continuing no matter the result of the expect call above
                const published = await publishTask.catch((err) => {
                    publisher.debug('catch', err)
                    return []
                })

                expect(timedOut).toHaveBeenCalledTimes(0)
                expect(onSubError).toHaveBeenCalledTimes(1)
                expect(received.map((m) => m.signature)).toEqual([
                    ...published.slice(0, revokeAfter),
                ].map((m) => m.signature))
            }
        }
        describe('very low cache maxAge', () => {
            beforeEach(async () => {
                await setupPublisherSubscriberClients({
                    cache: {
                        maxAge: 100,
                    }
                })
            })
            beforeEach(async () => {
                await setupStream()
            })
            it('fails gracefully if permission revoked after first message', async () => {
                await testRevokeDuringSubscribe({ maxMessages: 3, revokeAfter: 1 })
            })
            it('fails gracefully if permission revoked after some messages', async () => {
                await testRevokeDuringSubscribe({ maxMessages: 6, revokeAfter: 3 })
            })
        })

        describe('low cache maxAge', () => {
            beforeEach(async () => {
                await setupPublisherSubscriberClients({
                    cache: {
                        maxAge: 2000,
                    }
                })
            })
            beforeEach(async () => {
                await setupStream()
            })
            it('fails gracefully if permission revoked after first message', async () => {
                await testRevokeDuringSubscribe({ maxMessages: 3, revokeAfter: 1 })
            })
            it('fails gracefully if permission revoked after some messages', async () => {
                await testRevokeDuringSubscribe({ maxMessages: 6, revokeAfter: 3 })
            })
        })

        describe('high cache maxAge', () => {
            beforeEach(async () => {
                await setupPublisherSubscriberClients({
                    cache: {
                        maxAge: 9999999,
                    }
                })
            })

            beforeEach(async () => {
                await setupStream()
            })

            it('fails gracefully if permission revoked after first message', async () => {
                await testRevokeDuringSubscribe({ maxMessages: 6, revokeAfter: 1 })
            })

            it('fails gracefully if permission revoked after some messages', async () => {
                await testRevokeDuringSubscribe({ maxMessages: 6, revokeAfter: 3 })
            })
        })
    })
})<|MERGE_RESOLUTION|>--- conflicted
+++ resolved
@@ -13,20 +13,13 @@
 import { StreamPermission } from '../../src/permission'
 import { DOCKER_DEV_STORAGE_NODE } from '../../src/ConfigTest'
 import { ClientFactory, createClientFactory } from '../test-utils/fake/fakeEnvironment'
-<<<<<<< HEAD
-=======
-import { collect } from '../../src/utils/GeneratorUtils'
->>>>>>> d4befdc2
+import { StreamMessage } from 'streamr-client-protocol'
 
 const debug = Debug('StreamrClient::test')
 
 jest.setTimeout(30000)
 
-<<<<<<< HEAD
-describe.skip('decryption', () => { // TODO enable the test when it doesn't depend on PublishPipeline
-=======
 describe('decryption', () => {
->>>>>>> d4befdc2
     let publishTestMessages: ReturnType<typeof getPublishTestStreamMessages>
     let expectErrors = 0 // check no errors by default
     let errors: Error[] = []
@@ -97,414 +90,6 @@
         ])
     }
 
-<<<<<<< HEAD
-=======
-    // run these in sequence (i.e. pLimitFn(fn, 1)) because core-api can't handle concurrency here
-    const grantSubscriberPermissions = pLimitFn(async ({
-        stream: s = stream,
-        client: c = subscriber,
-    }: { stream?: Stream, client?: StreamrClient } = {}) => {
-        const p2 = await s.grantPermissions({ user: await c.getAddress(), permissions: [StreamPermission.SUBSCRIBE] })
-        return [p2]
-    })
-
-    describe('using default config', () => {
-        beforeEach(async () => {
-            await setupPublisherSubscriberClients()
-        })
-
-        beforeEach(async () => {
-            await setupStream()
-        }, 60000)
-
-        describe('subscriber has permissions', () => {
-            beforeEach(async () => {
-                await grantSubscriberPermissions()
-            })
-
-            it('client.subscribe can get the group key and decrypt encrypted message using an RSA key pair', async () => {
-                const msg = Msg()
-                const groupKey = GroupKey.generate()
-                // subscribe without knowing the group key to decrypt stream messages
-                const sub = await subscriber.subscribe({
-                    stream: stream.id,
-                })
-
-                await publisher.updateEncryptionKey({
-                    streamId: stream.id,
-                    key: groupKey,
-                    distributionMethod: 'rotate'
-                })
-
-                await publisher.publish(stream.id, msg)
-                const received = await sub.collect(1)
-                expect(received[0].getParsedContent()).toEqual(msg)
-
-                // Check signature stuff
-                expect(received[0].signatureType).toBe(StreamMessage.SIGNATURE_TYPES.ETH)
-                expect(received[0].getPublisherId()).toBeTruthy()
-                expect(received[0].signature).toBeTruthy()
-            }, TIMEOUT * 2)
-
-            it('allows other users to get group key', async () => {
-                const msg = Msg()
-                // subscribe without knowing the group key to decrypt stream messages
-                const sub = await subscriber.subscribe({
-                    stream: stream.id,
-                })
-
-                const groupKey = GroupKey.generate()
-                await publisher.updateEncryptionKey({
-                    streamId: stream.id,
-                    key: groupKey,
-                    distributionMethod: 'rotate'
-                })
-
-                await publisher.publish(stream.id, msg)
-                const received = await sub.collect(1)
-                expect(received[0].getParsedContent()).toEqual(msg)
-
-                // Check signature stuff
-                expect(received[0].signatureType).toBe(StreamMessage.SIGNATURE_TYPES.ETH)
-                expect(received[0].getPublisherId()).toBeTruthy()
-                expect(received[0].signature).toBeTruthy()
-            }, TIMEOUT * 2)
-
-            it('changing group key injects group key into next stream message', async () => {
-                const msgs = [Msg(), Msg(), Msg()]
-                // subscribe without knowing the group key to decrypt stream messages
-                const sub = await subscriber.subscribe({
-                    stream: stream.id,
-                })
-
-                // id | groupKeyId | newGroupKey (encrypted by groupKeyId)
-                // msg1 gk2 -
-                // msg2 gk2 gk3
-                // msg3 gk3 -
-                const groupKey1 = GroupKey.generate()
-                const groupKey2 = GroupKey.generate()
-                await publisher.updateEncryptionKey({
-                    streamId: stream.id,
-                    key: groupKey1,
-                    distributionMethod: 'rotate'
-                })
-                await publisher.publish(stream.id, msgs[0])
-                await publisher.updateEncryptionKey({
-                    streamId: stream.id,
-                    key: groupKey2,
-                    distributionMethod: 'rotate'
-                })
-                await publisher.publish(stream.id, msgs[1])
-                await publisher.publish(stream.id, msgs[2])
-                const received = await sub.collect(msgs.length)
-                received.forEach((streamMessage) => {
-                    expect(streamMessage.signatureType).toBe(StreamMessage.SIGNATURE_TYPES.ETH)
-                    expect(streamMessage.getPublisherId()).toBeTruthy()
-                    expect(streamMessage.signature).toBeTruthy()
-                })
-                expect(received[0].newGroupKey).toEqual(null)
-                expect(received[0].groupKeyId).toEqual(groupKey1.id)
-                expect(received[1].newGroupKey).toEqual(groupKey2)
-                expect(received[1].groupKeyId).toEqual(groupKey1.id)
-                expect(received[2].newGroupKey).toEqual(null)
-                expect(received[2].groupKeyId).toEqual(groupKey2.id)
-                expect(received.map((m) => m.getParsedContent())).toEqual(msgs)
-            }, TIMEOUT * 2)
-
-            it('client.subscribe can get the group key and decrypt multiple encrypted messages using an RSA key pair', async () => {
-                // subscribe without knowing publisher the group key to decrypt stream messages
-                const sub = await subscriber.subscribe({
-                    stream: stream.id,
-                })
-
-                const groupKey = GroupKey.generate()
-                await publisher.updateEncryptionKey({
-                    streamId: stream.id,
-                    key: groupKey,
-                    distributionMethod: 'rotate'
-                })
-
-                const published = await getPublishTestStreamMessages(publisher, stream)(NUM_MESSAGES)
-
-                const received: StreamMessage[] = []
-                for await (const msg of sub) {
-                    received.push(msg)
-                    if (received.length === NUM_MESSAGES) {
-                        break
-                    }
-                }
-
-                expect(received.map((m) => m.signature)).toEqual(published.map((m) => m.signature))
-                expect(received).toHaveLength(NUM_MESSAGES)
-            }, TIMEOUT * 2)
-
-            it('subscribe with rotating group key', async () => {
-                // subscribe without knowing the group key to decrypt stream messages
-                const sub = await subscriber.subscribe({
-                    stream: stream.id,
-                })
-
-                await publisher.updateEncryptionKey({
-                    streamId: stream.id,
-                    distributionMethod: 'rotate'
-                })
-                const published = await getPublishTestStreamMessages(publisher, stream)(NUM_MESSAGES, {
-                    afterEach: async () => {
-                        await publisher.updateEncryptionKey({
-                            streamId: stream.id,
-                            distributionMethod: 'rotate'
-                        })
-                    }
-                })
-
-                const received = await sub.collect(published.length)
-                expect(received.map((m) => m.signature)).toEqual(published.map((m) => m.signature))
-                expect(received).toHaveLength(NUM_MESSAGES)
-            }, TIMEOUT * 2)
-
-            it('can rotate when publisher + subscriber initialised with groupkey', async () => {
-                await publisher.destroy()
-                await subscriber.destroy()
-
-                const groupKey = GroupKey.generate()
-                const groupKeys = {
-                    [stream.id]: {
-                        [groupKey.id]: {
-                            groupKeyId: groupKey.id,
-                            groupKeyHex: groupKey.hex,
-                        }
-                    }
-                }
-                // eslint-disable-next-line require-atomic-updates
-                publisher = await setupClient({
-                    auth: {
-                        privateKey: publisherPrivateKey
-                    },
-                    encryptionKeys: groupKeys
-                })
-
-                // eslint-disable-next-line require-atomic-updates
-                subscriber = await setupClient({
-                    auth: {
-                        privateKey: subscriberPrivateKey
-                    },
-                    encryptionKeys: groupKeys
-                })
-
-                const publishTask = publishTestMessagesGenerator(publisher, stream, NUM_MESSAGES)
-                await publisher.connect()
-                await publisher.updateEncryptionKey({
-                    streamId: stream.id,
-                    distributionMethod: 'rotate'
-                })
-                const sub = await subscriber.subscribe({
-                    stream: stream.id,
-                })
-                const published = await collect(publishTask, NUM_MESSAGES)
-                const received = await sub.collect(NUM_MESSAGES)
-                expect(received.map((m) => m.signature)).toEqual(published.map((m) => m.signature))
-            }, TIMEOUT * 2)
-
-            it('client.subscribe with resend last can get the historical keys for previous encrypted messages', async () => {
-                // Publish encrypted messages with different keys
-                await publisher.updateEncryptionKey({
-                    streamId: stream.id,
-                    distributionMethod: 'rotate'
-                })
-                const published = await publishTestMessages(5, {
-                    waitForLast: true,
-                    afterEach: async () => {
-                        await publisher.updateEncryptionKey({
-                            streamId: stream.id,
-                            distributionMethod: 'rotate'
-                        })
-                    }
-                })
-
-                await grantSubscriberPermissions()
-                // subscribe with resend without knowing the historical keys
-                const sub = await subscriber.subscribe({
-                    stream: stream.id,
-                    resend: {
-                        last: 2,
-                    },
-                }, (_msg: any) => {})
-
-                const received = await sub.collect(2)
-
-                expect(received.map((m) => m.signature)).toEqual(published.slice(-2).map((m) => m.signature))
-            }, TIMEOUT * 3)
-
-            describe('error handling', () => {
-                let sub: Subscription<any>
-                const MAX_MESSAGES_MORE = 10
-                const BAD_INDEX = 6
-
-                beforeEach(async () => {
-                    const groupKey = GroupKey.generate()
-
-                    await publisher.updateEncryptionKey({
-                        streamId: stream.id,
-                        key: groupKey,
-                        distributionMethod: 'rotate'
-                    })
-
-                    sub = await subscriber.subscribe({
-                        stream: stream.id
-                    })
-                    // @ts-expect-error private
-                    const subSession = subscriber.subscriber.getSubscriptionSession(sub.streamPartId)
-                    if (!subSession) { throw new Error('no subsession?') }
-                    // @ts-expect-error private
-                    subSession.pipeline.forEachBefore((streamMessage: StreamMessage, index: number) => {
-                        if (index === BAD_INDEX) {
-                            // eslint-disable-next-line no-param-reassign
-                            streamMessage.groupKeyId = 'badgroupkey'
-                        }
-                    })
-                })
-
-                it('ignores message if onError does not rethrow', async () => {
-                    const onSubError = jest.fn()
-                    sub.onError.listen(onSubError)
-                    // Publish after subscribed
-                    const published = await publishTestMessages(MAX_MESSAGES_MORE, {
-                        timestamp: 1111111,
-                        afterEach: async () => {
-                            await publisher.updateEncryptionKey({
-                                streamId: stream.id,
-                                distributionMethod: 'rotate'
-                            })
-                        }
-                    })
-
-                    const received: StreamMessage[] = []
-                    for await (const m of sub) {
-                        received.push(m)
-                        if (received.length === MAX_MESSAGES_MORE - 1) {
-                            break
-                        }
-                    }
-
-                    expect(received.map((m) => m.signature)).toEqual([
-                        ...published.slice(0, BAD_INDEX),
-                        ...published.slice(BAD_INDEX + 1, MAX_MESSAGES_MORE)
-                    ].map((m) => m.signature))
-
-                    expect(await subscriber.getSubscriptions()).toHaveLength(0)
-                    expect(onSubError).toHaveBeenCalledTimes(1)
-                })
-
-                it('throws if onError does rethrow', async () => {
-                    const onSubError = jest.fn((err) => {
-                        sub.debug('ON SUB ERROR', err)
-                        throw err
-                    })
-                    sub.onError.listen(onSubError)
-                    // Publish after subscribed
-                    const published = await publishTestMessages(MAX_MESSAGES_MORE, {
-                        timestamp: 1111111,
-                        afterEach: async () => {
-                            await publisher.updateEncryptionKey({
-                                streamId: stream.id,
-                                distributionMethod: 'rotate'
-                            })
-                        }
-                    })
-
-                    const received: StreamMessage[] = []
-                    await expect(async () => {
-                        for await (const m of sub) {
-                            received.push(m)
-                            if (received.length === MAX_MESSAGES_MORE - 1) {
-                                break
-                            }
-                        }
-                    }).rejects.toThrow('decrypt')
-
-                    expect(received.map((m) => m.signature)).toEqual([
-                        ...published.slice(0, BAD_INDEX),
-                    ].map((m) => m.signature))
-                    expect(await subscriber.getSubscriptions()).toHaveLength(0)
-
-                    expect(onSubError).toHaveBeenCalledTimes(1)
-                })
-            })
-        })
-
-        it('errors if rotating group key for no stream', async () => {
-            await expect(async () => (
-                // @ts-expect-error invalid argument
-                publisher.updateEncryptionKey()
-            )).rejects.toThrow('streamId')
-        })
-
-        it('errors if setting group key for no stream', async () => {
-            await expect(async () => {
-                await publisher.updateEncryptionKey({
-                    // @ts-expect-error invalid argument
-                    streamId: undefined,
-                    key: GroupKey.generate(),
-                    distributionMethod: 'rotate'
-                })
-            }).rejects.toThrow('streamId')
-        })
-
-        it('client.subscribe can not decrypt encrypted messages if does not know the group key', async () => {
-            const sub = await subscriber.subscribe({
-                stream: stream.id,
-            }, (_msg: any) => {})
-
-            await publishTestMessages(3, {
-                timestamp: 1111111,
-            })
-
-            await expect(async () => {
-                await sub.collect(3)
-            }).rejects.toThrow()
-        })
-
-        it('sets group key per-stream', async () => {
-            const stream2 = await createTestStream(publisher, module)
-
-            async function testSub(testStream: Stream, expectedGroupKeyId: string) {
-                const done = Defer()
-                const received: StreamMessage[] = []
-                await grantSubscriberPermissions({ stream: testStream })
-                await subscriber.subscribe({
-                    streamId: testStream.id,
-                }, (_content, msg) => {
-                    received.push(msg)
-                    if (received.length === NUM_MESSAGES) {
-                        done.resolve(undefined)
-                    }
-                })
-
-                const published = await getPublishTestStreamMessages(publisher, testStream)(NUM_MESSAGES)
-                await done
-                expect(received.map((m) => m.signature)).toEqual(published.map((m) => m.signature))
-                expect(received.map((m) => m.groupKeyId)).toSatisfyAll((actualGroupKeyId) => actualGroupKeyId === expectedGroupKeyId)
-            }
-
-            const groupKey = GroupKey.generate()
-            await publisher.updateEncryptionKey({
-                streamId: stream.id,
-                key: groupKey,
-                distributionMethod: 'rotate'
-            })
-            const groupKey2 = GroupKey.generate()
-            await publisher.updateEncryptionKey({
-                streamId: stream2.id,
-                key: groupKey2,
-                distributionMethod: 'rotate'
-            })
-
-            await testSub(stream, groupKey.id)
-            await testSub(stream2, groupKey2.id)
-        }, TIMEOUT * 2)
-    })
-
->>>>>>> d4befdc2
     describe('revoking permissions', () => {
         async function testRevokeDuringSubscribe({
             maxMessages = 6,
