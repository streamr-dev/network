--- conflicted
+++ resolved
@@ -336,13 +336,8 @@
                 const node = environment.getNetwork().getNode(nodeId)!
                 for (let i = 0; i < NUM_MESSAGES; i++) {
                     const serializedContent = (i === MAX_ITEMS) ? 'invalid-json' : JSON.stringify({ foo: i })
-<<<<<<< HEAD
-                    const msg = await createMockMessage(serializedContent, i)
+                    const msg = await createMockMessage(utf8ToBinary(serializedContent), i)
                     await node.broadcast(msg)
-=======
-                    const msg = await createMockMessage(utf8ToBinary(serializedContent), i)
-                    await node.publish(msg)
->>>>>>> 51ba1de6
                     published.push(msg)
                 }
 
