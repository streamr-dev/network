import 'reflect-metadata'

import { MessageID, StreamID, StreamMessage } from '@streamr/protocol'
import { fastWallet } from '@streamr/test-utils'
import { Defer, collect, waitForCondition, utf8ToBinary } from '@streamr/utils'
import sample from 'lodash/sample'
import shuffle from 'lodash/shuffle'
import { Authentication, createPrivateKeyAuthentication } from '../../src/Authentication'
import { Message, MessageMetadata } from '../../src/Message'
import { StreamrClient } from '../../src/StreamrClient'
import { StreamPermission } from '../../src/permission'
import { createSignedMessage } from '../../src/publish/MessageFactory'
import { Subscription } from '../../src/subscribe/Subscription'
import { FakeEnvironment } from '../test-utils/fake/FakeEnvironment'
import { getPublishTestStreamMessages } from '../test-utils/publish'
import { createTestStream } from '../test-utils/utils'

const MAX_ITEMS = 3
const NUM_MESSAGES = 8

const collect2 = async (
    iterator: AsyncIterable<Message>,
    fn: (item: {
        msg: Message
        received: Message[]
    }) => Promise<void>
): Promise<Message[]> => {
    const received: Message[] = []
    for await (const msg of iterator) {
        received.push(msg)
        await fn({
            msg, received,
        })
    }
    return received
}

describe('Subscriber', () => {

    let client: StreamrClient
    let streamId: StreamID
    let publishTestMessages: ReturnType<typeof getPublishTestStreamMessages>
    let publisher: StreamrClient
    let publisherAuthentication: Authentication
    let environment: FakeEnvironment

    const getSubscriptionCount = async (def?: StreamID) => {
        const subcriptions = await client.getSubscriptions(def !== undefined ? { id: def } : undefined)
        return subcriptions.length
    }

    const createMockMessage = async (serializedContent: Uint8Array, timestamp: number) => {
        return await createSignedMessage({
            messageId: new MessageID(streamId, 0, timestamp, 0, await publisher.getAddress(), 'msgChainId'),
            serializedContent,
            authentication: publisherAuthentication
        })
    }

    beforeAll(async () => {
        environment = new FakeEnvironment()
        const publisherWallet = fastWallet()
        publisher = environment.createClient({
            auth: {
                privateKey: publisherWallet.privateKey
            }
        })
        publisherAuthentication = createPrivateKeyAuthentication(publisherWallet.privateKey, undefined as any)
    })

    afterAll(async () => {
        await environment.destroy()
    })

    beforeEach(async () => {
        const stream = await createTestStream(publisher, module)
        streamId = stream.id
        await publisher.grantPermissions(streamId, {
            public: true,
            permissions: [StreamPermission.SUBSCRIBE]
        })
        publishTestMessages = getPublishTestStreamMessages(publisher, streamId)
        client = environment.createClient()
    })

    afterEach(async () => {
        expect(await getSubscriptionCount()).toBe(0)
        expect(await getSubscriptionCount(streamId)).toBe(0)
        // @ts-expect-error private
        expect(client.subscriber.countSubscriptionSessions()).toBe(0)
        await client.destroy()
    })

    describe('basics', () => {
        it('works when passing stream', async () => {
            const sub = await client.subscribe(streamId)
            expect(await getSubscriptionCount(streamId)).toBe(1)

            const published = await publishTestMessages(NUM_MESSAGES)

            const received = await collect(sub, published.length)
            expect(received.map((m) => m.signature)).toEqual(published.map((m) => m.signature))
            expect(received).toHaveLength(NUM_MESSAGES)
        })

        it('works when passing { stream: stream }', async () => {
            const sub = await client.subscribe(streamId)
            expect(await getSubscriptionCount(streamId)).toBe(1)

            const published = await publishTestMessages()

            const received = await collect(sub, published.length)
            expect(received.map((m) => m.signature)).toEqual(published.map((m) => m.signature))
        })

        it('works when passing streamId as string', async () => {
            const sub = await client.subscribe(streamId)
            expect(await getSubscriptionCount(streamId)).toBe(1)

            const published = await publishTestMessages()

            const received = await collect(sub, published.length)
            expect(received.map((m) => m.signature)).toEqual(published.map((m) => m.signature))
            expect(await getSubscriptionCount(streamId)).toBe(0)
        })

        it('errors if iterating twice', async () => {
            const sub = await client.subscribe(streamId)
            const c1 = collect(sub)

            await expect(async () => (
                collect(sub)
            )).rejects.toThrow()
            await sub.unsubscribe()
            const m = await c1

            expect(m).toEqual([])

            expect(await getSubscriptionCount(streamId)).toBe(0)
        })

        describe('subscription error handling', () => {
            it('works when error thrown inline', async () => {
                const err = new Error('expected')
                const sub = (await client.subscribe(streamId)).pipe(async function* ThrowError(s) {
                    let count = 0
                    for await (const msg of s) {
                        if (count === MAX_ITEMS) {
                            throw err
                        }
                        count += 1
                        yield msg
                    }
                })

                expect(await getSubscriptionCount(streamId)).toBe(1)

                const published = await publishTestMessages(NUM_MESSAGES, {
                    timestamp: 111111,
                })

                const onErrorHandler = jest.fn()
                sub.onError.listen(onErrorHandler)

                const received: StreamMessage[] = []
                for await (const msg of sub) {
                    received.push(msg)
                }
                expect(onErrorHandler).toHaveBeenCalledWith(err)
                expect(received.map((m) => m.signature)).toEqual(published.slice(0, MAX_ITEMS).map((m) => m.signature))
            })

            it('works when multiple steps error', async () => {
                const err = new Error('expected')

                const sub = await client.subscribe(streamId)

                const v = sub
                    .pipe(async function* ThrowError1(s) {
                        let count = 0
                        for await (const msg of s) {
                            if (count === MAX_ITEMS) {
                                throw err
                            }
                            count += 1
                            yield msg
                        }
                    })
                    .pipe(async function* ThrowError2(s) {
                        let count = 0
                        for await (const msg of s) {
                            if (count === MAX_ITEMS) {
                                throw err
                            }
                            count += 1
                            yield msg
                        }
                    })

                expect(await getSubscriptionCount(streamId)).toBe(1)

                const published = await publishTestMessages(NUM_MESSAGES, {
                    timestamp: 111111,
                })

                const onErrorHandler = jest.fn()
                sub.onError.listen(onErrorHandler)

                const received: StreamMessage[] = []
                for await (const m of v) {
                    received.push(m)
                }
                expect(onErrorHandler).toHaveBeenCalledWith(err)
                expect(received.map((m) => m.signature)).toEqual(published.slice(0, MAX_ITEMS).map((m) => m.signature))
            })

            it('keeps other subscriptions running if one subscription errors', async () => {
                const err = new Error('expected')
                const sub1 = await client.subscribe(streamId)
                const sub2 = await client.subscribe(streamId)

                let count = 0
                sub1.pipe(async function* ThrowError(s) {
                    for await (const msg of s) {
                        if (count === MAX_ITEMS) {
                            throw err
                        }
                        count += 1
                        yield msg
                    }
                })

                const published = await publishTestMessages(NUM_MESSAGES, {
                    timestamp: 111111,
                })

                const onErrorHandler = jest.fn()
                sub1.onError.listen(onErrorHandler)

                await collect(sub1, NUM_MESSAGES)
                const received = await collect(sub2, NUM_MESSAGES)
                expect(onErrorHandler).toHaveBeenCalledWith(err)
                expect(received.map((m) => m.signature)).toEqual(published.map((m) => m.signature))
                expect(count).toEqual(MAX_ITEMS)
            })

            it('errors subscription iterator do not trigger onError', async () => {
                const err = new Error('expected')
                const sub1 = await client.subscribe(streamId)

                const onError1 = jest.fn()
                sub1.onError.listen(onError1)

                let count = 0
                const published = await publishTestMessages(NUM_MESSAGES, {
                    timestamp: 111111,
                })
                const received1: Message[] = []
                await expect(async () => {
                    for await (const msg of sub1) {
                        if (count === MAX_ITEMS) {
                            throw err
                        }
                        count += 1
                        received1.push(msg)
                    }
                }).rejects.toThrow(err)

                expect(received1.map((m) => m.signature)).toEqual(published.slice(0, MAX_ITEMS).map((m) => m.signature))
                expect(onError1).toHaveBeenCalledTimes(0)
            })

            it('errors subscription onMessage callback do trigger onError', async () => {
                const err = new Error('expected')
                let count = 0
                const received1: MessageMetadata[] = []
                const sub1 = await client.subscribe(streamId, (_content, metadata) => {
                    if (count === MAX_ITEMS) {
                        throw err
                    }
                    count += 1
                    received1.push(metadata)
                })

                const onError1 = jest.fn()
                sub1.onError.listen(onError1)

                const published = await publishTestMessages(NUM_MESSAGES, {
                    timestamp: 111111,
                })
                await waitForCondition(() => onError1.mock.calls.length > 0)

                expect(received1.map((m) => m.signature)).toEqual(published.slice(0, MAX_ITEMS).map((m) => m.signature))
                expect(onError1).toHaveBeenCalledTimes(1)
            })

            it('errors in onMessage callback are not handled by other subscriptions', async () => {
                const err = new Error('expected')
                let count = 0
                const received1: any[] = []
                const sub1 = await client.subscribe(streamId, (content) => {
                    if (count === MAX_ITEMS) {
                        throw err
                    }
                    count += 1
                    received1.push(content)
                })

                const sub2 = await client.subscribe(streamId)

                const onError1 = jest.fn()
                sub1.onError.listen(onError1)
                const onError2 = jest.fn()
                sub2.onError.listen(onError2)

                const published = await publishTestMessages(NUM_MESSAGES, {
                    timestamp: 111111,
                })

                const received = await collect(sub2, NUM_MESSAGES)
                expect(received.map((m) => m.signature)).toEqual(published.map((m) => m.signature))
                expect(onError1).toHaveBeenCalledTimes(1)
                expect(onError1).toHaveBeenCalledWith(err)
                expect(onError2).toHaveBeenCalledTimes(0)
                expect(count).toEqual(MAX_ITEMS)
                expect(await getSubscriptionCount(streamId)).toBe(0)
            })

            it('will skip bad message if error handler attached', async () => {
                const sub = await client.subscribe(streamId)
                const onSubscriptionError = jest.fn()
                sub.on('error', onSubscriptionError)

                const published = []
                const nodeId = await publisher.getNodeId()
                const node = environment.getNetwork().getNode(nodeId)!
                for (let i = 0; i < NUM_MESSAGES; i++) {
                    const serializedContent = (i === MAX_ITEMS) ? 'invalid-json' : JSON.stringify({ foo: i })
                    const msg = await createMockMessage(utf8ToBinary(serializedContent), i)
<<<<<<< HEAD
                    await node.publish(msg)
=======
                    await node.broadcast(msg)
>>>>>>> 5c560663
                    published.push(msg)
                }

                const received: Message[] = []
                let t!: ReturnType<typeof setTimeout>
                for await (const m of sub) {
                    received.push(m)
                    if (received.length === published.length - 1) {
                        t = setTimeout(() => {
                            // give it a moment to incorrectly get messages
                            sub.unsubscribe()
                        }, 100)
                    }

                    if (received.length === published.length) {
                        break
                    }
                }
                clearTimeout(t)
                expect(received.map((m) => m.signature)).toEqual([
                    ...published.slice(0, MAX_ITEMS),
                    ...published.slice(MAX_ITEMS + 1)
                ].map((m) => m.signature))
                expect(onSubscriptionError).toHaveBeenCalledTimes(1)
            })
        })
    })

    describe('ending a subscription', () => {
        it('can kill stream using async unsubscribe', async () => {
            const sub = await client.subscribe(streamId)
            expect(await getSubscriptionCount(streamId)).toBe(1)

            await publishTestMessages()
            let unsubscribeTask!: Promise<any>
            let t!: ReturnType<typeof setTimeout>
            let expectedLength = -1
            const received: Message[] = []
            try {
                for await (const m of sub) {
                    received.push(m)
                    // after first message schedule end
                    if (received.length === 1) {
                        t = setTimeout(() => {
                            expectedLength = received.length
                            // should not see any more messages after end
                            unsubscribeTask = sub.unsubscribe()
                        })
                    }
                }

                expect(unsubscribeTask).toBeTruthy()
                // gets some messages but not all
                expect(received).toHaveLength(expectedLength)
            } finally {
                clearTimeout(t)
                await unsubscribeTask
            }
        })

        it('can kill stream with throw', async () => {
            const sub = await client.subscribe(streamId)
            expect(await getSubscriptionCount(streamId)).toBe(1)

            await publishTestMessages()

            const err = new Error('expected error')
            const received: Message[] = []
            await expect(async () => {
                for await (const m of sub) {
                    received.push(m)
                    // after first message schedule end
                    if (received.length === 1) {
                        throw err
                    }
                }
            }).rejects.toThrow(err)
            // gets some messages but not all
            expect(received).toHaveLength(1)
        })

        it('can subscribe to stream multiple times, get updates then unsubscribe', async () => {
            const sub1 = await client.subscribe(streamId)
            const sub2 = await client.subscribe(streamId)

            expect(await getSubscriptionCount(streamId)).toBe(2)

            const published = await publishTestMessages()

            const [received1, received2] = await Promise.all([
                collect2(sub1, async ({ received }) => {
                    if (received.length === published.length) {
                        await sub1.unsubscribe()
                    }
                }),
                collect2(sub2, async ({ received }) => {
                    if (received.length === published.length) {
                        await sub2.unsubscribe()
                    }
                })
            ])

            expect(received1.map((m) => m.signature)).toEqual(published.map((m) => m.signature))
            expect(received2.map((m) => m.signature)).toEqual(received1.map((m) => m.signature))
        })

        it('can subscribe to stream multiple times in parallel, get updates then unsubscribe', async () => {
            const [sub1, sub2] = await Promise.all([
                client.subscribe(streamId),
                client.subscribe(streamId),
            ])

            expect(await getSubscriptionCount(streamId)).toBe(2)
            const published = await publishTestMessages()

            const [received1, received2] = await Promise.all([
                collect2(sub1, async ({ received }) => {
                    if (received.length === published.length) {
                        await sub1.unsubscribe()
                    }
                }),
                collect2(sub2, async ({ received }) => {
                    if (received.length === published.length) {
                        await sub2.unsubscribe()
                    }
                })
            ])

            expect(received1.map((m) => m.signature)).toEqual(published.map((m) => m.signature))
            expect(received2.map((m) => m.signature)).toEqual(received1.map((m) => m.signature))
        })

        it('can subscribe to stream and get some updates then unsubscribe mid-stream with end', async () => {
            const sub = await client.subscribe(streamId)
            expect(await getSubscriptionCount(streamId)).toBe(1)

            const published = await publishTestMessages()

            const received: Message[] = []
            for await (const m of sub) {
                received.push(m)
                if (received.length === 1) {
                    await sub.unsubscribe()
                }
            }

            expect(received.map((m) => m.signature)).toEqual(published.slice(0, 1).map((m) => m.signature))
            expect(await getSubscriptionCount(streamId)).toBe(0)
        })

        it('finishes unsubscribe before returning', async () => {
            const sub = await client.subscribe(streamId)

            const published = await publishTestMessages()

            const received: Message[] = []
            for await (const m of sub) {
                received.push(m)
                if (received.length === MAX_ITEMS) {
                    await sub.return()
                    expect(await getSubscriptionCount(streamId)).toBe(0)
                }
            }
            expect(received).toHaveLength(MAX_ITEMS)
            expect(received.map((m) => m.signature)).toEqual(published.slice(0, MAX_ITEMS).map((m) => m.signature))
        })

        it('finishes unsubscribe before returning from cancel', async () => {
            const sub = await client.subscribe(streamId)

            const published = await publishTestMessages()

            const received: Message[] = []
            for await (const m of sub) {
                received.push(m)
                if (received.length === MAX_ITEMS) {
                    await sub.unsubscribe()
                    expect(await getSubscriptionCount(streamId)).toBe(0)
                }
            }
            expect(received).toHaveLength(MAX_ITEMS)
            expect(received.map((m) => m.signature)).toEqual(published.slice(0, MAX_ITEMS).map((m) => m.signature))
        })

        it('can unsubscribe + return and it will wait for unsubscribe', async () => {
            const sub = await client.subscribe(streamId)

            const published = await publishTestMessages()

            const received: Message[] = []
            for await (const m of sub) {
                received.push(m)
                if (received.length === MAX_ITEMS) {
                    await Promise.all([
                        sub.return(),
                        sub.unsubscribe(),
                    ])
                    expect(await getSubscriptionCount(streamId)).toBe(0)
                }
            }
            expect(received).toHaveLength(MAX_ITEMS)
            expect(received.map((m) => m.signature)).toEqual(published.slice(0, MAX_ITEMS).map((m) => m.signature))
        })

        it('can cancel multiple times and it will wait for unsubscribe', async () => {
            const sub = await client.subscribe(streamId)

            const published = await publishTestMessages()

            const received: Message[] = []
            for await (const m of sub) {
                received.push(m)
                if (received.length === MAX_ITEMS) {
                    const tasks = [
                        sub.unsubscribe(),
                        sub.unsubscribe(),
                        sub.unsubscribe(),
                    ]
                    await Promise.all(tasks)
                    expect(await getSubscriptionCount(streamId)).toBe(0)
                }
            }
            expect(received).toHaveLength(MAX_ITEMS)
            expect(received.map((m) => m.signature)).toEqual(published.slice(0, MAX_ITEMS).map((m) => m.signature))
        })

        it('will clean up if iterator returned before start', async () => {
            const sub = await client.subscribe(streamId)
            expect(await getSubscriptionCount(streamId)).toBe(1)
            await sub.return()
            expect(await getSubscriptionCount(streamId)).toBe(0)

            await publishTestMessages()

            const received: Message[] = []
            for await (const m of sub) {
                received.push(m)
            }
            expect(received).toHaveLength(0)

            expect(await getSubscriptionCount(streamId)).toBe(0)
        })

        it('can subscribe and unsubscribe in parallel', async () => {
            // do subscribe and unsubscribe request in random order
            const operations = shuffle([
                () => client.subscribe(streamId),
                () => client.subscribe(streamId),
                () => client.subscribe(streamId),
                () => client.subscribe(streamId),
                () => client.subscribe(streamId),
                () => client.unsubscribe(streamId),
                () => client.unsubscribe(streamId),
                () => client.unsubscribe(streamId),
                () => client.unsubscribe(streamId),
                () => client.unsubscribe(streamId)
            ])
            await Promise.all(operations.map((o) => o()))

            // operations did not crash, and we either have some subscriptions or we don't have
            const subscriptions = await client.getSubscriptions(streamId)
            expect(subscriptions.length >= 0 && subscriptions.length <= 5).toBeTrue()
            let sub: Subscription
            if (subscriptions.length === 0) {
                sub = await client.subscribe(streamId)
            } else {
                sub = sample(subscriptions)!
            }

            const published = await publishTestMessages(3)
            const received = await collect(sub, 3)
            expect(received.map((m) => m.signature)).toEqual(published.map((m) => m.signature))

            // clean up tests so that next test cases don't have existing subcriptions
            await client.unsubscribe()
        })
    })

    describe('mid-stream stop methods', () => {
        let sub1: Subscription
        let sub2: Subscription
        let published: Message[]

        beforeEach(async () => {
            sub1 = await client.subscribe(streamId)
            sub2 = await client.subscribe(streamId)
            published = await publishTestMessages(5, { delay: 50 })
        })

        it('can subscribe to stream multiple times then unsubscribe all mid-stream', async () => {
            let sub1Received: unknown[] = []
            let sub1ReceivedAtUnsubscribe: unknown[] = []
            const gotOne = new Defer<undefined>()
            let didGetOne = false
            const [received1, received2] = await Promise.all([
                collect2(sub1, async ({ received }) => {
                    sub1Received = received
                    didGetOne = true
                    gotOne.resolve(undefined)
                }),
                collect2(sub2, async ({ received }) => {
                    if (!didGetOne) { // don't delay unsubscribe
                        await gotOne
                    }

                    if (received.length === MAX_ITEMS) {
                        await client.unsubscribe(streamId)
                        sub1ReceivedAtUnsubscribe = sub1Received.slice()
                    }
                }),
            ])
            expect(received1.map((m) => m.signature)).toEqual(published.slice(0, sub1ReceivedAtUnsubscribe.length).map((m) => m.signature))
            expect(received2.map((m) => m.signature)).toEqual(published.slice(0, MAX_ITEMS).map((m) => m.signature))
            expect(sub1ReceivedAtUnsubscribe).toEqual(sub1Received)
            expect(await getSubscriptionCount(streamId)).toBe(0)
        })

        it('can subscribe to stream multiple times then unsubscribe one mid-stream', async () => {
            let sub2ReceivedAtUnsubscribe
            const [received1, received2] = await Promise.all([
                collect2(sub1, async ({ received }) => {
                    if (received.length === published.length) {
                        await sub1.unsubscribe()
                    }
                }),
                collect2(sub2, async ({ received }) => {
                    if (received.length === MAX_ITEMS) {
                        sub2ReceivedAtUnsubscribe = received.slice()
                        await sub2.unsubscribe()
                    }
                }),
            ])
            expect(received2.map((m) => m.signature)).toEqual(published.slice(0, MAX_ITEMS).map((m) => m.signature))
            expect(received1.map((m) => m.signature)).toEqual(published.map((m) => m.signature))
            expect(sub2ReceivedAtUnsubscribe).toEqual(received2)
            expect(await getSubscriptionCount(streamId)).toBe(0)
        })

        it('can subscribe to stream multiple times then return mid-stream', async () => {
            const [received1, received2] = await Promise.all([
                collect2(sub1, async ({ received }) => {
                    if (received.length === MAX_ITEMS - 1) {
                        await sub1.unsubscribe()
                    }
                }),
                collect2(sub2, async ({ received }) => {
                    if (received.length === MAX_ITEMS) {
                        await sub2.unsubscribe()
                    }
                }),
            ])

            expect(received1.map((m) => m.signature)).toEqual(published.slice(0, MAX_ITEMS - 1).map((m) => m.signature))
            expect(received2.map((m) => m.signature)).toEqual(published.slice(0, MAX_ITEMS).map((m) => m.signature))
            expect(await getSubscriptionCount(streamId)).toBe(0)
        })
    })
})<|MERGE_RESOLUTION|>--- conflicted
+++ resolved
@@ -337,11 +337,7 @@
                 for (let i = 0; i < NUM_MESSAGES; i++) {
                     const serializedContent = (i === MAX_ITEMS) ? 'invalid-json' : JSON.stringify({ foo: i })
                     const msg = await createMockMessage(utf8ToBinary(serializedContent), i)
-<<<<<<< HEAD
-                    await node.publish(msg)
-=======
                     await node.broadcast(msg)
->>>>>>> 5c560663
                     published.push(msg)
                 }
 
