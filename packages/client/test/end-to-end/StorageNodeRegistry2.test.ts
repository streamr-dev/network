--- conflicted
+++ resolved
@@ -44,13 +44,8 @@
             urls: [url]
         })
         const metadata = await storageNodeClient.getStorageNodeMetadata(storageNodeAddress)
-<<<<<<< HEAD
-        expect(metadata.http).toEqual(url)
+        expect(metadata.urls).toEqual([url])
     }, TIMEOUT)
-=======
-        expect(metadata.urls).toEqual([url])
-    })
->>>>>>> 7acccb80
 
     it('add stream to storage node', async () => {
         await client.addStreamToStorageNode(createdStream.id, storageNodeAddress)
