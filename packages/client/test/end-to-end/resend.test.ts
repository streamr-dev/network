<<<<<<< HEAD
import { fastPrivateKey, fetchPrivateKeyWithGas, waitForCondition } from '@streamr/test-utils'
=======
import { fastPrivateKey, fetchPrivateKeyWithGas } from 'streamr-test-utils'
>>>>>>> d210559c
import { createTestStream } from '../test-utils/utils'
import { range } from 'lodash'
import { ConfigTest, DOCKER_DEV_STORAGE_NODE } from '../../src/ConfigTest'
import { wait, waitForCondition } from '@streamr/utils'
import { StreamrClient } from '../../src/StreamrClient'
import { StreamPermission } from '../../src/permission'
import { Stream } from '../../src/Stream'

const NUM_OF_MESSAGES = 20
const MESSAGE_STORE_TIMEOUT = 9 * 1000
const TIMEOUT = 30 * 1000

describe('resend', () => {
    let publisherClient: StreamrClient
    let resendClient: StreamrClient

    beforeEach(async () => {
        publisherClient = new StreamrClient({
            ...ConfigTest,
            auth: {
                privateKey: await fetchPrivateKeyWithGas()
            }
        })
        resendClient = new StreamrClient({
            ...ConfigTest,
            auth: {
                privateKey: fastPrivateKey()
            }
        })
    }, TIMEOUT)

    afterEach(async () => {
        await Promise.allSettled([
            publisherClient?.destroy(),
            resendClient?.destroy(),
        ])
    }, TIMEOUT)

    describe('non-public stream', () => {
        let stream: Stream

        beforeEach(async () => {
            stream = await createTestStream(publisherClient, module, { partitions: 3 })
            await stream.grantPermissions({
                permissions: [StreamPermission.SUBSCRIBE],
                user: await resendClient.getAddress()
            })
            await stream.addToStorageNode(DOCKER_DEV_STORAGE_NODE)

            for (const idx of range(NUM_OF_MESSAGES)) {
                await publisherClient.publish({
                    id: stream.id,
                    partition: 0,
                }, {
                    messageNo: idx
                })
            }
            await wait(MESSAGE_STORE_TIMEOUT)
        }, TIMEOUT)

        it('can request resend for all messages', async () => {
            const messages: unknown[] = []
            await resendClient.resend({
                streamId: stream.id,
                partition: 0
            }, { last: NUM_OF_MESSAGES }, (msg: any) => {
                messages.push(msg)
            })
            await waitForCondition(
                () => messages.length >= NUM_OF_MESSAGES,
                TIMEOUT - 1000,
                250,
                () => `messages array length was ${messages.length}`
            )
            expect(messages).toHaveLength(NUM_OF_MESSAGES)
        }, TIMEOUT)
    })
})<|MERGE_RESOLUTION|>--- conflicted
+++ resolved
@@ -1,8 +1,4 @@
-<<<<<<< HEAD
-import { fastPrivateKey, fetchPrivateKeyWithGas, waitForCondition } from '@streamr/test-utils'
-=======
-import { fastPrivateKey, fetchPrivateKeyWithGas } from 'streamr-test-utils'
->>>>>>> d210559c
+import { fastPrivateKey, fetchPrivateKeyWithGas } from '@streamr/test-utils'
 import { createTestStream } from '../test-utils/utils'
 import { range } from 'lodash'
 import { ConfigTest, DOCKER_DEV_STORAGE_NODE } from '../../src/ConfigTest'
