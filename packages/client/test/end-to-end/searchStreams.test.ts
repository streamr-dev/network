--- conflicted
+++ resolved
@@ -96,17 +96,10 @@
     }, TIMEOUT)
 
     it('no filters', async () => {
-<<<<<<< HEAD
-        return expect(async () => {
-            await client.searchStreams(undefined, undefined)
-        }).rejects.toThrow('Requires a search term or a permission filter')
-    }, TIMEOUT)
-=======
         expect(() => {
             client.searchStreams(undefined, undefined)
         }).toThrow('Requires a search term or a permission filter')
-    })
->>>>>>> 4094203f
+    }, TIMEOUT)
 
     describe('permission filter', () => {
 
