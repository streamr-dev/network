--- conflicted
+++ resolved
@@ -1,13 +1,7 @@
-import { ConfigTest } from './../../src/ConfigTest'
 import fs from 'fs'
 import path from 'path'
-<<<<<<< HEAD
-import { StreamMessage, StreamPartID, toStreamID, toStreamPartID } from 'streamr-client-protocol'
-import { fastPrivateKey, fetchPrivateKeyWithGas } from 'streamr-test-utils'
-=======
 import { StreamMessage, StreamPartID } from 'streamr-client-protocol'
 import { fastPrivateKey } from 'streamr-test-utils'
->>>>>>> d4befdc2
 import { wait } from '@streamr/utils'
 import {
     getCreateClient,
@@ -32,7 +26,7 @@
 const TIMEOUT = 30 * 1000
 const WAIT_TIME = 600
 
-describeRepeats.skip('StreamrClient', () => { // TODO enable the test when it doesn't depend on PublishPipeline
+describeRepeats('StreamrClient', () => {
     let expectErrors = 0 // check no errors by default
     let errors: any[] = []
 
@@ -50,17 +44,8 @@
     let streamDefinition: { id: string, partition: number }
 
     beforeAll(async () => {
-<<<<<<< HEAD
-        const stream = await createPartitionedTestStream(module, new StreamrClient({
-            ...ConfigTest,
-            auth: {
-                privateKey: await fetchPrivateKeyWithGas()
-            }
-        }))
-=======
         privateKey = fastPrivateKey()
-        const stream = await createPartitionedTestStream(module, new Wallet(privateKey).address)
->>>>>>> d4befdc2
+        const stream = await createPartitionedTestStream(new Wallet(privateKey).address, await createClient(), module)
         streamParts = createStreamPartIterator(stream)
     })
 
