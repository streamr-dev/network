import debug from 'debug'
import { pull } from 'lodash'
import { EthereumAddress, ProxyDirection, StreamMessage, StreamPartID } from 'streamr-client-protocol'
import { MetricsContext } from 'streamr-network'
import BrubeckNode, { NetworkNodeStub } from '../../../src/BrubeckNode'
import { DestroySignal } from '../../../src/DestroySignal'
import { ActiveNodes } from './ActiveNodes'

type MessageListener = (msg: StreamMessage) => void

class FakeNetworkNodeStub implements NetworkNodeStub {

    private readonly node: FakeBrubeckNode
    readonly subscriptions: Set<StreamPartID> = new Set()
    private readonly messageListeners: MessageListener[] = []

    constructor(node: FakeBrubeckNode) {
        this.node = node
    }

    getNodeId(): string {
        return this.node.id
    }

    addMessageListener(listener: (msg: StreamMessage<unknown>) => void): void {
        this.messageListeners.push(listener)
    }

    removeMessageListener(listener: (msg: StreamMessage<unknown>) => void): void {
        pull(this.messageListeners, listener)
    }

    subscribe(streamPartId: StreamPartID): void {
        this.subscriptions.add(streamPartId)
    }

    unsubscribe(streamPartId: StreamPartID): void {
        this.subscriptions.delete(streamPartId)
    }

    async subscribeAndWaitForJoin(streamPartId: StreamPartID, _timeout?: number): Promise<number> {
        this.subscriptions.add(streamPartId)
        return this.getNeighborsForStreamPart(streamPartId).length
    }

    async waitForJoinAndPublish(msg: StreamMessage, _timeout?: number): Promise<number> {
        const streamPartID = msg.getStreamPartID()
        this.subscriptions.add(streamPartID)
        this.publish(msg)
        return this.getNeighborsForStreamPart(streamPartID).length
    }

    publish(msg: StreamMessage): void {
        /*
         * This serialization+serialization is needed in test/integration/Encryption.ts
         * as it expects that the EncryptedGroupKey format changes in the process.
         * TODO: should we change the serialization or the test? Or keep this hack?
         */
        const serialized = msg.serialize()
        this.node.activeNodes.getNodes()
            .forEach(async (n) => {
                const networkNode = await n.getNode()
<<<<<<< HEAD
                if (networkNode.subsciptions.has(msg.getStreamPartID())) {
                    networkNode.messageListeners.forEach((listener) => {
                        const deserialized = StreamMessage.deserialize(serialized)
                        listener(deserialized)
                    })
=======
                if (networkNode.subscriptions.has(msg.getStreamPartID())) {
                    const deserialized = StreamMessage.deserialize(serialized)
                    networkNode.messageListeners.forEach((listener) => listener(deserialized))
>>>>>>> e3234473
                }
            })
    }

    // eslint-disable-next-line class-methods-use-this
    getStreamParts(): Iterable<StreamPartID> {
        throw new Error('not implemented')
    }

    // eslint-disable-next-line class-methods-use-this
    getNeighbors(): ReadonlyArray<string> {
        throw new Error('not implemented')
    }

    getNeighborsForStreamPart(streamPartId: StreamPartID): ReadonlyArray<string> {
        const allNodes = this.node.activeNodes.getNodes()
        return allNodes
            .filter((node) => (node.id !== this.node.id))
            .filter((node) => node.networkNodeStub.subscriptions.has(streamPartId))
            .map((node) => node.id)
    }

    // eslint-disable-next-line class-methods-use-this
    getRtt(_nodeId: string): number | undefined {
        throw new Error('not implemented')
    }

    // eslint-disable-next-line class-methods-use-this
    setExtraMetadata(_metadata: Record<string, unknown>) {
        throw new Error('not implemented')
    }

    // eslint-disable-next-line class-methods-use-this
    getMetricsContext(): MetricsContext {
        throw new Error('not implemented')
    }

    hasStreamPart(streamPartId: StreamPartID): boolean {
        return this.subscriptions.has(streamPartId)
    }

    // eslint-disable-next-line class-methods-use-this
    hasProxyConnection(_streamPartId: StreamPartID, _contactNodeId: string, _direction: ProxyDirection): boolean {
        throw new Error('not implemented')
    }
}

export class FakeBrubeckNode implements Omit<BrubeckNode, 'startNodeCalled' | 'startNodeComplete'> {

    readonly id: EthereumAddress
    readonly debug
    readonly activeNodes: ActiveNodes
    readonly networkNodeStub: FakeNetworkNodeStub

    constructor(
        id: EthereumAddress,
        activeNodes: ActiveNodes,
        destroySignal: DestroySignal | undefined,
        name?: string
    ) {
        this.id = id.toLowerCase()
        this.debug = debug('Streamr:FakeBrubeckNode')
        this.activeNodes = activeNodes
        this.networkNodeStub = new FakeNetworkNodeStub(this)
        if (destroySignal !== undefined) {
            destroySignal.onDestroy(() => {
                this.debug(`destroy ${this.id}`)
                this.activeNodes.removeNode(this.id)
            })
        }
        this.debug(`Created${name ? ' ' + name : ''}: ${id}`)
    }

    async getNodeId(): Promise<EthereumAddress> {
        return this.id
    }

    publishToNode(msg: StreamMessage): void {
        this.networkNodeStub.publish(msg)
    }

    async getNode(): Promise<FakeNetworkNodeStub> {
        return this.networkNodeStub
    }

    // eslint-disable-next-line class-methods-use-this
    async startNode(): Promise<any> {
        // no-op
    }

    // eslint-disable-next-line class-methods-use-this
    async openProxyConnection(_streamPartId: StreamPartID, _nodeId: string, _direction: ProxyDirection): Promise<void> {
        throw new Error('not implemented')
    }

    // eslint-disable-next-line class-methods-use-this
    async closeProxyConnection(_streamPartId: StreamPartID, _nodeId: string, _direction: ProxyDirection): Promise<void> {
        throw new Error('not implemented')
    }
}<|MERGE_RESOLUTION|>--- conflicted
+++ resolved
@@ -60,17 +60,11 @@
         this.node.activeNodes.getNodes()
             .forEach(async (n) => {
                 const networkNode = await n.getNode()
-<<<<<<< HEAD
-                if (networkNode.subsciptions.has(msg.getStreamPartID())) {
+                if (networkNode.subscriptions.has(msg.getStreamPartID())) {
                     networkNode.messageListeners.forEach((listener) => {
                         const deserialized = StreamMessage.deserialize(serialized)
                         listener(deserialized)
                     })
-=======
-                if (networkNode.subscriptions.has(msg.getStreamPartID())) {
-                    const deserialized = StreamMessage.deserialize(serialized)
-                    networkNode.messageListeners.forEach((listener) => listener(deserialized))
->>>>>>> e3234473
                 }
             })
     }
