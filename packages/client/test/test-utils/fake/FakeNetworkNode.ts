--- conflicted
+++ resolved
@@ -1,11 +1,7 @@
-import { NetworkNodeOptions, NodeId } from '@streamr/network-node'
 import { ProxyDirection, StreamMessage, StreamPartID } from '@streamr/protocol'
 import { MetricsContext } from '@streamr/utils'
-<<<<<<< HEAD
-=======
 import pull from 'lodash/pull'
 import { Lifecycle, scoped } from 'tsyringe'
->>>>>>> 97d13477
 import { NetworkNodeFactory, NetworkNodeStub } from '../../../src/NetworkNodeFacade'
 import { FakeNetwork } from './FakeNetwork'
 import { PeerDescriptor } from '@streamr/dht'
