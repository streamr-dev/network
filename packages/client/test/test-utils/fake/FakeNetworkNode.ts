import { PeerDescriptor } from '@streamr/dht'
import { ProxyDirection, StreamMessage, StreamPartID } from '@streamr/protocol'
import { NodeID, UserID } from '@streamr/trackerless-network'
import { MetricsContext } from '@streamr/utils'
import crypto from 'crypto'
import pull from 'lodash/pull'
import { Lifecycle, scoped } from 'tsyringe'
import { NetworkNodeFactory, NetworkNodeStub } from '../../../src/NetworkNodeFacade'
import { FakeNetwork } from './FakeNetwork'

type MessageListener = (msg: StreamMessage) => void

// TODO use from @streamr/utils
export const binaryToHex = (bytes: Uint8Array): string => {
    return Buffer.from(bytes).toString('hex')
}

export class FakeNetworkNode implements NetworkNodeStub {

    private readonly id: NodeID
    readonly subscriptions: Set<StreamPartID> = new Set()
    readonly messageListeners: MessageListener[] = []
    private readonly network: FakeNetwork

<<<<<<< HEAD
    constructor(opts: NetworkOptions, network: FakeNetwork) {
        this.id = opts.networkNode.id!
=======
    constructor(network: FakeNetwork) {
        this.id = binaryToHex(crypto.randomBytes(10)) as NodeID
>>>>>>> 5000c14f
        this.network = network
    }

    getNodeId(): NodeID {
        return this.id
    }

    addMessageListener(listener: (msg: StreamMessage) => void): void {
        this.messageListeners.push(listener)
    }

    removeMessageListener(listener: (msg: StreamMessage) => void): void {
        pull(this.messageListeners, listener)
    }

    async subscribe(streamPartId: StreamPartID): Promise<void> {
        this.subscriptions.add(streamPartId)
    }

    unsubscribe(streamPartId: StreamPartID): void {
        this.subscriptions.delete(streamPartId)
    }

    async subscribeAndWaitForJoin(streamPartId: StreamPartID, _timeout?: number): Promise<number> {
        this.subscriptions.add(streamPartId)
        return this.getNeighborsForStreamPart(streamPartId).length
    }

    async waitForJoinAndPublish(msg: StreamMessage, _timeout?: number): Promise<number> {
        const streamPartId = msg.getStreamPartID()
        this.subscriptions.add(streamPartId)
        await this.publish(msg)
        return this.getNeighborsForStreamPart(streamPartId).length
    }

    async publish(msg: StreamMessage): Promise<void> {
        // by adding a subscription we emulate the functionality of real network node, which subscribes to 
        // the stream topology when it publishes a message to a stream
        this.subscriptions.add(msg.getStreamPartID())
        this.network.send(msg, this.id, (node: FakeNetworkNode) => node.subscriptions.has(msg.getStreamPartID()))
    }

    // eslint-disable-next-line class-methods-use-this
    getStreamParts(): StreamPartID[] {
        throw new Error('not implemented')
    }

    // eslint-disable-next-line class-methods-use-this
    getNeighbors(): string[] {
        throw new Error('not implemented')
    }

    getNeighborsForStreamPart(streamPartId: StreamPartID): ReadonlyArray<NodeID> {
        const allNodes = this.network.getNodes()
        return allNodes
            .filter((node) => (node.id !== this.id))
            .filter((node) => node.subscriptions.has(streamPartId))
            .map((node) => node.id)
    }

    // eslint-disable-next-line class-methods-use-this
    setStreamPartEntryPoints(_streamPartId: StreamPartID, _peerDescriptors: PeerDescriptor[]): void {
    }

    // eslint-disable-next-line class-methods-use-this
    getRtt(_nodeId: string): number | undefined {
        throw new Error('not implemented')
    }

    // eslint-disable-next-line class-methods-use-this
    setExtraMetadata(_metadata: Record<string, unknown>): void {
        throw new Error('not implemented')
    }

    // eslint-disable-next-line class-methods-use-this
    getMetricsContext(): MetricsContext {
        throw new Error('not implemented')
    }

    // eslint-disable-next-line class-methods-use-this
    getPeerDescriptor(): PeerDescriptor {
        throw new Error('not implemented')
    }

    hasStreamPart(streamPartId: StreamPartID): boolean {
        return this.subscriptions.has(streamPartId)
    }

    // eslint-disable-next-line class-methods-use-this
    hasProxyConnection(_streamPartId: StreamPartID, _contactNodeId: string, _direction: ProxyDirection): boolean {
        throw new Error('not implemented')
    }

    async start(): Promise<void> {
        this.network.addNode(this)
    }

    async stop(): Promise<void> {
        this.network.removeNode(this.id)
    }

    // eslint-disable-next-line class-methods-use-this
    async inspect(_node: PeerDescriptor, _streamPartId: StreamPartID): Promise<boolean> {
        return true
    }

    // eslint-disable-next-line class-methods-use-this
    async setProxies(
        _streamPartId: StreamPartID,
        _peerDescriptors: PeerDescriptor[],
        _direction: ProxyDirection,
        _userId: UserID,
        _targetCount?: number
    ): Promise<void> {
        throw new Error('not implemented')
    }

    // eslint-disable-next-line class-methods-use-this
    getDiagnosticInfo(): Record<string, unknown> {
        return {}
    }
}

@scoped(Lifecycle.ContainerScoped)
export class FakeNetworkNodeFactory implements NetworkNodeFactory {

    private readonly network: FakeNetwork

    constructor(network: FakeNetwork) {
        this.network = network
    }

    createNetworkNode(): FakeNetworkNode {
        return new FakeNetworkNode(this.network)
    }
}<|MERGE_RESOLUTION|>--- conflicted
+++ resolved
@@ -22,13 +22,8 @@
     readonly messageListeners: MessageListener[] = []
     private readonly network: FakeNetwork
 
-<<<<<<< HEAD
-    constructor(opts: NetworkOptions, network: FakeNetwork) {
-        this.id = opts.networkNode.id!
-=======
     constructor(network: FakeNetwork) {
         this.id = binaryToHex(crypto.randomBytes(10)) as NodeID
->>>>>>> 5000c14f
         this.network = network
     }
 
