import { NodeId } from '@streamr/network-node'
import { fastPrivateKey, fastWallet } from '@streamr/test-utils'
import merge from 'lodash/merge'
import { DependencyContainer, container } from 'tsyringe'
import { StreamrClientConfig } from '../../../src/Config'
import { NetworkNodeFactory } from '../../../src/NetworkNodeFacade'
import { StreamrClient } from '../../../src/StreamrClient'
import { MIN_KEY_LENGTH } from '../../../src/encryption/RSAKeyPair'
import { StorageNodeRegistry } from '../../../src/registry/StorageNodeRegistry'
import { StreamRegistry } from '../../../src/registry/StreamRegistry'
import { StreamStorageRegistry } from '../../../src/registry/StreamStorageRegistry'
import { LoggerFactory } from './../../../src/utils/LoggerFactory'
import { FakeChain } from './FakeChain'
import { FakeLogger } from './FakeLogger'
import { FakeNetwork } from './FakeNetwork'
import { FakeNetworkNode, FakeNetworkNodeFactory } from './FakeNetworkNode'
import { FakeStorageNode } from './FakeStorageNode'
<<<<<<< HEAD
import { NodeId } from '@streamr/trackerless-network'
=======
import { FakeStorageNodeRegistry } from './FakeStorageNodeRegistry'
import { FakeStreamRegistry } from './FakeStreamRegistry'
import { FakeStreamStorageRegistry } from './FakeStreamStorageRegistry'
>>>>>>> 97d13477

const DEFAULT_CLIENT_OPTIONS: StreamrClientConfig = {
    network: {
        layer0: {
            entryPoints: [{
                kademliaId: 'Entrypoint',
                type: 0
            }]
        }
    },
    encryption: {
        rsaKeyLength: MIN_KEY_LENGTH
    },
    metrics: false
}

export class FakeEnvironment {
    private network: FakeNetwork
    private chain: FakeChain
    private logger: FakeLogger
    private dependencyContainer: DependencyContainer
    private clients: StreamrClient[] = []

    constructor() {
        this.network = new FakeNetwork()
        this.chain = new FakeChain()
        this.logger = new FakeLogger()
        this.dependencyContainer = container.createChildContainer()
        const loggerFactory = {
            createLogger: () => this.logger
        }
        this.dependencyContainer.register(FakeNetwork, { useValue: this.network })
        this.dependencyContainer.register(FakeChain, { useValue: this.chain })
        this.dependencyContainer.register(LoggerFactory, { useValue: loggerFactory } as any)
        this.dependencyContainer.register(NetworkNodeFactory, FakeNetworkNodeFactory)
        this.dependencyContainer.register(StreamRegistry, FakeStreamRegistry as any)
        this.dependencyContainer.register(StreamStorageRegistry, FakeStreamStorageRegistry as any)
        this.dependencyContainer.register(StorageNodeRegistry, FakeStorageNodeRegistry as any)
    }

    createClient(opts?: StreamrClientConfig): StreamrClient {
        let authOpts
        if (opts?.auth === undefined) {
            authOpts = {
                auth: {
                    privateKey: fastPrivateKey()
                }
            }
        }
        const configWithDefaults = merge({}, DEFAULT_CLIENT_OPTIONS, authOpts, opts)
        const client = new StreamrClient(configWithDefaults, this.dependencyContainer)
        this.clients.push(client)
        return client
    }

    startNode(nodeId: NodeId): FakeNetworkNode {
        const node = new FakeNetworkNode({
            networkNode: {
                id: nodeId
            }
        } as any, this.network)
        node.start()
        return node
    }

    async startStorageNode(): Promise<FakeStorageNode> {
        const wallet = fastWallet()
        const node = new FakeStorageNode(wallet, this.network, this.chain)
        await node.start()
        return node
    }

    getNetwork(): FakeNetwork {
        return this.network
    }

    getChain(): FakeChain {
        return this.chain
    }

    getLogger(): FakeLogger {
        return this.logger
    }

    async destroy(): Promise<void> {
        await Promise.all(this.clients.map((client) => client.destroy()))
        await Promise.all(this.network.getNodes().map((node) => node.stop()))
    }
}<|MERGE_RESOLUTION|>--- conflicted
+++ resolved
@@ -1,4 +1,3 @@
-import { NodeId } from '@streamr/network-node'
 import { fastPrivateKey, fastWallet } from '@streamr/test-utils'
 import merge from 'lodash/merge'
 import { DependencyContainer, container } from 'tsyringe'
@@ -15,13 +14,10 @@
 import { FakeNetwork } from './FakeNetwork'
 import { FakeNetworkNode, FakeNetworkNodeFactory } from './FakeNetworkNode'
 import { FakeStorageNode } from './FakeStorageNode'
-<<<<<<< HEAD
 import { NodeId } from '@streamr/trackerless-network'
-=======
 import { FakeStorageNodeRegistry } from './FakeStorageNodeRegistry'
 import { FakeStreamRegistry } from './FakeStreamRegistry'
 import { FakeStreamStorageRegistry } from './FakeStreamStorageRegistry'
->>>>>>> 97d13477
 
 const DEFAULT_CLIENT_OPTIONS: StreamrClientConfig = {
     network: {
