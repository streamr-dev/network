import crypto from 'crypto'
import { DependencyContainer } from 'tsyringe'
import { fetchPrivateKeyWithGas, wait } from 'streamr-test-utils'
import { Wallet } from 'ethers'
import {
    EthereumAddress,
    StreamMessage,
    StreamPartID,
    StreamPartIDUtils,
    toStreamPartID,
    MAX_PARTITION_COUNT,
    StreamMessageOptions,
    MessageID,
    SigningUtil
} from 'streamr-client-protocol'
import { StreamrClient } from '../../src/StreamrClient'
import { counterId } from '../../src/utils/utils'
import { Debug } from '../../src/utils/log'
import { Stream, StreamProperties } from '../../src/Stream'
import { ConfigTest } from '../../src/ConfigTest'
import { StreamPermission } from '../../src/permission'
import { padEnd } from 'lodash'
import { Context } from '../../src/utils/Context'
import { StreamrClientConfig } from '../../src/Config'
import { GroupKey } from '../../src/encryption/GroupKey'
import { EncryptionUtil } from '../../src/encryption/EncryptionUtil'
import { addAfterFn } from './jest-utils'

const testDebugRoot = Debug('test')
const testDebug = testDebugRoot.extend.bind(testDebugRoot)

export {
    testDebug as Debug
}

export function mockContext(): Context {
    const id = counterId('mockContext')
    return { id, debug: testDebugRoot.extend(id) }
}

export const uid = (prefix?: string): string => counterId(`p${process.pid}${prefix ? '-' + prefix : ''}`)

export const createMockAddress = (): string => '0x000000000000000000000000000' + Date.now()

// eslint-disable-next-line no-undef
const getTestName = (module: NodeModule): string => {
    const fileNamePattern = new RegExp('.*/(.*).test\\...')
    const groups = module.filename.match(fileNamePattern)
    return (groups !== null) ? groups[1] : module.filename
}

const randomTestRunId = process.pid != null ? process.pid : crypto.randomBytes(4).toString('hex')

export const createRelativeTestStreamId = (module: NodeModule, suffix?: string): string => {
    return counterId(`/test/${randomTestRunId}/${getTestName(module)}${(suffix !== undefined) ? '-' + suffix : ''}`, '-')
}

export const createTestStream = async (streamrClient: StreamrClient, module: NodeModule, props?: Partial<StreamProperties>): Promise<Stream> => {
    const stream = await streamrClient.createStream({
        id: createRelativeTestStreamId(module),
        ...props
    })
    return stream
}

export const getCreateClient = (
    defaultOpts = {},
    defaultParentContainer?: DependencyContainer
): (opts?: StreamrClientConfig, parentContainer?: DependencyContainer) => Promise<StreamrClient> => {
    const addAfter = addAfterFn()

    return async function createClient(opts: any = {}, parentContainer?: DependencyContainer) {
        let key
        if (opts.auth && opts.auth.privateKey) {
            key = opts.auth.privateKey
        } else {
            key = await fetchPrivateKeyWithGas()
        }
        const c = new StreamrClient({
            ...ConfigTest,
            auth: {
                privateKey: key,
            },
            ...defaultOpts,
            ...opts,
        }, defaultParentContainer ?? parentContainer)

        addAfter(async () => {
            await wait(0)
            if (!c) { return }
            c.debug('disconnecting after test >>')
            await c.destroy()
            c.debug('disconnecting after test <<')
        })

        return c
    }
}

<<<<<<< HEAD
=======
/**
 * Write a heap snapshot file if WRITE_SNAPSHOTS env var is set.
 */
export function snapshot(): string {
    if (!process.env.WRITE_SNAPSHOTS) { return '' }
    testDebugRoot('heap snapshot >>')
    const value = writeHeapSnapshot()
    testDebugRoot('heap snapshot <<', value)
    return value
}

export class LeaksDetector {
    private leakDetectors: Map<string, LeakDetector> = new Map()
    private ignoredValues = new WeakSet()
    private id = instanceId(this)
    private debug = testDebug(this.id)
    private seen = new WeakSet()
    private didGC = false

    // temporary whitelist leaks in network code
    ignoredKeys = new Set([
        '/cachedNode',
        '/container',
        '/childContainer',
        'rovider/formatter',
        'chainProviders/0/formatter'
    ])

    private counter = CounterId(this.id, { maxPrefixes: 1024 })

    // eslint-disable-next-line @typescript-eslint/explicit-module-boundary-types
    add(name: string, obj: any): void {
        if (!obj || typeof obj !== 'object') { return }

        if (this.ignoredValues.has(obj)) { return }

        this.resetGC()
        const leaksDetector = new LeakDetector(obj)
        // @ts-expect-error monkeypatching
        // eslint-disable-next-line no-underscore-dangle
        leaksDetector._runGarbageCollector = this.runGarbageCollectorOnce(leaksDetector._runGarbageCollector)
        this.leakDetectors.set(name, leaksDetector)
    }

    // returns a monkeypatch for leaksDetector._runGarbageCollector
    // that avoids running gc for every isLeaking check, only once.
    private runGarbageCollectorOnce(original: (...args: unknown[]) => void) {
        return (...args: any[]) => {
            if (this.didGC) {
                return
            }

            this.didGC = true
            original(...args)
        }
    }

    resetGC(): void {
        this.didGC = false
    }

    // eslint-disable-next-line @typescript-eslint/explicit-module-boundary-types
    ignore(obj: any): void {
        if (!obj || typeof obj !== 'object') { return }
        this.ignoredValues.add(obj)
    }

    // eslint-disable-next-line @typescript-eslint/explicit-module-boundary-types
    ignoreAll(obj: any): void {
        if (!obj || typeof obj !== 'object') { return }
        const seen = new Set()
        this.walk([], obj, (_path, value) => {
            if (seen.has(value)) { return false }
            seen.add(value)
            this.ignore(value)
            return undefined
        })
    }

    idToPaths = new Map<string, Set<string>>() // ids to paths
    objectToId = new WeakMap<object, string>() // single id for value

    // eslint-disable-next-line @typescript-eslint/explicit-module-boundary-types
    getID(path: string[], value: any): any {
        if (this.objectToId.has(value)) {
            return this.objectToId.get(value)
        }

        let id = (() => {
            if (value.id) { return value.id }
            const pathString = path.join('/')
            const constructor = value.constructor?.name
            const type = constructor === 'Object' ? undefined : constructor
            return pathString + (type ? `-${type}` : '')
        })()

        id = this.counter(id)
        this.objectToId.set(value, id)
        return id
    }

    protected walk(
        path: string[],
        obj: object,
        fn: (path: string[], obj: object, depth: number) => false | void,
        depth = 0
    ): void {
        if (!obj || typeof obj !== 'object') { return }

        if (depth > 10) { return }

        const doContinue = fn(path, obj, depth)

        if (doContinue === false) { return }

        if (Array.isArray(obj)) {
            obj.forEach((value, key) => {
                this.walk([...path, `${key}`], value, fn, depth + 1)
            })
            return
        }

        for (const [key, value] of Object.entries(obj)) {
            if (!value || typeof value !== 'object') { continue }

            this.walk([...path, `${key}`], value, fn, depth + 1)
        }
    }

    addAll(rootId: string, obj: object): void {
        this.walk([rootId], obj, (path, value) => {
            if (this.ignoredValues.has(value)) { return false }
            const pathString = path.join('/')
            for (const key of this.ignoredKeys) {
                if (pathString.includes(key)) { return false } // stop walking
            }

            const id = this.getID(path, value)
            const paths = this.idToPaths.get(id) || new Set()
            paths.add(pathString)
            this.idToPaths.set(id, paths)
            if (!this.seen.has(value)) {
                this.seen.add(value)
                this.add(id, value)
            }
            return undefined
        })
    }

    async getLeaks(): Promise<Record<string, string>> {
        this.debug('checking for leaks with %d items >>', this.leakDetectors.size)
        await wait(10) // wait a moment for gc to run?
        const outstanding = new Set<string>()
        this.resetGC()
        const tasks = [...this.leakDetectors.entries()].map(async ([key, d]) => {
            outstanding.add(key)
            const isLeaking = await d.isLeaking()
            outstanding.delete(key)
            return isLeaking ? key : undefined
        })
        await Promise.allSettled(tasks)
        const results = (await Promise.all(tasks)).filter(Boolean) as string[]

        const leaks = results.reduce((o, id) => Object.assign(o, {
            [id]: [...(this.idToPaths.get(id) || [])],
        }), {})

        this.debug('checking for leaks with %d items <<', this.leakDetectors.size)
        this.debug('%d leaks.', results.length)
        return leaks
    }

    async checkNoLeaks(): Promise<void> {
        const leaks = await this.getLeaks()
        const numLeaks = Object.keys(leaks).length
        if (numLeaks) {
            const msg = format('Leaking %d of %d items: %o', numLeaks, this.leakDetectors.size, leaks)
            this.clear()
            throw new Error(msg)
        }
    }

    async checkNoLeaksFor(id: string): Promise<void> {
        const leaks = await this.getLeaks()
        const numLeaks = Object.keys(leaks).length
        if (Object.keys(leaks).includes(id)) {
            const msg = format('Leaking %d of %d items, including id %s: %o', numLeaks, this.leakDetectors.size, id, leaks)
            this.clear()
            throw new Error(msg)
        }
    }

    clear(): void {
        this.seen = new WeakSet()
        this.ignoredValues = new WeakSet()
        this.leakDetectors.clear()
        this.didGC = false
    }
}

type PublishManyOpts = Partial<{
    delay: number,
    timestamp: number | (() => number)
    sequenceNumber: number | (() => number)
    partitionKey: number | string | (() => number | string)
    createMessage: (content: any) => any
}>

export async function* publishManyGenerator(
    total: number = 5,
    opts: PublishManyOpts = {}
): AsyncGenerator<PublishMetadata<any>> {
    const { delay = 10, sequenceNumber, timestamp, partitionKey, createMessage = Msg } = opts
    const batchId = counterId('publishMany')
    for (let i = 0; i < total; i++) {
        yield {
            timestamp: typeof timestamp === 'function' ? timestamp() : timestamp,
            sequenceNumber: typeof sequenceNumber === 'function' ? sequenceNumber() : sequenceNumber,
            partitionKey: typeof partitionKey === 'function' ? partitionKey() : partitionKey,
            content: createMessage({
                batchId,
                value: `${i + 1} of ${total}`,
                index: i,
                total,
            })
        }

        if (delay) {
            // eslint-disable-next-line no-await-in-loop
            await wait(delay)
        }
    }
}

type PublishTestMessageOptions = PublishManyOpts & {
    waitForLast?: boolean
    waitForLastCount?: number
    waitForLastTimeout?: number,
    retainMessages?: boolean
    onSourcePipeline?: Signal<[Pipeline<PublishMetadata<any>>]>
    onPublishPipeline?: Signal<[Pipeline<StreamMessage>]>
    afterEach?: (msg: StreamMessage) => Promise<void> | void
}

export function publishTestMessagesGenerator(
    client: StreamrClient,
    streamDefinition: StreamDefinition,
    maxMessages = 5,
    opts: PublishTestMessageOptions = {}
): Pipeline<StreamMessage<unknown>, StreamMessage<unknown>> {
    const source = new Pipeline(publishManyGenerator(maxMessages, opts))
    if (opts.onSourcePipeline) {
        opts.onSourcePipeline.trigger(source)
    }
    const pipeline = new Pipeline<StreamMessage>(publishFromMetadata(streamDefinition, source, client))
    if (opts.afterEach) {
        pipeline.forEach(opts.afterEach)
    }
    return pipeline
}

export function getPublishTestStreamMessages(
    client: StreamrClient,
    streamDefinition: StreamDefinition,
    defaultOpts: PublishTestMessageOptions = {}
): (maxMessages?: number, opts?: PublishTestMessageOptions) => Promise<StreamMessage<unknown>[]> {
    return async (maxMessages: number = 5, opts: PublishTestMessageOptions = {}) => {
        const {
            waitForLast,
            waitForLastCount,
            waitForLastTimeout,
            retainMessages = true,
            ...options
        } = {
            ...defaultOpts,
            ...opts,
        }

        const contents = new WeakMap()
        // @ts-expect-error private
        const publishPipeline = client.container.resolve(PublishPipeline)
        // @ts-expect-error private
        publishPipeline.streamMessageQueue.onMessage.listen(([streamMessage]) => {
            contents.set(streamMessage, streamMessage.serializedContent)
        })
        const publishStream = publishTestMessagesGenerator(client, streamDefinition, maxMessages, options)
        if (opts.onPublishPipeline) {
            opts.onPublishPipeline.trigger(publishStream)
        }
        const streamMessages = []
        let count = 0
        for await (const streamMessage of publishStream) {
            count += 1
            if (!retainMessages) {
                streamMessages.length = 0 // only keep last message
            }
            streamMessages.push(streamMessage)
            if (count === maxMessages) {
                break
            }
        }

        if (waitForLast) {
            await getWaitForStorage(client, {
                count: waitForLastCount,
                timeout: waitForLastTimeout,
            })(streamMessages[streamMessages.length - 1])
        }

        return streamMessages.map((streamMessage) => {
            const targetStreamMessage = streamMessage.clone()
            targetStreamMessage.serializedContent = contents.get(streamMessage)
            targetStreamMessage.encryptionType = 0
            targetStreamMessage.parsedContent = null
            targetStreamMessage.getParsedContent()
            return targetStreamMessage
        })
    }
}

export function getPublishTestMessages(
    client: StreamrClient,
    streamDefinition: StreamDefinition,
    defaultOpts: PublishTestMessageOptions = {}
): (maxMessages?: number, opts?: PublishTestMessageOptions) => Promise<unknown[]> {
    const publishTestStreamMessages = getPublishTestStreamMessages(client, streamDefinition, defaultOpts)
    return async (maxMessages: number = 5, opts: PublishTestMessageOptions = {}) => {
        const streamMessages = await publishTestStreamMessages(maxMessages, opts)
        return streamMessages.map((s) => s.getParsedContent())
    }
}

export function getWaitForStorage(client: StreamrClient, defaultOpts = {}): (lastPublished: StreamMessage, opts?: {
    interval?: number
    timeout?: number
    count?: number
    messageMatchFn?: (msgTarget: StreamMessage, msgGot: StreamMessage) => boolean
}) => Promise<void> {
    return async (lastPublished: StreamMessage, opts = {}) => {
        return client.waitForStorage(lastPublished, {
            ...defaultOpts,
            ...opts,
        })
    }
}

>>>>>>> cdd8d5eb
export const createEthereumAddress = (id: number): string => {
    return '0x' + padEnd(String(id), 40, '0')
}

export const createEthereumAddressCache = (): { getAddress: (privateKey: string) => EthereumAddress } => {
    const cache: Map<string, EthereumAddress> = new Map()
    return {
        getAddress: (privateKey: string): EthereumAddress => {
            let address = cache.get(privateKey)
            if (address === undefined) {
                address = new Wallet(privateKey).address
                cache.set(privateKey, address)
            }
            return address
        }
    }
}

// eslint-disable-next-line no-undef
export const createPartitionedTestStream = async (module: NodeModule): Promise<Stream> => {
    const client = new StreamrClient({
        ...ConfigTest,
        auth: {
            privateKey: await fetchPrivateKeyWithGas()
        }
    })
    const stream = await createTestStream(client, module, {
        partitions: MAX_PARTITION_COUNT
    })
    await stream.grantPermissions({
        public: true,
        permissions: [StreamPermission.PUBLISH, StreamPermission.SUBSCRIBE]
    })
    await client.destroy()
    return stream
}

export async function* createStreamPartIterator(stream: Stream): AsyncGenerator<StreamPartID> {
    for (let partition = 0; partition < stream.partitions; partition++) {
        yield toStreamPartID(stream.id, partition)
    }
}

export const toStreamDefinition = (streamPart: StreamPartID): { id: string, partition: number } => {
    const [id, partition] = StreamPartIDUtils.getStreamIDAndPartition(streamPart)
    return {
        id,
        partition
    }
}

type CreateMockMessageOptionsBase = Omit<Partial<StreamMessageOptions<any>>, 'messageId' | 'signatureType'> & {
    publisher: Wallet
    msgChainId?: string
    timestamp?: number
    sequenceNumber?: number,
    encryptionKey?: GroupKey
}

export const createMockMessage = (
    opts: CreateMockMessageOptionsBase
    & ({ streamPartId: StreamPartID, stream?: never } | { stream: Stream, streamPartId?: never })
): StreamMessage<any> => {
    const [streamId, partition] = StreamPartIDUtils.getStreamIDAndPartition(
        opts.streamPartId ?? opts.stream.getStreamParts()[0]
    )
    const msg = new StreamMessage({
        messageId: new MessageID(
            streamId,
            partition,
            opts.timestamp ?? Date.now(),
            opts.sequenceNumber ?? 0,
            opts.publisher.address,
            opts.msgChainId ?? 'msgChainId'
        ),
        signatureType: StreamMessage.SIGNATURE_TYPES.ETH,
        content: {},
        ...opts
    })
    if (opts.encryptionKey !== undefined) {
        EncryptionUtil.encryptStreamMessage(msg, opts.encryptionKey)
    }
    msg.signature = SigningUtil.sign(msg.getPayloadToSign(StreamMessage.SIGNATURE_TYPES.ETH), opts.publisher.privateKey)
    return msg
}

export async function* publishFromMetadata<T>(
    streamDefinition: StreamDefinition, 
    seq: AsyncIterable<PublishMetadata<T>>,
    client: StreamrClient
): AsyncGenerator<StreamMessage<T>, void, unknown> {
    for await (const msg of seq) {
        yield await client.publish(streamDefinition, msg.content, {
            timestamp: msg.timestamp,
            partitionKey: msg.partitionKey
        })
    }
}<|MERGE_RESOLUTION|>--- conflicted
+++ resolved
@@ -25,6 +25,8 @@
 import { GroupKey } from '../../src/encryption/GroupKey'
 import { EncryptionUtil } from '../../src/encryption/EncryptionUtil'
 import { addAfterFn } from './jest-utils'
+import { StreamDefinition } from '../../src/types'
+import { PublishMetadata } from '../../src/publish/PublishPipeline'
 
 const testDebugRoot = Debug('test')
 const testDebug = testDebugRoot.extend.bind(testDebugRoot)
@@ -97,355 +99,6 @@
     }
 }
 
-<<<<<<< HEAD
-=======
-/**
- * Write a heap snapshot file if WRITE_SNAPSHOTS env var is set.
- */
-export function snapshot(): string {
-    if (!process.env.WRITE_SNAPSHOTS) { return '' }
-    testDebugRoot('heap snapshot >>')
-    const value = writeHeapSnapshot()
-    testDebugRoot('heap snapshot <<', value)
-    return value
-}
-
-export class LeaksDetector {
-    private leakDetectors: Map<string, LeakDetector> = new Map()
-    private ignoredValues = new WeakSet()
-    private id = instanceId(this)
-    private debug = testDebug(this.id)
-    private seen = new WeakSet()
-    private didGC = false
-
-    // temporary whitelist leaks in network code
-    ignoredKeys = new Set([
-        '/cachedNode',
-        '/container',
-        '/childContainer',
-        'rovider/formatter',
-        'chainProviders/0/formatter'
-    ])
-
-    private counter = CounterId(this.id, { maxPrefixes: 1024 })
-
-    // eslint-disable-next-line @typescript-eslint/explicit-module-boundary-types
-    add(name: string, obj: any): void {
-        if (!obj || typeof obj !== 'object') { return }
-
-        if (this.ignoredValues.has(obj)) { return }
-
-        this.resetGC()
-        const leaksDetector = new LeakDetector(obj)
-        // @ts-expect-error monkeypatching
-        // eslint-disable-next-line no-underscore-dangle
-        leaksDetector._runGarbageCollector = this.runGarbageCollectorOnce(leaksDetector._runGarbageCollector)
-        this.leakDetectors.set(name, leaksDetector)
-    }
-
-    // returns a monkeypatch for leaksDetector._runGarbageCollector
-    // that avoids running gc for every isLeaking check, only once.
-    private runGarbageCollectorOnce(original: (...args: unknown[]) => void) {
-        return (...args: any[]) => {
-            if (this.didGC) {
-                return
-            }
-
-            this.didGC = true
-            original(...args)
-        }
-    }
-
-    resetGC(): void {
-        this.didGC = false
-    }
-
-    // eslint-disable-next-line @typescript-eslint/explicit-module-boundary-types
-    ignore(obj: any): void {
-        if (!obj || typeof obj !== 'object') { return }
-        this.ignoredValues.add(obj)
-    }
-
-    // eslint-disable-next-line @typescript-eslint/explicit-module-boundary-types
-    ignoreAll(obj: any): void {
-        if (!obj || typeof obj !== 'object') { return }
-        const seen = new Set()
-        this.walk([], obj, (_path, value) => {
-            if (seen.has(value)) { return false }
-            seen.add(value)
-            this.ignore(value)
-            return undefined
-        })
-    }
-
-    idToPaths = new Map<string, Set<string>>() // ids to paths
-    objectToId = new WeakMap<object, string>() // single id for value
-
-    // eslint-disable-next-line @typescript-eslint/explicit-module-boundary-types
-    getID(path: string[], value: any): any {
-        if (this.objectToId.has(value)) {
-            return this.objectToId.get(value)
-        }
-
-        let id = (() => {
-            if (value.id) { return value.id }
-            const pathString = path.join('/')
-            const constructor = value.constructor?.name
-            const type = constructor === 'Object' ? undefined : constructor
-            return pathString + (type ? `-${type}` : '')
-        })()
-
-        id = this.counter(id)
-        this.objectToId.set(value, id)
-        return id
-    }
-
-    protected walk(
-        path: string[],
-        obj: object,
-        fn: (path: string[], obj: object, depth: number) => false | void,
-        depth = 0
-    ): void {
-        if (!obj || typeof obj !== 'object') { return }
-
-        if (depth > 10) { return }
-
-        const doContinue = fn(path, obj, depth)
-
-        if (doContinue === false) { return }
-
-        if (Array.isArray(obj)) {
-            obj.forEach((value, key) => {
-                this.walk([...path, `${key}`], value, fn, depth + 1)
-            })
-            return
-        }
-
-        for (const [key, value] of Object.entries(obj)) {
-            if (!value || typeof value !== 'object') { continue }
-
-            this.walk([...path, `${key}`], value, fn, depth + 1)
-        }
-    }
-
-    addAll(rootId: string, obj: object): void {
-        this.walk([rootId], obj, (path, value) => {
-            if (this.ignoredValues.has(value)) { return false }
-            const pathString = path.join('/')
-            for (const key of this.ignoredKeys) {
-                if (pathString.includes(key)) { return false } // stop walking
-            }
-
-            const id = this.getID(path, value)
-            const paths = this.idToPaths.get(id) || new Set()
-            paths.add(pathString)
-            this.idToPaths.set(id, paths)
-            if (!this.seen.has(value)) {
-                this.seen.add(value)
-                this.add(id, value)
-            }
-            return undefined
-        })
-    }
-
-    async getLeaks(): Promise<Record<string, string>> {
-        this.debug('checking for leaks with %d items >>', this.leakDetectors.size)
-        await wait(10) // wait a moment for gc to run?
-        const outstanding = new Set<string>()
-        this.resetGC()
-        const tasks = [...this.leakDetectors.entries()].map(async ([key, d]) => {
-            outstanding.add(key)
-            const isLeaking = await d.isLeaking()
-            outstanding.delete(key)
-            return isLeaking ? key : undefined
-        })
-        await Promise.allSettled(tasks)
-        const results = (await Promise.all(tasks)).filter(Boolean) as string[]
-
-        const leaks = results.reduce((o, id) => Object.assign(o, {
-            [id]: [...(this.idToPaths.get(id) || [])],
-        }), {})
-
-        this.debug('checking for leaks with %d items <<', this.leakDetectors.size)
-        this.debug('%d leaks.', results.length)
-        return leaks
-    }
-
-    async checkNoLeaks(): Promise<void> {
-        const leaks = await this.getLeaks()
-        const numLeaks = Object.keys(leaks).length
-        if (numLeaks) {
-            const msg = format('Leaking %d of %d items: %o', numLeaks, this.leakDetectors.size, leaks)
-            this.clear()
-            throw new Error(msg)
-        }
-    }
-
-    async checkNoLeaksFor(id: string): Promise<void> {
-        const leaks = await this.getLeaks()
-        const numLeaks = Object.keys(leaks).length
-        if (Object.keys(leaks).includes(id)) {
-            const msg = format('Leaking %d of %d items, including id %s: %o', numLeaks, this.leakDetectors.size, id, leaks)
-            this.clear()
-            throw new Error(msg)
-        }
-    }
-
-    clear(): void {
-        this.seen = new WeakSet()
-        this.ignoredValues = new WeakSet()
-        this.leakDetectors.clear()
-        this.didGC = false
-    }
-}
-
-type PublishManyOpts = Partial<{
-    delay: number,
-    timestamp: number | (() => number)
-    sequenceNumber: number | (() => number)
-    partitionKey: number | string | (() => number | string)
-    createMessage: (content: any) => any
-}>
-
-export async function* publishManyGenerator(
-    total: number = 5,
-    opts: PublishManyOpts = {}
-): AsyncGenerator<PublishMetadata<any>> {
-    const { delay = 10, sequenceNumber, timestamp, partitionKey, createMessage = Msg } = opts
-    const batchId = counterId('publishMany')
-    for (let i = 0; i < total; i++) {
-        yield {
-            timestamp: typeof timestamp === 'function' ? timestamp() : timestamp,
-            sequenceNumber: typeof sequenceNumber === 'function' ? sequenceNumber() : sequenceNumber,
-            partitionKey: typeof partitionKey === 'function' ? partitionKey() : partitionKey,
-            content: createMessage({
-                batchId,
-                value: `${i + 1} of ${total}`,
-                index: i,
-                total,
-            })
-        }
-
-        if (delay) {
-            // eslint-disable-next-line no-await-in-loop
-            await wait(delay)
-        }
-    }
-}
-
-type PublishTestMessageOptions = PublishManyOpts & {
-    waitForLast?: boolean
-    waitForLastCount?: number
-    waitForLastTimeout?: number,
-    retainMessages?: boolean
-    onSourcePipeline?: Signal<[Pipeline<PublishMetadata<any>>]>
-    onPublishPipeline?: Signal<[Pipeline<StreamMessage>]>
-    afterEach?: (msg: StreamMessage) => Promise<void> | void
-}
-
-export function publishTestMessagesGenerator(
-    client: StreamrClient,
-    streamDefinition: StreamDefinition,
-    maxMessages = 5,
-    opts: PublishTestMessageOptions = {}
-): Pipeline<StreamMessage<unknown>, StreamMessage<unknown>> {
-    const source = new Pipeline(publishManyGenerator(maxMessages, opts))
-    if (opts.onSourcePipeline) {
-        opts.onSourcePipeline.trigger(source)
-    }
-    const pipeline = new Pipeline<StreamMessage>(publishFromMetadata(streamDefinition, source, client))
-    if (opts.afterEach) {
-        pipeline.forEach(opts.afterEach)
-    }
-    return pipeline
-}
-
-export function getPublishTestStreamMessages(
-    client: StreamrClient,
-    streamDefinition: StreamDefinition,
-    defaultOpts: PublishTestMessageOptions = {}
-): (maxMessages?: number, opts?: PublishTestMessageOptions) => Promise<StreamMessage<unknown>[]> {
-    return async (maxMessages: number = 5, opts: PublishTestMessageOptions = {}) => {
-        const {
-            waitForLast,
-            waitForLastCount,
-            waitForLastTimeout,
-            retainMessages = true,
-            ...options
-        } = {
-            ...defaultOpts,
-            ...opts,
-        }
-
-        const contents = new WeakMap()
-        // @ts-expect-error private
-        const publishPipeline = client.container.resolve(PublishPipeline)
-        // @ts-expect-error private
-        publishPipeline.streamMessageQueue.onMessage.listen(([streamMessage]) => {
-            contents.set(streamMessage, streamMessage.serializedContent)
-        })
-        const publishStream = publishTestMessagesGenerator(client, streamDefinition, maxMessages, options)
-        if (opts.onPublishPipeline) {
-            opts.onPublishPipeline.trigger(publishStream)
-        }
-        const streamMessages = []
-        let count = 0
-        for await (const streamMessage of publishStream) {
-            count += 1
-            if (!retainMessages) {
-                streamMessages.length = 0 // only keep last message
-            }
-            streamMessages.push(streamMessage)
-            if (count === maxMessages) {
-                break
-            }
-        }
-
-        if (waitForLast) {
-            await getWaitForStorage(client, {
-                count: waitForLastCount,
-                timeout: waitForLastTimeout,
-            })(streamMessages[streamMessages.length - 1])
-        }
-
-        return streamMessages.map((streamMessage) => {
-            const targetStreamMessage = streamMessage.clone()
-            targetStreamMessage.serializedContent = contents.get(streamMessage)
-            targetStreamMessage.encryptionType = 0
-            targetStreamMessage.parsedContent = null
-            targetStreamMessage.getParsedContent()
-            return targetStreamMessage
-        })
-    }
-}
-
-export function getPublishTestMessages(
-    client: StreamrClient,
-    streamDefinition: StreamDefinition,
-    defaultOpts: PublishTestMessageOptions = {}
-): (maxMessages?: number, opts?: PublishTestMessageOptions) => Promise<unknown[]> {
-    const publishTestStreamMessages = getPublishTestStreamMessages(client, streamDefinition, defaultOpts)
-    return async (maxMessages: number = 5, opts: PublishTestMessageOptions = {}) => {
-        const streamMessages = await publishTestStreamMessages(maxMessages, opts)
-        return streamMessages.map((s) => s.getParsedContent())
-    }
-}
-
-export function getWaitForStorage(client: StreamrClient, defaultOpts = {}): (lastPublished: StreamMessage, opts?: {
-    interval?: number
-    timeout?: number
-    count?: number
-    messageMatchFn?: (msgTarget: StreamMessage, msgGot: StreamMessage) => boolean
-}) => Promise<void> {
-    return async (lastPublished: StreamMessage, opts = {}) => {
-        return client.waitForStorage(lastPublished, {
-            ...defaultOpts,
-            ...opts,
-        })
-    }
-}
-
->>>>>>> cdd8d5eb
 export const createEthereumAddress = (id: number): string => {
     return '0x' + padEnd(String(id), 40, '0')
 }
