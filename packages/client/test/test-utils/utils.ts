--- conflicted
+++ resolved
@@ -152,18 +152,10 @@
 }
 
 export const getGroupKeyStore = (streamId: StreamID, userAddress: EthereumAddress): GroupKeyStore => {
-<<<<<<< HEAD
-    return new GroupKeyStore({
-        context: mockContext(),
-        clientId: userAddress.toLowerCase(),
-        streamId,
-        groupKeys: []
-=======
     return new GroupKeyStore({ 
         context: mockContext(), 
         clientId: userAddress.toLowerCase(), 
         streamId
->>>>>>> 72fbe0ca
     })
 }
 
