import crypto from 'crypto'
import { DependencyContainer } from 'tsyringe'
import { fetchPrivateKeyWithGas, wait } from 'streamr-test-utils'
import { Wallet } from 'ethers'
import {
    EthereumAddress,
    StreamMessage,
    StreamPartID,
    StreamPartIDUtils,
    toStreamPartID,
    MAX_PARTITION_COUNT,
    StreamMessageOptions,
    MessageID,
    SigningUtil
} from 'streamr-client-protocol'
import { StreamrClient } from '../../src/StreamrClient'
import { counterId } from '../../src/utils/utils'
import { Debug } from '../../src/utils/log'
import { Stream, StreamProperties } from '../../src/Stream'
import { ConfigTest } from '../../src/ConfigTest'
import { StreamPermission } from '../../src/permission'
import { padEnd } from 'lodash'
import { Context } from '../../src/utils/Context'
import { StreamrClientConfig } from '../../src/Config'
import { GroupKey } from '../../src/encryption/GroupKey'
import { EncryptionUtil } from '../../src/encryption/EncryptionUtil'
import { addAfterFn } from './jest-utils'

const testDebugRoot = Debug('test')
const testDebug = testDebugRoot.extend.bind(testDebugRoot)

export {
    testDebug as Debug
}

export function mockContext(): Context {
    const id = counterId('mockContext')
    return { id, debug: testDebugRoot.extend(id) }
}

export const uid = (prefix?: string): string => counterId(`p${process.pid}${prefix ? '-' + prefix : ''}`)

export const createMockAddress = (): string => '0x000000000000000000000000000' + Date.now()

// eslint-disable-next-line no-undef
const getTestName = (module: NodeModule): string => {
    const fileNamePattern = new RegExp('.*/(.*).test\\...')
    const groups = module.filename.match(fileNamePattern)
    return (groups !== null) ? groups[1] : module.filename
}

const randomTestRunId = process.pid != null ? process.pid : crypto.randomBytes(4).toString('hex')

export const createRelativeTestStreamId = (module: NodeModule, suffix?: string): string => {
    return counterId(`/test/${randomTestRunId}/${getTestName(module)}${(suffix !== undefined) ? '-' + suffix : ''}`, '-')
}

export const createTestStream = async (streamrClient: StreamrClient, module: NodeModule, props?: Partial<StreamProperties>): Promise<Stream> => {
    const stream = await streamrClient.createStream({
        id: createRelativeTestStreamId(module),
        ...props
    })
    return stream
}

export const getCreateClient = (
    defaultOpts = {},
    defaultParentContainer?: DependencyContainer
): (opts?: StreamrClientConfig, parentContainer?: DependencyContainer) => Promise<StreamrClient> => {
    const addAfter = addAfterFn()

    return async function createClient(opts: any = {}, parentContainer?: DependencyContainer) {
        let key
        if (opts.auth && opts.auth.privateKey) {
            key = opts.auth.privateKey
        } else {
            key = await fetchPrivateKeyWithGas()
        }
        const c = new StreamrClient({
            ...ConfigTest,
            auth: {
                privateKey: key,
            },
            ...defaultOpts,
            ...opts,
        }, defaultParentContainer ?? parentContainer)

        addAfter(async () => {
            await wait(0)
            if (!c) { return }
            c.debug('disconnecting after test >>')
            await c.destroy()
            c.debug('disconnecting after test <<')
        })

        return c
    }
}

export const createEthereumAddress = (id: number): string => {
    return '0x' + padEnd(String(id), 40, '0')
}

export const createEthereumAddressCache = (): { getAddress: (privateKey: string) => EthereumAddress } => {
    const cache: Map<string, EthereumAddress> = new Map()
    return {
        getAddress: (privateKey: string): EthereumAddress => {
            let address = cache.get(privateKey)
            if (address === undefined) {
                address = new Wallet(privateKey).address
                cache.set(privateKey, address)
            }
            return address
        }
    }
}

// eslint-disable-next-line no-undef
export const createPartitionedTestStream = async (module: NodeModule): Promise<Stream> => {
    const client = new StreamrClient({
        ...ConfigTest,
        auth: {
            privateKey: await fetchPrivateKeyWithGas()
        }
    })
    const stream = await createTestStream(client, module, {
        partitions: MAX_PARTITION_COUNT
    })
    await stream.grantPermissions({
        public: true,
        permissions: [StreamPermission.PUBLISH, StreamPermission.SUBSCRIBE]
    })
    await client.destroy()
    return stream
}

export async function* createStreamPartIterator(stream: Stream): AsyncGenerator<StreamPartID> {
    for (let partition = 0; partition < stream.partitions; partition++) {
        yield toStreamPartID(stream.id, partition)
    }
}

export const toStreamDefinition = (streamPart: StreamPartID): { id: string, partition: number } => {
    const [id, partition] = StreamPartIDUtils.getStreamIDAndPartition(streamPart)
    return {
        id,
        partition
    }
}

type CreateMockMessageOptionsBase = Omit<Partial<StreamMessageOptions<any>>, 'messageId' | 'signatureType'> & {
    publisher: Wallet
    msgChainId?: string
    timestamp?: number
    sequenceNumber?: number,
    encryptionKey?: GroupKey
}

export const createMockMessage = (
    opts: CreateMockMessageOptionsBase
    & ({ streamPartId: StreamPartID, stream?: never } | { stream: Stream, streamPartId?: never })
): StreamMessage<any> => {
    const DEFAULT_CONTENT = {}
    const [streamId, partition] = StreamPartIDUtils.getStreamIDAndPartition(
        opts.streamPartId ?? opts.stream.getStreamParts()[0]
    )
    const msg = new StreamMessage({
        messageId: new MessageID(
            streamId,
            partition,
            opts.timestamp ?? Date.now(),
            opts.sequenceNumber ?? 0,
            opts.publisher.address,
            opts.msgChainId ?? `mockMsgChainId-${opts.publisher.address}`
        ),
        signatureType: StreamMessage.SIGNATURE_TYPES.ETH,
<<<<<<< HEAD
        content: DEFAULT_CONTENT,
=======
        content: {},
        prevMsgRef: opts.prevMsgRef,
>>>>>>> 2afa673e
        ...opts
    })
    if (opts.encryptionKey !== undefined) {
        EncryptionUtil.encryptStreamMessage(msg, opts.encryptionKey)
    }
    msg.signature = SigningUtil.sign(msg.getPayloadToSign(StreamMessage.SIGNATURE_TYPES.ETH), opts.publisher.privateKey)
    return msg
}<|MERGE_RESOLUTION|>--- conflicted
+++ resolved
@@ -174,12 +174,8 @@
             opts.msgChainId ?? `mockMsgChainId-${opts.publisher.address}`
         ),
         signatureType: StreamMessage.SIGNATURE_TYPES.ETH,
-<<<<<<< HEAD
         content: DEFAULT_CONTENT,
-=======
-        content: {},
         prevMsgRef: opts.prevMsgRef,
->>>>>>> 2afa673e
         ...opts
     })
     if (opts.encryptionKey !== undefined) {
