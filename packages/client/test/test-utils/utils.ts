--- conflicted
+++ resolved
@@ -140,16 +140,11 @@
 }
 
 export const getGroupKeyStore = (streamId: StreamID, userAddress: EthereumAddress): GroupKeyStore => {
-    return new GroupKeyStore({ 
-        context: mockContext(), 
-        clientId: userAddress.toLowerCase(), 
-<<<<<<< HEAD
-        streamId, 
-        groupKeys: [],
+    return new GroupKeyStore({
+        context: mockContext(),
+        clientId: userAddress.toLowerCase(),
+        streamId,
         eventEmitter: new StreamrClientEventEmitter()
-=======
-        streamId
->>>>>>> ab1b73c4
     })
 }
 
