import crypto from 'crypto'
import { DependencyContainer } from 'tsyringe'
import { fetchPrivateKeyWithGas } from 'streamr-test-utils'
import { EthereumAddress, wait } from '@streamr/utils'
import { Wallet } from 'ethers'
import {
    StreamMessage,
    StreamPartID,
    StreamPartIDUtils,
<<<<<<< HEAD
    StreamMessageOptions,
    MessageID
=======
    EthereumAddress,
    MAX_PARTITION_COUNT
>>>>>>> 8b4e8319
} from 'streamr-client-protocol'
import { sign } from '../../src/utils/signingUtils'
import { StreamrClient } from '../../src/StreamrClient'
import { counterId } from '../../src/utils/utils'
import { Debug } from '../../src/utils/log'
import { Stream, StreamProperties } from '../../src/Stream'
import { ConfigTest } from '../../src/ConfigTest'
import { padEnd } from 'lodash'
import { Context } from '../../src/utils/Context'
import { StreamrClientConfig } from '../../src/Config'
import { GroupKey } from '../../src/encryption/GroupKey'
import { addAfterFn } from './jest-utils'
import { GroupKeyStore } from '../../src/encryption/GroupKeyStore'
import { StreamrClientEventEmitter } from '../../src/events'
import { MessageFactory } from '../../src/publish/MessageFactory'

const testDebugRoot = Debug('test')
const testDebug = testDebugRoot.extend.bind(testDebugRoot)

export {
    testDebug as Debug
}

export function mockContext(): Context {
    const id = counterId('mockContext')
    return { id, debug: testDebugRoot.extend(id) }
}

export const uid = (prefix?: string): string => counterId(`p${process.pid}${prefix ? '-' + prefix : ''}`)

// eslint-disable-next-line no-undef
const getTestName = (module: NodeModule): string => {
    const fileNamePattern = new RegExp('.*/(.*).test\\...')
    const groups = module.filename.match(fileNamePattern)
    return (groups !== null) ? groups[1] : module.filename
}

const randomTestRunId = process.pid != null ? process.pid : crypto.randomBytes(4).toString('hex')

export const createRelativeTestStreamId = (module: NodeModule, suffix?: string): string => {
    return counterId(`/test/${randomTestRunId}/${getTestName(module)}${(suffix !== undefined) ? '-' + suffix : ''}`, '-')
}

export const createTestStream = async (streamrClient: StreamrClient, module: NodeModule, props?: Partial<StreamProperties>): Promise<Stream> => {
    const stream = await streamrClient.createStream({
        id: createRelativeTestStreamId(module),
        ...props
    })
    return stream
}

export const getCreateClient = (
    defaultOpts = {},
    defaultParentContainer?: DependencyContainer
): (opts?: StreamrClientConfig, parentContainer?: DependencyContainer) => Promise<StreamrClient> => {
    const addAfter = addAfterFn()

    return async function createClient(opts: any = {}, parentContainer?: DependencyContainer) {
        let key
        if (opts.auth && opts.auth.privateKey) {
            key = opts.auth.privateKey
        } else {
            key = await fetchPrivateKeyWithGas()
        }
        const c = new StreamrClient({
            ...ConfigTest,
            auth: {
                privateKey: key,
            },
            ...defaultOpts,
            ...opts,
        }, defaultParentContainer ?? parentContainer)

        addAfter(async () => {
            await wait(0)
            if (!c) { return }
            c.debug('disconnecting after test >>')
            await c.destroy()
            c.debug('disconnecting after test <<')
        })

        return c
    }
}

export const createEthereumAddress = (id: number): string => {
    return '0x' + padEnd(String(id), 40, '0')
}

type CreateMockMessageOptions = {
    publisher: Wallet
    content?: any
    msgChainId?: string
    timestamp?: number
    encryptionKey?: GroupKey
    nextEncryptionKey?: GroupKey
} & ({ streamPartId: StreamPartID, stream?: never } | { stream: Stream, streamPartId?: never })

export const createMockMessage = (
    opts: CreateMockMessageOptions
): Promise<StreamMessage<any>> => {
    const [streamId, partition] = StreamPartIDUtils.getStreamIDAndPartition(
        opts.streamPartId ?? opts.stream.getStreamParts()[0]
    )
<<<<<<< HEAD
    const msg = new StreamMessage({
        messageId: new MessageID(
            streamId,
            partition,
            opts.timestamp ?? Date.now(),
            opts.sequenceNumber ?? 0,
            opts.publisher.address as EthereumAddress,
            opts.msgChainId ?? `mockMsgChainId-${opts.publisher.address}`
        ),
        signatureType: StreamMessage.SIGNATURE_TYPES.ETH,
        content: DEFAULT_CONTENT,
        prevMsgRef: opts.prevMsgRef,
        ...opts
=======
    const factory = new MessageFactory({
        publisherId: opts.publisher.address.toLowerCase(),
        streamId,
        getPartitionCount: async () => MAX_PARTITION_COUNT,
        isPublicStream: async () => (opts.encryptionKey === undefined),
        isPublisher: async () => true,
        createSignature: async (payload: string) => sign(payload, opts.publisher.privateKey),
        useGroupKey: async () => {
            return (opts.encryptionKey !== undefined)
                ? ({ current: opts.encryptionKey, next: opts.nextEncryptionKey })
                : Promise.reject()
        }
>>>>>>> 8b4e8319
    })
    const DEFAULT_CONTENT = {}
    const plainContent = opts.content ?? DEFAULT_CONTENT
    return factory.createMessage(plainContent, {
        timestamp: opts.timestamp ?? Date.now(),
        msgChainId: opts.msgChainId ?? `mockMsgChainId-${opts.publisher.address}`
    }, partition)
}

export const getGroupKeyStore = (userAddress: EthereumAddress): GroupKeyStore => {
    return new GroupKeyStore(
        mockContext(),
        {
            getAddress: () => userAddress.toLowerCase()
        } as any,
        new StreamrClientEventEmitter()
    )
}

export const startPublisherKeyExchangeSubscription = async (
    publisherClient: StreamrClient,
    streamPartId: StreamPartID): Promise<void> => {
    const node = await publisherClient.getNode()
    node.subscribe(streamPartId)
}<|MERGE_RESOLUTION|>--- conflicted
+++ resolved
@@ -7,13 +7,7 @@
     StreamMessage,
     StreamPartID,
     StreamPartIDUtils,
-<<<<<<< HEAD
-    StreamMessageOptions,
-    MessageID
-=======
-    EthereumAddress,
     MAX_PARTITION_COUNT
->>>>>>> 8b4e8319
 } from 'streamr-client-protocol'
 import { sign } from '../../src/utils/signingUtils'
 import { StreamrClient } from '../../src/StreamrClient'
@@ -118,21 +112,6 @@
     const [streamId, partition] = StreamPartIDUtils.getStreamIDAndPartition(
         opts.streamPartId ?? opts.stream.getStreamParts()[0]
     )
-<<<<<<< HEAD
-    const msg = new StreamMessage({
-        messageId: new MessageID(
-            streamId,
-            partition,
-            opts.timestamp ?? Date.now(),
-            opts.sequenceNumber ?? 0,
-            opts.publisher.address as EthereumAddress,
-            opts.msgChainId ?? `mockMsgChainId-${opts.publisher.address}`
-        ),
-        signatureType: StreamMessage.SIGNATURE_TYPES.ETH,
-        content: DEFAULT_CONTENT,
-        prevMsgRef: opts.prevMsgRef,
-        ...opts
-=======
     const factory = new MessageFactory({
         publisherId: opts.publisher.address.toLowerCase(),
         streamId,
@@ -145,7 +124,6 @@
                 ? ({ current: opts.encryptionKey, next: opts.nextEncryptionKey })
                 : Promise.reject()
         }
->>>>>>> 8b4e8319
     })
     const DEFAULT_CONTENT = {}
     const plainContent = opts.content ?? DEFAULT_CONTENT
