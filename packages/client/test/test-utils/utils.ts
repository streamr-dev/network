import 'reflect-metadata'

import { Wallet } from '@ethersproject/wallet'
import { MAX_PARTITION_COUNT, StreamMessage, StreamPartID, StreamPartIDUtils } from '@streamr/protocol'
import { fastPrivateKey, fastWallet, fetchPrivateKeyWithGas } from '@streamr/test-utils'
import { EthereumAddress, Logger, merge, wait, waitForCondition } from '@streamr/utils'
import crypto from 'crypto'
import { once } from 'events'
import express, { Request, Response } from 'express'
import { mock } from 'jest-mock-extended'
import { AddressInfo } from 'net'
import { DependencyContainer } from 'tsyringe'
import { Authentication, createPrivateKeyAuthentication } from '../../src/Authentication'
import { StreamrClientConfig } from '../../src/Config'
import { CONFIG_TEST } from '../../src/ConfigTest'
import { DestroySignal } from '../../src/DestroySignal'
import { PersistenceManager } from '../../src/PersistenceManager'
import { Stream, StreamMetadata } from '../../src/Stream'
import { StreamrClient } from '../../src/StreamrClient'
import { GroupKey } from '../../src/encryption/GroupKey'
import { GroupKeyManager } from '../../src/encryption/GroupKeyManager'
import { LitProtocolFacade } from '../../src/encryption/LitProtocolFacade'
import { LocalGroupKeyStore } from '../../src/encryption/LocalGroupKeyStore'
import { SubscriberKeyExchange } from '../../src/encryption/SubscriberKeyExchange'
import { StreamrClientEventEmitter } from '../../src/events'
import { GroupKeyQueue } from '../../src/publish/GroupKeyQueue'
import { MessageFactory } from '../../src/publish/MessageFactory'
import { StreamRegistry } from '../../src/registry/StreamRegistry'
import { LoggerFactory } from '../../src/utils/LoggerFactory'
import { counterId } from '../../src/utils/utils'
import { FakeEnvironment } from './../test-utils/fake/FakeEnvironment'
import { FakeStorageNode } from './../test-utils/fake/FakeStorageNode'
import { addAfterFn } from './jest-utils'

const logger = new Logger(module)

export function mockLoggerFactory(clientId?: string): LoggerFactory {
    return new LoggerFactory({
        id: clientId ?? counterId('TestCtx'),
        logLevel: 'info'
    })
}

export const uid = (prefix?: string): string => counterId(`p${process.pid}${prefix ? '-' + prefix : ''}`)

const getTestName = (module: NodeModule): string => {
    const fileNamePattern = new RegExp('.*/(.*).test\\...')
    const groups = module.filename.match(fileNamePattern)
    return (groups !== null) ? groups[1] : module.filename
}

const randomTestRunId = process.pid != null ? process.pid : crypto.randomBytes(4).toString('hex')

export const createRelativeTestStreamId = (module: NodeModule, suffix?: string): string => {
    return counterId(`/test/${randomTestRunId}/${getTestName(module)}${(suffix !== undefined) ? '-' + suffix : ''}`, '-')
}

export const createTestStream = async (streamrClient: StreamrClient, module: NodeModule, props?: Partial<StreamMetadata>): Promise<Stream> => {
    const stream = await streamrClient.createStream({
        id: createRelativeTestStreamId(module),
        ...props
    })
    return stream
}

export const getCreateClient = (
    defaultOpts = {},
    defaultParentContainer?: DependencyContainer
): (opts?: StreamrClientConfig, parentContainer?: DependencyContainer) => Promise<StreamrClient> => {
    const addAfter = addAfterFn()

    return async function createClient(opts: any = {}, parentContainer?: DependencyContainer) {
        let key
        if (opts.auth && opts.auth.privateKey) {
            key = opts.auth.privateKey
        } else {
            key = await fetchPrivateKeyWithGas()
        }
        const client = new StreamrClient(merge(
            CONFIG_TEST,
            {
                auth: {
                    privateKey: key,
                }
            },
            defaultOpts,
            opts,
        ), defaultParentContainer ?? parentContainer)

        addAfter(async () => {
            await wait(0)
            if (!client) { return }
            logger.debug(`disconnecting after test >> (clientId=${client.id})`)
            await client.destroy()
            logger.debug(`disconnecting after test << (clientId=${client.id})`)
        })

        return client
    }
}

type CreateMockMessageOptions = {
    publisher: Wallet
    content?: any
    msgChainId?: string
    timestamp?: number
    encryptionKey?: GroupKey
    nextEncryptionKey?: GroupKey
} & ({ streamPartId: StreamPartID, stream?: never } | { stream: Stream, streamPartId?: never })

export const createMockMessage = async (
    opts: CreateMockMessageOptions
): Promise<StreamMessage> => {
    const [streamId, partition] = StreamPartIDUtils.getStreamIDAndPartition(
        opts.streamPartId ?? opts.stream.getStreamParts()[0]
    )
    const authentication = createPrivateKeyAuthentication(opts.publisher.privateKey, undefined as any)
    const factory = new MessageFactory({
        authentication,
        streamId,
        streamRegistry: createStreamRegistry({
            partitionCount: MAX_PARTITION_COUNT,
            isPublicStream: (opts.encryptionKey === undefined),
            isStreamPublisher: true
        }),
        groupKeyQueue: await createGroupKeyQueue(authentication, opts.encryptionKey, opts.nextEncryptionKey)
    })
    const DEFAULT_CONTENT = {}
    const plainContent = opts.content ?? DEFAULT_CONTENT
    return factory.createMessage(plainContent, {
        timestamp: opts.timestamp ?? Date.now(),
        msgChainId: opts.msgChainId
    }, partition)
}

export const getLocalGroupKeyStore = (userAddress: EthereumAddress): LocalGroupKeyStore => {
    const authentication = {
        getAddress: () => userAddress
    } as any
    const loggerFactory = mockLoggerFactory()
    return new LocalGroupKeyStore(
        new PersistenceManager(
            authentication,
            new DestroySignal(),
            loggerFactory
        ),
        new StreamrClientEventEmitter(),
        loggerFactory
    )
}

export const startPublisherKeyExchangeSubscription = async (
    publisherClient: StreamrClient,
    streamPartId: StreamPartID): Promise<void> => {
    const node = await publisherClient.getNode()
    await node.subscribe(streamPartId)
}

export const createRandomAuthentication = (): Authentication => {
    return createPrivateKeyAuthentication(`0x${fastPrivateKey()}`, undefined as any)
}

export const createStreamRegistry = (opts?: {
    partitionCount?: number
    isPublicStream?: boolean
    isStreamPublisher?: boolean
    isStreamSubscriber?: boolean
}): StreamRegistry => {
    return {
        getStream: async () => ({
            getMetadata: () => ({
                partitions: opts?.partitionCount ?? 1
            })
        }),
        hasPublicSubscribePermission: async () => {
            return opts?.isPublicStream ?? false
        },
        isStreamPublisher: async () => {
            return opts?.isStreamPublisher ?? true
        },
        isStreamSubscriber: async () => {
            return opts?.isStreamSubscriber ?? true
        },
    } as any
}

export const createGroupKeyManager = (
    groupKeyStore: LocalGroupKeyStore = mock<LocalGroupKeyStore>(),
    authentication = createRandomAuthentication()
): GroupKeyManager => {
    return new GroupKeyManager(
        mock<SubscriberKeyExchange>(),
        mock<LitProtocolFacade>(),
        groupKeyStore,
        {
            encryption: {
                litProtocolEnabled: false,
                litProtocolLogging: false,
                maxKeyRequestsPerSecond: 10,
                keyRequestTimeout: 50,
                // eslint-disable-next-line no-underscore-dangle
                rsaKeyLength: CONFIG_TEST.encryption!.rsaKeyLength!
            }
        },
        authentication,
        new StreamrClientEventEmitter(),
        new DestroySignal()
    )
}

export const createGroupKeyQueue = async (authentication: Authentication, current?: GroupKey, next?: GroupKey): Promise<GroupKeyQueue> => {
    const queue = await GroupKeyQueue.createInstance(
        undefined as any,
        authentication,
        createGroupKeyManager(undefined, authentication)
    )
    if (current !== undefined) {
        await queue.rekey(current)
    }
    if (next !== undefined) {
        await queue.rotate(next)
    }
    return queue
}

export const waitForCalls = async (mockFunction: jest.Mock<any>, n: number): Promise<void> => {
    await waitForCondition(() => mockFunction.mock.calls.length >= n, 1000, 10, undefined, () => {
        return `Timeout while waiting for calls: got ${mockFunction.mock.calls.length} out of ${n}`
    })
}

export const createTestClient = (privateKey: string, wsPort?: number, acceptProxyConnections = false): StreamrClient => {
    return new StreamrClient({
        ...CONFIG_TEST,
        auth: {
            privateKey
        },
        network: {
            controlLayer: {
                ...CONFIG_TEST.network!.controlLayer,
<<<<<<< HEAD
                peerDescriptor: {
                    id,
                    websocket: wsPort ? {
                        host: 'localhost',
                        port: wsPort,
                        tls: false
                    } : undefined
                }
=======
                websocketPortRange: wsPort !== undefined ? { min: wsPort, max: wsPort } : undefined
>>>>>>> f179304d
            },
            node: {
                acceptProxyConnections
            }
        }
    })
}

export const startTestServer = async (
    endpoint: string,
    onRequest: (req: Request, res: Response) => Promise<void>
): Promise<{ url: string, stop: () => Promise<void> }> => {
    const app = express()
    app.get(endpoint, async (req, res) => {
        await onRequest(req, res)
    })
    const server = app.listen()
    await once(server, 'listening')
    const port = (server.address() as AddressInfo).port
    return {
        url: `http://localhost:${port}`,
        stop: async () => {
            server.close()
            await once(server, 'close')
        }
    }
}

export const startFailingStorageNode = async (error: Error, environment: FakeEnvironment): Promise<FakeStorageNode> => {
    const wallet = fastWallet()
    const node = new class extends FakeStorageNode {
        // eslint-disable-next-line class-methods-use-this, require-yield
        override async* getLast(): AsyncIterable<StreamMessage> {
            throw error
        }
        // eslint-disable-next-line class-methods-use-this, require-yield
        override async* getRange(): AsyncIterable<StreamMessage> {
            throw error
        }
    }(wallet, environment.getNetwork(), environment.getChain())
    await node.start()
    return node
}<|MERGE_RESOLUTION|>--- conflicted
+++ resolved
@@ -238,18 +238,7 @@
         network: {
             controlLayer: {
                 ...CONFIG_TEST.network!.controlLayer,
-<<<<<<< HEAD
-                peerDescriptor: {
-                    id,
-                    websocket: wsPort ? {
-                        host: 'localhost',
-                        port: wsPort,
-                        tls: false
-                    } : undefined
-                }
-=======
                 websocketPortRange: wsPort !== undefined ? { min: wsPort, max: wsPort } : undefined
->>>>>>> f179304d
             },
             node: {
                 acceptProxyConnections
