import crypto from 'crypto'
import { DependencyContainer } from 'tsyringe'
import { fetchPrivateKeyWithGas } from 'streamr-test-utils'
import { wait } from '@streamr/utils'
import { Wallet } from 'ethers'
import {
    EthereumAddress,
    StreamMessage,
    StreamPartID,
    StreamPartIDUtils,
    toStreamPartID,
    MAX_PARTITION_COUNT,
    StreamMessageOptions,
    MessageID
} from 'streamr-client-protocol'
import { sign } from '../../src/utils/signingUtils'
import { StreamrClient } from '../../src/StreamrClient'
import { counterId } from '../../src/utils/utils'
import { Debug } from '../../src/utils/log'
import { Stream, StreamProperties } from '../../src/Stream'
import { ConfigTest } from '../../src/ConfigTest'
import { StreamPermission } from '../../src/permission'
import { padEnd } from 'lodash'
import { Context } from '../../src/utils/Context'
import { StreamrClientConfig } from '../../src/Config'
import { GroupKey } from '../../src/encryption/GroupKey'
import { EncryptionUtil } from '../../src/encryption/EncryptionUtil'
import { addAfterFn } from './jest-utils'

const testDebugRoot = Debug('test')
const testDebug = testDebugRoot.extend.bind(testDebugRoot)

export {
    testDebug as Debug
}

export function mockContext(): Context {
    const id = counterId('mockContext')
    return { id, debug: testDebugRoot.extend(id) }
}

export const uid = (prefix?: string): string => counterId(`p${process.pid}${prefix ? '-' + prefix : ''}`)

export const createMockAddress = (): string => '0x000000000000000000000000000' + Date.now()

// eslint-disable-next-line no-undef
const getTestName = (module: NodeModule): string => {
    const fileNamePattern = new RegExp('.*/(.*).test\\...')
    const groups = module.filename.match(fileNamePattern)
    return (groups !== null) ? groups[1] : module.filename
}

const randomTestRunId = process.pid != null ? process.pid : crypto.randomBytes(4).toString('hex')

export const createRelativeTestStreamId = (module: NodeModule, suffix?: string): string => {
    return counterId(`/test/${randomTestRunId}/${getTestName(module)}${(suffix !== undefined) ? '-' + suffix : ''}`, '-')
}

export const createTestStream = async (streamrClient: StreamrClient, module: NodeModule, props?: Partial<StreamProperties>): Promise<Stream> => {
    const stream = await streamrClient.createStream({
        id: createRelativeTestStreamId(module),
        ...props
    })
    return stream
}

export const getCreateClient = (
    defaultOpts = {},
    defaultParentContainer?: DependencyContainer
): (opts?: StreamrClientConfig, parentContainer?: DependencyContainer) => Promise<StreamrClient> => {
    const addAfter = addAfterFn()

    return async function createClient(opts: any = {}, parentContainer?: DependencyContainer) {
        let key
        if (opts.auth && opts.auth.privateKey) {
            key = opts.auth.privateKey
        } else {
            key = await fetchPrivateKeyWithGas()
        }
        const c = new StreamrClient({
            ...ConfigTest,
            auth: {
                privateKey: key,
            },
            ...defaultOpts,
            ...opts,
        }, defaultParentContainer ?? parentContainer)

        addAfter(async () => {
            await wait(0)
            if (!c) { return }
            c.debug('disconnecting after test >>')
            await c.destroy()
            c.debug('disconnecting after test <<')
        })

        return c
    }
}

export const createEthereumAddress = (id: number): string => {
    return '0x' + padEnd(String(id), 40, '0')
}

export const createEthereumAddressCache = (): { getAddress: (privateKey: string) => EthereumAddress } => {
    const cache: Map<string, EthereumAddress> = new Map()
    return {
        getAddress: (privateKey: string): EthereumAddress => {
            let address = cache.get(privateKey)
            if (address === undefined) {
                address = new Wallet(privateKey).address
                cache.set(privateKey, address)
            }
            return address
        }
    }
}

// eslint-disable-next-line no-undef
<<<<<<< HEAD
export const createPartitionedTestStream = async (module: NodeModule, client: StreamrClient): Promise<Stream> => {
=======
export const createPartitionedTestStream = async (module: NodeModule, userAddress: string): Promise<Stream> => {
    const client = new StreamrClient({
        ...ConfigTest,
        auth: {
            privateKey: await fetchPrivateKeyWithGas()
        }
    })
>>>>>>> d4befdc2
    const stream = await createTestStream(client, module, {
        partitions: MAX_PARTITION_COUNT
    })
    await stream.grantPermissions({
        user: userAddress,
        permissions: [StreamPermission.PUBLISH, StreamPermission.SUBSCRIBE]
    })
    await client.destroy()
    return stream
}

export async function* createStreamPartIterator(stream: Stream): AsyncGenerator<StreamPartID> {
    for (let partition = 0; partition < stream.partitions; partition++) {
        yield toStreamPartID(stream.id, partition)
    }
}

export const toStreamDefinition = (streamPart: StreamPartID): { id: string, partition: number } => {
    const [id, partition] = StreamPartIDUtils.getStreamIDAndPartition(streamPart)
    return {
        id,
        partition
    }
}

type CreateMockMessageOptionsBase = Omit<Partial<StreamMessageOptions<any>>, 'messageId' | 'signatureType'> & {
    publisher: Wallet
    msgChainId?: string
    timestamp?: number
    sequenceNumber?: number
    encryptionKey?: GroupKey
}

export const createMockMessage = (
    opts: CreateMockMessageOptionsBase
    & ({ streamPartId: StreamPartID, stream?: never } | { stream: Stream, streamPartId?: never })
): StreamMessage<any> => {
    const DEFAULT_CONTENT = {}
    const [streamId, partition] = StreamPartIDUtils.getStreamIDAndPartition(
        opts.streamPartId ?? opts.stream.getStreamParts()[0]
    )
    const msg = new StreamMessage({
        messageId: new MessageID(
            streamId,
            partition,
            opts.timestamp ?? Date.now(),
            opts.sequenceNumber ?? 0,
            opts.publisher.address,
            opts.msgChainId ?? `mockMsgChainId-${opts.publisher.address}`
        ),
        signatureType: StreamMessage.SIGNATURE_TYPES.ETH,
        content: DEFAULT_CONTENT,
        prevMsgRef: opts.prevMsgRef,
        ...opts
    })
    if (opts.encryptionKey !== undefined) {
        EncryptionUtil.encryptStreamMessage(msg, opts.encryptionKey)
    }
    msg.signature = sign(msg.getPayloadToSign(StreamMessage.SIGNATURE_TYPES.ETH), opts.publisher.privateKey)
    return msg
}<|MERGE_RESOLUTION|>--- conflicted
+++ resolved
@@ -117,17 +117,7 @@
 }
 
 // eslint-disable-next-line no-undef
-<<<<<<< HEAD
-export const createPartitionedTestStream = async (module: NodeModule, client: StreamrClient): Promise<Stream> => {
-=======
-export const createPartitionedTestStream = async (module: NodeModule, userAddress: string): Promise<Stream> => {
-    const client = new StreamrClient({
-        ...ConfigTest,
-        auth: {
-            privateKey: await fetchPrivateKeyWithGas()
-        }
-    })
->>>>>>> d4befdc2
+export const createPartitionedTestStream = async (userAddress: string, client: StreamrClient, module: NodeModule): Promise<Stream> => {
     const stream = await createTestStream(client, module, {
         partitions: MAX_PARTITION_COUNT
     })
