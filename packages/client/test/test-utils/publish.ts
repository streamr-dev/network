--- conflicted
+++ resolved
@@ -3,10 +3,6 @@
 import { StreamrClient } from '../../src/StreamrClient'
 import { counterId } from '../../src/utils/utils'
 import { StreamDefinition } from '../../src/types'
-<<<<<<< HEAD
-
-=======
->>>>>>> d4befdc2
 import { PublishMetadata } from '../../src/publish/Publisher'
 import { uid } from './utils'
 
@@ -62,13 +58,6 @@
     streamDefinition: StreamDefinition,
     maxMessages = 5,
     opts: PublishTestMessageOptions = {}
-<<<<<<< HEAD
-): Pipeline<StreamMessage<unknown>, StreamMessage<unknown>> {
-    const source = new Pipeline(publishManyGenerator(maxMessages, opts))
-    const pipeline = new Pipeline<StreamMessage>(publishFromMetadata(streamDefinition, source, client))
-    if (opts.afterEach) {
-        pipeline.forEach(opts.afterEach)
-=======
 ): AsyncGenerator<StreamMessage<unknown>> {
     const source = createTestMessages(maxMessages, opts)
     for await (const msg of source) {
@@ -80,7 +69,6 @@
             await opts.afterEach(published)
         }
         yield published
->>>>>>> d4befdc2
     }
 }
 
