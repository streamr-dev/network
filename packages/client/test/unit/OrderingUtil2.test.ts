--- conflicted
+++ resolved
@@ -5,12 +5,7 @@
     toStreamID
 } from '@streamr/protocol'
 import shuffle from 'array-shuffle'
-<<<<<<< HEAD
-import { waitForCondition } from '@streamr/test-utils'
-import { EthereumAddress, toEthereumAddress, wait } from '@streamr/utils'
-=======
-import { waitForCondition, EthereumAddress, toEthereumAddress, wait } from '@streamr/utils'
->>>>>>> d210559c
+import { EthereumAddress, toEthereumAddress, wait, waitForCondition } from '@streamr/utils'
 import OrderingUtil from '../../src/subscribe/ordering/OrderingUtil'
 
 const MESSAGES_PER_PUBLISHER = 1000
