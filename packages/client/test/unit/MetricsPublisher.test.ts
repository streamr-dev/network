--- conflicted
+++ resolved
@@ -36,11 +36,8 @@
         new MetricsPublisher(
             publisher as any,
             node as any,
-<<<<<<< HEAD
             authentication as any,
-=======
             config,
->>>>>>> 97d13477
             eventEmitter,
             destroySignal
         )
