<<<<<<< HEAD
=======
import { StreamPartIDUtils } from '@streamr/protocol'
import { fastWallet, startTestServer } from '@streamr/test-utils'
>>>>>>> 47c19feb
import { collect } from '@streamr/utils'
import { Request, Response } from 'express'
import range from 'lodash/range'
import { createQueryString, fetchHttpStream, getEndpointUrl } from '../../src/utils/utils'
import { startTestServer } from '../test-utils/utils'

describe('utils', () => {

    describe('getEndpointUrl', () => {
        it('works', () => {
            const streamId = 'x/y'
            const url = getEndpointUrl('http://example.com', 'abc', streamId, 'def')
            expect(url.toLowerCase()).toBe('http://example.com/abc/x%2fy/def')
        })
    })

    it('query parameters with null/undefined', () => {
        const actual = createQueryString({
            a: 'foo',
            b: undefined,
            c: null,
            d: 123,
            e: ['x', 'y']
        })
        expect(actual).toBe('a=foo&d=123&e=x%2Cy')
    })

    it('fetchHttpStream', async () => {
<<<<<<< HEAD
        const LINE_COUNT = 5
        const server = await startTestServer('/', async (_req: Request, res: Response) => {
            for (const i of range(LINE_COUNT)) {
                res.write(`${i}\n`)
            }
            res.end()
        })
        const lines = await collect(fetchHttpStream(server.url, () => undefined as any))
        expect(lines.map((line) => parseInt(line))).toEqual(range(LINE_COUNT))
=======
        const MESSAGE_COUNT = 5
        const server = await startTestServer('/', async (_req: Request, res: Response) => {
            const publisher = fastWallet()
            for (const i of range(MESSAGE_COUNT)) {
                const msg = await createMockMessage({
                    streamPartId: StreamPartIDUtils.parse('stream#0'),
                    publisher,
                    content: { 
                        mockId: i
                    }
                })
                res.write(`${msg.serialize()}\n`)
            }
            res.end()
        })
        const msgs = await collect(fetchHttpStream(server.url, () => undefined as any))
        expect(msgs.map((m) => (m.getParsedContent() as any).mockId)).toEqual(range(MESSAGE_COUNT))
>>>>>>> 47c19feb
        await server.stop()
    })
})<|MERGE_RESOLUTION|>--- conflicted
+++ resolved
@@ -1,13 +1,8 @@
-<<<<<<< HEAD
-=======
-import { StreamPartIDUtils } from '@streamr/protocol'
-import { fastWallet, startTestServer } from '@streamr/test-utils'
->>>>>>> 47c19feb
+import { startTestServer } from '@streamr/test-utils'
 import { collect } from '@streamr/utils'
 import { Request, Response } from 'express'
 import range from 'lodash/range'
 import { createQueryString, fetchHttpStream, getEndpointUrl } from '../../src/utils/utils'
-import { startTestServer } from '../test-utils/utils'
 
 describe('utils', () => {
 
@@ -31,7 +26,6 @@
     })
 
     it('fetchHttpStream', async () => {
-<<<<<<< HEAD
         const LINE_COUNT = 5
         const server = await startTestServer('/', async (_req: Request, res: Response) => {
             for (const i of range(LINE_COUNT)) {
@@ -41,25 +35,6 @@
         })
         const lines = await collect(fetchHttpStream(server.url, () => undefined as any))
         expect(lines.map((line) => parseInt(line))).toEqual(range(LINE_COUNT))
-=======
-        const MESSAGE_COUNT = 5
-        const server = await startTestServer('/', async (_req: Request, res: Response) => {
-            const publisher = fastWallet()
-            for (const i of range(MESSAGE_COUNT)) {
-                const msg = await createMockMessage({
-                    streamPartId: StreamPartIDUtils.parse('stream#0'),
-                    publisher,
-                    content: { 
-                        mockId: i
-                    }
-                })
-                res.write(`${msg.serialize()}\n`)
-            }
-            res.end()
-        })
-        const msgs = await collect(fetchHttpStream(server.url, () => undefined as any))
-        expect(msgs.map((m) => (m.getParsedContent() as any).mockId)).toEqual(range(MESSAGE_COUNT))
->>>>>>> 47c19feb
         await server.stop()
     })
 })