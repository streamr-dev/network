--- conflicted
+++ resolved
@@ -1,15 +1,8 @@
-<<<<<<< HEAD
-=======
 import { startTestServer } from '@streamr/test-utils'
->>>>>>> 7c17925f
 import { collect } from '@streamr/utils'
 import { Request, Response } from 'express'
 import range from 'lodash/range'
 import { createQueryString, fetchHttpStream, getEndpointUrl } from '../../src/utils/utils'
-<<<<<<< HEAD
-import { startTestServer } from '../test-utils/utils'
-=======
->>>>>>> 7c17925f
 
 describe('utils', () => {
 
