import { toEthereumAddress, wait } from '@streamr/utils'
import { counterId } from '../../src/utils/utils'
import { Context } from '../../src/utils/Context'
import { createRandomAuthentication, Debug } from '../test-utils/utils'
import { Msg } from '../test-utils/publish'
import { LeaksDetector } from '../test-utils/LeaksDetector'
import { MessageStream, MessageStreamOnMessage } from '../../src/subscribe/MessageStream'
import { StreamMessage, MessageID, toStreamID } from 'streamr-client-protocol'
import { Readable } from 'stream'
import { waitForCondition } from 'streamr-test-utils'
<<<<<<< HEAD

const PUBLISHER_ID = toEthereumAddress('0xaaaaaaaaaaaaaaaaaaaaaaaaaaaaaaaaaaaaaaaa')

const createMockMessage = (streamId: StreamID) => {
    return new StreamMessage({
        messageId: new MessageID(streamId, 0, 0, 0, PUBLISHER_ID, 'msgChainId'),
        content: Msg()
    })
}
=======
import { createSignedMessage } from '../../src/publish/MessageFactory'
import { Authentication } from '../../src/Authentication'
>>>>>>> 56cd94af

const fromReadable = async (readable: Readable, context: Context, onMessage?: MessageStreamOnMessage<any>) => {
    const result = new MessageStream<any>(context)
    if (onMessage !== undefined) {
        result.useLegacyOnMessageHandler(onMessage)
    }
    result.pull((async function* readStream() {
        try {
            yield* readable
        } finally {
            readable.destroy()
        }
    }()))
    return result
}

const waitForCalls = async (onMessage: jest.Mock<any>, n: number) => {
    await waitForCondition(() => onMessage.mock.calls.length >= n, 1000, 100, () => {
        return `Timeout while waiting for calls: got ${onMessage.mock.calls.length} out of ${n}`
    })
}

describe('MessageStream', () => {
    const streamId = toStreamID('streamId')
    let context: Context
    let leaksDetector: LeaksDetector
    let authentication: Authentication

    const createMockMessage = async () => {
        return await createSignedMessage({
            messageId: new MessageID(streamId, 0, 0, 0, 'publisherId', 'msgChainId'),
            serializedContent: JSON.stringify(Msg()),
            authentication
        })
    }

    beforeEach(async () => {
        leaksDetector = new LeaksDetector()
        const id = counterId('MessageStreamTest')
        context = {
            id,
            debug: Debug(id),
        }
        authentication = createRandomAuthentication()
    })

    afterEach(async () => {
        await leaksDetector.checkNoLeaks()
    })

    it('works', async () => {
        const s = new MessageStream(context)
        leaksDetector.add(s.id, s)
        const testMessage = Msg()
        leaksDetector.add('testMessage', testMessage)
<<<<<<< HEAD
        const streamMessage = new StreamMessage({
            messageId: new MessageID(streamId, 0, 1, 0, PUBLISHER_ID, 'msgChainId'),
            content: testMessage,
        })
=======
        const streamMessage = await createMockMessage()
>>>>>>> 56cd94af
        leaksDetector.add('streamMessage', streamMessage)
        s.push(streamMessage)
        const received = []
        for await (const msg of s) {
            leaksDetector.add('receivedMessage', msg)
            received.push(msg)
            break
        }

        expect(received).toEqual([streamMessage])
    })

    it('handles errors', async () => {
        const testMessage = Msg()
        const err = new Error(counterId('expected error'))
        leaksDetector.add('err', err)
        leaksDetector.add('testMessage', testMessage)
<<<<<<< HEAD
        const streamMessage = new StreamMessage({
            messageId: new MessageID(streamId, 0, 1, 0, PUBLISHER_ID, 'msgChainId'),
            content: testMessage,
        })
=======
        const streamMessage = await createMockMessage()
>>>>>>> 56cd94af
        leaksDetector.add('streamMessage', streamMessage)
        const s = new MessageStream<typeof testMessage>(context)
        leaksDetector.add(s.id, s)
        const received: StreamMessage<typeof testMessage>[] = []
        s.pull((async function* g() {
            yield streamMessage

            throw err
        }()))

        await expect(async () => {
            for await (const msg of s) {
                leaksDetector.add('receivedMessage', msg)
                received.push(msg)
            }
        }).rejects.toThrow(err)

        expect(received).toEqual([streamMessage])
    })

    it('handles immediate errors in pull', async () => {
        const testMessage = Msg()
        const err = new Error(counterId('expected error'))
        leaksDetector.add('err', err)
        leaksDetector.add('testMessage', testMessage)
<<<<<<< HEAD
        const streamMessage = new StreamMessage({
            messageId: new MessageID(streamId, 0, 1, 0, PUBLISHER_ID, 'msgChainId'),
            content: testMessage,
=======
        const streamMessage = createSignedMessage({
            messageId: new MessageID(streamId, 0, 1, 0, 'publisherId', 'msgChainId'),
            serializedContent: JSON.stringify(testMessage),
            authentication
>>>>>>> 56cd94af
        })
        leaksDetector.add('streamMessage', streamMessage)
        const s = new MessageStream<typeof testMessage>(context)
        leaksDetector.add(s.id, s)
        const received: StreamMessage<typeof testMessage>[] = []
        s.onError.listen((error) => {
            throw error
        })
        // eslint-disable-next-line require-yield
        s.pull((async function* g() {
            throw err
        }()))

        await expect(async () => {
            for await (const msg of s) {
                leaksDetector.add('receivedMessage', msg)
                received.push(msg)
            }
        }).rejects.toThrow(err)

        expect(received).toEqual([])
    })

    it('handles error during iteration', async () => {
        const testMessage = Msg()
        leaksDetector.add('testMessage', testMessage)
        const s = new MessageStream<typeof testMessage>(context)
        leaksDetector.add(s.id, s)
        const err = new Error(counterId('expected error'))
<<<<<<< HEAD
        const streamMessage = new StreamMessage({
            messageId: new MessageID(streamId, 0, 1, 0, PUBLISHER_ID, 'msgChainId'),
            content: testMessage,
        })
=======
        const streamMessage = await createMockMessage()
>>>>>>> 56cd94af
        s.push(streamMessage)
        leaksDetector.add('streamMessage', streamMessage)
        const received: StreamMessage<typeof testMessage>[] = []
        await expect(async () => {
            for await (const msg of s) {
                leaksDetector.add('receivedMessage', msg)
                received.push(msg)
                throw err
            }
        }).rejects.toThrow(err)

        expect(received).toEqual([streamMessage])
    })

    it('emits errors', async () => {
        const testMessage = Msg()
        leaksDetector.add('testMessage', testMessage)
        const s = new MessageStream<typeof testMessage>(context)
        leaksDetector.add(s.id, s)
        const err = new Error(counterId('expected error'))
<<<<<<< HEAD
        const streamMessage = new StreamMessage({
            messageId: new MessageID(streamId, 0, 1, 0, PUBLISHER_ID, 'msgChainId'),
            content: testMessage,
        })
=======
        const streamMessage = await createMockMessage()
>>>>>>> 56cd94af
        leaksDetector.add('streamMessage', streamMessage)
        s.push(streamMessage)
        const received: StreamMessage<typeof testMessage>[] = []
        await expect(async () => {
            for await (const msg of s) {
                leaksDetector.add('receivedMessage', msg)
                received.push(msg)
                setTimeout(() => {
                    s.throw(err).catch(() => {})
                })
            }
        }).rejects.toThrow(err)
        await wait(10)

        expect(received).toEqual([streamMessage])
    })

    it('processes buffer before handling errors with endWrite', async () => {
        const testMessage = Msg()
        leaksDetector.add('testMessage', testMessage)
        const s = new MessageStream<typeof testMessage>(context)
        leaksDetector.add(s.id, s)
        const err = new Error(counterId('expected error'))

<<<<<<< HEAD
        const streamMessage = new StreamMessage({
            messageId: new MessageID(streamId, 0, 1, 0, PUBLISHER_ID, 'msgChainId'),
            content: testMessage,
        })
=======
        const streamMessage = await createMockMessage()
>>>>>>> 56cd94af
        leaksDetector.add('streamMessage', streamMessage)
        s.push(streamMessage)
        s.endWrite(err)
        const received: StreamMessage<typeof testMessage>[] = []
        await expect(async () => {
            for await (const msg of s) {
                leaksDetector.add('receivedMessage', msg)
                received.push(msg)
            }
        }).rejects.toThrow(err)

        expect(received).toEqual([streamMessage])
    })

    it('can collect', async () => {
        const testMessage = Msg()
        const s = new MessageStream<typeof testMessage>(context)

<<<<<<< HEAD
        const streamMessage = new StreamMessage({
            messageId: new MessageID(streamId, 0, 1, 0, PUBLISHER_ID, 'msgChainId'),
            content: testMessage,
        })
=======
        const streamMessage = await createMockMessage()
>>>>>>> 56cd94af
        s.push(streamMessage)
        const received = await s.collect(1)

        expect(received).toEqual([streamMessage])
    })

    it('can cancel collect with return', async () => {
        const testMessage = Msg()
        const s = new MessageStream<typeof testMessage>(context)
        leaksDetector.add('testMessage', testMessage)
        leaksDetector.add(s.id, s)

<<<<<<< HEAD
        const streamMessage = new StreamMessage({
            messageId: new MessageID(streamId, 0, 1, 0, PUBLISHER_ID, 'msgChainId'),
            content: testMessage,
        })
=======
        const streamMessage = await createMockMessage()
>>>>>>> 56cd94af
        leaksDetector.add('streamMessage', streamMessage)
        s.push(streamMessage)
        const collectTask = s.collect()
        await wait(10)
        await s.return()
        const received = await collectTask

        expect(received).toEqual([streamMessage])
    })

    it('can cancel collect with throw', async () => {
        const testMessage = Msg()
        const s = new MessageStream<typeof testMessage>(context)
        const err = new Error(counterId('expected error'))
        leaksDetector.add('testMessage', testMessage)
        leaksDetector.add(s.id, s)
        leaksDetector.add('err', err)

<<<<<<< HEAD
        const streamMessage = new StreamMessage({
            messageId: new MessageID(streamId, 0, 1, 0, PUBLISHER_ID, 'msgChainId'),
            content: testMessage,
        })
=======
        const streamMessage = await createMockMessage()
>>>>>>> 56cd94af
        leaksDetector.add('streamMessage', streamMessage)
        s.push(streamMessage)
        const collectTask = s.collect()
        await wait(10)
        await expect(async () => {
            await s.throw(err)
        }).rejects.toThrow(err)
        await expect(async () => {
            await collectTask
        }).rejects.toThrow(err)
    })

    describe('onMessage', () => {

        it('push', async () => {
            const stream = new MessageStream<any>(context)
            const onMessage = jest.fn()
            stream.useLegacyOnMessageHandler(onMessage)
            const msg = await createMockMessage()
            stream.push(msg)
            await waitForCalls(onMessage, 1)
            expect(onMessage).toBeCalledTimes(1)
            expect(onMessage).toHaveBeenNthCalledWith(1, msg.getParsedContent(), msg)
        })

        it('from readable', async () => {
            const msg1 = await createMockMessage()
            const msg2 = await createMockMessage()
            const readable = Readable.from([msg1, msg2], { objectMode: true })
            const onMessage = jest.fn()
            fromReadable(readable, context, onMessage)
            await waitForCalls(onMessage, 2)
            expect(onMessage).toHaveBeenNthCalledWith(1, msg1.getParsedContent(), msg1)
            expect(onMessage).toHaveBeenNthCalledWith(2, msg2.getParsedContent(), msg2)
        })
    })
})<|MERGE_RESOLUTION|>--- conflicted
+++ resolved
@@ -8,20 +8,10 @@
 import { StreamMessage, MessageID, toStreamID } from 'streamr-client-protocol'
 import { Readable } from 'stream'
 import { waitForCondition } from 'streamr-test-utils'
-<<<<<<< HEAD
-
-const PUBLISHER_ID = toEthereumAddress('0xaaaaaaaaaaaaaaaaaaaaaaaaaaaaaaaaaaaaaaaa')
-
-const createMockMessage = (streamId: StreamID) => {
-    return new StreamMessage({
-        messageId: new MessageID(streamId, 0, 0, 0, PUBLISHER_ID, 'msgChainId'),
-        content: Msg()
-    })
-}
-=======
 import { createSignedMessage } from '../../src/publish/MessageFactory'
 import { Authentication } from '../../src/Authentication'
->>>>>>> 56cd94af
+
+const PUBLISHER_ID = toEthereumAddress('0xaaaaaaaaaaaaaaaaaaaaaaaaaaaaaaaaaaaaaaaa')
 
 const fromReadable = async (readable: Readable, context: Context, onMessage?: MessageStreamOnMessage<any>) => {
     const result = new MessageStream<any>(context)
@@ -52,7 +42,7 @@
 
     const createMockMessage = async () => {
         return await createSignedMessage({
-            messageId: new MessageID(streamId, 0, 0, 0, 'publisherId', 'msgChainId'),
+            messageId: new MessageID(streamId, 0, 0, 0, PUBLISHER_ID, 'msgChainId'),
             serializedContent: JSON.stringify(Msg()),
             authentication
         })
@@ -77,14 +67,7 @@
         leaksDetector.add(s.id, s)
         const testMessage = Msg()
         leaksDetector.add('testMessage', testMessage)
-<<<<<<< HEAD
-        const streamMessage = new StreamMessage({
-            messageId: new MessageID(streamId, 0, 1, 0, PUBLISHER_ID, 'msgChainId'),
-            content: testMessage,
-        })
-=======
-        const streamMessage = await createMockMessage()
->>>>>>> 56cd94af
+        const streamMessage = await createMockMessage()
         leaksDetector.add('streamMessage', streamMessage)
         s.push(streamMessage)
         const received = []
@@ -102,14 +85,7 @@
         const err = new Error(counterId('expected error'))
         leaksDetector.add('err', err)
         leaksDetector.add('testMessage', testMessage)
-<<<<<<< HEAD
-        const streamMessage = new StreamMessage({
-            messageId: new MessageID(streamId, 0, 1, 0, PUBLISHER_ID, 'msgChainId'),
-            content: testMessage,
-        })
-=======
-        const streamMessage = await createMockMessage()
->>>>>>> 56cd94af
+        const streamMessage = await createMockMessage()
         leaksDetector.add('streamMessage', streamMessage)
         const s = new MessageStream<typeof testMessage>(context)
         leaksDetector.add(s.id, s)
@@ -135,16 +111,10 @@
         const err = new Error(counterId('expected error'))
         leaksDetector.add('err', err)
         leaksDetector.add('testMessage', testMessage)
-<<<<<<< HEAD
-        const streamMessage = new StreamMessage({
+        const streamMessage = createSignedMessage({
             messageId: new MessageID(streamId, 0, 1, 0, PUBLISHER_ID, 'msgChainId'),
-            content: testMessage,
-=======
-        const streamMessage = createSignedMessage({
-            messageId: new MessageID(streamId, 0, 1, 0, 'publisherId', 'msgChainId'),
             serializedContent: JSON.stringify(testMessage),
             authentication
->>>>>>> 56cd94af
         })
         leaksDetector.add('streamMessage', streamMessage)
         const s = new MessageStream<typeof testMessage>(context)
@@ -174,14 +144,7 @@
         const s = new MessageStream<typeof testMessage>(context)
         leaksDetector.add(s.id, s)
         const err = new Error(counterId('expected error'))
-<<<<<<< HEAD
-        const streamMessage = new StreamMessage({
-            messageId: new MessageID(streamId, 0, 1, 0, PUBLISHER_ID, 'msgChainId'),
-            content: testMessage,
-        })
-=======
-        const streamMessage = await createMockMessage()
->>>>>>> 56cd94af
+        const streamMessage = await createMockMessage()
         s.push(streamMessage)
         leaksDetector.add('streamMessage', streamMessage)
         const received: StreamMessage<typeof testMessage>[] = []
@@ -202,14 +165,7 @@
         const s = new MessageStream<typeof testMessage>(context)
         leaksDetector.add(s.id, s)
         const err = new Error(counterId('expected error'))
-<<<<<<< HEAD
-        const streamMessage = new StreamMessage({
-            messageId: new MessageID(streamId, 0, 1, 0, PUBLISHER_ID, 'msgChainId'),
-            content: testMessage,
-        })
-=======
-        const streamMessage = await createMockMessage()
->>>>>>> 56cd94af
+        const streamMessage = await createMockMessage()
         leaksDetector.add('streamMessage', streamMessage)
         s.push(streamMessage)
         const received: StreamMessage<typeof testMessage>[] = []
@@ -234,14 +190,7 @@
         leaksDetector.add(s.id, s)
         const err = new Error(counterId('expected error'))
 
-<<<<<<< HEAD
-        const streamMessage = new StreamMessage({
-            messageId: new MessageID(streamId, 0, 1, 0, PUBLISHER_ID, 'msgChainId'),
-            content: testMessage,
-        })
-=======
-        const streamMessage = await createMockMessage()
->>>>>>> 56cd94af
+        const streamMessage = await createMockMessage()
         leaksDetector.add('streamMessage', streamMessage)
         s.push(streamMessage)
         s.endWrite(err)
@@ -260,14 +209,7 @@
         const testMessage = Msg()
         const s = new MessageStream<typeof testMessage>(context)
 
-<<<<<<< HEAD
-        const streamMessage = new StreamMessage({
-            messageId: new MessageID(streamId, 0, 1, 0, PUBLISHER_ID, 'msgChainId'),
-            content: testMessage,
-        })
-=======
-        const streamMessage = await createMockMessage()
->>>>>>> 56cd94af
+        const streamMessage = await createMockMessage()
         s.push(streamMessage)
         const received = await s.collect(1)
 
@@ -280,14 +222,7 @@
         leaksDetector.add('testMessage', testMessage)
         leaksDetector.add(s.id, s)
 
-<<<<<<< HEAD
-        const streamMessage = new StreamMessage({
-            messageId: new MessageID(streamId, 0, 1, 0, PUBLISHER_ID, 'msgChainId'),
-            content: testMessage,
-        })
-=======
-        const streamMessage = await createMockMessage()
->>>>>>> 56cd94af
+        const streamMessage = await createMockMessage()
         leaksDetector.add('streamMessage', streamMessage)
         s.push(streamMessage)
         const collectTask = s.collect()
@@ -306,14 +241,7 @@
         leaksDetector.add(s.id, s)
         leaksDetector.add('err', err)
 
-<<<<<<< HEAD
-        const streamMessage = new StreamMessage({
-            messageId: new MessageID(streamId, 0, 1, 0, PUBLISHER_ID, 'msgChainId'),
-            content: testMessage,
-        })
-=======
-        const streamMessage = await createMockMessage()
->>>>>>> 56cd94af
+        const streamMessage = await createMockMessage()
         leaksDetector.add('streamMessage', streamMessage)
         s.push(streamMessage)
         const collectTask = s.collect()
