import { StreamrClient } from '../../src/StreamrClient'
import { DEFAULTS } from '../../src/Config'
import config from '../../src/ConfigTest'

describe('Config', () => {
    describe('validate', () => {
        it('additional property', () => {
            expect(() => {
                return new StreamrClient({
                    network: {
                        foo: 'bar'
                    }
                } as any)
            }).toThrow('/network must NOT have additional properties: foo')
        })

        it('missing property', () => {
            expect(() => {
                return new StreamrClient({
                    network: {
                        trackers: [{
                            id: 'foo',
                            ws: 'foo'
                        }]
                    }
                } as any)
            }).toThrow('/network/trackers/0 must have required property \'http\'')
        })

        describe('invalid property format', () => {
            it('primitive', () => {
                expect(() => {
                    return new StreamrClient({
                        network: {
                            acceptProxyConnections: 123
                        }
                    } as any)
                }).toThrow('/network/acceptProxyConnections must be boolean')
            })

            it('enum', () => {
                expect(() => {
                    return new StreamrClient({
                        verifySignatures: 'foo'
                    } as any)
                }).toThrow('verifySignatures must be equal to one of the allowed values')
            })

            it('ajv-format', () => {
                expect(() => {
                    return new StreamrClient({
                        storageNodeRegistry: [{
                            address: '0x000000000000000000000000000000000000aB12',
                            url: 'foo'
                        }]
                    } as any)
                }).toThrow('/storageNodeRegistry/0/url must match format "uri"')
            })

            it('ethereum address', () => {
                expect(() => {
                    return new StreamrClient({
                        storageNodeRegistry: [{
                            address: 'foo',
                            url: 'http://foo.bar'
                        }]
                    } as any)
                }).toThrow('/storageNodeRegistry/0/address must match format "ethereum-address"')
            })

            it('ethereum private key', () => {
                expect(() => {
                    return new StreamrClient({
                        auth: {
                            privateKey: 'foo'
                        }
                    } as any)
                }).toThrow('/auth/privateKey must match format "ethereum-private-key"')
            })
<<<<<<< HEAD
        }
        it('string', async () => {
            const client = createAuthenticatedClient('0x0123456789ABCDEF0123456789ABCDEF0123456789ABCDEF0123456789ABCDEF')
            expect(await client.getAddress()).toBe('0xfcad0b19bb29d4674531d6f115237e16afce377c')
        })
        it('byteslike', async () => {
            const client = createAuthenticatedClient(arrayify('0x0123456789ABCDEF0123456789ABCDEF0123456789ABCDEF0123456789ABCDEF'))
            expect(await client.getAddress()).toBe('0xfcad0b19bb29d4674531d6f115237e16afce377c')
=======
>>>>>>> 678bf5a5
        })
    })

    describe('merging configs', () => {
        it('works with no arguments', () => {
            expect(new StreamrClient()).toBeInstanceOf(StreamrClient)
        })

        it('can override storageNodeRegistry & network.trackers arrays', () => {
            const clientDefaults = new StreamrClient()
            const clientOverrides = new StreamrClient(config)
            expect(clientOverrides.options.storageNodeRegistry).not.toEqual(clientDefaults.options.storageNodeRegistry)
            expect(clientOverrides.options.storageNodeRegistry).toEqual(config.storageNodeRegistry)
            expect(clientOverrides.options.network.trackers).not.toEqual(clientDefaults.options.network.trackers)
            expect(clientOverrides.options.network.trackers).toEqual(config.network.trackers)
        })

        it('can override storageNodeRegistry as contract', () => {
            const clientDefaults = new StreamrClient()
            const clientOverrides = new StreamrClient({
                storageNodeRegistry: {
                    contractAddress: '0xbAA81A0179015bE47Ad439566374F2Bae098686F',
                    jsonRpcProvider: `http://${process.env.STREAMR_DOCKER_DEV_HOST || '10.200.10.1'}:8546`,
                },
            })
            expect(clientOverrides.options.storageNodeRegistry).not.toEqual(clientDefaults.options.storageNodeRegistry)
        })

        it('can override storageNodeRegistry as array of nodes', () => {
            const clientDefaults = new StreamrClient()
            const clientOverrides = new StreamrClient({
                storageNodeRegistry: {
                    contractAddress: '0xde1112f631486CfC759A50196853011528bC5FA0',
                    jsonRpcProvider: `http://${process.env.STREAMR_DOCKER_DEV_HOST || '10.200.10.1'}:8891`
                },
            })
            expect(clientOverrides.options.storageNodeRegistry).not.toEqual(clientDefaults.options.storageNodeRegistry)
        })

        it('network can be empty', () => {
            const clientDefaults = new StreamrClient()
            const clientOverrides = new StreamrClient({
                network: {}
            })
            expect(clientOverrides.options.network).toEqual(clientDefaults.options.network)
            expect(Array.isArray(clientOverrides.options.network.trackers)).toBeTruthy()
            expect(clientOverrides.options.network.trackers).toEqual(DEFAULTS.network.trackers)
        })

        it('can override trackers', () => {
            const trackers = [
                {
                    id: '0xFBB6066c44bc8132bA794C73f58F391273E3bdA1',
                    ws: 'wss://testnet3.streamr.network:30401',
                    http: 'https://testnet3.streamr.network:30401'
                },
            ]
            const clientOverrides = new StreamrClient({
                network: {
                    trackers,
                }
            })
            expect(clientOverrides.options.network.trackers).toEqual(trackers)
            expect(clientOverrides.options.network.trackers).not.toBe(trackers)
            expect(clientOverrides.options.network.trackers[0]).not.toBe(trackers[0])
        })

        it('can override debug settings', () => {
            const debugPartial = {
                inspectOpts: {
                    depth: 99,
                }
            }
            const debugFull = {
                inspectOpts: {
                    depth: 88,
                    maxStringLength: 3
                }
            }

            const clientDefaults = new StreamrClient()
            const clientOverrides1 = new StreamrClient({
                debug: debugPartial,
            })
            const clientOverrides2 = new StreamrClient({
                debug: debugFull,
            })
            expect(clientOverrides1.options.debug).toEqual({
                ...clientDefaults.options.debug,
                inspectOpts: {
                    ...clientDefaults.options.debug.inspectOpts,
                    ...debugPartial.inspectOpts,
                }
            })
            expect(clientOverrides2.options.debug).toEqual({
                ...clientDefaults.options.debug,
                inspectOpts: {
                    ...clientDefaults.options.debug.inspectOpts,
                    ...debugFull.inspectOpts,
                }
            })
        })

    })
})<|MERGE_RESOLUTION|>--- conflicted
+++ resolved
@@ -77,17 +77,6 @@
                     } as any)
                 }).toThrow('/auth/privateKey must match format "ethereum-private-key"')
             })
-<<<<<<< HEAD
-        }
-        it('string', async () => {
-            const client = createAuthenticatedClient('0x0123456789ABCDEF0123456789ABCDEF0123456789ABCDEF0123456789ABCDEF')
-            expect(await client.getAddress()).toBe('0xfcad0b19bb29d4674531d6f115237e16afce377c')
-        })
-        it('byteslike', async () => {
-            const client = createAuthenticatedClient(arrayify('0x0123456789ABCDEF0123456789ABCDEF0123456789ABCDEF0123456789ABCDEF'))
-            expect(await client.getAddress()).toBe('0xfcad0b19bb29d4674531d6f115237e16afce377c')
-=======
->>>>>>> 678bf5a5
         })
     })
 
