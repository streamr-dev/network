--- conflicted
+++ resolved
@@ -5,12 +5,7 @@
 import { StreamRegistry } from '../../src/registry/StreamRegistry'
 import { StreamRegistryCached } from '../../src/registry/StreamRegistryCached'
 import { Validator } from '../../src/Validator'
-<<<<<<< HEAD
-import { createMockMessage, mockContext } from '../test-utils/utils'
-=======
 import { createMockMessage, mockLoggerFactory } from '../test-utils/utils'
-import { STREAM_CLIENT_DEFAULTS, SubscribeConfig } from '../../src/Config'
->>>>>>> 28d96730
 import { fastWallet } from 'streamr-test-utils'
 import { EthereumAddress } from '@streamr/utils'
 
@@ -29,16 +24,7 @@
         }
     }
     return new Validator(
-<<<<<<< HEAD
-        context,
-        new StreamRegistryCached(context, streamRegistry as any, {} as any) as any,
-=======
         new StreamRegistryCached(mockLoggerFactory(), streamRegistry as any, {} as any) as any,
-        {
-            ...STREAM_CLIENT_DEFAULTS,
-            ...options
-        } as any,
->>>>>>> 28d96730
         {} as any
     )
 }
@@ -92,4 +78,4 @@
             })).rejects.toThrow('is not a publisher on stream streamId')
         })
     })
-})+})
