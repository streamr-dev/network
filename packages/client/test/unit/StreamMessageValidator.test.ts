import assert from 'assert'

import {
    toStreamID,
    StreamMessage,
    MessageID,
    GroupKeyMessage,
    MessageRef,
    EncryptedGroupKey,
    GroupKeyRequest,
    GroupKeyResponse,
    ValidationError
} from 'streamr-client-protocol'
import { Authentication } from '../../src/Authentication'
import { createSignedMessage } from '../../src/publish/MessageFactory'
import StreamMessageValidator, { StreamMetadata } from '../../src/StreamMessageValidator'
<<<<<<< HEAD
import { sign as nonWrappedSign } from '../../src/utils/signingUtils'
import { EthereumAddress, toEthereumAddress } from '@streamr/utils'

const groupKeyMessageToStreamMessage = (groupKeyMessage: GroupKeyMessage, messageId: MessageID, prevMsgRef: MessageRef | null): StreamMessage => {
    return new StreamMessage({
=======
import { createRandomAuthentication } from '../test-utils/utils'

const groupKeyMessageToStreamMessage = async (
    groupKeyMessage: GroupKeyMessage, 
    messageId: MessageID, 
    prevMsgRef: MessageRef | null,
    authentication: Authentication
): Promise<StreamMessage> => {
    return createSignedMessage({
>>>>>>> 56cd94af
        messageId,
        prevMsgRef,
        serializedContent: groupKeyMessage.serialize(),
        messageType: groupKeyMessage.messageType,
        authentication
    })
}

const publisherAuthentication = createRandomAuthentication()
const subscriberAuthentication = createRandomAuthentication()

describe('StreamMessageValidator', () => {
    let getStream: (streamId: string) => Promise<StreamMetadata>
    let isPublisher: (address: EthereumAddress, streamId: string) => Promise<boolean>
    let isSubscriber: (address: EthereumAddress, streamId: string) => Promise<boolean>
    let verify: ((address: EthereumAddress, payload: string, signature: string) => boolean) | undefined
    let msg: StreamMessage
    let msgWithNewGroupKey: StreamMessage
    let msgWithPrevMsgRef: StreamMessage
<<<<<<< HEAD

    const publisherPrivateKey = 'd462a6f2ccd995a346a841d110e8c6954930a1c22851c0032d3116d8ccd2296a'
    const publisher = toEthereumAddress('0x6807295093ac5da6fb2a10f7dedc5edd620804fb')
    const subscriberPrivateKey = '81fe39ed83c4ab997f64564d0c5a630e34c621ad9bbe51ad2754fac575fc0c46'
    const subscriber = toEthereumAddress('0xbe0ab87a1f5b09afe9101b09e3c86fd8f4162527')

=======
>>>>>>> 56cd94af
    let groupKeyRequest: StreamMessage
    let groupKeyResponse: StreamMessage

    const defaultGetStreamResponse = {
        partitions: 10
    }

    const getValidator = (customConfig?: any) => {
        if (customConfig) {
            return new StreamMessageValidator(customConfig)
        } else {
            return new StreamMessageValidator({
                getStream, isPublisher, isSubscriber, verify
            })
        }
    }

    beforeEach(async () => {
        const publisher = await publisherAuthentication.getAddress()
        const subscriber = await subscriberAuthentication.getAddress()
        // Default stubs
        getStream = jest.fn().mockResolvedValue(defaultGetStreamResponse)
        isPublisher = async (address: EthereumAddress, streamId: string) => {
            return address === publisher && streamId === 'streamId'
        }
        isSubscriber = async (address: EthereumAddress, streamId: string) => {
            return address === subscriber && streamId === 'streamId'
        }
        verify = undefined // use default impl by default

        msg = await createSignedMessage({
            messageId: new MessageID(toStreamID('streamId'), 0, 0, 0, publisher, 'msgChainId'),
            serializedContent: JSON.stringify({}),
            authentication: publisherAuthentication
        })

        msgWithNewGroupKey = await createSignedMessage({
            messageId: new MessageID(toStreamID('streamId'), 0, 0, 0, publisher, 'msgChainId'),
            serializedContent: JSON.stringify({}),
            newGroupKey: new EncryptedGroupKey('groupKeyId', 'encryptedGroupKeyHex'),
            authentication: publisherAuthentication
        })
        assert.notStrictEqual(msg.signature, msgWithNewGroupKey.signature)

        msgWithPrevMsgRef = await createSignedMessage({
            messageId: new MessageID(toStreamID('streamId'), 0, 2000, 0, publisher, 'msgChainId'),
            serializedContent: JSON.stringify({}),
            prevMsgRef: new MessageRef(1000, 0),
            authentication: publisherAuthentication
        })
        assert.notStrictEqual(msg.signature, msgWithPrevMsgRef.signature)

        groupKeyRequest = await groupKeyMessageToStreamMessage(new GroupKeyRequest({
            requestId: 'requestId',
            recipient: publisher,
            rsaPublicKey: 'rsaPublicKey',
            groupKeyIds: ['groupKeyId1', 'groupKeyId2']
        }), new MessageID(toStreamID('streamId'), 0, 0, 0, subscriber, 'msgChainId'), null, subscriberAuthentication)

        groupKeyResponse = await groupKeyMessageToStreamMessage(new GroupKeyResponse({
            requestId: 'requestId',
            recipient: subscriber,
            encryptedGroupKeys: [
                new EncryptedGroupKey('groupKeyId1', 'encryptedKey1'),
                new EncryptedGroupKey('groupKeyId2', 'encryptedKey2')
            ],
        }), new MessageID(toStreamID('streamId'), 0, 0, 0, publisher, 'msgChainId'), null, publisherAuthentication)
    })

    describe('validate(unknown message type)', () => {
        it('throws on unknown message type', async () => {
            msg.messageType = 666
            await assert.rejects(getValidator().validate(msg), (err: Error) => {
                assert(err instanceof ValidationError, `Unexpected error thrown: ${err}`)
                return true
            })
        })
    })

    describe('validate(message)', () => {
        it('accepts valid messages', async () => {
            await getValidator().validate(msg)
        })

        it('accepts valid messages with a new group key', async () => {
            await getValidator().validate(msgWithNewGroupKey)
        })

        it('accepts valid messages with previous message reference', async () => {
            await getValidator().validate(msgWithPrevMsgRef)
        })

        it('rejects invalid signatures', async () => {
            msg.signature = msg.signature!.replace('a', 'b')

            await assert.rejects(getValidator().validate(msg), (err: Error) => {
                assert(err instanceof ValidationError, `Unexpected error thrown: ${err}`)
                return true
            })
        })

        it('rejects tampered content', async () => {
            msg.serializedContent = '{"attack":true}'

            await assert.rejects(getValidator().validate(msg), (err: Error) => {
                assert(err instanceof ValidationError, `Unexpected error thrown: ${err}`)
                return true
            })
        })

        it('rejects tampered newGroupKey', async () => {
            msgWithNewGroupKey.newGroupKey!.groupKeyId = 'foo'

            await assert.rejects(getValidator().validate(msgWithNewGroupKey), (err: Error) => {
                assert(err instanceof ValidationError, `Unexpected error thrown: ${err}`)
                return true
            })
        })

        it('rejects messages from unpermitted publishers', async () => {
            isPublisher = jest.fn().mockResolvedValue(false)

            await assert.rejects(getValidator().validate(msg), (err: Error) => {
                assert(err instanceof ValidationError, `Unexpected error thrown: ${err}`)
                expect(isPublisher).toHaveBeenCalledWith(msg.getPublisherId(), msg.getStreamId())
                return true
            })
        })

        it('rejects messages with unknown signature type', async () => {
            msg.signatureType = 666
            await assert.rejects(getValidator().validate(msg))
        })

        it('rejects if getStream rejects', async () => {
            const testError = new Error('test error')
            getStream = jest.fn().mockRejectedValue(testError)

            await assert.rejects(getValidator().validate(msg), (err: Error) => {
                assert(err === testError)
                return true
            })
        })

        it('rejects if isPublisher rejects', async () => {
            const testError = new Error('test error')
            isPublisher = jest.fn().mockRejectedValue(testError)
            await assert.rejects(getValidator().validate(msg), (err: Error) => {
                assert(err === testError)
                return true
            })
        })

        it('rejects with ValidationError if verify throws', async () => {
            const testError = new Error('test error')
            verify = jest.fn().mockImplementation(() => {
                throw testError
            })
            await assert.rejects(getValidator().validate(msg), (err: Error) => {
                assert(err instanceof ValidationError, `Unexpected error thrown: ${err}`)
                return true
            })
        })
    })

    describe('validate(group key request)', () => {
        it('accepts valid group key requests', async () => {
            await getValidator().validate(groupKeyRequest)
        })

        it('rejects group key requests on unexpected streams', async () => {
            groupKeyRequest.getStreamId = jest.fn().mockReturnValue('foo')

            await assert.rejects(getValidator().validate(groupKeyRequest), (err: Error) => {
                assert(err instanceof ValidationError, `Unexpected error thrown: ${err}`)
                return true
            })
        })

        it('rejects invalid signatures', async () => {
            groupKeyRequest.signature = groupKeyRequest.signature!.replace('a', 'b')

            await assert.rejects(getValidator().validate(groupKeyRequest), (err: Error) => {
                assert(err instanceof ValidationError, `Unexpected error thrown: ${err}`)
                return true
            })
        })

        it('rejects messages to invalid publishers', async () => {
            isPublisher = jest.fn().mockResolvedValue(false)
            const publisher = await publisherAuthentication.getAddress()

            await assert.rejects(getValidator().validate(groupKeyRequest), (err: Error) => {
                assert(err instanceof ValidationError, `Unexpected error thrown: ${err}`)
                expect(isPublisher).toHaveBeenCalledWith(publisher, 'streamId')
                return true
            })
        })

        it('rejects messages from unpermitted subscribers', async () => {
            isSubscriber = jest.fn().mockResolvedValue(false)
            const subscriber = await subscriberAuthentication.getAddress()

            await assert.rejects(getValidator().validate(groupKeyRequest), (err: Error) => {
                assert(err instanceof ValidationError, `Unexpected error thrown: ${err}`)
                expect(isSubscriber).toHaveBeenCalledWith(subscriber, 'streamId')
                return true
            })
        })

        it('rejects if isPublisher rejects', async () => {
            const testError = new Error('test error')
            isPublisher = jest.fn().mockRejectedValue(testError)
            await assert.rejects(getValidator().validate(groupKeyRequest), (err: Error) => {
                assert(err === testError)
                return true
            })
        })

        it('rejects if isSubscriber rejects', async () => {
            const testError = new Error('test error')
            isSubscriber = jest.fn().mockRejectedValue(testError)
            await assert.rejects(getValidator().validate(groupKeyRequest), (err: Error) => {
                assert(err === testError)
                return true
            })
        })

        it('rejects with ValidationError if verify throws', async () => {
            const testError = new Error('test error')
            verify = jest.fn().mockImplementation(() => {
                throw testError
            })
            await assert.rejects(getValidator().validate(groupKeyRequest), (err: Error) => {
                assert(err instanceof ValidationError, `Unexpected error thrown: ${err}`)
                return true
            })
        })
    })

    describe('validate(group key response)', () => {
        it('accepts valid group key responses', async () => {
            await getValidator().validate(groupKeyResponse)
        })

        it('rejects invalid signatures', async () => {
            groupKeyResponse.signature = groupKeyResponse.signature!.replace('a', 'b')

            await assert.rejects(getValidator().validate(groupKeyResponse), (err: Error) => {
                assert(err instanceof ValidationError, `Unexpected error thrown: ${err}`)
                return true
            })
        })

        it('rejects group key responses on unexpected streams', async () => {
            groupKeyResponse.getStreamId = jest.fn().mockReturnValue('foo')

            await assert.rejects(getValidator().validate(groupKeyResponse), (err: Error) => {
                assert(err instanceof ValidationError, `Unexpected error thrown: ${err}`)
                return true
            })
        })

        it('rejects messages from invalid publishers', async () => {
            isPublisher = jest.fn().mockResolvedValue(false)
            const publisher = await publisherAuthentication.getAddress()

            await assert.rejects(getValidator().validate(groupKeyResponse), (err: Error) => {
                assert(err instanceof ValidationError, `Unexpected error thrown: ${err}`)
                expect(isPublisher).toHaveBeenCalledWith(publisher, 'streamId')
                return true
            })
        })

        it('rejects messages to unpermitted subscribers', async () => {
            isSubscriber = jest.fn().mockResolvedValue(false)
            const subscriber = await subscriberAuthentication.getAddress()

            await assert.rejects(getValidator().validate(groupKeyResponse), (err: Error) => {
                assert(err instanceof ValidationError, `Unexpected error thrown: ${err}`)
                expect(isSubscriber).toHaveBeenCalledWith(subscriber, 'streamId')
                return true
            })
        })

        it('rejects if isPublisher rejects', async () => {
            const testError = new Error('test error')
            isPublisher = jest.fn().mockRejectedValue(testError)
            await assert.rejects(getValidator().validate(groupKeyResponse), (err: Error) => {
                assert(err === testError)
                return true
            })
        })

        it('rejects if isSubscriber rejects', async () => {
            const testError = new Error('test error')
            isSubscriber = jest.fn().mockRejectedValue(testError)
            await assert.rejects(getValidator().validate(groupKeyResponse), (err: Error) => {
                assert(err === testError)
                return true
            })
        })

        it('rejects with ValidationError if verify throws', async () => {
            const testError = new Error('test error')
            verify = jest.fn().mockImplementation(() => {
                throw testError
            })
            await assert.rejects(getValidator().validate(groupKeyResponse), (err: Error) => {
                assert(err instanceof ValidationError, `Unexpected error thrown: ${err}`)
                return true
            })
        })
    })
})<|MERGE_RESOLUTION|>--- conflicted
+++ resolved
@@ -14,23 +14,16 @@
 import { Authentication } from '../../src/Authentication'
 import { createSignedMessage } from '../../src/publish/MessageFactory'
 import StreamMessageValidator, { StreamMetadata } from '../../src/StreamMessageValidator'
-<<<<<<< HEAD
-import { sign as nonWrappedSign } from '../../src/utils/signingUtils'
-import { EthereumAddress, toEthereumAddress } from '@streamr/utils'
-
-const groupKeyMessageToStreamMessage = (groupKeyMessage: GroupKeyMessage, messageId: MessageID, prevMsgRef: MessageRef | null): StreamMessage => {
-    return new StreamMessage({
-=======
 import { createRandomAuthentication } from '../test-utils/utils'
+import { EthereumAddress } from '@streamr/utils'
 
 const groupKeyMessageToStreamMessage = async (
-    groupKeyMessage: GroupKeyMessage, 
-    messageId: MessageID, 
+    groupKeyMessage: GroupKeyMessage,
+    messageId: MessageID,
     prevMsgRef: MessageRef | null,
     authentication: Authentication
 ): Promise<StreamMessage> => {
     return createSignedMessage({
->>>>>>> 56cd94af
         messageId,
         prevMsgRef,
         serializedContent: groupKeyMessage.serialize(),
@@ -50,15 +43,6 @@
     let msg: StreamMessage
     let msgWithNewGroupKey: StreamMessage
     let msgWithPrevMsgRef: StreamMessage
-<<<<<<< HEAD
-
-    const publisherPrivateKey = 'd462a6f2ccd995a346a841d110e8c6954930a1c22851c0032d3116d8ccd2296a'
-    const publisher = toEthereumAddress('0x6807295093ac5da6fb2a10f7dedc5edd620804fb')
-    const subscriberPrivateKey = '81fe39ed83c4ab997f64564d0c5a630e34c621ad9bbe51ad2754fac575fc0c46'
-    const subscriber = toEthereumAddress('0xbe0ab87a1f5b09afe9101b09e3c86fd8f4162527')
-
-=======
->>>>>>> 56cd94af
     let groupKeyRequest: StreamMessage
     let groupKeyResponse: StreamMessage
 
