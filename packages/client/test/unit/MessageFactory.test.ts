<<<<<<< HEAD
import { keyToArrayIndex, toEthereumAddress, merge, utf8ToBinary } from '@streamr/utils'
import random from 'lodash/random'
import {
    ContentType,
    EncryptionType,
    MAX_PARTITION_COUNT,
    SignatureType,
    StreamMessage,
    StreamMessageType,
    toStreamID
} from '@streamr/protocol'
=======
import { MAX_PARTITION_COUNT, toStreamID } from '@streamr/protocol'
>>>>>>> e254bc55
import { fastWallet, randomEthereumAddress } from '@streamr/test-utils'
import { keyToArrayIndex, merge, toEthereumAddress, utf8ToBinary } from '@streamr/utils'
import { mock } from 'jest-mock-extended'
import random from 'lodash/random'
import { createPrivateKeyAuthentication } from '../../src/Authentication'
import { ERC1271ContractFacade } from '../../src/contracts/ERC1271ContractFacade'
import { StreamRegistry } from '../../src/contracts/StreamRegistry'
import { GroupKey } from '../../src/encryption/GroupKey'
import { GroupKeyQueue } from '../../src/publish/GroupKeyQueue'
import { MessageFactory, MessageFactoryOptions } from '../../src/publish/MessageFactory'
<<<<<<< HEAD
import { StreamRegistry } from '../../src/contracts/StreamRegistry'
import { createGroupKeyQueue, createStreamRegistry } from '../test-utils/utils'
import { ERC1271ContractFacade } from '../../src/contracts/ERC1271ContractFacade'
import { mock } from 'jest-mock-extended'
import { SignatureValidator } from '../../src/signature/SignatureValidator'
=======
import { PublishMetadata } from '../../src/publish/Publisher'
>>>>>>> e254bc55
import { MessageSigner } from '../../src/signature/MessageSigner'
import { SignatureValidator } from '../../src/signature/SignatureValidator'
import { createGroupKeyQueue, createStreamRegistry } from '../test-utils/utils'
import { ContentType, EncryptionType, SignatureType, StreamMessage, StreamMessageType } from './../../src/protocol/StreamMessage'

const WALLET = fastWallet()
const STREAM_ID = toStreamID('/path', toEthereumAddress(WALLET.address))
const CONTENT = { foo: 'bar' }
const TIMESTAMP = Date.parse('2001-02-03T04:05:06Z')
const PARTITION_COUNT = 50
const GROUP_KEY = GroupKey.generate()

const createMessageFactory = async (opts?: {
    streamRegistry?: StreamRegistry
    groupKeyQueue?: GroupKeyQueue
    erc1271ContractFacade?: ERC1271ContractFacade
}) => {
    const authentication = createPrivateKeyAuthentication(WALLET.privateKey)
    return new MessageFactory(
        merge<MessageFactoryOptions>(
            {
                streamId: STREAM_ID,
                authentication,
                streamRegistry: createStreamRegistry({
                    partitionCount: PARTITION_COUNT,
                    isPublicStream: false,
                    isStreamPublisher: true
                }),
                groupKeyQueue: await createGroupKeyQueue(authentication, GROUP_KEY),
                signatureValidator: new SignatureValidator(opts?.erc1271ContractFacade ?? mock<ERC1271ContractFacade>()),
                messageSigner: new MessageSigner(authentication)
            },
            opts
        )
    )
}

const createMessage = async (
    opts: Omit<PublishMetadata, 'timestamp'> & { timestamp?: number, explicitPartition?: number },
    messageFactory: MessageFactory,
    content: unknown | Uint8Array = CONTENT
): Promise<StreamMessage> => {
    return messageFactory.createMessage(content, merge(
        {
            timestamp: TIMESTAMP
        },
        opts
    ), opts.explicitPartition)
}

describe('MessageFactory', () => {

    it('happy path', async () => {
        const messageFactory = await createMessageFactory()
        const msg = await createMessage({}, messageFactory)
        expect(msg).toMatchObject({
            messageId: {
                msgChainId: expect.any(String),
                publisherId: toEthereumAddress(WALLET.address),
                sequenceNumber: 0,
                streamId: STREAM_ID,
                streamPartition: expect.toBeWithin(0, PARTITION_COUNT),
                timestamp: TIMESTAMP
            },
            prevMsgRef: undefined,
            messageType: StreamMessageType.MESSAGE,
            encryptionType: EncryptionType.AES,
            groupKeyId: GROUP_KEY.id,
            newGroupKey: undefined,
            signature: expect.any(Uint8Array),
            signatureType: SignatureType.SECP256K1,
            contentType: ContentType.JSON,
            content: expect.any(Uint8Array)
        })
    })

    it('happy path: ERC-1271', async () => {
        const contractAddress = randomEthereumAddress()
        const erc1271ContractFacade = mock<ERC1271ContractFacade>()
        erc1271ContractFacade.isValidSignature.mockResolvedValueOnce(true)
        const messageFactory = await createMessageFactory({
            erc1271ContractFacade
        })
        const msg = await createMessage({
            erc1271Contract: contractAddress
        }, messageFactory)
        expect(msg).toMatchObject({
            messageId: {
                msgChainId: expect.any(String),
                publisherId: contractAddress,
                sequenceNumber: 0,
                streamId: STREAM_ID,
                streamPartition: expect.toBeWithin(0, PARTITION_COUNT),
                timestamp: TIMESTAMP
            },
            prevMsgRef: undefined,
            messageType: StreamMessageType.MESSAGE,
            encryptionType: EncryptionType.AES,
            groupKeyId: GROUP_KEY.id,
            newGroupKey: undefined,
            signature: expect.any(Uint8Array),
            signatureType: SignatureType.ERC_1271,
            contentType: ContentType.JSON,
            content: expect.any(Uint8Array)
        })
    })

    it('throws if given erc1271Contract that is not signer for', async () => {
        const contractAddress = randomEthereumAddress()
        const erc1271ContractFacade = mock<ERC1271ContractFacade>()
        erc1271ContractFacade.isValidSignature.mockResolvedValueOnce(false)
        const messageFactory = await createMessageFactory({
            erc1271ContractFacade
        })
        await expect(() =>
            createMessage({
                erc1271Contract: contractAddress
            }, messageFactory)
        ).rejects.toThrow('Signature validation failed')
    })

    it('throws if given non-ethereum address as erc1271Contract', async () => {
        const messageFactory = await createMessageFactory()
        await expect(() =>
            createMessage({
                erc1271Contract: 'not-an-ethereum-address'
            }, messageFactory)
        ).rejects.toThrow('not a valid Ethereum address: "not-an-ethereum-address"')
    })

    it('public stream', async () => {
        const messageFactory = await createMessageFactory({
            streamRegistry: createStreamRegistry({
                isPublicStream: true
            })
        })
        const msg = await createMessage({}, messageFactory)
        expect(msg).toMatchObject({
            encryptionType: EncryptionType.NONE,
            groupKeyId: undefined,
            content: utf8ToBinary(JSON.stringify(CONTENT))
        })
    })

    it('metadata', async () => {
        const messageFactory = await createMessageFactory()
        const partitionKey = 'mock-partitionKey'
        const msgChainId = 'mock-msgChainId'
        const msg = await createMessage({
            partitionKey,
            msgChainId
        }, messageFactory)
        expect(msg).toMatchObject({
            messageId: {
                msgChainId,
                streamPartition: keyToArrayIndex(PARTITION_COUNT, partitionKey)
            }
        })
    })

    it('next group key', async () => {
        const nextGroupKey = GroupKey.generate()
        const messageFactory = await createMessageFactory({
            groupKeyQueue: await createGroupKeyQueue(createPrivateKeyAuthentication(WALLET.privateKey), GROUP_KEY, nextGroupKey)
        })
        const msg = await createMessage({}, messageFactory)
        expect(msg.groupKeyId).toBe(GROUP_KEY.id)
        expect(msg.newGroupKey).toMatchObject({
            id: nextGroupKey.id,
            data: expect.any(Uint8Array)
        })
        expect(GROUP_KEY.decryptNextGroupKey(msg.newGroupKey!)).toEqual(nextGroupKey)
    })

    it('not a publisher', async () => {
        const messageFactory = await createMessageFactory({
            streamRegistry: createStreamRegistry({
                isStreamPublisher: false
            })
        })
        return expect(() =>
            createMessage({}, messageFactory)
        ).rejects.toThrow(/You don't have permission to publish to this stream/)
    })

    it('detects binary content', async () => {
        const messageFactory = await createMessageFactory()
        const msg = await createMessage({}, messageFactory, utf8ToBinary('mock-content'))
        expect(msg).toMatchObject({
            contentType: ContentType.BINARY
        })
    })

    describe('partitions', () => {

        it('out of range', async () => {
            const messageFactory = await createMessageFactory()
            await expect(() =>
                createMessage({ explicitPartition: -1 }, messageFactory)
            ).rejects.toThrow(/out of range/)
            await expect(() =>
                createMessage({ explicitPartition: PARTITION_COUNT }, messageFactory)
            ).rejects.toThrow(/out of range/)
        })

        it('partition and partitionKey', async () => {
            const messageFactory = await createMessageFactory()
            return expect(() =>
                createMessage({ partitionKey: 'mockPartitionKey', explicitPartition: 0 }, messageFactory)
            ).rejects.toThrow('Invalid combination of "partition" and "partitionKey"')
        })

        it('no partition key: uses same partition for all messages', async () => {
            const messageFactory = await createMessageFactory()
            const msg1 = await createMessage({}, messageFactory)
            const msg2 = await createMessage({}, messageFactory)
            expect(msg1.messageId.streamPartition).toBe(msg2.messageId.streamPartition)
        })

        it('same partition key maps to same partition', async () => {
            const messageFactory = await createMessageFactory()
            const partitionKey = `mock-partition-key-${random(Number.MAX_SAFE_INTEGER)}`
            const msg1 = await createMessage({ partitionKey }, messageFactory)
            const msg2 = await createMessage({ partitionKey }, messageFactory)
            expect(msg1.messageId.streamPartition).toBe(msg2.messageId.streamPartition)
        })

        it('numeric partition key maps to the partition if in range', async () => {
            const messageFactory = await createMessageFactory()
            const partitionKey = 10
            const msg = await createMessage({ partitionKey }, messageFactory)
            expect(msg.messageId.streamPartition).toBe(partitionKey)
        })

        it('numeric partition key maps to partition range', async () => {
            const messageFactory = await createMessageFactory()
            const partitionOffset = 20
            const msg = await createMessage({ partitionKey: PARTITION_COUNT + partitionOffset }, messageFactory)
            expect(msg.messageId.streamPartition).toBe(partitionOffset)
        })

        it('selected random partition in range when partition count decreases', async () => {
            let partitionCount: number = MAX_PARTITION_COUNT - 1
            const messageFactory = await createMessageFactory({
                streamRegistry: createStreamRegistry({
                    partitionCount: 1
                })
            })
            while (partitionCount > 0) {
                const msg = await createMessage({}, messageFactory)
                expect(msg.messageId.streamPartition).toBeLessThan(partitionCount)
                partitionCount--
            }
        })
    })

    describe('message chains', () => {
        it('happy path', async () => {
            const messageFactory = await createMessageFactory()
            const msg1 = await createMessage({}, messageFactory)
            const msg2 = await createMessage({}, messageFactory)
            expect(msg2.messageId.msgChainId).toBe(msg1.messageId.msgChainId)
            expect(msg2.prevMsgRef).toEqual(msg1.getMessageRef())
        })

        it('partitions have separate chains', async () => {
            const messageFactory = await createMessageFactory()
            const msg1 = await createMessage({ explicitPartition: 10 }, messageFactory)
            const msg2 = await createMessage({ partitionKey: 'mock-key' }, messageFactory)
            const msg3 = await createMessage({ msgChainId: msg2.getMsgChainId(), explicitPartition: 20 }, messageFactory)
            expect(msg2.messageId.msgChainId).not.toBe(msg1.messageId.msgChainId)
            expect(msg3.messageId.msgChainId).not.toBe(msg1.messageId.msgChainId)
            expect(msg2.prevMsgRef).toBe(undefined)
            expect(msg3.prevMsgRef).toBe(undefined)
        })

        it('explicit msgChainId', async () => {
            const messageFactory = await createMessageFactory()
            const msg1 = await createMessage({ msgChainId: 'mock-id' }, messageFactory)
            const msg2 = await createMessage({}, messageFactory)
            const msg3 = await createMessage({ msgChainId: 'mock-id' }, messageFactory)
            expect(msg1.messageId.msgChainId).toBe('mock-id')
            expect(msg2.messageId.msgChainId).not.toBe('mock-id')
            expect(msg2.prevMsgRef).toBe(undefined)
            expect(msg3.messageId.msgChainId).toBe('mock-id')
            expect(msg3.prevMsgRef).toEqual(msg1.getMessageRef())
        })

        it('backdated', async () => {
            const messageFactory = await createMessageFactory()
            const msg1 = await createMessage({}, messageFactory)
            await expect(() => {
                return createMessage({ timestamp: 1000 }, messageFactory)
            }).rejects.toThrow('prevMessageRef must come before current')
            const msg3 = await createMessage({}, messageFactory)
            expect(msg3.prevMsgRef).toEqual(msg1.getMessageRef())
        })
    })
})<|MERGE_RESOLUTION|>--- conflicted
+++ resolved
@@ -1,18 +1,4 @@
-<<<<<<< HEAD
-import { keyToArrayIndex, toEthereumAddress, merge, utf8ToBinary } from '@streamr/utils'
-import random from 'lodash/random'
-import {
-    ContentType,
-    EncryptionType,
-    MAX_PARTITION_COUNT,
-    SignatureType,
-    StreamMessage,
-    StreamMessageType,
-    toStreamID
-} from '@streamr/protocol'
-=======
 import { MAX_PARTITION_COUNT, toStreamID } from '@streamr/protocol'
->>>>>>> e254bc55
 import { fastWallet, randomEthereumAddress } from '@streamr/test-utils'
 import { keyToArrayIndex, merge, toEthereumAddress, utf8ToBinary } from '@streamr/utils'
 import { mock } from 'jest-mock-extended'
@@ -23,15 +9,7 @@
 import { GroupKey } from '../../src/encryption/GroupKey'
 import { GroupKeyQueue } from '../../src/publish/GroupKeyQueue'
 import { MessageFactory, MessageFactoryOptions } from '../../src/publish/MessageFactory'
-<<<<<<< HEAD
-import { StreamRegistry } from '../../src/contracts/StreamRegistry'
-import { createGroupKeyQueue, createStreamRegistry } from '../test-utils/utils'
-import { ERC1271ContractFacade } from '../../src/contracts/ERC1271ContractFacade'
-import { mock } from 'jest-mock-extended'
-import { SignatureValidator } from '../../src/signature/SignatureValidator'
-=======
 import { PublishMetadata } from '../../src/publish/Publisher'
->>>>>>> e254bc55
 import { MessageSigner } from '../../src/signature/MessageSigner'
 import { SignatureValidator } from '../../src/signature/SignatureValidator'
 import { createGroupKeyQueue, createStreamRegistry } from '../test-utils/utils'
