--- conflicted
+++ resolved
@@ -3,19 +3,11 @@
 import { EthereumAddress, collect } from '@streamr/utils'
 import range from 'lodash/range'
 import without from 'lodash/without'
-<<<<<<< HEAD
 import { OrderMessages } from './../../src/subscribe/OrderMessages'
-import { Resends, ResendOptions } from './../../src/subscribe/Resends'
+import { ResendOptions, Resends } from './../../src/subscribe/Resends'
 import { fromArray } from './../../src/utils/GeneratorUtils'
 import { PushPipeline } from './../../src/utils/PushPipeline'
 import { mockLoggerFactory } from './../test-utils/utils'
-=======
-import { OrderMessages } from '../../src/subscribe/OrderMessages'
-import { Resends } from '../../src/subscribe/Resends'
-import { fromArray } from '../../src/utils/GeneratorUtils'
-import { PushPipeline } from '../../src/utils/PushPipeline'
-import { mockLoggerFactory } from '../test-utils/utils'
->>>>>>> 7110f28c
 
 const MESSAGE_COUNT = 7
 const STREAM_PART_ID = StreamPartIDUtils.parse('stream#0')
@@ -205,7 +197,28 @@
         expect(resends.resend).toBeCalledTimes(0)
     })
 
-<<<<<<< HEAD
+    it('gap fill error', async () => {
+        const msgs = await createMockMessages()
+        const missing1 = msgs.filter((m) => m.getTimestamp() === 2000)
+        const missing2 = msgs.filter((m) => m.getTimestamp() === 4000)
+        const missing3 = msgs.filter((m) => m.getTimestamp() === 6000)
+        const resends = {
+            resend: jest.fn()
+                .mockResolvedValueOnce(createMessageStream(...missing1))
+                // 5 error responses (CONFIG.maxGapRequests)
+                .mockRejectedValueOnce(new Error('mock-error'))
+                .mockRejectedValueOnce(new Error('mock-error'))
+                .mockRejectedValueOnce(new Error('mock-error'))
+                .mockRejectedValueOnce(new Error('mock-error'))
+                .mockRejectedValueOnce(new Error('mock-error'))
+                .mockResolvedValueOnce(createMessageStream(...missing3))
+        }
+        const transform = createOrderMessages(resends).transform()
+        const output = transform(fromArray(without(msgs, ...missing1.concat(missing2).concat(missing3))))
+        expect(await collect(output)).toEqual(without(msgs, ...missing2))
+        expect(resends.resend).toBeCalledTimes(2 + CONFIG.maxGapRequests)
+    })
+
     it('aborts resends when stopped', async () => {
         const msgs = await createMockMessages()
         const missing = msgs.filter((m) => m.getTimestamp() === 3000)
@@ -228,27 +241,5 @@
         const output = transform(fromArray(without(msgs, ...missing)))
         expect(await collect(output)).toEqual(msgs.filter((msg) => msg.getTimestamp() < missing[0].getTimestamp()))
         expect(resendAborted).toBe(true)
-=======
-    it('gap fill error', async () => {
-        const msgs = await createMockMessages()
-        const missing1 = msgs.filter((m) => m.getTimestamp() === 2000)
-        const missing2 = msgs.filter((m) => m.getTimestamp() === 4000)
-        const missing3 = msgs.filter((m) => m.getTimestamp() === 6000)
-        const resends = {
-            resend: jest.fn()
-                .mockResolvedValueOnce(createMessageStream(...missing1))
-                // 5 error responses (CONFIG.maxGapRequests)
-                .mockRejectedValueOnce(new Error('mock-error'))
-                .mockRejectedValueOnce(new Error('mock-error'))
-                .mockRejectedValueOnce(new Error('mock-error'))
-                .mockRejectedValueOnce(new Error('mock-error'))
-                .mockRejectedValueOnce(new Error('mock-error'))
-                .mockResolvedValueOnce(createMessageStream(...missing3))
-        }
-        const transform = createTransform(resends)
-        const output = transform(fromArray(without(msgs, ...missing1.concat(missing2).concat(missing3))))
-        expect(await collect(output)).toEqual(without(msgs, ...missing2))
-        expect(resends.resend).toBeCalledTimes(2 + CONFIG.maxGapRequests)
->>>>>>> 7110f28c
     })
 })