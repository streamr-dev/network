import { MessageID, StreamMessage, StreamPartIDUtils, toStreamID } from '@streamr/protocol'
import { randomEthereumAddress } from '@streamr/test-utils'
import { collect } from '@streamr/utils'
import range from 'lodash/range'
import without from 'lodash/without'
import { MessageStream } from './../../src/subscribe/MessageStream'
import { OrderMessages } from './../../src/subscribe/OrderMessages'
import { Resends } from './../../src/subscribe/Resends'
import { fromArray } from './../../src/utils/GeneratorUtils'
import { mockLoggerFactory } from './../test-utils/utils'

const MESSAGE_COUNT = 5
const STREAM_PART_ID = StreamPartIDUtils.parse('stream#0')
const PUBLISHER_ID = randomEthereumAddress()
const MSG_CHAIN_ID = 'mock-msg-chain-id'

const CONFIG = {
    orderMessages: true,
    gapFill: true,
    maxGapRequests: 5,
    retryResendAfter: 50,
    gapFillTimeout: 50
}

const createTransform = (resends: Pick<Resends, 'resend'>, config = CONFIG) => {
    return new OrderMessages(
        config as any,
        resends as any,
        STREAM_PART_ID,
        mockLoggerFactory(),
        undefined as any
    ).transform()
}

const createMockMessages = async (): Promise<StreamMessage[]> => {
    const messages: StreamMessage[] = []
    for (const i of range(MESSAGE_COUNT)) {
        const msg = new StreamMessage({
            messageId: new MessageID(toStreamID('streamId'), 0, (i + 1) * 1000, 0, PUBLISHER_ID, MSG_CHAIN_ID),
            prevMsgRef: (i > 0) ? messages[i - 1].getMessageRef() : null,
            content: {},
            signature: 'signature'
        })
        messages.push(msg)
    }
    return messages
}

const createMessageStream = (...msgs: StreamMessage[]) => {
    const result = new MessageStream()
    for (const msg of msgs) {
        result.push(msg)
    }
    result.endWrite()
    return result
}

describe('OrderMessages', () => {

    it('no gaps', async () => {
        const msgs = await createMockMessages()
        const transform = createTransform(undefined as any)
        const output = transform(fromArray(msgs))
        expect(await collect(output)).toEqual(msgs)
    })

    it('gap of single message', async () => {
        const msgs = await createMockMessages()
        const missing = msgs.filter((m) => m.getTimestamp() === 3000)
        const resends = {
            resend: jest.fn().mockResolvedValue(createMessageStream(...missing))
        }
        const transform = createTransform(resends)
        const output = transform(fromArray(without(msgs, ...missing)))
        expect(await collect(output)).toEqual(msgs)
        expect(resends.resend).toBeCalledWith(
            STREAM_PART_ID,
            {
                from: {
                    timestamp: 2000,
                    sequenceNumber: 1
                },
                to: {
                    timestamp: 3000,
                    sequenceNumber: 0
                },
                publisherId: PUBLISHER_ID,
<<<<<<< HEAD
                msgChainId: MSG_CHAIN_ID,
                raw: true
            }
=======
                msgChainId: MSG_CHAIN_ID
            },
            true,
            undefined
>>>>>>> 93f4a3d4
        )
    })

    it('gap of multiple messages', async () => {
        const msgs = await createMockMessages()
        const missing = msgs.filter((m) => (m.getTimestamp() === 3000) || (m.getTimestamp() === 4000))
        const resends = {
            resend: jest.fn().mockResolvedValue(createMessageStream(...missing))
        }
        const transform = createTransform(resends)
        const output = transform(fromArray(without(msgs, ...missing)))
        expect(await collect(output)).toEqual(msgs)
        expect(resends.resend).toBeCalledWith(
            STREAM_PART_ID,
            {
                from: {
                    timestamp: 2000,
                    sequenceNumber: 1
                },
                to: {
                    timestamp: 4000,
                    sequenceNumber: 0
                },
                publisherId: PUBLISHER_ID,
<<<<<<< HEAD
                msgChainId: MSG_CHAIN_ID,
                raw: true
            }
=======
                msgChainId: MSG_CHAIN_ID
            },
            true,
            undefined
>>>>>>> 93f4a3d4
        )
    })

    it('multiple gaps', async () => {
        const msgs = await createMockMessages()
        const missing1 = msgs.filter((m) => m.getTimestamp() === 2000)
        const missing2 = msgs.filter((m) => m.getTimestamp() === 4000)
        const resends = {
            resend: jest.fn()
                .mockResolvedValueOnce(createMessageStream(...missing1))
                .mockResolvedValueOnce(createMessageStream(...missing2))
        }
        const transform = createTransform(resends)
        const output = transform(fromArray(without(msgs, ...missing1.concat(missing2))))
        expect(await collect(output)).toEqual(msgs)
        expect(resends.resend).toHaveBeenNthCalledWith(1,
            STREAM_PART_ID,
            {
                from: {
                    timestamp: 1000,
                    sequenceNumber: 1
                },
                to: {
                    timestamp: 2000,
                    sequenceNumber: 0
                },
                publisherId: PUBLISHER_ID,
<<<<<<< HEAD
                msgChainId: MSG_CHAIN_ID,
                raw: true
            }
=======
                msgChainId: MSG_CHAIN_ID
            },
            true,
            undefined
>>>>>>> 93f4a3d4
        )
        expect(resends.resend).toHaveBeenNthCalledWith(2,
            STREAM_PART_ID,
            {
                from: {
                    timestamp: 3000,
                    sequenceNumber: 1
                },
                to: {
                    timestamp: 4000,
                    sequenceNumber: 0
                },
                publisherId: PUBLISHER_ID,
<<<<<<< HEAD
                msgChainId: MSG_CHAIN_ID,
                raw: true
            }
=======
                msgChainId: MSG_CHAIN_ID
            },
            true,
            undefined
>>>>>>> 93f4a3d4
        )
    })

    it('ignore missing message if no data in storage node', async () => {
        const msgs = await createMockMessages()
        const missing = msgs.filter((m) => m.getTimestamp() === 3000)
        const resends = {
            resend: jest.fn().mockImplementation(() => createMessageStream())
        }
        const transform = createTransform(resends)
        const output = transform(fromArray(without(msgs, ...missing)))
        expect(await collect(output)).toEqual(without(msgs, ...missing))
        expect(resends.resend).toBeCalledTimes(CONFIG.maxGapRequests)
    })

    it('ignore missing message if gap filling disable', async () => {
        const msgs = await createMockMessages()
        const missing = msgs.filter((m) => m.getTimestamp() === 3000)
        const resends = {
            resend: jest.fn()
        }
        const transform = createTransform(resends, {
            orderMessages: false
        } as any)
        const output = transform(fromArray(without(msgs, ...missing)))
        expect(await collect(output)).toEqual(without(msgs, ...missing))
        expect(resends.resend).toBeCalledTimes(0)
    })
})<|MERGE_RESOLUTION|>--- conflicted
+++ resolved
@@ -85,16 +85,10 @@
                     sequenceNumber: 0
                 },
                 publisherId: PUBLISHER_ID,
-<<<<<<< HEAD
                 msgChainId: MSG_CHAIN_ID,
                 raw: true
-            }
-=======
-                msgChainId: MSG_CHAIN_ID
             },
-            true,
             undefined
->>>>>>> 93f4a3d4
         )
     })
 
@@ -119,16 +113,10 @@
                     sequenceNumber: 0
                 },
                 publisherId: PUBLISHER_ID,
-<<<<<<< HEAD
                 msgChainId: MSG_CHAIN_ID,
                 raw: true
-            }
-=======
-                msgChainId: MSG_CHAIN_ID
             },
-            true,
             undefined
->>>>>>> 93f4a3d4
         )
     })
 
@@ -156,16 +144,10 @@
                     sequenceNumber: 0
                 },
                 publisherId: PUBLISHER_ID,
-<<<<<<< HEAD
                 msgChainId: MSG_CHAIN_ID,
                 raw: true
-            }
-=======
-                msgChainId: MSG_CHAIN_ID
             },
-            true,
             undefined
->>>>>>> 93f4a3d4
         )
         expect(resends.resend).toHaveBeenNthCalledWith(2,
             STREAM_PART_ID,
@@ -179,16 +161,10 @@
                     sequenceNumber: 0
                 },
                 publisherId: PUBLISHER_ID,
-<<<<<<< HEAD
                 msgChainId: MSG_CHAIN_ID,
                 raw: true
-            }
-=======
-                msgChainId: MSG_CHAIN_ID
             },
-            true,
             undefined
->>>>>>> 93f4a3d4
         )
     })
 
