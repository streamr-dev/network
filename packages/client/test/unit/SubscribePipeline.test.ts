--- conflicted
+++ resolved
@@ -52,15 +52,6 @@
     beforeEach(async () => {
         streamPartId = StreamPartIDUtils.parse(`${randomEthereumAddress()}/path#0`)
         publisher = fastWallet()
-<<<<<<< HEAD
-        const stream = new Stream({
-            id: toStreamID(streamPartId),
-            partitions: 1
-        }, {
-            resolve: () => {}
-        } as any)
-        input = new MessageStream()
-=======
         const stream = new Stream(
             {
                 id: toStreamID(streamPartId),
@@ -74,9 +65,7 @@
             undefined as any,
             undefined as any
         )
-        const context = mockContext()
-        input = new MessageStream(context)
->>>>>>> accf8f8f
+        input = new MessageStream()
         pipeline = createSubscribePipeline({
             messageStream: input,
             streamPartId,
