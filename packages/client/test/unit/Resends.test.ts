import 'reflect-metadata'

<<<<<<< HEAD
import { MessageID, StreamMessage, StreamPartIDUtils, toStreamID } from '@streamr/protocol'
import { randomEthereumAddress } from '@streamr/test-utils'
import { collect } from '@streamr/utils'
import range from 'lodash/range'
=======
import { StreamPartIDUtils } from '@streamr/protocol'
import { randomEthereumAddress, startTestServer } from '@streamr/test-utils'
import { collect } from '@streamr/utils'
>>>>>>> 47c19feb
import { Resends } from '../../src/subscribe/Resends'
import { mockLoggerFactory, startTestServer } from '../test-utils/utils'

const createResends = (serverUrl: string) => {
    return new Resends(
        {
            getStorageNodes: async () => [randomEthereumAddress()]
        } as any,
        {
            getStorageNodeMetadata: async () => ({ http: serverUrl })
        } as any,
        undefined as any,
        undefined as any,
        mockLoggerFactory()
    )
}

describe('Resends', () => {

    it('error handling', async () => {
        const server = await startTestServer('/streams/:streamId/data/partitions/:partition/:resendType', async (_req, res) => {
            res.status(400).json({
                error: 'Mock error'
            })
        })
<<<<<<< HEAD
        const resends = createResends(server.url)
=======
        const resends = new Resends(
            {
                getStorageNodes: async () => [randomEthereumAddress()]
            } as any,
            {
                getStorageNodeMetadata: async () => ({ http: server.url })
            } as any,
            undefined as any,
            undefined as any,
            mockLoggerFactory()
        )
>>>>>>> 47c19feb
        const requestUrl = `${server.url}/streams/stream/data/partitions/0/last?count=1&format=raw`
        await expect(async () => {
            const messages = await resends.resend(StreamPartIDUtils.parse('stream#0'), { last: 1, raw: true })
            await collect(messages)
        }).rejects.toThrowStreamrError({
            message: `Storage node fetch failed: Mock error, httpStatus=400, url=${requestUrl}`,
            code: 'STORAGE_NODE_ERROR'
        })
        await server.stop()
<<<<<<< HEAD
    })

    it('large response', async () => {
        // larger than PuhsBuffer DEFAULT_BUFFER_SIZE
        const MESSAGE_COUNT = 257
        const streamPartId = StreamPartIDUtils.parse('stream#0')
        const server = await startTestServer('/streams/:streamId/data/partitions/:partition/:resendType', async (_req, res) => {
            const publisherId = randomEthereumAddress()
            for (const _ of range(MESSAGE_COUNT)) {
                const msg = new StreamMessage({
                    messageId: new MessageID(toStreamID('streamId'), 0, 0, 0, publisherId, ''),
                    content: {},
                    signature: 'signature'
                })
                res.write(`${msg.serialize()}\n`)
            }
            res.end()
        })
        const resends = createResends(server.url)
        const response = await resends.resend(streamPartId, { last: MESSAGE_COUNT, raw: true })
        const messages = await collect(response)
        expect(messages.length).toBe(MESSAGE_COUNT)
        await server.stop()
=======
>>>>>>> 47c19feb
    })
})<|MERGE_RESOLUTION|>--- conflicted
+++ resolved
@@ -1,17 +1,11 @@
 import 'reflect-metadata'
 
-<<<<<<< HEAD
 import { MessageID, StreamMessage, StreamPartIDUtils, toStreamID } from '@streamr/protocol'
-import { randomEthereumAddress } from '@streamr/test-utils'
+import { randomEthereumAddress, startTestServer } from '@streamr/test-utils'
 import { collect } from '@streamr/utils'
 import range from 'lodash/range'
-=======
-import { StreamPartIDUtils } from '@streamr/protocol'
-import { randomEthereumAddress, startTestServer } from '@streamr/test-utils'
-import { collect } from '@streamr/utils'
->>>>>>> 47c19feb
 import { Resends } from '../../src/subscribe/Resends'
-import { mockLoggerFactory, startTestServer } from '../test-utils/utils'
+import { mockLoggerFactory  } from '../test-utils/utils'
 
 const createResends = (serverUrl: string) => {
     return new Resends(
@@ -35,21 +29,7 @@
                 error: 'Mock error'
             })
         })
-<<<<<<< HEAD
         const resends = createResends(server.url)
-=======
-        const resends = new Resends(
-            {
-                getStorageNodes: async () => [randomEthereumAddress()]
-            } as any,
-            {
-                getStorageNodeMetadata: async () => ({ http: server.url })
-            } as any,
-            undefined as any,
-            undefined as any,
-            mockLoggerFactory()
-        )
->>>>>>> 47c19feb
         const requestUrl = `${server.url}/streams/stream/data/partitions/0/last?count=1&format=raw`
         await expect(async () => {
             const messages = await resends.resend(StreamPartIDUtils.parse('stream#0'), { last: 1, raw: true })
@@ -59,7 +39,6 @@
             code: 'STORAGE_NODE_ERROR'
         })
         await server.stop()
-<<<<<<< HEAD
     })
 
     it('large response', async () => {
@@ -83,7 +62,5 @@
         const messages = await collect(response)
         expect(messages.length).toBe(MESSAGE_COUNT)
         await server.stop()
-=======
->>>>>>> 47c19feb
     })
 })