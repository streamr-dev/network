--- conflicted
+++ resolved
@@ -5,21 +5,7 @@
 import { collect } from '@streamr/utils'
 import range from 'lodash/range'
 import { Resends } from '../../src/subscribe/Resends'
-import { mockLoggerFactory  } from '../test-utils/utils'
-
-const createResends = (serverUrl: string) => {
-    return new Resends(
-        {
-            getStorageNodes: async () => [randomEthereumAddress()]
-        } as any,
-        {
-            getStorageNodeMetadata: async () => ({ http: serverUrl })
-        } as any,
-        undefined as any,
-        undefined as any,
-        mockLoggerFactory()
-    )
-}
+import { mockLoggerFactory } from '../test-utils/utils'
 
 const createResends = (serverUrl: string) => {
     return new Resends(
@@ -55,7 +41,6 @@
         await server.stop()
     })
 
-<<<<<<< HEAD
     it('invalid server url', async () => {
         const resends = createResends('http://mock.test')
         await expect(async () => {
@@ -68,8 +53,6 @@
         })
     })
 
-=======
->>>>>>> 7c17925f
     it('large response', async () => {
         // larger than PuhsBuffer DEFAULT_BUFFER_SIZE
         const MESSAGE_COUNT = 257
