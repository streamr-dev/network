import 'reflect-metadata'

import { BigNumber } from '@ethersproject/bignumber'
import { StreamID, toStreamID } from 'streamr-client-protocol'
import { randomEthereumAddress } from 'streamr-test-utils'
import { searchStreams, SearchStreamsResultItem } from '../../src/registry/searchStreams'
<<<<<<< HEAD
=======
import { collect } from '../../src/utils/iterators'
>>>>>>> b239b757
import { Stream } from '../../src/Stream'
import { collect } from '../../src/utils/GeneratorUtils'
import { SynchronizedGraphQLClient } from '../../src/utils/SynchronizedGraphQLClient'
import { mockLoggerFactory } from '../test-utils/utils'

const MOCK_USER = randomEthereumAddress()

const createMockResultItem = (streamId: StreamID, metadata: string): SearchStreamsResultItem => {
    return {
        id: streamId,
        userAddress: MOCK_USER,
        stream: {
            id: streamId,
            metadata
        },
        canEdit: true,
        canDelete: true,
        publishExpiration: BigNumber.from(0),
        subscribeExpiration: BigNumber.from(0),
        canGrant: true
    }
}

const createMockGraphQLClient = (resultItems: SearchStreamsResultItem[]): Pick<SynchronizedGraphQLClient, 'fetchPaginatedResults'> => {
    return {
        fetchPaginatedResults: async function* () {
            yield* resultItems
        } as any
    }
}

describe('searchStreams', () => {

    it('invalid metadata', async () => {
        const stream1 = toStreamID('/1', MOCK_USER)
        const stream2 = toStreamID('/2', MOCK_USER)
        const stream3 = toStreamID('/3', MOCK_USER)
        const graphQLClient = createMockGraphQLClient([
            createMockResultItem(stream1, JSON.stringify({ partitions: 11 })),
            createMockResultItem(stream2, 'invalid-json'),
            createMockResultItem(stream3, JSON.stringify({ partitions: 33 }))
        ])
        const parseStream = (id: StreamID, metadata: string): Pick<Stream, 'id' | 'partitions'> => {
            const props = Stream.parsePropertiesFromMetadata(metadata)
            return {
                id,
                partitions: props.partitions!
            }
        }

        const streams = await collect(searchStreams(
            '/',
            undefined,
            graphQLClient as any,
            parseStream as any,
            mockLoggerFactory().createLogger(module)
        ))

        expect(streams).toHaveLength(2)
        expect(streams[0].id).toBe(stream1)
        expect(streams[0].partitions).toBe(11)
        expect(streams[1].id).toBe(stream3)
        expect(streams[1].partitions).toBe(33)
    })
})<|MERGE_RESOLUTION|>--- conflicted
+++ resolved
@@ -4,12 +4,8 @@
 import { StreamID, toStreamID } from 'streamr-client-protocol'
 import { randomEthereumAddress } from 'streamr-test-utils'
 import { searchStreams, SearchStreamsResultItem } from '../../src/registry/searchStreams'
-<<<<<<< HEAD
-=======
+import { Stream } from '../../src/Stream'
 import { collect } from '../../src/utils/iterators'
->>>>>>> b239b757
-import { Stream } from '../../src/Stream'
-import { collect } from '../../src/utils/GeneratorUtils'
 import { SynchronizedGraphQLClient } from '../../src/utils/SynchronizedGraphQLClient'
 import { mockLoggerFactory } from '../test-utils/utils'
 
