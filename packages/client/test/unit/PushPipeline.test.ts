import { ContentType, MessageID, StreamMessage, toStreamID } from '@streamr/protocol'
import { collect, toEthereumAddress, wait, utf8ToBinary } from '@streamr/utils'
import { Authentication } from '../../src/Authentication'
import { createSignedMessage } from '../../src/publish/MessageFactory'
import { pull } from '../../src/utils/PushBuffer'
import { PushPipeline } from '../../src/utils/PushPipeline'
import { counterId, instanceId } from '../../src/utils/utils'
import { LeaksDetector } from '../test-utils/LeaksDetector'
import { Msg } from '../test-utils/publish'
import { createRandomAuthentication } from '../test-utils/utils'

const PUBLISHER_ID = toEthereumAddress('0xaaaaaaaaaaaaaaaaaaaaaaaaaaaaaaaaaaaaaaaa')

describe('PushPipeline', () => {

    const streamId = toStreamID('streamId')
    let leaksDetector: LeaksDetector
    let authentication: Authentication

    const createMockMessage = async () => {
        return await createSignedMessage({
            messageId: new MessageID(streamId, 0, 0, 0, PUBLISHER_ID, 'msgChainId'),
<<<<<<< HEAD
            serializedContent: utf8ToBinary(JSON.stringify(Msg())),
=======
            content: utf8ToBinary(JSON.stringify(Msg())),
>>>>>>> 6a6a4d5e
            authentication,
            contentType: ContentType.JSON
        })
    }

    beforeEach(async () => {
        leaksDetector = new LeaksDetector()
        authentication = createRandomAuthentication()
    })

    afterEach(async () => {
        await leaksDetector.checkNoLeaks()
    })

    it('works', async () => {
        const s = new PushPipeline<StreamMessage>()
        leaksDetector.add(instanceId(s), s)
        const testMessage = Msg()
        leaksDetector.add('testMessage', testMessage)
        const streamMessage = await createMockMessage()
        leaksDetector.add('streamMessage', streamMessage)
        s.push(streamMessage)
        const received = []
        for await (const msg of s) {
            leaksDetector.add('receivedMessage', msg)
            received.push(msg)
            break
        }

        expect(received).toEqual([streamMessage])
    })

    it('handles errors', async () => {
        const testMessage = Msg()
        const err = new Error(counterId('expected error'))
        leaksDetector.add('err', err)
        leaksDetector.add('testMessage', testMessage)
        const streamMessage = await createMockMessage()
        leaksDetector.add('streamMessage', streamMessage)
        const s = new PushPipeline<StreamMessage>()
        leaksDetector.add(instanceId(s), s)
        const received: StreamMessage[] = []
        pull((async function* g() {
            yield streamMessage
            throw err
        }()), s)

        await expect(async () => {
            for await (const msg of s) {
                leaksDetector.add('receivedMessage', msg)
                received.push(msg)
            }
        }).rejects.toThrow(err)

        expect(received).toEqual([streamMessage])
    })

    it('handles immediate errors in pull', async () => {
        const testMessage = Msg()
        const err = new Error(counterId('expected error'))
        leaksDetector.add('err', err)
        leaksDetector.add('testMessage', testMessage)
        const streamMessage = createSignedMessage({
            messageId: new MessageID(streamId, 0, 1, 0, PUBLISHER_ID, 'msgChainId'),
<<<<<<< HEAD
            serializedContent: utf8ToBinary(JSON.stringify(testMessage)),
=======
            content: utf8ToBinary(JSON.stringify(testMessage)),
>>>>>>> 6a6a4d5e
            authentication,
            contentType: ContentType.JSON
        })
        leaksDetector.add('streamMessage', streamMessage)
        const s = new PushPipeline<StreamMessage>()
        leaksDetector.add(instanceId(s), s)
        const received: StreamMessage[] = []
        s.onError.listen((error) => {
            throw error
        })
        // eslint-disable-next-line require-yield
        pull((async function* g() {
            throw err
        }()), s)

        await expect(async () => {
            for await (const msg of s) {
                leaksDetector.add('receivedMessage', msg)
                received.push(msg)
            }
        }).rejects.toThrow(err)

        expect(received).toEqual([])
    })

    it('handles error during iteration', async () => {
        const testMessage = Msg()
        leaksDetector.add('testMessage', testMessage)
        const s = new PushPipeline<StreamMessage>()
        leaksDetector.add(instanceId(s), s)
        const err = new Error(counterId('expected error'))
        const streamMessage = await createMockMessage()
        s.push(streamMessage)
        leaksDetector.add('streamMessage', streamMessage)
        const received: StreamMessage[] = []
        await expect(async () => {
            for await (const msg of s) {
                leaksDetector.add('receivedMessage', msg)
                received.push(msg)
                throw err
            }
        }).rejects.toThrow(err)

        expect(received).toEqual([streamMessage])
    })

    it('emits errors', async () => {
        const testMessage = Msg()
        leaksDetector.add('testMessage', testMessage)
        const s = new PushPipeline<StreamMessage>()
        leaksDetector.add(instanceId(s), s)
        const err = new Error(counterId('expected error'))
        const streamMessage = await createMockMessage()
        leaksDetector.add('streamMessage', streamMessage)
        s.push(streamMessage)
        const received: StreamMessage[] = []
        await expect(async () => {
            for await (const msg of s) {
                leaksDetector.add('receivedMessage', msg)
                received.push(msg)
                setTimeout(() => {
                    s.throw(err).catch(() => {})
                })
            }
        }).rejects.toThrow(err)
        await wait(10)

        expect(received).toEqual([streamMessage])
    })

    it('processes buffer before handling errors with endWrite', async () => {
        const testMessage = Msg()
        leaksDetector.add('testMessage', testMessage)
        const s = new PushPipeline<StreamMessage>()
        leaksDetector.add(instanceId(s), s)
        const err = new Error(counterId('expected error'))

        const streamMessage = await createMockMessage()
        leaksDetector.add('streamMessage', streamMessage)
        s.push(streamMessage)
        s.endWrite(err)
        const received: StreamMessage[] = []
        await expect(async () => {
            for await (const msg of s) {
                leaksDetector.add('receivedMessage', msg)
                received.push(msg)
            }
        }).rejects.toThrow(err)

        expect(received).toEqual([streamMessage])
    })

    it('can collect', async () => {
        const s = new PushPipeline<StreamMessage>()

        const streamMessage = await createMockMessage()
        s.push(streamMessage)
        const received = await collect(s, 1)

        expect(received).toEqual([streamMessage])
    })

    it('can cancel collect with return', async () => {
        const testMessage = Msg()
        const s = new PushPipeline<StreamMessage>()
        leaksDetector.add('testMessage', testMessage)
        leaksDetector.add(instanceId(s), s)

        const streamMessage = await createMockMessage()
        leaksDetector.add('streamMessage', streamMessage)
        s.push(streamMessage)
        const collectTask = collect(s)
        await wait(10)
        await s.return()
        const received = await collectTask

        expect(received).toEqual([streamMessage])
    })

    it('can cancel collect with throw', async () => {
        const testMessage = Msg()
        const s = new PushPipeline<StreamMessage>()
        const err = new Error(counterId('expected error'))
        leaksDetector.add('testMessage', testMessage)
        leaksDetector.add(instanceId(s), s)
        leaksDetector.add('err', err)

        const streamMessage = await createMockMessage()
        leaksDetector.add('streamMessage', streamMessage)
        s.push(streamMessage)
        const collectTask = collect(s)
        await wait(10)
        await expect(async () => {
            await s.throw(err)
        }).rejects.toThrow(err)
        await expect(async () => {
            await collectTask
        }).rejects.toThrow(err)
    })
})<|MERGE_RESOLUTION|>--- conflicted
+++ resolved
@@ -20,11 +20,7 @@
     const createMockMessage = async () => {
         return await createSignedMessage({
             messageId: new MessageID(streamId, 0, 0, 0, PUBLISHER_ID, 'msgChainId'),
-<<<<<<< HEAD
-            serializedContent: utf8ToBinary(JSON.stringify(Msg())),
-=======
             content: utf8ToBinary(JSON.stringify(Msg())),
->>>>>>> 6a6a4d5e
             authentication,
             contentType: ContentType.JSON
         })
@@ -89,11 +85,7 @@
         leaksDetector.add('testMessage', testMessage)
         const streamMessage = createSignedMessage({
             messageId: new MessageID(streamId, 0, 1, 0, PUBLISHER_ID, 'msgChainId'),
-<<<<<<< HEAD
-            serializedContent: utf8ToBinary(JSON.stringify(testMessage)),
-=======
             content: utf8ToBinary(JSON.stringify(testMessage)),
->>>>>>> 6a6a4d5e
             authentication,
             contentType: ContentType.JSON
         })
