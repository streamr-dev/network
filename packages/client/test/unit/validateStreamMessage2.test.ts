--- conflicted
+++ resolved
@@ -10,7 +10,8 @@
     toStreamID,
     serializeGroupKeyRequest,
     serializeGroupKeyResponse,
-    StreamMessageType, EncryptionType
+    StreamMessageType,
+    EncryptionType
 } from '@streamr/protocol'
 import { EthereumAddress, hexToBinary, utf8ToBinary } from '@streamr/utils'
 import assert from 'assert'
@@ -36,11 +37,7 @@
             ? StreamMessageType.GROUP_KEY_REQUEST
             : StreamMessageType.GROUP_KEY_RESPONSE,
         contentType: ContentType.JSON,
-<<<<<<< HEAD
-        contentType: ContentType.JSON,
-=======
         encryptionType: EncryptionType.NONE,
->>>>>>> 03096fee
         authentication
     })
 }
