import crypto from 'crypto'
import { writeHeapSnapshot } from 'v8'
import { DependencyContainer } from 'tsyringe'

import fetch from 'node-fetch'
import { wait } from 'streamr-test-utils'
import { Wallet } from 'ethers'
import { PublishRequest, StreamMessage, SIDLike, SPID } from 'streamr-client-protocol'
import LeakDetector from 'jest-leak-detector'

import { StreamrClient } from '../src/StreamrClient'
import { counterId, CounterId, AggregatedError, instanceId } from '../src/utils'
import { Debug, format } from '../src/utils/log'
import { MaybeAsync } from '../src/types'
import { StreamProperties } from '../src/Stream'
import clientOptions from '../src/ConfigTest'

import Signal from '../src/utils/Signal'
import { PublishMetadata } from '../src/Publisher'
import { Pipeline } from '../src/utils/Pipeline'

export { clientOptions }

const testDebugRoot = Debug('test')
const testDebug = testDebugRoot.extend.bind(testDebugRoot)
export {
    testDebug as Debug
}

export function mockContext() {
    const id = counterId('mockContext')
    return { id, debug: testDebugRoot.extend(id) }
}

export const uid = (prefix?: string) => counterId(`p${process.pid}${prefix ? '-' + prefix : ''}`)

// export function fakePrivateKey() {
//     return crypto.randomBytes(32).toString('hex')
// }

export function fakeAddress() {
    return crypto.randomBytes(32).toString('hex').slice(0, 40)
}

export async function getPrivateKey(): Promise<string> {
    const response = await fetch('http://localhost:45454/key')
    return response.text()
}

const TEST_REPEATS = (process.env.TEST_REPEATS) ? parseInt(process.env.TEST_REPEATS, 10) : 1

export function describeRepeats(msg: any, fn: any, describeFn = describe) {
    for (let k = 0; k < TEST_REPEATS; k++) {
        // eslint-disable-next-line no-loop-func
        describe(msg, () => {
            describeFn(`test repeat ${k + 1} of ${TEST_REPEATS}`, fn)
        })
    }
}

describeRepeats.skip = (msg: any, fn: any) => {
    describe.skip(`${msg} – test repeat ALL of ${TEST_REPEATS}`, fn)
}

describeRepeats.only = (msg: any, fn: any) => {
    describeRepeats(msg, fn, describe.only)
}

export async function collect(iterator: any, fn: MaybeAsync<(item: any) => void> = async () => {}) {
    const received: any[] = []
    for await (const msg of iterator) {
        received.push(msg.getParsedContent())
        await fn({
            msg, iterator, received,
        })
    }

    return received
}

export function getTestSetTimeout() {
    const addAfter = addAfterFn()
    return (callback: () => void, ms?: number) => {
        const t = setTimeout(callback, ms)
        addAfter(() => {
            clearTimeout(t)
        })
        return t
    }
}

export function addAfterFn() {
    const afterFns: any[] = []
    afterEach(async () => {
        const fns = afterFns.slice()
        afterFns.length = 0
        // @ts-expect-error
        AggregatedError.throwAllSettled(await Promise.allSettled(fns.map((fn) => fn())))
    })

    return (fn: any) => {
        afterFns.push(fn)
    }
}

export function Msg<T extends object>(opts?: T) {
    return {
        value: uid('msg'),
        ...opts,
    }
}

export type CreateMessageOpts = {
    /** index of message in total */
    index: number,
    /** batch number */
    batch: number,
    /** index of message in batch */
    batchIndex: number,
    /** total messages */
    total: number
}

export type PublishOpts = {
    testName: string,
    delay: number
    timeout: number
    /** set false to allow gc message content */
    retainMessages: boolean,
    waitForLast: boolean
    waitForLastCount: number
    waitForLastTimeout: number
    beforeEach: (m: any) => any
    afterEach: (msg: any, request: PublishRequest) => Promise<void> | void
    timestamp: number | (() => number)
    partitionKey: string
    createMessage: (opts: CreateMessageOpts) => Promise<any> | any
    batchSize: number
}

export const createMockAddress = () => '0x000000000000000000000000000' + Date.now()

export function getRandomClient() {
    const wallet = new Wallet(`0x100000000000000000000000000000000000000012300000001${Date.now()}`)
    return new StreamrClient({
        ...clientOptions,
        auth: {
            privateKey: wallet.privateKey
        }
    })
}

export const expectInvalidAddress = (operation: () => Promise<any>) => {
    return expect(() => operation()).rejects.toThrow()
}

// eslint-disable-next-line no-undef
const getTestName = (module: NodeModule) => {
    const fileNamePattern = new RegExp('.*/(.*).test\\...')
    const groups = module.filename.match(fileNamePattern)
    return (groups !== null) ? groups[1] : module.filename
}

const randomTestRunId = process.pid != null ? process.pid : crypto.randomBytes(4).toString('hex')

// eslint-disable-next-line no-undef
export const createRelativeTestStreamId = (module: NodeModule, suffix?: string) => {
    return counterId(`/test/${randomTestRunId}/${getTestName(module)}${(suffix !== undefined) ? '-' + suffix : ''}/${Date.now()}/`, '-')
    // return '/blubb4'
}

// eslint-disable-next-line no-undef
export const createTestStream = async (streamrClient: StreamrClient, module: NodeModule, props?: Partial<StreamProperties>) => {
    const stream = await streamrClient.createStream({
        id: createRelativeTestStreamId(module),
        ...props
    })
    await until(async () => { return streamrClient.streamExistsOnTheGraph(stream.id) }, 100000, 1000)
    return stream
}

export const getCreateClient = (defaultOpts = {}, defaultParentContainer?: DependencyContainer) => {
    const addAfter = addAfterFn()

<<<<<<< HEAD
    return function createClient(opts = {}, parentContainer?: DependencyContainer) {
=======
    return async function createClient(opts: any = {}) {
        let key
        if (opts.auth && opts.auth.privateKey) {
            key = opts.auth.privateKey
        } else {
            key = await getPrivateKey()
        }
>>>>>>> 5905c61a
        const c = new StreamrClient({
            ...clientOptions,
            auth: {
                privateKey: key,
            },
            ...defaultOpts,
            ...opts,
        }, defaultParentContainer ?? parentContainer)

        addAfter(async () => {
            await wait(0)
            if (!c) { return }
            c.debug('disconnecting after test >>')
            await c.destroy()
            c.debug('disconnecting after test <<')
        })

        return c
    }
}

/**
 * Write a heap snapshot file if WRITE_SNAPSHOTS env var is set.
 */
export function snapshot() {
    if (!process.env.WRITE_SNAPSHOTS) { return '' }
    testDebugRoot('heap snapshot >>')
    const value = writeHeapSnapshot()
    testDebugRoot('heap snapshot <<', value)
    return value
}

export class LeaksDetector {
    leakDetectors: Map<string, LeakDetector> = new Map()
    ignoredValues = new WeakSet()
    id = instanceId(this)
    debug = testDebug(this.id)

    // temporary whitelist leaks in network code
    ignoredKeys = new Set([
        '/cachedNode',
    ])

    private counter = CounterId(this.id)

    add(name: string, obj: any) {
        if (!obj || typeof obj !== 'object') { return }

        if (this.ignoredValues.has(obj)) { return }

        this.leakDetectors.set(name, new LeakDetector(obj))
    }

    ignore(obj: any) {
        if (!obj || typeof obj !== 'object') { return }
        this.ignoredValues.add(obj)
    }

    ignoreAll(obj: any) {
        if (!obj || typeof obj !== 'object') { return }
        const seen = new Set()
        this.walk([], obj, (_path, value) => {
            if (seen.has(value)) { return false }
            seen.add(value)
            this.ignore(value)
            return undefined
        })
    }

    idToPaths = new Map<string, Set<string>>() // ids to paths
    objectToId = new WeakMap<object, string>() // single id for value

    getID(path: string[], value: any) {
        if (this.objectToId.has(value)) {
            return this.objectToId.get(value)
        }

        let id = (() => {
            if (value.id) { return value.id }
            const pathString = path.join('/')
            const constructor = value.constructor?.name
            const type = constructor === 'Object' ? undefined : constructor
            return pathString + (type ? `-${type}` : '')
        })()

        id = this.counter(id)
        this.objectToId.set(value, id)
        return id
    }

    protected walk(
        path: string[],
        obj: object,
        fn: (path: string[], obj: object, depth: number) => false | void,
        depth = 0
    ) {
        if (!obj || typeof obj !== 'object') { return }

        if (depth > 10) { return }

        const doContinue = fn(path, obj, depth)

        if (doContinue === false) { return }

        if (Array.isArray(obj)) {
            obj.forEach((value, key) => {
                this.walk([...path, `${key}`], value, fn, depth + 1)
            })
            return
        }

        for (const [key, value] of Object.entries(obj)) {
            if (!value || typeof value !== 'object') { continue }

            this.walk([...path, `${key}`], value, fn, depth + 1)
        }
    }

    addAll(rootId: string, obj: object) {
        const seen = new Set()
        this.walk([rootId], obj, (path, value) => {
            if (this.ignoredValues.has(value)) { return false }
            const pathString = path.join('/')
            for (const key of this.ignoredKeys) {
                if (pathString.includes(key)) { return false } // stop walking
            }

            const id = this.getID(path, value)
            const paths = this.idToPaths.get(id) || new Set()
            paths.add(pathString)
            this.idToPaths.set(id, paths)
            if (!seen.has(value)) {
                seen.add(value)
                this.add(id, value)
            }
            return undefined
        })
    }

    async getLeaks() {
        this.debug('checking for leaks with %d items >>', this.leakDetectors.size)
        await wait(10) // wait a moment for gc to run?
        const outstanding = new Set<string>()
        const results = (await Promise.all([...this.leakDetectors.entries()].map(async ([key, d]) => {
            outstanding.add(key)
            const isLeaking = await d.isLeaking()
            outstanding.delete(key)
            return isLeaking ? key : undefined
        }))).filter(Boolean) as string[]

        const leaks = results.reduce((o, id) => Object.assign(o, {
            [id]: [...(this.idToPaths.get(id) || [])],
        }), {})

        this.debug('checking for leaks with %d items <<', this.leakDetectors.size)
        this.debug('%d leaks.', results.length)
        return leaks
    }

    async checkNoLeaks() {
        const leaks = await this.getLeaks()
        const numLeaks = Object.keys(leaks).length
        if (numLeaks) {
            throw new Error(format('Leaking %d of %d items: %o', numLeaks, this.leakDetectors.size, leaks))
        }
    }

    async checkNoLeaksFor(id: string) {
        const leaks = await this.getLeaks()
        const numLeaks = Object.keys(leaks).length
        if (Object.keys(leaks).includes(id)) {
            throw new Error(format('Leaking %d of %d items, including id %s: %o', numLeaks, this.leakDetectors.size, id, leaks))
        }
    }

    clear() {
        this.leakDetectors.clear()
    }
}

type PublishManyOpts = Partial<{
    delay: number,
    timestamp: number | (() => number)
    sequenceNumber: number | (() => number)
    partitionKey: number | string | (() => number | string)
    createMessage: (content: any) => any
}>

export async function* publishManyGenerator(
    total: number = 5,
    opts: PublishManyOpts = {}
): AsyncGenerator<PublishMetadata<any>> {
    const { delay = 10, sequenceNumber, timestamp, partitionKey, createMessage = Msg } = opts
    const batchId = counterId('publishMany')
    for (let i = 0; i < total; i++) {
        yield {
            timestamp: typeof timestamp === 'function' ? timestamp() : timestamp,
            sequenceNumber: typeof sequenceNumber === 'function' ? sequenceNumber() : sequenceNumber,
            partitionKey: typeof partitionKey === 'function' ? partitionKey() : partitionKey,
            content: createMessage({
                batchId,
                value: `${i + 1} of ${total}`,
                index: i,
                total,
            })
        }

        if (delay) {
            // eslint-disable-next-line no-await-in-loop
            await wait(delay)
        }
    }
}

type PublishTestMessageOptions = PublishManyOpts & {
    waitForLast?: boolean
    waitForLastCount?: number
    waitForLastTimeout?: number,
    retainMessages?: boolean
    onSourcePipeline?: Signal<[Pipeline<PublishMetadata<any>>]>
    onPublishPipeline?: Signal<[Pipeline<StreamMessage>]>
    afterEach?: (msg: StreamMessage) => Promise<void> | void
}

export function publishTestMessagesGenerator(client: StreamrClient, stream: SIDLike, maxMessages: number = 5, opts: PublishTestMessageOptions = {}) {
    const sid = SPID.parse(stream)
    const source = new Pipeline(publishManyGenerator(maxMessages, opts))
    if (opts.onSourcePipeline) {
        opts.onSourcePipeline.trigger(source)
    }
    const pipeline = new Pipeline<StreamMessage>(client.publisher.publishFromMetadata(sid, source))
    if (opts.afterEach) {
        pipeline.forEach(opts.afterEach)
    }
    return pipeline
}

export function getPublishTestStreamMessages(client: StreamrClient, stream: SIDLike, defaultOpts: PublishTestMessageOptions = {}) {
    const sid = SPID.parse(stream)
    return async (maxMessages: number = 5, opts: PublishTestMessageOptions = {}) => {
        const {
            waitForLast,
            waitForLastCount,
            waitForLastTimeout,
            retainMessages = true,
            ...options
        } = {
            ...defaultOpts,
            ...opts,
        }

        const contents = new WeakMap()
        client.publisher.streamMessageQueue.onMessage(([streamMessage]) => {
            contents.set(streamMessage, streamMessage.serializedContent)
        })
        const publishStream = publishTestMessagesGenerator(client, sid, maxMessages, options)
        client.onDestroy(() => {
            publishStream.return()
        })
        if (opts.onPublishPipeline) {
            opts.onPublishPipeline.trigger(publishStream)
        }
        const streamMessages = []
        let count = 0
        for await (const streamMessage of publishStream) {
            count += 1
            if (!retainMessages) {
                streamMessages.length = 0 // only keep last message
            }
            streamMessages.push(streamMessage)
            if (count === maxMessages) {
                break
            }
        }

        if (waitForLast) {
            await getWaitForStorage(client, {
                count: waitForLastCount,
                timeout: waitForLastTimeout,
            })(streamMessages[streamMessages.length - 1])
        }

        return streamMessages.map((streamMessage) => {
            const targetStreamMessage = streamMessage.clone()
            targetStreamMessage.serializedContent = contents.get(streamMessage)
            targetStreamMessage.encryptionType = 0
            targetStreamMessage.parsedContent = null
            targetStreamMessage.getParsedContent()
            return targetStreamMessage
        })
    }
}

export function getPublishTestMessages(client: StreamrClient, stream: SIDLike, defaultOpts: PublishTestMessageOptions = {}) {
    const sid = SPID.parse(stream)
    const publishTestStreamMessages = getPublishTestStreamMessages(client, sid, defaultOpts)
    return async (maxMessages: number = 5, opts: PublishTestMessageOptions = {}) => {
        const streamMessages = await publishTestStreamMessages(maxMessages, opts)
        return streamMessages.map((s) => s.getParsedContent())
    }
}

export function getWaitForStorage(client: StreamrClient, defaultOpts = {}) {
    return async (lastPublished: StreamMessage, opts = {}) => {
        return client.publisher.waitForStorage(lastPublished, {
            ...defaultOpts,
            ...opts,
        })
    }
<<<<<<< HEAD
}
=======
}

function initTracker() {
    const trackerPort = 30304 + (process.pid % 1000)
    let counter = 0
    let tracker: Tracker
    const update = Scaffold([
        async () => {
            tracker = await startTracker({
                host: '127.0.0.1',
                port: trackerPort,
                id: `tracker${trackerPort}`
            })

            return async () => {
                await tracker.stop()
            }
        }
    ], () => counter > 0)

    return {
        trackerPort,
        async up() {
            counter += 1
            return update()
        },
        async down() {
            counter = Math.max(0, counter - 1)
            return update()
        }
    }
}

export function useTracker() {
    const { up, down, trackerPort } = initTracker()
    beforeEach(up)
    afterEach(down)
    return trackerPort
}

export async function sleep(ms: number = 0) {
    return new Promise((resolve) => {
        setTimeout(resolve, ms)
    })
}

/**
 * Wait until a condition is true
 * @param condition - wait until this callback function returns true
 * @param timeOutMs - stop waiting after that many milliseconds, -1 for disable
 * @param pollingIntervalMs - check condition between so many milliseconds
 * @param failedMsgFn - append the string return value of this getter function to the error message, if given
 * @return the (last) truthy value returned by the condition function
 */
export async function until(condition: MaybeAsync<() => boolean>, timeOutMs = 10000, pollingIntervalMs = 100, failedMsgFn?: () => string) {
    // condition could as well return any instead of boolean, could be convenient
    // sometimes if waiting until a value is returned. Maybe change if such use
    // case emerges.
    const err = new Error(`Timeout after ${timeOutMs} milliseconds`)
    let isTimedOut = false
    let t!: ReturnType<typeof setTimeout>
    if (timeOutMs > 0) {
        t = setTimeout(() => { isTimedOut = true }, timeOutMs)
    }

    try {
        // Promise wrapped condition function works for normal functions just the same as Promises
        let wasDone = false
        while (!wasDone && !isTimedOut) { // eslint-disable-line no-await-in-loop
            wasDone = await Promise.resolve().then(condition) // eslint-disable-line no-await-in-loop
            if (!wasDone && !isTimedOut) {
                await sleep(pollingIntervalMs) // eslint-disable-line no-await-in-loop
            }
        }

        if (isTimedOut) {
            if (failedMsgFn) {
                err.message += ` ${failedMsgFn()}`
            }
            throw err
        }

        return wasDone
    } finally {
        clearTimeout(t)
    }
}
>>>>>>> 5905c61a
<|MERGE_RESOLUTION|>--- conflicted
+++ resolved
@@ -34,9 +34,6 @@
 
 export const uid = (prefix?: string) => counterId(`p${process.pid}${prefix ? '-' + prefix : ''}`)
 
-// export function fakePrivateKey() {
-//     return crypto.randomBytes(32).toString('hex')
-// }
 
 export function fakeAddress() {
     return crypto.randomBytes(32).toString('hex').slice(0, 40)
@@ -165,8 +162,7 @@
 
 // eslint-disable-next-line no-undef
 export const createRelativeTestStreamId = (module: NodeModule, suffix?: string) => {
-    return counterId(`/test/${randomTestRunId}/${getTestName(module)}${(suffix !== undefined) ? '-' + suffix : ''}/${Date.now()}/`, '-')
-    // return '/blubb4'
+    return counterId(`/test/${randomTestRunId}/${getTestName(module)}${(suffix !== undefined) ? '-' + suffix : ''}`, '-')
 }
 
 // eslint-disable-next-line no-undef
@@ -182,9 +178,6 @@
 export const getCreateClient = (defaultOpts = {}, defaultParentContainer?: DependencyContainer) => {
     const addAfter = addAfterFn()
 
-<<<<<<< HEAD
-    return function createClient(opts = {}, parentContainer?: DependencyContainer) {
-=======
     return async function createClient(opts: any = {}) {
         let key
         if (opts.auth && opts.auth.privateKey) {
@@ -192,7 +185,6 @@
         } else {
             key = await getPrivateKey()
         }
->>>>>>> 5905c61a
         const c = new StreamrClient({
             ...clientOptions,
             auth: {
@@ -502,9 +494,6 @@
             ...opts,
         })
     }
-<<<<<<< HEAD
-}
-=======
 }
 
 function initTracker() {
@@ -592,4 +581,3 @@
         clearTimeout(t)
     }
 }
->>>>>>> 5905c61a
