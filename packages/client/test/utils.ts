--- conflicted
+++ resolved
@@ -2,13 +2,8 @@
 import { writeHeapSnapshot } from 'v8'
 import { DependencyContainer } from 'tsyringe'
 
-<<<<<<< HEAD
 import fetch from '../src/utils/fetch'
-import { wait } from 'streamr-test-utils'
-=======
-import fetch from 'node-fetch'
 import { KeyServer, wait } from 'streamr-test-utils'
->>>>>>> 8490d16f
 import { Wallet } from 'ethers'
 import { StreamMessage } from 'streamr-client-protocol'
 import LeakDetector from 'jest-leak-detector'
