import crypto from 'crypto'
import { writeHeapSnapshot } from 'v8'

import { wait } from 'streamr-test-utils'
import { Wallet } from 'ethers'
import { PublishRequest, StreamMessage, SIDLike, SPID } from 'streamr-client-protocol'
import LeakDetector from 'jest-leak-detector'
import { startTracker, Tracker } from 'streamr-network'

import { StreamrClient } from '../src/StreamrClient'
import { counterId, CounterId, AggregatedError, Scaffold, instanceId } from '../src/utils'
import { Debug, format } from '../src/utils/log'
import { MaybeAsync } from '../src/types'
import { StreamProperties } from '../src/Stream'
import clientOptions from '../src/ConfigTest'

import Signal from '../src/utils/Signal'
import { PublishMetadata } from '../src/Publisher'
import { Pipeline } from '../src/utils/Pipeline'

export { clientOptions }

const testDebugRoot = Debug('test')
const testDebug = testDebugRoot.extend.bind(testDebugRoot)
export {
    testDebug as Debug
}

export function mockContext() {
    const id = counterId('mockContext')
    return { id, debug: testDebugRoot.extend(id) }
}

export const uid = (prefix?: string) => counterId(`p${process.pid}${prefix ? '-' + prefix : ''}`)

export function fakePrivateKey() {
    return crypto.randomBytes(32).toString('hex')
}

export function fakeAddress() {
    return crypto.randomBytes(32).toString('hex').slice(0, 40)
}

const TEST_REPEATS = (process.env.TEST_REPEATS) ? parseInt(process.env.TEST_REPEATS, 10) : 1

export function describeRepeats(msg: any, fn: any, describeFn = describe) {
    for (let k = 0; k < TEST_REPEATS; k++) {
        // eslint-disable-next-line no-loop-func
        describe(msg, () => {
            describeFn(`test repeat ${k + 1} of ${TEST_REPEATS}`, fn)
        })
    }
}

describeRepeats.skip = (msg: any, fn: any) => {
    describe.skip(`${msg} – test repeat ALL of ${TEST_REPEATS}`, fn)
}

describeRepeats.only = (msg: any, fn: any) => {
    describeRepeats(msg, fn, describe.only)
}

export async function collect(iterator: any, fn: MaybeAsync<(item: any) => void> = async () => {}) {
    const received: any[] = []
    for await (const msg of iterator) {
        received.push(msg.getParsedContent())
        await fn({
            msg, iterator, received,
        })
    }

    return received
}

export function getTestSetTimeout() {
    const addAfter = addAfterFn()
    return (callback: () => void, ms?: number) => {
        const t = setTimeout(callback, ms)
        addAfter(() => {
            clearTimeout(t)
        })
        return t
    }
}

export function addAfterFn() {
    const afterFns: any[] = []
    afterEach(async () => {
        const fns = afterFns.slice()
        afterFns.length = 0
        // @ts-expect-error
        AggregatedError.throwAllSettled(await Promise.allSettled(fns.map((fn) => fn())))
    })

    return (fn: any) => {
        afterFns.push(fn)
    }
}

export function Msg<T extends object>(opts?: T) {
    return {
        value: uid('msg'),
        ...opts,
    }
}

export type CreateMessageOpts = {
    /** index of message in total */
    index: number,
    /** batch number */
    batch: number,
    /** index of message in batch */
    batchIndex: number,
    /** total messages */
    total: number
}

export type PublishOpts = {
    testName: string,
    delay: number
    timeout: number
    /** set false to allow gc message content */
    retainMessages: boolean,
    waitForLast: boolean
    waitForLastCount: number
    waitForLastTimeout: number
    beforeEach: (m: any) => any
    afterEach: (msg: any, request: PublishRequest) => Promise<void> | void
    timestamp: number | (() => number)
    partitionKey: string
    createMessage: (opts: CreateMessageOpts) => Promise<any> | any
    batchSize: number
}

export const createMockAddress = () => '0x000000000000000000000000000' + Date.now()

export function getRandomClient() {
    const wallet = new Wallet(`0x100000000000000000000000000000000000000012300000001${Date.now()}`)
    return new StreamrClient({
        ...clientOptions,
        auth: {
            privateKey: wallet.privateKey
        }
    })
}

export const expectInvalidAddress = (operation: () => Promise<any>) => {
    return expect(() => operation()).rejects.toThrow()
}

// eslint-disable-next-line no-undef
const getTestName = (module: NodeModule) => {
    const fileNamePattern = new RegExp('.*/(.*).test\\...')
    const groups = module.filename.match(fileNamePattern)
    return (groups !== null) ? groups[1] : module.filename
}

const randomTestRunId = process.pid != null ? process.pid : crypto.randomBytes(4).toString('hex')

// eslint-disable-next-line no-undef
export const createRelativeTestStreamId = (module: NodeModule, suffix?: string) => {
    return counterId(`/test/${randomTestRunId}/${getTestName(module)}${(suffix !== undefined) ? '-' + suffix : ''}`, '-')
}

// eslint-disable-next-line no-undef
<<<<<<< HEAD
export const createTestStream = async (streamrClient: BrubeckClient, module: NodeModule, props?: Partial<StreamProperties>) => {
    const stream = await streamrClient.createStream({
=======
export const createTestStream = (streamrClient: StreamrClient, module: NodeModule, props?: Partial<StreamProperties>) => {
    return streamrClient.createStream({
>>>>>>> 15d6b6ed
        id: createRelativeTestStreamId(module),
        ...props
    })
    await until(async () => { return streamrClient.streamExistsOnTheGraph(stream.id) }, 100000, 1000)
    return stream
}

export const getCreateClient = (defaultOpts = {}) => {
    const addAfter = addAfterFn()

    return function createClient(opts = {}) {
        const c = new StreamrClient({
            ...clientOptions,
            auth: {
                privateKey: fakePrivateKey(),
            },
            ...defaultOpts,
            ...opts,
        })

        addAfter(async () => {
            await wait(0)
            if (!c) { return }
            c.debug('disconnecting after test >>')
            await c.destroy()
            c.debug('disconnecting after test <<')
        })

        return c
    }
}

/**
 * Write a heap snapshot file if WRITE_SNAPSHOTS env var is set.
 */
export function snapshot() {
    if (!process.env.WRITE_SNAPSHOTS) { return '' }
    testDebugRoot('heap snapshot >>')
    const value = writeHeapSnapshot()
    testDebugRoot('heap snapshot <<', value)
    return value
}

export class LeaksDetector {
    leakDetectors: Map<string, LeakDetector> = new Map()
    ignoredValues = new WeakSet()
    id = instanceId(this)
    debug = testDebug(this.id)

    // temporary whitelist leaks in network code
    ignoredKeys = new Set([
        '/cachedNode',
    ])

    private counter = CounterId(this.id)

    add(name: string, obj: any) {
        if (!obj || typeof obj !== 'object') { return }

        if (this.ignoredValues.has(obj)) { return }

        this.leakDetectors.set(name, new LeakDetector(obj))
    }

    ignore(obj: any) {
        if (!obj || typeof obj !== 'object') { return }
        this.ignoredValues.add(obj)
    }

    ignoreAll(obj: any) {
        if (!obj || typeof obj !== 'object') { return }
        const seen = new Set()
        this.walk([], obj, (_path, value) => {
            if (seen.has(value)) { return false }
            seen.add(value)
            this.ignore(value)
            return undefined
        })
    }

    idToPaths = new Map<string, Set<string>>() // ids to paths
    objectToId = new WeakMap<object, string>() // single id for value

    getID(path: string[], value: any) {
        if (this.objectToId.has(value)) {
            return this.objectToId.get(value)
        }

        let id = (() => {
            if (value.id) { return value.id }
            const pathString = path.join('/')
            const constructor = value.constructor?.name
            const type = constructor === 'Object' ? undefined : constructor
            return pathString + (type ? `-${type}` : '')
        })()

        id = this.counter(id)
        this.objectToId.set(value, id)
        return id
    }

    protected walk(
        path: string[],
        obj: object,
        fn: (path: string[], obj: object, depth: number) => false | void,
        depth = 0
    ) {
        if (!obj || typeof obj !== 'object') { return }

        if (depth > 10) { return }

        const doContinue = fn(path, obj, depth)

        if (doContinue === false) { return }

        if (Array.isArray(obj)) {
            obj.forEach((value, key) => {
                this.walk([...path, `${key}`], value, fn, depth + 1)
            })
            return
        }

        for (const [key, value] of Object.entries(obj)) {
            if (!value || typeof value !== 'object') { continue }

            this.walk([...path, `${key}`], value, fn, depth + 1)
        }
    }

    addAll(rootId: string, obj: object) {
        const seen = new Set()
        this.walk([rootId], obj, (path, value) => {
            if (this.ignoredValues.has(value)) { return false }
            const pathString = path.join('/')
            for (const key of this.ignoredKeys) {
                if (pathString.includes(key)) { return false } // stop walking
            }

            const id = this.getID(path, value)
            const paths = this.idToPaths.get(id) || new Set()
            paths.add(pathString)
            this.idToPaths.set(id, paths)
            if (!seen.has(value)) {
                seen.add(value)
                this.add(id, value)
            }
            return undefined
        })
    }

    async getLeaks() {
        this.debug('checking for leaks with %d items >>', this.leakDetectors.size)
        await wait(10) // wait a moment for gc to run?
        const outstanding = new Set<string>()
        const results = (await Promise.all([...this.leakDetectors.entries()].map(async ([key, d]) => {
            outstanding.add(key)
            const isLeaking = await d.isLeaking()
            outstanding.delete(key)
            return isLeaking ? key : undefined
        }))).filter(Boolean) as string[]

        const leaks = results.reduce((o, id) => Object.assign(o, {
            [id]: [...(this.idToPaths.get(id) || [])],
        }), {})

        this.debug('checking for leaks with %d items <<', this.leakDetectors.size)
        this.debug('%d leaks.', results.length)
        return leaks
    }

    async checkNoLeaks() {
        const leaks = await this.getLeaks()
        const numLeaks = Object.keys(leaks).length
        if (numLeaks) {
            throw new Error(format('Leaking %d of %d items: %o', numLeaks, this.leakDetectors.size, leaks))
        }
    }

    async checkNoLeaksFor(id: string) {
        const leaks = await this.getLeaks()
        const numLeaks = Object.keys(leaks).length
        if (Object.keys(leaks).includes(id)) {
            throw new Error(format('Leaking %d of %d items, including id %s: %o', numLeaks, this.leakDetectors.size, id, leaks))
        }
    }

    clear() {
        this.leakDetectors.clear()
    }
}

type PublishManyOpts = Partial<{
    delay: number,
    timestamp: number | (() => number)
    sequenceNumber: number | (() => number)
    partitionKey: number | string | (() => number | string)
    createMessage: (content: any) => any
}>

export async function* publishManyGenerator(
    total: number = 5,
    opts: PublishManyOpts = {}
): AsyncGenerator<PublishMetadata<any>> {
    const { delay = 10, sequenceNumber, timestamp, partitionKey, createMessage = Msg } = opts
    const batchId = counterId('publishMany')
    for (let i = 0; i < total; i++) {
        yield {
            timestamp: typeof timestamp === 'function' ? timestamp() : timestamp,
            sequenceNumber: typeof sequenceNumber === 'function' ? sequenceNumber() : sequenceNumber,
            partitionKey: typeof partitionKey === 'function' ? partitionKey() : partitionKey,
            content: createMessage({
                batchId,
                value: `${i + 1} of ${total}`,
                index: i,
                total,
            })
        }

        if (delay) {
            // eslint-disable-next-line no-await-in-loop
            await wait(delay)
        }
    }
}

type PublishTestMessageOptions = PublishManyOpts & {
    waitForLast?: boolean
    waitForLastCount?: number
    waitForLastTimeout?: number,
    retainMessages?: boolean
    onSourcePipeline?: Signal<Pipeline<PublishMetadata<any>>>
    onPublishPipeline?: Signal<Pipeline<StreamMessage>>
    afterEach?: (msg: StreamMessage) => Promise<void> | void
}

export function publishTestMessagesGenerator(client: StreamrClient, stream: SIDLike, maxMessages: number = 5, opts: PublishTestMessageOptions = {}) {
    const sid = SPID.parse(stream)
    const source = new Pipeline(publishManyGenerator(maxMessages, opts))
    if (opts.onSourcePipeline) {
        opts.onSourcePipeline.trigger(source)
    }
    const pipeline = new Pipeline<StreamMessage>(client.publisher.publishFromMetadata(sid, source))
    if (opts.afterEach) {
        pipeline.forEach(opts.afterEach)
    }
    return pipeline

}

export function getPublishTestStreamMessages(client: StreamrClient, stream: SIDLike, defaultOpts: PublishTestMessageOptions = {}) {
    const sid = SPID.parse(stream)
    return async (maxMessages: number = 5, opts: PublishTestMessageOptions = {}) => {
        const {
            waitForLast,
            waitForLastCount,
            waitForLastTimeout,
            retainMessages = true,
            ...options
        } = {
            ...defaultOpts,
            ...opts,
        }

        const contents = new WeakMap()
        client.publisher.streamMessageQueue.onMessage(([streamMessage]) => {
            contents.set(streamMessage, streamMessage.serializedContent)
        })
        const publishStream = publishTestMessagesGenerator(client, sid, maxMessages, options)
        if (opts.onPublishPipeline) {
            opts.onPublishPipeline.trigger(publishStream)
        }
        const streamMessages = []
        let count = 0
        for await (const streamMessage of publishStream) {
            count += 1
            if (!retainMessages) {
                streamMessages.length = 0 // only keep last message
            }
            streamMessages.push(streamMessage)
            if (count === maxMessages) {
                break
            }
        }

        if (waitForLast) {
            await getWaitForStorage(client, {
                count: waitForLastCount,
                timeout: waitForLastTimeout,
            })(streamMessages[streamMessages.length - 1])
        }

        return streamMessages.map((streamMessage) => {
            const targetStreamMessage = streamMessage.clone()
            targetStreamMessage.serializedContent = contents.get(streamMessage)
            targetStreamMessage.encryptionType = 0
            targetStreamMessage.parsedContent = null
            targetStreamMessage.getParsedContent()
            return targetStreamMessage
        })
    }
}

export function getPublishTestMessages(client: StreamrClient, stream: SIDLike, defaultOpts: PublishTestMessageOptions = {}) {
    const sid = SPID.parse(stream)
    const publishTestStreamMessages = getPublishTestStreamMessages(client, sid, defaultOpts)
    return async (maxMessages: number = 5, opts: PublishTestMessageOptions = {}) => {
        const streamMessages = await publishTestStreamMessages(maxMessages, opts)
        return streamMessages.map((s) => s.getParsedContent())
    }
}

export function getWaitForStorage(client: StreamrClient, defaultOpts = {}) {
    return async (lastPublished: StreamMessage, opts = {}) => {
        return client.publisher.waitForStorage(lastPublished, {
            ...defaultOpts,
            ...opts,
        })
    }
}

function initTracker() {
    const trackerPort = 30304 + (process.pid % 1000)
    let counter = 0
    let tracker: Tracker
    const update = Scaffold([
        async () => {
            tracker = await startTracker({
                host: '127.0.0.1',
                port: trackerPort,
                id: `tracker${trackerPort}`
            })

            return async () => {
                await tracker.stop()
            }
        }
    ], () => counter > 0)

    return {
        trackerPort,
        async up() {
            counter += 1
            return update()
        },
        async down() {
            counter = Math.max(0, counter - 1)
            return update()
        }
    }
}

export function useTracker() {
    const { up, down, trackerPort } = initTracker()
    beforeEach(up)
    afterEach(down)
    return trackerPort
}

export async function sleep(ms: number = 0) {
    return new Promise((resolve) => {
        setTimeout(resolve, ms)
    })
}

/**
 * Wait until a condition is true
 * @param condition - wait until this callback function returns true
 * @param timeOutMs - stop waiting after that many milliseconds, -1 for disable
 * @param pollingIntervalMs - check condition between so many milliseconds
 * @param failedMsgFn - append the string return value of this getter function to the error message, if given
 * @return the (last) truthy value returned by the condition function
 */
export async function until(condition: MaybeAsync<() => boolean>, timeOutMs = 10000, pollingIntervalMs = 100, failedMsgFn?: () => string) {
    // condition could as well return any instead of boolean, could be convenient
    // sometimes if waiting until a value is returned. Maybe change if such use
    // case emerges.
    const err = new Error(`Timeout after ${timeOutMs} milliseconds`)
    let isTimedOut = false
    let t!: ReturnType<typeof setTimeout>
    if (timeOutMs > 0) {
        t = setTimeout(() => { isTimedOut = true }, timeOutMs)
    }

    try {
        // Promise wrapped condition function works for normal functions just the same as Promises
        let wasDone = false
        while (!wasDone && !isTimedOut) { // eslint-disable-line no-await-in-loop
            wasDone = await Promise.resolve().then(condition) // eslint-disable-line no-await-in-loop
            if (!wasDone && !isTimedOut) {
                await sleep(pollingIntervalMs) // eslint-disable-line no-await-in-loop
            }
        }

        if (isTimedOut) {
            if (failedMsgFn) {
                err.message += ` ${failedMsgFn()}`
            }
            throw err
        }

        return wasDone
    } finally {
        clearTimeout(t)
    }
}
<|MERGE_RESOLUTION|>--- conflicted
+++ resolved
@@ -163,13 +163,8 @@
 }
 
 // eslint-disable-next-line no-undef
-<<<<<<< HEAD
-export const createTestStream = async (streamrClient: BrubeckClient, module: NodeModule, props?: Partial<StreamProperties>) => {
+export const createTestStream = (streamrClient: StreamrClient, module: NodeModule, props?: Partial<StreamProperties>) => {
     const stream = await streamrClient.createStream({
-=======
-export const createTestStream = (streamrClient: StreamrClient, module: NodeModule, props?: Partial<StreamProperties>) => {
-    return streamrClient.createStream({
->>>>>>> 15d6b6ed
         id: createRelativeTestStreamId(module),
         ...props
     })
