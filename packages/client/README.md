<p align="center">
  <a href="https://streamr.network">
    <img alt="Streamr" src="https://raw.githubusercontent.com/streamr-dev/network-monorepo/main/packages/client/readme-header-img.png" width="1320" />
  </a>
</p>

<h1 align="left">
  Streamr JavaScript Client
</h1>

[![Build status](https://github.com/streamr-dev/monorepo/actions/workflows/client-build.yml/badge.svg)](https://github.com/streamr-dev/monorepo/actions/workflows/client-build.yml)
![latest npm package version](https://img.shields.io/npm/v/streamr-client?label=latest)
[![GitHub stars](https://img.shields.io/github/stars/streamr-dev/network-monorepo?style=social)
[![Discord Chat](https://img.shields.io/discord/801574432350928907.svg?label=Discord&logo=Discord&colorB=7289da)](https://discord.gg/FVtAph9cvz)

This library allows you to easily interact with the [Streamr Network](https://streamr.network) from JavaScript-based environments, such as browsers and [node.js](https://nodejs.org). The library wraps a Streamr light node for publishing and subscribing to data, as well as contains convenience functions for creating and managing streams.

Please see the [Streamr project docs](https://streamr.network/docs) for more detailed documentation.

## Important information

The current stable version of the Streamr Client is `5.x` (at the time of writing, December 2021) which is connected to the [Corea Network](https://streamr.network/roadmap). The Brubeck Network Streamr Client is the [6.0.0-alpha.19](https://www.npmjs.com/package/streamr-client/v/6.0.0-alpha.19) build along with the `testnet` builds of the Broker node. The developer experience of the two networks is the same, however, the `6.0.0-alpha.19` client also runs as a light node in the network, whereas the `5.x` era client communicates remotely to a Streamr run node. When the Streamr Network transitions into the Brubeck era (ETA Jan/Feb 2022), data guarantees of `5.x` clients will need to be reassessed. Publishing data to the Brubeck network will only be visible in the [Brubeck Core UI](https://brubeck.streamr.network). The Marketplace, Core app and CLI tool are currently all configured to interact with the Corea Network only. Take care not to mix networks during this transition period.

----

## Table of contents

[Installation](#installation) · [Usage](#usage) · [API Docs](#API-docs) · [Client options](#client-options) · [Authentication](#authentication-options) · [Managing subscriptions](#managing-subscriptions) · [Stream API](#stream-api) · [Subscription options](#subscription-options) · [Storage](#storage) ·[Data Unions](#data-unions) · [Utility functions](#utility-functions) · [Events](#events) · [Stream Partitioning](#stream-partitioning) · [Logging](#logging) · [NPM Publishing](#publishing-latest)

## Get Started
Here are some usage examples. More examples can be found [here](https://github.com/streamr-dev/examples).

>In Streamr, Ethereum accounts are used for identity. You can generate an Ethereum private key using any Ethereum wallet, or you can use the utility function `StreamrClient.generateEthereumAccount()`, which returns the address and private key of a fresh Ethereum account.

### Installation
The client is available on [npm](https://www.npmjs.com/package/streamr-client) and can be installed simply by:

```
npm install streamr-client
```

### Importing `streamr-client`
When using Node.js remember to import the library with:

```js
import { StreamrClient } from 'streamr-client'
```

For usage in the browser include the latest build:
```html
<script src="https://unpkg.com/streamr-client@latest/streamr-client.web.js"></script>

<!-- for Corea package (5x) -->
<script src="https://unpkg.com/streamr-client@5.5.7/streamr-client.web.js"></script>

<!-- for Brubeck package (6x) -->
<script src="https://unpkg.com/streamr-client@6.0.0-alpha.19/streamr-client.web.js"></script>
```

### Creating a StreamrClient instance
```js
const client = new StreamrClient({
    auth: {
        privateKey: 'your-ethereum-private-key'
    }
})
```
> ℹ️ More `StreamrClient` creation options can be found in the [Installation](#installation) section.

### Getting the client's address
```typescript
const address = await client.getAddress()
```

### Creating a stream 
```typescript
const STREAM_ID = `${address}/some-stream-id`

const stream = await client.createStream({
    id: STREAM_ID
})
```

In order to  enable historical data `resends` add first the stream to a storage node:
```typescript
import { StorageNode, StreamrClient } from StreamrClient

await stream.addToStorageNode(StorageNode.STREAMR_GERMANY)
```
> ℹ️ Visit the [Storage section](#storage) for more options.

### Fetching existent streams
Getting an existent stream is pretty straight-forward
```typescript
const stream = await client.getStream(STREAM_ID)
```

The method `getOrCreateStream` allows for a seamless creation/fetching process:
```typescript
const stream = await client.getOrCreateStream({
    id: `${address}/doc-tests`
})
```

### Subscribing to real-time events in a stream

```typescript
const sub = await client.subscribe({
    stream: STREAM_ID,
    streamPartition: 0, // Optional, defaults to zero. Use for partitioned streams to select partition.
    // optional resend options here
}, (message, metadata) => {
    // This is the message handler which gets called for every incoming message in the stream.
    // Do something with the message here!
})
```

### Resending historical data

<<<<<<< HEAD
```typescript
const sub = await client.resend({
    stream: STREAM_ID,
    resend: {
=======
```js
const sub = await client.resend(
    'streamId',
    {
>>>>>>> 4426f671
        last: 5,
    }, 
    (message) => {
        // This is the message handler which gets called for every received message in the stream.
        // Do something with the message here!
    }
)
```

See "Subscription options" for resend options

### Publishing data points to a stream

```js
// Here's our example data point
const msg = {
    temperature: 25.4,
    humidity: 10,
    happy: true
}

// Publish using the stream id only
await client.publish(STREAM_ID, msg)

// The first argument can also be the stream object
await client.publish(stream, msg)

// Publish with a specific timestamp as a Date object (default is now)
await client.publish(STREAM_ID, msg, new Date(54365472))

// Publish with a specific timestamp in ms
await client.publish(STREAM_ID, msg, 54365472)

// Publish with a specific timestamp as a ISO8601 string
await client.publish(STREAM_ID, msg, '2019-01-01T00:00:00.123Z')

// Publish with a specific partition key (read more about partitioning further down this readme)
await client.publish(STREAM_ID, msg, Date.now(), 'my-partition-key')

// For convenience, stream.publish(...) equals client.publish(stream, ...)
await stream.publish(msg)
```

----

<<<<<<< HEAD
## Client configuration

|   Option    | Possible Values | Default value  |  Description |
| :--- | :--- | :--- | :--- |
| restUrl  | string | <https://streamr.network/api/v1> | Base URL of the Streamr REST API.   |
| auth | AUTH_OBJECT | Object that can contain different information to authenticate. More details below.  |
| publishWithSignature | 'auto', 'always', 'never' | 'auto'   | Determines if data points published to streams are signed or not. Signing requires `auth.privateKey` or `auth.ethereum`.  'auto' will sign only if one of them is set. 'always' will throw an exception if none of them is set.  |
| verifySignatures | 'auto', 'always', 'never' | 'auto'   | Determines under which conditions signed and unsigned data points are accepted or rejected. 'always' accepts only signed and verified data points. 'never' accepts all data points. 'auto' verifies all signed data points before accepting them and accepts unsigned data points only for streams not supposed to contain signed data. |
| autoConnect  | boolean | true | If set to `true`, the client connects automatically on the first call to `subscribe()`. Otherwise an explicit call to `connect()` is required.  |
| autoDisconnect | boolean  | true | If set to `true`, the client automatically disconnects when the last stream is unsubscribed. Otherwise the connection is left open and can be disconnected explicitly by calling `disconnect()`.|
| orderMessages| boolean | true | If set to `true`, the subscriber handles messages in the correct order, requests missing messages and drops duplicates. Otherwise, the subscriber processes messages as they arrive without any check.  |
| maxPublishQueueSize  | number | 10000| Only in effect when `autoConnect = true`. Controls the maximum number of messages to retain in internal queue when client has disconnected and is reconnecting to Streamr.  |
| publisherGroupKeys   | {}   | Object defining the group key as a hex string used to encrypt for each stream id.   |
| publisherStoreKeyHistory | true | If `true`, the client will locally store every key used to encrypt messages at some point. If set to `false`, the client will not be able to answer subscribers asking for historical keys during resend requests.  |
| groupKeys  | {}   | Object defining, for each stream id, an object containing the group key used to decrypt for each publisher id. Not needed if `keyExchange` is defined.  |
| keyExchange  | {}   | Defines RSA key pair to use for group key exchange. Can define `publicKey` and `privateKey` fields as strings in the PEM format, or stay empty to generate a key pair automatically. Can be set to `null` if no key exchange is required. |
| debug| TODO |
| network| TODO |
| storageNodeRegistry| TODO |
| streamrNodeAddress| TODO |
| dataUnion| TODO |
| cache| TODO |
| binanceRPC| TODO |
| binanceAdapterAddress| TODO |
| binanceSmartChainAMBAddress| TODO |
| withdrawServerUrl| TODO |
| mainnet| TODO |
| sidechain| TODO |
| tokenAddress| TODO |
| tokenSidechainAddress| TODO |
| publishAutoDisconnectDelay| TODO |
| gapFill| TODO |
| maxGapRequests| TODO |
| maxRetries| TODO |
| retryResendAfter| TODO |
| gapFillTimeout| TODO |

```typescript
// this is what a user should be altering, at most, from their configs:
const client = new StreamrClient({
    id: 
    auth: {
        privateKey?: string,
        ethereum?: window.provider()
    },
    groupKeys: {
        'foo': 'bar'
    },
    debug: {
        inspectOpts: {
            depth: number, // max 88
            maxStringLength: number // max 3
        }
    },
    // PublishConfig
    maxPublishQueueSize: number,
    publishWithSignature: Todo,
    publisherStoreKeyHistory: boolean,
    publishAutoDisconnectDelay: number,
    // SubscribeConfig
    orderMessages: boolean,
    gapFill: boolean,
    maxGapRequests: number,
    maxRetries: number,
    verifySignatures: Todo,
    retryResendAfter: number,
    gapFillTimeout: number,
})

// the following should, imo, come from preset configs exported by streamr-client 
import {
    NetworkMainnetConfig,
    StorageNodeRegistryMainnetConfig,
    DataUnionMainnetConfig,
    EthereumMainnetConfig,  
    
    NetworkTestnetConfig,
    StorageNodeRegistryTestnetConfig,
    DataUnionTestnetConfig,
    EthereumTestnetConfig,  
} from 'streamr-client'

const mainnetClient = new StreamrClient({
    network: NetworkMainnetConfig,
    storageNodeRegistry: StorageNodeRegistryMainnetConfig,
    // needs to be broken down to individual parameters
    binanceRPC: EthereumMainnetConfig.binanceRPC,
    binanceAdapterAddress: EthereumMainnetConfig.binanceAdapterAddress,
    binanceSmartChainAMBAddress: EthereumMainnetConfig.binanceSmartChainAMBAddress,
    withdrawServerUrl: EthereumMainnetConfig.withdrawServerUrl,
    mainnet: EthereumMainnetConfig.mainnet,
    sidechain: EthereumMainnetConfig.sidechain,
    tokenAddress: EthereumMainnetConfig.tokenAddress,
    tokenSidechainAddress: EthereumMainnetConfig.tokenSidechainAddress,
})

const testnetClient = new StreamrClient({
    network: NetworkTestnetConfig,
    storageNodeRegistry: StorageNodeRegistryTestnetConfig,
    // needs to be broken down to individual parameters
    binanceRPC: EthereumTestnetConfig.binanceRPC,
    binanceAdapterAddress: EthereumTestnetConfig.binanceAdapterAddress,
    binanceSmartChainAMBAddress: EthereumTestnetConfig.binanceSmartChainAMBAddress,
    withdrawServerUrl: EthereumTestnetConfig.withdrawServerUrl,
    mainnet: EthereumTestnetConfig.mainnet,
    sidechain: EthereumTestnetConfig.sidechain,
    tokenAddress: EthereumTestnetConfig.tokenAddress,
    tokenSidechainAddress: EthereumTestnetConfig.tokenSidechainAddress,
})
// this is the homunculus config that the client can take in
// most of these fields should never be modified by users
// and some others, such as `storageNodeRegistry` or 
// `dataUnion` should come from pre-packed configuration objects
const client = new StreamrClient({
    id: 'client-id', // used to identify the client on logs
    auth: {
        privateKey: string,
        ethereum: window.provider()
    },
    debug: {},
    network: {
        trackers: TrackerInfo[],
        disconnectionWaitTime?: number,
        peerPingInterval?: number,
        newWebrtcConnectionTimeout?: number,
        webrtcDatachannelBufferThresholdLow?: number,
        webrtcDatachannelBufferThresholdHigh?: number,
        stunUrls?: string[],
        rttUpdateTimeout?: number,
        trackerConnectionMaintenanceInterval?: number,
        webrtcDisallowPrivateAddresses?: boolean,
        acceptProxyConnections?: boolean,
    },
    storageNodeRegistry: [{
        contractAddress: string,
        jsonRpcProvider: string,
    }],
    streamrNodeAddress: string,
    keyExchange: {},
    dataUnion: {
        minimumWithdrawTokenWei: BigNumber | number | string,
        payForTransport: boolean,
        factoryMainnetAddress: EthereumAddress,
        factorySidechainAddress: EthereumAddress,
        templateMainnetAddress: EthereumAddress,
        templateSidechainAddress: EthereumAddress,
    },
    cache: {
        maxSize: number,
        maxAge: number,
    },
    // EthereumConfig
    binanceRPC: ConnectionInfo & {
        chainId?: number,
    },
    binanceAdapterAddress: EthereumAddress,
    binanceSmartChainAMBAddress: EthereumAddress,
    withdrawServerUrl: string,
    mainnet?: ConnectionInfo | string,
    sidechain: ConnectionInfo & {
        chainId?: number,
    },
    tokenAddress: EthereumAddress,
    tokenSidechainAddress: EthereumAddress,
    // ConnectionConfig
    restUrl: string,
    autoConnect: boolean,
    autoDisconnect: boolean,
    // PublishConfig
    maxPublishQueueSize: number,
    publishWithSignature: Todo,
    publisherStoreKeyHistory: boolean,
    publishAutoDisconnectDelay: number,
    // SubscribeConfig
    orderMessages: boolean,
    gapFill: boolean,
    maxGapRequests: number,
    maxRetries: number,
    verifySignatures: Todo,
    retryResendAfter: number,
    gapFillTimeout: number,
    // EncryptionConfig
    groupKeys: {},

})    
```

## Authentication
=======
## Client options

| Option                   | Default value                    | Description                                                                                                                                                                                                                                                                                                                             |
| :----------------------- | :------------------------------- | :-------------------------------------------------------------------------------------------------------------------------------------------------------------------------------------------------------------------------------------------------------------------------------------------------------------------------------------- |
| restUrl                  | <https://streamr.network/api/v2> | Base URL of the Streamr REST API.                                                                                                                                                                                                                                                                                                       |
| auth                     | {}                               | Object that can contain different information to authenticate. More details below.                                                                                                                                                                                                                                                      |
| verifySignatures         | 'auto'                           | Determines under which conditions signed and unsigned data points are accepted or rejected. 'always' accepts only signed and verified data points. 'never' accepts all data points. 'auto' verifies all signed data points before accepting them and accepts unsigned data points only for streams not supposed to contain signed data. |
| autoConnect              | true                             | If set to `true`, the client connects automatically on the first call to `subscribe()`. Otherwise an explicit call to `connect()` is required.                                                                                                                                                                                          |
| autoDisconnect           | true                             | If set to `true`, the client automatically disconnects when the last stream is unsubscribed. Otherwise the connection is left open and can be disconnected explicitly by calling `disconnect()`.                                                                                                                                        |
| orderMessages            | true                             | If set to `true`, the subscriber handles messages in the correct order, requests missing messages and drops duplicates. Otherwise, the subscriber processes messages as they arrive without any check.                                                                                                                                  |

## Authentication options
>>>>>>> 4426f671

Note: **Authenticating with an API key has been deprecated. Cryptographic keys/wallets is the only supported authentication method.**

If you don't have an Ethereum account you can use the utility function `StreamrClient.generateEthereumAccount()`, which returns the address and private key of a fresh Ethereum account.

Authenticating with Ethereum also automatically creates an associated Streamr user, even if it doesn't already exist. Under the hood, the client will cryptographically sign a challenge to authenticate you as a Streamr user:

```js
const client = new StreamrClient({
    auth: {
        privateKey: 'your-private-key'
    }
})
```

Authenticating with an Ethereum private key contained in an Ethereum (web3) provider:

```js
const client = new StreamrClient({
    auth: {
        ethereum: window.ethereum,
    }
})
```

Authenticating with Metamask's Ethereum private key contained in an Ethereum (web3) provider:
```typescript
import detectEthereumProvider from '@metamask/detect-provider'

const client = new StreamrClient({
    auth: {
        ethereum: detectEthereumProvider()
    }
})
```

Authenticating with a pre-existing session token (used internally by the Streamr app):

```js
const client = new StreamrClient({
    auth: {
        sessionToken: 'session-token'
    }
})
```

To extract the session token from an authenticated client:

```js
const bearerToken = await client.session.getSessionToken()
```

Then for example,
```js
    axios({
        headers: {
            Authorization: `Bearer ${bearerToken}`,
        },
        ...
    )}
```

Note, session tokens expire after four hours and may need to be refreshed.

## Connecting

By default the client will automatically connect and disconnect as needed, ideally you should not need to manage connection state explicitly.
Specifically, it will automatically connect when you publish or subscribe, and automatically disconnect once all subscriptions are removed and no
messages were recently published. This behaviour can be disabled using the `autoConnect` & `autoDisconnect` options when creating a `new
StreamrClient`. Explicit calls to either `connect()` or `disconnect()` will disable all `autoConnect` & `autoDisconnect` functionality, but they can
be re-enabled by calling `enableAutoConnect()` or `enableAutoDisconnect()`.

Calls that need a connection, such as `publish` or `subscribe` will fail with an error if you are disconnected and autoConnect is disabled.

| Name                                | Description                                                                                                                                                                                         |
| :---------------------------------- | :-------------------------------------------------------------------------------------------------------------------------------------------------------------------------------------------------- |
| connect()                           | Safely connects if not connected. Returns a promise. Resolves immediately if already connected. Only rejects if an error occurs during connection.                                                  |
| disconnect()                        | Safely disconnects if not already disconnected, clearing all subscriptions. Returns a Promise.  Resolves immediately if already disconnected. Only rejects if an error occurs during disconnection. |
| enableAutoConnect(enable = true)    | Enables autoConnect if it wasn't already enabled. Does not connect immediately. Use `enableAutoConnect(false)` to disable autoConnect.                                                              |
| enableAutoDisconnect(enable = true) | Enables autoDisconnect if it wasn't already enabled. Does not disconnect immediately. Use `enableAutoConnect(false)` to disable autoDisconnect.                                                     |

```js
const client = new StreamrClient({
    auth: {
        privateKey: 'your-private-key'
    },
    autoConnect: false,
    autoDisconnect: false,
})

await client.connect()
```

## Stream subscriptions

| Name                         | Description                                                                                                                                                                     |
| :--------------------------- | :------------------------------------------------------------------------------------------------------------------------------------------------------------------------------ |
| subscribe(options, callback) | Subscribes to a stream. Messages in this stream are passed to the `callback` function. See below for subscription options. Returns a Promise resolving a `Subscription` object. |
| unsubscribe(Subscription)    | Unsubscribes the given `Subscription`. Returns a promise.                                                                                                                       |
| unsubscribeAll(`streamId`)   | Unsubscribes all `Subscriptions` for `streamId`. Returns a promise.                                                                                                             |
| getSubscriptions() | Returns a list of all active `Subscriptions` on this client. Returns a promise.                                                                                                            |

```typescript
// subscribing to a stream:
const subscription = await client.subscribe(
    { stream: STREAM_ID },
    (message) => { ... }
)

// fetching all streams the client is subscribed to:
const subscriptions = client.getSubscriptions()

// unsubscribing from an existent subscription:
await client.unsubscribe({stream: STREAM_ID})

// or, unsubscribe them all:
const streams = await client.removeAll()
```

### Message handler callback

The second argument to `client.subscribe(options, callback)` is the callback function that will be called for each message as they arrive. Its arguments are as follows:

| Argument      | Description                                                                                                                                                                                                                      |
| :------------ | :------------------------------------------------------------------------------------------------------------------------------------------------------------------------------------------------------------------------------- |
| payload       | A JS object containing the message payload itself                                                                                                                                                                                |
| streamMessage | The whole [StreamMessage](https://github.com/streamr-dev/streamr-client-protocol-js/blob/master/src/protocol/message_layer/StreamMessage.js) object containing various metadata, for example `streamMessage.getTimestamp()` etc. |

```typescript
const sub = await client.subscribe({
    streamId: STREAM_ID,
}, (payload: any, streamMessage: StreamMessage) => {
    console.log({
        payload, streamMessage
    })
})

```

### Subscription Options

Note that only one of the resend options can be used for a particular subscription. The default functionality is to resend nothing, only subscribe to messages from the subscription moment onwards.

| Name      | Description                                                                        |
| :-------- | :--------------------------------------------------------------------------------- |
| stream    | Stream id to subscribe to                                                          |
| partition | Partition number to subscribe to. Defaults to partition 0.                         |
| resend    | Object defining the resend options. Below are examples of its contents.            |
| groupKeys | Object defining the group key as a hex string for each publisher id of the stream. |

```js
// Resend N most recent messages
const sub1 = await client.subscribe({
    streamId: STREAM_ID,
    resend: {
        last: 10,
    }
}, onMessage)

// Resend from a specific message reference up to the newest message
const sub2 = await client.subscribe({
    streamId: STREAM_ID,
    resend: {
        from: {
            timestamp: 12345,
            sequenceNumber: 0, // optional
        },
        publisher: 'publisherId', // optional
        msgChainId: 'msgChainId', // optional
    }
}, onMessage)

// Resend a limited range of messages
const sub3 = await client.subscribe({
    streamId: STREAM_ID,
    resend: {
        from: {
            timestamp: 12345,
            sequenceNumber: 0, // optional
        },
        to: {
            timestamp: 54321,
            sequenceNumber: 0, // optional
        },
        publisher: 'publisherId', // optional
        msgChainId: 'msgChainId', // optional
    }
}, onMessage)
```
> ⚠️ Seems like the `subscribe` method no longer returns and eventEmitter and the `.on('resend', ...)` expected behavior is not available

If you choose one of the above resend options when subscribing, you can listen on the completion of this resend by doing the following:

```js
// THIS CODE DOES NOT CURRENTLY WORK! 
// COULD NOT FIND A REPLACEMENT
const sub = await client.subscribe(options)
sub.on('resent', () => {
    console.log('All caught up and received all requested historical messages! Now switching to real time!')
})
```

## Storage

You can enable data storage on your streams to retain historical data in one or more geographic locations of your choice and access it later via `resend`. By default storage is not enabled on streams. You can enable it with:

```typescript
import { StorageNode } from 'streamr-client')
...
// assign a stream to storage
await stream.addToStorageNode(StorageNode.STREAMR_GERMANY)
// wait for the operation to complete
await stream.waitUntilStorageNodeAssigned()
// fetch the storage nodes for a stream
const storageNodes = stream.getStorageNodes()
// remove the stream from a storage node
await stream.removeFromStorageNode(StorageNode.STREAMR_GERMANY)
```



## Stream API

All the below functions return a Promise which gets resolved with the result.

| Name                                                | Description                                                                                                                                          |
| :-------------------------------------------------- | :--------------------------------------------------------------------------------------------------------------------------------------------------- |
| getStream(streamId)                                 | Fetches a stream object from the API.                                                                                                                |
<<<<<<< HEAD
| listStreams(query)                                  | Fetches an array of stream objects from the API. For the query params, consult the [API docs](https://api-explorer.streamr.com).                     |
| getStreamByName(name)                               | Fetches a stream which exactly matches the given name.                                                                                               |
| createStream(\[properties])                         | Creates a stream with the given properties. For more information on the stream properties, consult the [API docs](https://api-explorer.streamr.com). You must specify the `id`. It must start with your ethereum address.|
| getOrCreateStream(properties)                       | Gets a stream with the id or name given in `properties`, or creates it if one is not found.                                                          |
=======
| searchStreams(term)                                 | Fetches an array of stream objects      |
| createStream(\[properties])                         | Creates a stream with the given properties. For more information on the stream properties, consult the [API docs](https://api-explorer.streamr.com). If you specify `id`, it can be a full streamId or a path (e.g. `/foo/bar` will create a stream with id `<your-ethereum-address>/foo/bar` if you have authenticated with a private key)|
| getOrCreateStream(properties)                       | Gets a stream with the id given in `properties`, or creates it if one is not found.                                                          |
>>>>>>> 4426f671
| publish(streamId, message, timestamp, partitionKey) | Publishes a new message to the given stream.                                                                                                         |

```typescript
// getStream
const stream: Stream = await client.getStream(STREAM_ID)

// getStreamByName
const stream = await client.getStreamByName('stream-name')

// listStreams
const streams: Stream[] = await client.listStreams({
    name?: string;
    uiChannel?: boolean;
    noConfig?: boolean;
    search?: string;
    sortBy?: string;
    order?: 'asc' | 'desc';
    max?: number;
    offset?: number;
    grantedAccess?: boolean;
    publicAccess?: boolean;
    operation?: StreamOperation;
})

// createStream
const stream = await client.createStream({
    id: `${await client.getAddress()}/stream-01`
})
// getOrCreateStream
const stream = await client.getOrCreateStream({
    id: `${await client.getAddress()}/stream-01`
})

```

### Stream object

All the below functions return a Promise which gets resolved with the result.

| Name                                      | Description                                                                                                                                                                                                                                                                   |
| :---------------------------------------- | :---------------------------------------------------------------------------------------------------------------------------------------------------------------------------------------------------------------------------------------------------------------------------- |
| update()                                  | Updates the properties of this stream object by sending them to the API.                                                                                                                                                                                                      |
| delete()                                  | Deletes this stream.                                                                                                                                                                                                                                                          |
| getPermissions()                          | Returns the list of permissions for this stream.                                                                                                                                                                                                                              |
| hasPermission(operation, user)            | Returns a permission object, or null if no such permission was found. Valid `operation` values for streams are: `stream_get`, `stream_edit`, `stream_delete`, `stream_publish`, `stream_subscribe`, and `stream_share`. `user` is the address of a user, or null for public permissions. |
| hasPermissions(operations[], user) | Returns an array of permissions |
| grantPermission(operation, user)          | Grants the permission to do `operation` to `user`, which are defined as above.                                                                                                                                                                                                |
| grantPermissions(operations[], user)          | Grants the permissions to do `operation` array to `user`, which are defined as above.                                                                                                                                                                                    |
| revokePermission(permissionId)            | Revokes a permission identified by its `id`.                       |
| revokeUserPermission(operation, user)            | Revokes the permission for `operation` previously granted to `user`        |
| revokeUserPermissions(operations[], user)            | Revokes the permissions for `operation` array previously granted to `user`        |
| revokeAllUserPermissions(user) | Revokes all permissions to `user` for that stream |
| revokeAllPublicPermissions() | Revokes all permissions to `user` for that stream |
| detectFields()                            | Updates the stream field config (schema) to match the latest data point in the stream.                                                                                                                                                                                        |
| publish(message, timestamp, partitionKey) | Publishes a new message to this stream.                                                                                                                                                                                                                                       |
| getMyPermissions() | returns an array of `StreamPermission` |
| hasUserPermission(operation, user) | Returns the StreamPermission for `user` on `operation`, if found, or `undefined` |
| hasUserPermissions(operations[], user) |  Returns an array of StreamPermissions for `user` under `operations`
| hasPublicPermission(operation) | Checks if the public permission for `operation` exists on the stream |
| hasPublicPermissions(operations[]) | Checks all `operations` array for the public permission
| grantUserPermission | Alias of `grantPermission`
| grantUserPermissions | Alias of `grantPermissions`
| grantPublicPermission(operation) | Grants public permission to the `operation`
| grantPublicPermissions(operations[]) | Grants public permissions to the `operations` array
| revokePublicPermission(operation) | Removes the public permission on the `operation`
| revokePublicPermissions(operations[]) | Removes the public permissions for the `operations` array
| revokePermissions(operations[], user) | Removes the `operations` array permissions from `user`
| getUserPermissions(user) | Returns a `Promise` with an array of `StreamPermission` for `user`
| getPublicPermissions | Returns public permissions for the stream
| getMatchingPermissions(operations[], user) | Finds permissions matching `operations` array and `user` for the stream
| revokeMatchingPermissions(operations[], user) | Removes permissions matching `operations` array and `user`
| revokeAllPermissions(user) | Removes all permissions for `user`
### Stream Operations and Permissions 
The matrix below outlines the role types and permissions for streams.

|Permissions | User can | Subscriber | Publisher | Editor | Owner |
|:--|:--|:--|:--|:--|:--|
| stream_get | Fetch stream details|✔️|✔️|✔️|✔️|
| stream_edit | Edit stream details| | |✔️|✔️|
| stream_delete | Delete the stream| | | |✔️|
| stream_publish | Publish to stream| |✔️|✔️|✔️|
| stream_subscribe | Subscribe to stream|✔️| |✔️|✔️|
| stream_share | Edit stream permissions| | | |✔️|
## Data Unions

This library provides functions for working with Data Unions. Please see the [TypeScript generated function documentation](https://streamr-dev.github.io/streamr-client-javascript/classes/dataunion_dataunion.dataunion.html) for information on each Data Union endpoint.

To deploy a new DataUnion with default [deployment options](#deployment-options):
```js
const dataUnion = await client.deployDataUnion()
```

To get an existing (previously deployed) `DataUnion` instance:
```js
const dataUnion = await client.getDataUnion(dataUnionAddress)
```

<!-- This stuff REALLY isn't for those who use our infrastructure, neither DU admins nor DU client devs. It's only relevant if you're setting up your own sidechain.
These DataUnion-specific options can be given to `new StreamrClient` options:

| Property                            | Default                                                | Description                                                                                |
| :---------------------------------- | :----------------------------------------------------- | :----------------------------------------------------------------------------------------- |
| dataUnion.minimumWithdrawTokenWei   | 1000000                                                | Threshold value set in AMB configs, smallest token amount that can pass over the bridge    |
| dataUnion.payForTransport           | true                                                   | true = client does the transport as self-service and pays the mainnet gas costs            |
|                                     |                                                        | false = someone else pays for the gas when transporting the withdraw tx to mainnet         |
-->

### Admin Functions

Admin functions require xDai tokens on the xDai network. To get xDai you can either use a [faucet](https://www.xdaichain.com/for-users/get-xdai-tokens/xdai-faucet) or you can reach out on the [Streamr Discord #dev channel](https://discord.gg/gZAm8P7hK8).

Adding members using admin functions is not at feature parity with the member function `join`. The newly added member will not be granted publish permissions to the streams inside the Data Union. This will need to be done manually using, `streamr.grantPermission(stream_publish, user)`. Similarly, after removing a member using the admin function `removeMembers`, the publish permissions will need to be removed in a secondary step using `revokePermission(permissionId)`.

| Name                              | Returns             | Description                                                    |
| :-------------------------------- | :------------------ | :------------------------------------------------------------- |
| createSecret(\[name])             | string              | Create a secret for a Data Union                               |
| addMembers(memberAddressList)     | Transaction receipt | Add members                                                    |
| removeMembers(memberAddressList)  | Transaction receipt | Remove members from Data Union                                 |
| setAdminFee(newFeeFraction)       | Transaction receipt | `newFeeFraction` is a `Number` between 0.0 and 1.0 (inclusive) |
| withdrawAllToMember(memberAddress\[, [options](#withdraw-options)\])                              | Transaction receipt `*` | Send all withdrawable earnings to the member's address |
| withdrawAllToSigned(memberAddress, recipientAddress, signature\[, [options](#withdraw-options)\]) | Transaction receipt `*` | Send all withdrawable earnings to the address signed off by the member (see [example below](#member-functions)) |
| withdrawAmountToSigned(memberAddress, recipientAddress, amountTokenWei, signature\[, [options](#withdraw-options)\]) | Transaction receipt `*` | Send some of the withdrawable earnings to the address signed off by the member |

`*` The return value type may vary depending on [the given options](#withdraw-options) that describe the use case.<br>

Here's how to deploy a Data Union contract with 30% Admin fee and add some members:

```js
import { StreamrClient } from 'streamr-client'

const client = new StreamrClient({
    auth: { privateKey },
})

const dataUnion = await client.deployDataUnion({
    adminFee: 0.3,
})
const receipt = await dataUnion.addMembers([
    "0x1234567890123456789012345678901234567890",
    "0x1234567890123456789012345678901234567891",
    "0x1234567890123456789012345678901234567892",
])
```

### Member functions

| Name                                                                  | Returns                   | Description                                                                 |
| :-------------------------------------------------------------------- | :------------------------ | :-------------------------------------------------------------------------- |
| join(\[secret])                                                       | JoinRequest               | Join the Data Union (if a valid secret is given, the promise waits until the automatic join request has been processed)  |
| part()                                                                | Transaction receipt       | Leave the Data Union
| isMember(memberAddress)                                               | boolean                   |                                                                             |
| withdrawAll(\[[options](#withdraw-options)\])                         | Transaction receipt `*`   | Withdraw funds from Data Union                                              |
| withdrawAllTo(recipientAddress\[, [options](#withdraw-options)\])     | Transaction receipt `*`   | Donate/move your earnings to recipientAddress instead of your memberAddress |
| signWithdrawAllTo(recipientAddress)                                   | Signature (string)        | Signature that can be used to withdraw all available tokens to given recipientAddress        |
| signWithdrawAmountTo(recipientAddress, amountTokenWei)                | Signature (string)        | Signature that can be used to withdraw a specific amount of tokens to given recipientAddress |
| transportMessage(messageHash[, pollingIntervalMs[, retryTimeoutMs]])  | Transaction receipt       | Send the mainnet transaction to withdraw tokens from the sidechain |

`*` The return value type may vary depending on [the given options](#withdraw-options) that describe the use case.

Here's an example on how to sign off on a withdraw to (any) recipientAddress (NOTE: this requires no gas!)

```js
import { StreamrClient } from 'streamr-client'

const client = new StreamrClient({
    auth: { privateKey },
})

const dataUnion = await client.getDataUnion(dataUnionAddress)
const signature = await dataUnion.signWithdrawAllTo(recipientAddress)
```

Later, anyone (e.g. Data Union admin) can send that withdraw transaction to the blockchain (and pay for the gas)

```js
import { StreamrClient } from 'streamr-client'

const client = new StreamrClient({
    auth: { privateKey },
})

const dataUnion = await client.getDataUnion(dataUnionAddress)
const receipt = await dataUnion.withdrawAllToSigned(memberAddress, recipientAddress, signature)
```

The `messageHash` argument to `transportMessage` will come from the withdraw function with the specific options. The following is equivalent to the above withdraw line:
```js
const messageHash = await dataUnion.withdrawAllToSigned(memberAddress, recipientAddress, signature, {
    payForTransport: false,
    waitUntilTransportIsComplete: false,
}) // only pay for sidechain gas
const receipt = await dataUnion.transportMessage(messageHash) // only pay for mainnet gas
```

### Query functions

These are available for everyone and anyone, to query publicly available info from a Data Union:

| Name                                                       | Returns                                        | Description                             |
| :--------------------------------------------------------- | :--------------------------------------------- | :-------------------------------------- |
| getStats()                                                 | {activeMemberCount, totalEarnings, ...}        | Get Data Union's statistics             |
| getMemberStats(memberAddress)                              | {status, totalEarnings, withdrawableEarnings}  | Get member's stats                      |
| getWithdrawableEarnings(memberAddress)                     | `BigNumber` withdrawable DATA tokens in the DU |                                         |
| getAdminFee()                                              | `Number` between 0.0 and 1.0 (inclusive)       | Admin's cut from revenues               |
| getAdminAddress()                                          | Ethereum address                               | Data union admin's address              |
| getVersion()                                               | `0`, `1` or `2`                                | `0` if the contract is not a data union |

Here's an example how to get a member's withdrawable token balance (in "wei", where 1 DATA = 10^18 wei)

```js
import { StreamrClient } from 'streamr-client'

const client = new StreamrClient()
const dataUnion = await client.getDataUnion(dataUnionAddress)
const withdrawableWei = await dataUnion.getWithdrawableEarnings(memberAddress)
```

### Withdraw options

The functions `withdrawAll`, `withdrawAllTo`, `withdrawAllToMember`, `withdrawAllToSigned`, `withdrawAmountToSigned` all can take an extra "options" argument. It's an object that can contain the following parameters:

| Name              | Default               | Description                                                                               |
| :---------------- | :-------------------- | :--------------------------------------------------------------------------------------   |
| sendToMainnet     | true                  | Whether to send the withdrawn DATA tokens to mainnet address (or sidechain address)       |
| payForTransport   | true                  | Whether to pay for the withdraw transaction signature transport to mainnet over the bridge|
| waitUntilTransportIsComplete | true       | Whether to wait until the withdrawn DATA tokens are visible in mainnet                    |
| pollingIntervalMs | 1000 (1&nbsp;second)  | How often requests are sent to find out if the withdraw has completed                     |
| retryTimeoutMs    | 60000 (1&nbsp;minute) | When to give up when waiting for the withdraw to complete                                 |
| gasPrice          | network estimate      | Ethereum Mainnet transaction gas price to use when transporting tokens over the bridge    |

These withdraw transactions are sent to the sidechain, so gas price shouldn't be manually set (fees will hopefully stay very low),
but a little bit of [sidechain native token](https://www.xdaichain.com/for-users/get-xdai-tokens) is nonetheless required.

The return values from the withdraw functions also depend on the options.

If `sendToMainnet: false`, other options don't apply at all, and **sidechain transaction receipt** is returned as soon as the withdraw transaction is done. This should be fairly quick in the sidechain.

The use cases corresponding to the different combinations of the boolean flags:

| `transport` | `wait`  | Returns | Effect |
| :---------- | :------ | :------ | :----- |
| `true`      | `true`  | Transaction receipt | *(default)* Self-service bridge to mainnet, client pays for mainnet gas |
| `true`      | `false` | Transaction receipt | Self-service bridge to mainnet (but **skip** the wait that double-checks the withdraw succeeded and tokens arrived to destination) |
| `false`     | `true`  | `null`              | Someone else pays for the mainnet gas automatically, e.g. the bridge operator (in this case the transaction receipt can't be returned) |
| `false`     | `false` | AMB message hash    | Someone else pays for the mainnet gas, but we need to give them the message hash first |

### Deployment options

`deployDataUnion` can take an options object as the argument. It's an object that can contain the following parameters:

| Name                      | Type      | Default               | Description                                                                           |
| :------------------------ | :-------- | :-------------------- | :------------------------------------------------------------------------------------ |
| owner                     | Address   |`*`you                 | Owner / admin of the newly created Data Union                                         |
| joinPartAgents            | Address[] |`*`you, Streamr Core   | Able to add and remove members to/from the Data Union                                 |
| dataUnionName             | string    | Generated             | NOT stored anywhere, only used for address derivation                                 |
| adminFee                  | number    | 0 (no fee)            | Must be between 0...1 (inclusive)                                                     |
| sidechainPollingIntervalMs| number    | 1000 (1&nbsp;second)  | How often requests are sent to find out if the deployment has completed               |
| sidechainRetryTimeoutMs   | number    | 60000 (1&nbsp;minute) | When to give up when waiting for the deployment to complete                           |
| confirmations             | number    | 1                     | Blocks to wait after Data Union mainnet contract deployment to consider it final      |
| gasPrice                  | BigNumber | network estimate      | Ethereum Mainnet gas price to use when deploying the Data Union mainnet contract      |

`*`you here means the address of the authenticated StreamrClient
(that corresponds to the `auth.privateKey` given in constructor)

Streamr Core is added as a `joinPartAgent` by default
so that joining with secret works using the [member function](#member-functions) `join`.
If you don't plan to use `join` for "self-service joining",
you can leave out Streamr Core agent by calling `deployDataUnion`
e.g. with your own address as the sole joinPartAgent:
```
const dataUnion = await client.deployDataUnion({
    joinPartAgents: [yourAddress],
    adminFee,
})
```

`dataUnionName` option exists purely for the purpose of predicting the addresses of Data Unions not yet deployed.
Data Union deployment uses the [CREATE2 opcode](https://eips.ethereum.org/EIPS/eip-1014) which means
a Data Union deployed by a particular address with particular "name" will have a predictable address.

## Utility functions

| Name                                    | Returns                 |   Description    |
| :-------------------------------------- | :---------------------- | :--------------- |
| `*` generateEthereumAccount()           | `{address, privatekey}` | Generates a random Ethereum account  |
| getTokenBalance(address)                | `Promise<BigNumber>`             | Mainnet DATA token balance |
| getSidechainTokenBalance(address)       | `Promise<BigNumber>`             | Sidechain DATA token balance |
| client.getAddress() | `Promise<string>` | The client's Ethereum address

`*` The static function `StreamrClient.generateEthereumAccount()` generates a new
Ethereum private key and returns an object with fields `address` and `privateKey`.
Note that this private key can be used to authenticate to the Streamr API
by passing it in the authentication options, as described earlier in this document.

## Events
> ⚠️ Events for `streamr-client` seem to be used internally and the very few that remain should not be of use to users.

The client and the subscriptions can fire events as detailed below.
You can bind to them using `on`.

| Name                                | Description                                                                              |
| :---------------------------------- | :--------------------------------------------------------------------------------------- |
| on(eventName, function)             | Binds a `function` to an event called `eventName`                                        |
| once(eventName, function)           | Binds a `function` to an event called `eventName`. It gets called once and then removed. |
| removeListener(eventName, function) | Unbinds the `function` from events called `eventName`                                    |

### Events on the StreamrClient instance

| Name         | Handler Arguments | Description                                                      |
| :----------- | :---------------- | :--------------------------------------------------------------- |
| connected    |                   | Fired when the client has connected (or reconnected).            |
| disconnected |                   | Fired when the client has disconnected (or paused).              |
| error        | Error             | Fired when the client encounters an error e.g. connection issues |

```js
// The StreamrClient emits various events
client.on('connected', () => {
    // note no need to wait for this before doing work,
    // with autoconnect enabled the client will happily establish a connection for you as required.
    console.log('Yeah, we are connected now!')
})
```

### Events on the Subscription object

| Name         | Handler Arguments                                                                                                                                                         | Description                                                                                         |
| :----------- | :------------------------------------------------------------------------------------------------------------------------------------------------------------------------ | :-------------------------------------------------------------------------------------------------- |
| unsubscribed |                                                                                                                                                                           | Fired when an unsubscription is acknowledged by the server.                                         |
| resent       | [ResendResponseResent](https://github.com/streamr-dev/streamr-client-protocol-js/blob/master/src/protocol/control_layer/resend_response_resent/ResendResponseResentV1.js) | Fired after `resending` when the subscription has finished resending and message has been processed |
| error        | Error object                                                                                                                                                              | Reports errors, for example problems with message content                                           |

## Stream Partitioning

Partitioning (sharding) enables streams to scale horizontally. This section describes how to use partitioned streams via this library. To learn the basics of partitioning, see [the docs](https://streamr.network/docs/streams#partitioning).

### Creating partitioned streams

By default, streams only have 1 partition when they are created. The partition count can be set to any positive number (1-100 is reasonable). An example of creating a partitioned stream using the JS client:

```js
const stream = await client.createStream({
    id: `${await client.getAddress()}/partitioned-stream`,
    partitions: 10,
})
console.log(`Stream created: ${stream.id}. It has ${stream.partitions} partitions.`)
```

### Publishing to partitioned streams

In most use cases, a user wants related events (e.g. events from a particular device) to be assigned to the same partition, so that the events retain a deterministic order and reach the same subscriber(s) to allow them to compute stateful aggregates correctly.

The library allows the user to choose a _partition key_, which simplifies publishing to partitioned streams by not requiring the user to assign a partition number explicitly. The same partition key always maps to the same partition. In an IoT use case, the device id can be used as partition key; in user interaction data it could be the user id, and so on.

The partition key can be given as an argument to the `publish` methods, and the library assigns a deterministic partition number automatically:

```js
await client.publish(STREAM_ID, msg, Date.now(), msg.vehicleId)

// or, equivalently
await stream.publish(msg, Date.now(), msg.vehicleId)
```

### Subscribing to partitioned streams

By default, the JS client subscribes to the first partition (partition `0`) in a stream. The partition number can be explicitly given in the subscribe call:

```js
const sub = await client.subscribe({
    stream: STREAM_ID,
    partition: 4, // defaults to 0
}, (payload) => {
    console.log('Got message %o', payload)
})
```

Or, to subscribe to multiple partitions, if the subscriber can handle the volume:

```js
const handler = (payload, streamMessage) => {
    console.log('Got message %o from partition %d', payload, streamMessage.getStreamPartition())
}

await Promise.all([2, 3, 4].map(async (partition) => {
    await client.subscribe({
        stream: STREAM_ID,
        partition,
    }, handler)
}))
```

## Proxy publishing

In some cases the client might be interested in publishing data without participating in the stream's message propagation. With this option the nodes can sign all messages they publish by themselves. Alternatively, a client could open a WS connection to a broker node and allow the broker to handle signing with its private key.

Proxy publishing is done on the network overlay level. This means that there is no need to know the IP address of the node that will be used as a proxy. Instead, the node needs to know the ID of the network node it wants to connect to. It is not possible to set publish proxies for a stream that is already being "traditionally" subscribed or published to and vice versa.

```js
// Open publish proxy to a node on stream
await publishingClient.setPublishProxy(stream, 'proxyNodeId')

// Open publish proxy to multiple nodes on stream
await publishingClient.setPublishProxies(stream, ['proxyNodeId1', 'proxyNodeId2'])

// Remove publish proxy to a node on stream
await publishingClient.removePublishProxy(stream, proxyNodeId1)

// Remove publish proxy to multiple nodes on stream
await publishingClient.removePublishProxies(stream, ['proxyNodeId1', 'proxyNodeId2'])
```

IMPORTANT: The node that is used as a proxy must have set the option on the network layer to accept incoming proxy connections.

## Logging

The Streamr JS client library supports [debug](https://github.com/visionmedia/debug) for logging.

In node.js, start your app like this: `DEBUG=StreamrClient* node your-app.js`

In the browser, set `localStorage.debug = 'StreamrClient*'`

## For Developers

Publishing to npm is automated via Github Actions. Follow the steps below to publish `latest` or `beta`.

For more technical documentation on the Data Unions API, see the [JS Client API Docs](https://streamr-dev.github.io/streamr-client-javascript/). These can also be rebuilt locally via:
```
npm run docs
```

### Publishing `latest`

1.  Update version with either `npm version [patch|minor|major]`. Use
    semantic versioning <https://semver.org/>. Files package.json and
    package-lock.json will be automatically updated, and an appropriate
    git commit and tag created.

2.  `git push --follow-tags`

3.  Wait for Github Actions to run tests

4.  If tests passed, Github Actions will publish the new version to npm

### Publishing `beta`

1.  Update version with either `npm version [prepatch|preminor|premajor] --preid=beta`. Use semantic versioning
    <https://semver.org/>. Files package.json and package-lock.json will be automatically updated, and an appropriate git commit and tag created.

2.  `git push --follow-tags`

3.  Wait for Github Actions to run tests

4.  If tests passed, Github Actions will publish the new version to npm<|MERGE_RESOLUTION|>--- conflicted
+++ resolved
@@ -19,9 +19,9 @@
 
 ## Important information
 
-The current stable version of the Streamr Client is `5.x` (at the time of writing, December 2021) which is connected to the [Corea Network](https://streamr.network/roadmap). The Brubeck Network Streamr Client is the [6.0.0-alpha.19](https://www.npmjs.com/package/streamr-client/v/6.0.0-alpha.19) build along with the `testnet` builds of the Broker node. The developer experience of the two networks is the same, however, the `6.0.0-alpha.19` client also runs as a light node in the network, whereas the `5.x` era client communicates remotely to a Streamr run node. When the Streamr Network transitions into the Brubeck era (ETA Jan/Feb 2022), data guarantees of `5.x` clients will need to be reassessed. Publishing data to the Brubeck network will only be visible in the [Brubeck Core UI](https://brubeck.streamr.network). The Marketplace, Core app and CLI tool are currently all configured to interact with the Corea Network only. Take care not to mix networks during this transition period.
-
-----
+The current stable version of the Streamr Client is `5.x` (at the time of writing, February 2022) which is connected to the [Corea Network](https://streamr.network/roadmap). The Brubeck Network Streamr Client is the [6.0.0-beta.2](https://www.npmjs.com/package/streamr-client/v/6.0.0-beta.2) build along with the `testnet` builds of the Broker node. The developer experience of the two networks is the same, however, the `6.0.0-beta.2` client also runs as a light node in the network, whereas the `5.x` era client communicates remotely to a Streamr run node. When the Streamr Network transitions into the Brubeck era (ETA Jan/Feb 2022), data guarantees of `5.x` clients will need to be reassessed. Publishing data to the Brubeck network will only be visible in the [Brubeck Core UI](https://brubeck.streamr.network). The Marketplace, Core app and CLI tool are currently all configured to interact with the Corea Network only. Take care not to mix networks during this transition period.
+
+---
 
 ## Table of contents
 
@@ -42,8 +42,13 @@
 ### Importing `streamr-client`
 When using Node.js remember to import the library with:
 
-```js
+```typescript
 import { StreamrClient } from 'streamr-client'
+```
+
+Or 
+```typescript
+const { StreamrClient } = require('streamr-client')
 ```
 
 For usage in the browser include the latest build:
@@ -54,11 +59,11 @@
 <script src="https://unpkg.com/streamr-client@5.5.7/streamr-client.web.js"></script>
 
 <!-- for Brubeck package (6x) -->
-<script src="https://unpkg.com/streamr-client@6.0.0-alpha.19/streamr-client.web.js"></script>
+<script src="https://unpkg.com/streamr-client@6.0.0-beta.2/streamr-client.web.js"></script>
 ```
 
 ### Creating a StreamrClient instance
-```js
+```typescript
 const client = new StreamrClient({
     auth: {
         privateKey: 'your-ethereum-private-key'
@@ -117,17 +122,10 @@
 
 ### Resending historical data
 
-<<<<<<< HEAD
-```typescript
-const sub = await client.resend({
+```typescript
+const sub = await client.resendSubscribe({
     stream: STREAM_ID,
     resend: {
-=======
-```js
-const sub = await client.resend(
-    'streamId',
-    {
->>>>>>> 4426f671
         last: 5,
     }, 
     (message) => {
@@ -141,7 +139,7 @@
 
 ### Publishing data points to a stream
 
-```js
+```typescript
 // Here's our example data point
 const msg = {
     temperature: 25.4,
@@ -173,8 +171,8 @@
 
 ----
 
-<<<<<<< HEAD
 ## Client configuration
+> ⚠️ Probably not all possible configurations should be detailed to developers?
 
 |   Option    | Possible Values | Default value  |  Description |
 | :--- | :--- | :--- | :--- |
@@ -362,20 +360,6 @@
 ```
 
 ## Authentication
-=======
-## Client options
-
-| Option                   | Default value                    | Description                                                                                                                                                                                                                                                                                                                             |
-| :----------------------- | :------------------------------- | :-------------------------------------------------------------------------------------------------------------------------------------------------------------------------------------------------------------------------------------------------------------------------------------------------------------------------------------- |
-| restUrl                  | <https://streamr.network/api/v2> | Base URL of the Streamr REST API.                                                                                                                                                                                                                                                                                                       |
-| auth                     | {}                               | Object that can contain different information to authenticate. More details below.                                                                                                                                                                                                                                                      |
-| verifySignatures         | 'auto'                           | Determines under which conditions signed and unsigned data points are accepted or rejected. 'always' accepts only signed and verified data points. 'never' accepts all data points. 'auto' verifies all signed data points before accepting them and accepts unsigned data points only for streams not supposed to contain signed data. |
-| autoConnect              | true                             | If set to `true`, the client connects automatically on the first call to `subscribe()`. Otherwise an explicit call to `connect()` is required.                                                                                                                                                                                          |
-| autoDisconnect           | true                             | If set to `true`, the client automatically disconnects when the last stream is unsubscribed. Otherwise the connection is left open and can be disconnected explicitly by calling `disconnect()`.                                                                                                                                        |
-| orderMessages            | true                             | If set to `true`, the subscriber handles messages in the correct order, requests missing messages and drops duplicates. Otherwise, the subscriber processes messages as they arrive without any check.                                                                                                                                  |
-
-## Authentication options
->>>>>>> 4426f671
 
 Note: **Authenticating with an API key has been deprecated. Cryptographic keys/wallets is the only supported authentication method.**
 
@@ -383,7 +367,7 @@
 
 Authenticating with Ethereum also automatically creates an associated Streamr user, even if it doesn't already exist. Under the hood, the client will cryptographically sign a challenge to authenticate you as a Streamr user:
 
-```js
+```typescript
 const client = new StreamrClient({
     auth: {
         privateKey: 'your-private-key'
@@ -393,7 +377,7 @@
 
 Authenticating with an Ethereum private key contained in an Ethereum (web3) provider:
 
-```js
+```typescript
 const client = new StreamrClient({
     auth: {
         ethereum: window.ethereum,
@@ -414,7 +398,7 @@
 
 Authenticating with a pre-existing session token (used internally by the Streamr app):
 
-```js
+```typescript
 const client = new StreamrClient({
     auth: {
         sessionToken: 'session-token'
@@ -424,12 +408,12 @@
 
 To extract the session token from an authenticated client:
 
-```js
+```typescript
 const bearerToken = await client.session.getSessionToken()
 ```
 
 Then for example,
-```js
+```typescript
     axios({
         headers: {
             Authorization: `Bearer ${bearerToken}`,
@@ -457,7 +441,7 @@
 | enableAutoConnect(enable = true)    | Enables autoConnect if it wasn't already enabled. Does not connect immediately. Use `enableAutoConnect(false)` to disable autoConnect.                                                              |
 | enableAutoDisconnect(enable = true) | Enables autoDisconnect if it wasn't already enabled. Does not disconnect immediately. Use `enableAutoConnect(false)` to disable autoDisconnect.                                                     |
 
-```js
+```typescript
 const client = new StreamrClient({
     auth: {
         privateKey: 'your-private-key'
@@ -526,9 +510,9 @@
 | resend    | Object defining the resend options. Below are examples of its contents.            |
 | groupKeys | Object defining the group key as a hex string for each publisher id of the stream. |
 
-```js
+```typescript
 // Resend N most recent messages
-const sub1 = await client.subscribe({
+const sub1 = await client.subscribeResend({
     streamId: STREAM_ID,
     resend: {
         last: 10,
@@ -536,7 +520,7 @@
 }, onMessage)
 
 // Resend from a specific message reference up to the newest message
-const sub2 = await client.subscribe({
+const sub2 = await client.subscribeResend({
     streamId: STREAM_ID,
     resend: {
         from: {
@@ -549,7 +533,7 @@
 }, onMessage)
 
 // Resend a limited range of messages
-const sub3 = await client.subscribe({
+const sub3 = await client.subscribeResend({
     streamId: STREAM_ID,
     resend: {
         from: {
@@ -569,7 +553,7 @@
 
 If you choose one of the above resend options when subscribing, you can listen on the completion of this resend by doing the following:
 
-```js
+```typescript
 // THIS CODE DOES NOT CURRENTLY WORK! 
 // COULD NOT FIND A REPLACEMENT
 const sub = await client.subscribe(options)
@@ -587,8 +571,6 @@
 ...
 // assign a stream to storage
 await stream.addToStorageNode(StorageNode.STREAMR_GERMANY)
-// wait for the operation to complete
-await stream.waitUntilStorageNodeAssigned()
 // fetch the storage nodes for a stream
 const storageNodes = stream.getStorageNodes()
 // remove the stream from a storage node
@@ -604,16 +586,10 @@
 | Name                                                | Description                                                                                                                                          |
 | :-------------------------------------------------- | :--------------------------------------------------------------------------------------------------------------------------------------------------- |
 | getStream(streamId)                                 | Fetches a stream object from the API.                                                                                                                |
-<<<<<<< HEAD
 | listStreams(query)                                  | Fetches an array of stream objects from the API. For the query params, consult the [API docs](https://api-explorer.streamr.com).                     |
 | getStreamByName(name)                               | Fetches a stream which exactly matches the given name.                                                                                               |
 | createStream(\[properties])                         | Creates a stream with the given properties. For more information on the stream properties, consult the [API docs](https://api-explorer.streamr.com). You must specify the `id`. It must start with your ethereum address.|
 | getOrCreateStream(properties)                       | Gets a stream with the id or name given in `properties`, or creates it if one is not found.                                                          |
-=======
-| searchStreams(term)                                 | Fetches an array of stream objects      |
-| createStream(\[properties])                         | Creates a stream with the given properties. For more information on the stream properties, consult the [API docs](https://api-explorer.streamr.com). If you specify `id`, it can be a full streamId or a path (e.g. `/foo/bar` will create a stream with id `<your-ethereum-address>/foo/bar` if you have authenticated with a private key)|
-| getOrCreateStream(properties)                       | Gets a stream with the id given in `properties`, or creates it if one is not found.                                                          |
->>>>>>> 4426f671
 | publish(streamId, message, timestamp, partitionKey) | Publishes a new message to the given stream.                                                                                                         |
 
 ```typescript
@@ -653,61 +629,50 @@
 
 All the below functions return a Promise which gets resolved with the result.
 
+
+
+
 | Name                                      | Description                                                                                                                                                                                                                                                                   |
 | :---------------------------------------- | :---------------------------------------------------------------------------------------------------------------------------------------------------------------------------------------------------------------------------------------------------------------------------- |
 | update()                                  | Updates the properties of this stream object by sending them to the API.                                                                                                                                                                                                      |
 | delete()                                  | Deletes this stream.                                                                                                                                                                                                                                                          |
 | getPermissions()                          | Returns the list of permissions for this stream.                                                                                                                                                                                                                              |
-| hasPermission(operation, user)            | Returns a permission object, or null if no such permission was found. Valid `operation` values for streams are: `stream_get`, `stream_edit`, `stream_delete`, `stream_publish`, `stream_subscribe`, and `stream_share`. `user` is the address of a user, or null for public permissions. |
-| hasPermissions(operations[], user) | Returns an array of permissions |
-| grantPermission(operation, user)          | Grants the permission to do `operation` to `user`, which are defined as above.                                                                                                                                                                                                |
-| grantPermissions(operations[], user)          | Grants the permissions to do `operation` array to `user`, which are defined as above.                                                                                                                                                                                    |
-| revokePermission(permissionId)            | Revokes a permission identified by its `id`.                       |
-| revokeUserPermission(operation, user)            | Revokes the permission for `operation` previously granted to `user`        |
-| revokeUserPermissions(operations[], user)            | Revokes the permissions for `operation` array previously granted to `user`        |
-| revokeAllUserPermissions(user) | Revokes all permissions to `user` for that stream |
+| revokeUserPermission(operation, user)            | Revokes the permission for `operation` previously granted to `user`        |       
 | revokeAllPublicPermissions() | Revokes all permissions to `user` for that stream |
 | detectFields()                            | Updates the stream field config (schema) to match the latest data point in the stream.                                                                                                                                                                                        |
 | publish(message, timestamp, partitionKey) | Publishes a new message to this stream.                                                                                                                                                                                                                                       |
-| getMyPermissions() | returns an array of `StreamPermission` |
 | hasUserPermission(operation, user) | Returns the StreamPermission for `user` on `operation`, if found, or `undefined` |
-| hasUserPermissions(operations[], user) |  Returns an array of StreamPermissions for `user` under `operations`
 | hasPublicPermission(operation) | Checks if the public permission for `operation` exists on the stream |
-| hasPublicPermissions(operations[]) | Checks all `operations` array for the public permission
 | grantUserPermission | Alias of `grantPermission`
-| grantUserPermissions | Alias of `grantPermissions`
 | grantPublicPermission(operation) | Grants public permission to the `operation`
-| grantPublicPermissions(operations[]) | Grants public permissions to the `operations` array
 | revokePublicPermission(operation) | Removes the public permission on the `operation`
-| revokePublicPermissions(operations[]) | Removes the public permissions for the `operations` array
-| revokePermissions(operations[], user) | Removes the `operations` array permissions from `user`
-| getUserPermissions(user) | Returns a `Promise` with an array of `StreamPermission` for `user`
-| getPublicPermissions | Returns public permissions for the stream
-| getMatchingPermissions(operations[], user) | Finds permissions matching `operations` array and `user` for the stream
-| revokeMatchingPermissions(operations[], user) | Removes permissions matching `operations` array and `user`
-| revokeAllPermissions(user) | Removes all permissions for `user`
+| revokeAllUserPermissions(user) | Removes all permissions for `user`
+| revokeAllPublicPermissions() | Removes all public permissions
+| setPermissionsForUser (user, canEdit, canDelete, canPublish, canSubscribe, canShare) | Defines the permissions for `user` by providing booleans for `canEdit`, `canPublish`, `canSubscribe` and `canShare` |
+| setPermissions(users[], permissions[]) | Grants each set of `StreamPermission` to their corresponding `users` element
+ 
 ### Stream Operations and Permissions 
 The matrix below outlines the role types and permissions for streams.
 
 |Permissions | User can | Subscriber | Publisher | Editor | Owner |
 |:--|:--|:--|:--|:--|:--|
-| stream_get | Fetch stream details|✔️|✔️|✔️|✔️|
-| stream_edit | Edit stream details| | |✔️|✔️|
-| stream_delete | Delete the stream| | | |✔️|
-| stream_publish | Publish to stream| |✔️|✔️|✔️|
-| stream_subscribe | Subscribe to stream|✔️| |✔️|✔️|
-| stream_share | Edit stream permissions| | | |✔️|
+| canEdit | Edit stream details| | |✔️|✔️|
+| canDelete | Delete the stream| | | |✔️|
+| canPublish | Publish to stream| |✔️|✔️|✔️|
+| canSubscribe | Subscribe to stream|✔️| |✔️|✔️|
+| canGrant | Edit stream permissions| | | |✔️|
+
 ## Data Unions
 
 This library provides functions for working with Data Unions. Please see the [TypeScript generated function documentation](https://streamr-dev.github.io/streamr-client-javascript/classes/dataunion_dataunion.dataunion.html) for information on each Data Union endpoint.
 
 To deploy a new DataUnion with default [deployment options](#deployment-options):
-```js
+```typescript
 const dataUnion = await client.deployDataUnion()
 ```
 
 To get an existing (previously deployed) `DataUnion` instance:
-```js
+```typescript
 const dataUnion = await client.getDataUnion(dataUnionAddress)
 ```
 
@@ -741,7 +706,7 @@
 
 Here's how to deploy a Data Union contract with 30% Admin fee and add some members:
 
-```js
+```typescript
 import { StreamrClient } from 'streamr-client'
 
 const client = new StreamrClient({
@@ -775,7 +740,7 @@
 
 Here's an example on how to sign off on a withdraw to (any) recipientAddress (NOTE: this requires no gas!)
 
-```js
+```typescript
 import { StreamrClient } from 'streamr-client'
 
 const client = new StreamrClient({
@@ -788,7 +753,7 @@
 
 Later, anyone (e.g. Data Union admin) can send that withdraw transaction to the blockchain (and pay for the gas)
 
-```js
+```typescript
 import { StreamrClient } from 'streamr-client'
 
 const client = new StreamrClient({
@@ -800,7 +765,7 @@
 ```
 
 The `messageHash` argument to `transportMessage` will come from the withdraw function with the specific options. The following is equivalent to the above withdraw line:
-```js
+```typescript
 const messageHash = await dataUnion.withdrawAllToSigned(memberAddress, recipientAddress, signature, {
     payForTransport: false,
     waitUntilTransportIsComplete: false,
@@ -823,7 +788,7 @@
 
 Here's an example how to get a member's withdrawable token balance (in "wei", where 1 DATA = 10^18 wei)
 
-```js
+```typescript
 import { StreamrClient } from 'streamr-client'
 
 const client = new StreamrClient()
@@ -928,7 +893,7 @@
 | disconnected |                   | Fired when the client has disconnected (or paused).              |
 | error        | Error             | Fired when the client encounters an error e.g. connection issues |
 
-```js
+```typescript
 // The StreamrClient emits various events
 client.on('connected', () => {
     // note no need to wait for this before doing work,
@@ -953,7 +918,7 @@
 
 By default, streams only have 1 partition when they are created. The partition count can be set to any positive number (1-100 is reasonable). An example of creating a partitioned stream using the JS client:
 
-```js
+```typescript
 const stream = await client.createStream({
     id: `${await client.getAddress()}/partitioned-stream`,
     partitions: 10,
@@ -969,7 +934,7 @@
 
 The partition key can be given as an argument to the `publish` methods, and the library assigns a deterministic partition number automatically:
 
-```js
+```typescript
 await client.publish(STREAM_ID, msg, Date.now(), msg.vehicleId)
 
 // or, equivalently
@@ -980,7 +945,7 @@
 
 By default, the JS client subscribes to the first partition (partition `0`) in a stream. The partition number can be explicitly given in the subscribe call:
 
-```js
+```typescript
 const sub = await client.subscribe({
     stream: STREAM_ID,
     partition: 4, // defaults to 0
@@ -991,7 +956,7 @@
 
 Or, to subscribe to multiple partitions, if the subscriber can handle the volume:
 
-```js
+```typescript
 const handler = (payload, streamMessage) => {
     console.log('Got message %o from partition %d', payload, streamMessage.getStreamPartition())
 }
@@ -1010,7 +975,7 @@
 
 Proxy publishing is done on the network overlay level. This means that there is no need to know the IP address of the node that will be used as a proxy. Instead, the node needs to know the ID of the network node it wants to connect to. It is not possible to set publish proxies for a stream that is already being "traditionally" subscribed or published to and vice versa.
 
-```js
+```typescript
 // Open publish proxy to a node on stream
 await publishingClient.setPublishProxy(stream, 'proxyNodeId')
 
