--- conflicted
+++ resolved
@@ -81,334 +81,7 @@
 console.log(stream.id) // e.g. `0x12345.../foo/bar`
 ```
 
-<<<<<<< HEAD
-You can also create a stream by defining the address in the provided id. Please note that the creation will only succeed if you specify the same address as provided for authentication when creating the `streamr` instance:
-```js
-// Requires MATIC tokens (Polygon blockchain gas token)
-const stream = await client.createStream({
-    id: `${address}/foo/bar`
-})
-
-console.log(stream.id) // e.g. `0x12345.../foo/bar`
-```
-
-More information on Stream IDs can be found under the [stream creation project docs](https://streamr.network/docs/streams/creating-streams)
-
-### Subscribing to a stream
-```js
-const subscription = await streamr.subscribe(
-    streamId,
-    (content, metadata) => { ... }
-)
-```
-The callback's first parameter, `content`, contains the value given to the `publish` method.
-
-The second parameter `metadata` contains metadata about the message, e.g. timestamp.
-
-Unsubscribing from an existent subscription:
-```js
-await streamr.unsubscribe(streamId)
-// or, unsubscribe them all:
-const streams = await streamr.unsubscribe()
-```
-
-Getting all streams the client is subscribed to:
-```js
-const subscriptions = streamr.getSubscriptions()
-```
-### Publishing to a stream
-
-```js
-// Here's our example data point
-const msg = {
-    temperature: 25.4,
-    humidity: 10,
-    happy: true
-}
-
-// Publish using the stream id only
-await streamr.publish(streamId, msg)
-
-// Publish with a specific timestamp as a Date object (default is now)
-await streamr.publish(streamId, msg, { timestamp: new Date(1546300800123) })
-
-// Publish with a specific timestamp in ms
-await streamr.publish(streamId, msg, { timestamp: 1546300800123 })
-
-// Publish with a specific timestamp as a ISO8601 string
-await streamr.publish(streamId, msg, { timestamp: '2019-01-01T00:00:00.123Z' })
-
-// For convenience, stream.publish(...) equals streamr.publish(stream, ...)
-await stream.publish(msg)
-```
-
-### Requesting historical messages
-By default `subscribe` will not request historical messages.
-
-You can fetch historical messages with the `resend` method:
-```js
-// Fetches the last 10 messages stored for the stream
-const resend1 = await streamr.resend(
-    streamId,
-    {
-        last: 10,
-    },
-    onMessage
-)
-```
-
-Alternatively you can fetch historical messages and subscribe to real-time messages:
-```js
-// Fetches the last 10 messages and subscribes to the stream
-const sub1 = await streamr.subscribe({
-    id: streamId,
-    resend: {
-        last: 10,
-    }
-}, onMessage)
-```
-In order to fetch historical messages the stream needs to have [storage enabled](#enabling-storage).
-
-Resend from a specific timestamp up to the newest message:
-```js
-const sub2 = await streamr.resend(
-    streamId,
-    {
-        from: {
-            timestamp: (Date.now() - 1000 * 60 * 5), // 5 minutes ago
-            sequenceNumber: 0, // optional
-        },
-        publisher: '0x12345...', // optional
-    }
-)
-```
-Resend a range of messages:
-```js
-const sub3 = await streamr.resend(
-    streamId,
-    {
-        from: {
-            timestamp: (Date.now() - 1000 * 60 * 10), // 10 minutes ago
-        },
-        to: {
-            timestamp: (Date.now() - 1000 * 60 * 5), // 5 minutes ago
-        },
-        // when using from and to the following parameters are optional
-        // but, if specified, both must be present
-        publisher: '0x12345...',
-        msgChainId: 'ihuzetvg0c88ydd82z5o',
-    }
-)
-```
-If you choose one of the above resend options when subscribing, you can listen on the completion of this resend by doing the following:
-
-```js
-const sub = await streamr.subscribe(options)
-sub.once('resendComplete', () => {
-    console.log('Received all requested historical messages! Now switching to real time!')
-})
-```
-
-Note that only one of the resend options can be used for a particular subscription.
-
-### Searching for streams
-You can search for streams by specifying a search term:
-```js
-const streams = await streamr.searchStreams('foo')
-```
-Alternatively or additionally to the search term, you can search for streams based on permissions.
-
-To get all streams for which a user has any direct permission:
-```js
-const streams = await streamr.searchStreams('foo', {
-    user: '0x12345...'
-})
-```
-To get all streams for which a user has any permission (direct or public):
-```js
-const streams = await streamr.searchStreams('foo', {
-    user: '0x12345...',
-    allowPublic: true
-})
-```
-
-To set the sort order of the results, provide a sort settings object:
-You can search for streams by specifying a search term:
-```js
-const streams = await streamr.searchStreams('foo', undefined, {sortBy: StreamSortOptions.createdAt, sortDirection: SortDirection.desc})
-```
-Default sorting settings:
-```
-{
-  sortBy: StreamSortOptions.id, 
-  sortDirection: SortDirection.asc
-}
-```
-
-It is also possible to filter by specific permissions by using `allOf` and `anyOf` properties. The `allOf` property should be preferred over `anyOf` when possible due to better query performance.
-
-If you want to find the streams you can subscribe to:
-```js
-const streams = await streamr.searchStreams(undefined, {
-    user: '0x12345...',
-    allOf: [StreamPermission.SUBSCRIBE],
-    allowPublic: true
-})
-```
-___
-### Interacting with the `Stream` object
-The `Stream` type provides a convenient way to interact with a stream without having to repeatedly pass Stream IDs.
-#### Getting existing streams
-```js
-const stream = await streamr.getStream(streamId)
-```
-
-The method getOrCreateStream gets the stream if it exists, and if not, creates it:
-```js
-// May require MATIC tokens (Polygon blockchain gas token)
-const stream = await streamr.getOrCreateStream({
-    id: streamId
-})
-```
-
-#### Stream access control
-
-There are 5 different stream permissions:
-- StreamPermission.PUBLISH
-- StreamPermission.SUBSCRIBE
-- StreamPermission.EDIT
-- StreamPermission.DELETE
-- StreamPermission.GRANT
-
-You can import the `StreamPermission` enum with:
-```js
-const { StreamPermission } = require('streamr-client')
-```
-
-For each stream + user there can be a permission assignment containing a subset of those permissions. It is also possible to grant public permissions for streams (only `StreamPermission.PUBLISH` and `StreamPermission.SUBSCRIBE`). If a stream has e.g. a public subscribe permissions, it means that anyone can subscribe to that stream.
-
-
-To grant a permission for a user:
-```js
-// Requires MATIC tokens (Polygon blockchain gas token)
-await stream.grantPermissions({
-    user: '0x12345...',
-    permissions: [StreamPermission.PUBLISH],
-})
-```
-Or to grant a public permission:
-```js
-await stream.grantPermissions({
-    public: true,
-    permissions: [StreamPermission.SUBSCRIBE]
-})
-```
-To revoke a permission from a user:
-```js
-// Requires MATIC tokens (Polygon blockchain gas token)
-await stream.revokePermissions({
-    user: '0x12345...',
-    permissions: [StreamPermission.PUBLISH]
-})
-```
-Or revoke public permission:
-```js
-await stream.revokePermissions({
-    public: true,
-    permissions: [StreamPermission.SUBSCRIBE]
-})
-```
-
-
-The method `streamr.setPermissions` can be used to set an exact set of permissions for one or more streams. Note that if there are existing permissions for the same users in a stream, the previous permissions are overwritten. Note that this method cannot be used from a stream, but via the `StreamrClient` instance:
-
-```js
-// Requires MATIC tokens (Polygon blockchain gas token)
-await streamr.setPermissions({
-    streamId,
-    assignments: [
-        {
-            user: '0x11111...',
-            permissions: [StreamPermission.EDIT]
-        }, {
-            user: '0x22222...'
-            permissions: [StreamPermission.GRANT]
-        }, {
-            public: true,
-            permissions: [StreamPermission.PUBLISH, StreamPermission.SUBSCRIBE]
-        }
-    ]
-})
-```
-
-You can query the existence of a permission with `hasPermission()`. Usually you want to use `allowPublic: true` flag so that also the existence of a public permission is checked:
-```js
-await stream.hasPermission({
-    permission: StreamPermission.PUBLISH,
-    user: '0x12345...',
-    allowPublic: true
-}
-```
-
-The full list of permissions for a stream can be queried by calling `stream.getPermissions()`:
-```js
-const permissions = await stream.getPermissions()
-```
-The returned value is an array of permissions containing an item for each user, and possibly one for public permissions:
-```js
-permissions = [
-    { user: '0x12345...', permissions: ['subscribe', 'publish'] },
-    { public: true, permissions: ['subscribe']}
-]
-```
-
-#### Updating a stream
-To update the description of a stream:
-```js
-// Requires MATIC tokens (Polygon blockchain gas token)
-await stream.update({
-    description: 'New description'
-})
-```
-
-
-#### Deleting a stream
-To delete a stream:
-```js
-// Requires MATIC tokens (Polygon blockchain gas token)
-await stream.delete()
-```
-
-
-
-### Enabling storage
-
-You can enable storage on your streams to retain historical messages and access it later via `resend`. By default storage is not enabled on streams. You can enable it with:
-
-```js
-const { StreamrClient, STREAMR_STORAGE_NODE_GERMANY } = require('streamr-client')
-...
-// assign a stream to a storage node
-await stream.addToStorageNode(STREAMR_STORAGE_NODE_GERMANY)
-```
-Other operations with storage:
-```js
-// remove the stream from a storage node
-await stream.removeFromStorageNode(STREAMR_STORAGE_NODE_GERMANY)
-// fetch the storage nodes for a stream
-const storageNodes = stream.getStorageNodes()
-```
-
-### Utility functions
-
-The static function `StreamrClient.generateEthereumAccount()` generates a new Ethereum private key and returns an object with fields `address` and `privateKey`.
-```js
-const { address, privateKey } = StreamrClient.generateEthereumAccount()
-```
-In order to retrieve the client's address an async call must me made to `streamr.getAddress`
-=======
 ### Subscribing
->>>>>>> be4e88b1
 ```js
 const streamId = '0x7d275b79eaed6b00eb1fe7e1174c1c6f2e711283/ethereum/gas-price'
 
