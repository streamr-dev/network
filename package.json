--- conflicted
+++ resolved
@@ -40,14 +40,9 @@
         "eslint-config-streamr-ts": "^4.1.0",
         "eslint-plugin-promise": "^6.0.0",
         "husky": "^6.0.0",
-<<<<<<< HEAD
-        "jest": "^28.1.2",
-        "jest-extended": "^3.1.0",
-        "jest-mock-extended": "^3.0.1",
-=======
         "jest": "^29.4.3",
         "jest-extended": "^3.2.3",
->>>>>>> ab8ea1fd
+        "jest-mock-extended": "^3.0.1",
         "lerna": "^4.0.0",
         "node-gyp-build": "^4.3.0",
         "semver": "^7.3.5",
