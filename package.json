--- conflicted
+++ resolved
@@ -19,13 +19,9 @@
     },
     "workspaces": [
         "packages/dev-config",
-<<<<<<< HEAD
-        "packages/network",
-        "packages/monorepo-tools",
-=======
         "packages/eslint-config-monorepo",
         "packages/test-utils",
->>>>>>> 85060544
+        "packages/monorepo-tools",
         "packages/protocol",
         "packages/network-tracker",
         "packages/network",
