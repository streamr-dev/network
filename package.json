{
    "name": "streamr-monorepo",
    "private": true,
    "scripts": {
        "build": "npm run --workspaces --if-present build",
        "eslint": "npm run eslint --workspaces --if-present",
        "check": "npm run --workspaces --if-present check",
<<<<<<< HEAD
        "prepare": "chmod a+x node_modules/.bin/husky && husky install && npm run versions",
=======
        "clean-dist": "npx --workspaces -c 'npm run --if-present clean || rm -rf dist *.tsbuildinfo || true'",
        "clean": "npm run clean-dist && npx --workspaces --include-workspace-root -c 'rm -rf node_modules || true'",
>>>>>>> 660276d9
        "bootstrap": "npm ci --no-audit",
        "bootstrap-pkg": "npm ci --no-audit --include-workspace-root --workspace",
        "prune-pkg": "npm prune --no-audit --include-workspace-root --production --workspace",
        "versions": "manypkg check && zx ./show-versions.mjs",
        "fix-package-jsons": "manypkg fix",
        "install-git-hooks": "husky install"
    },
    "workspaces": [
        "packages/test-utils",
        "packages/protocol",
        "packages/proto-rpc",
        "packages/dht",
        "packages/network",
        "packages/network-tracker",
        "packages/client",
        "packages/broker",
        "packages/cli-tools"
    ],
    "dependencies": {
        "@commitlint/cli": "^12.1.4",
        "@commitlint/config-conventional": "^12.1.4",
        "@manypkg/cli": "^0.19.1",
        "@tsconfig/node16": "^1.0.2",
        "@typescript-eslint/eslint-plugin": "^5.0.0",
        "@typescript-eslint/parser": "^5.0.0",
        "cli-table": "^0.3.6",
        "eslint": "^7.32.0",
        "eslint-config-streamr-ts": "^4.0.1",
        "eslint-plugin-promise": "^5.1.0",
        "husky": "^6.0.0",
        "lerna": "^4.0.0",
        "node-gyp-build": "^4.3.0",
        "semver": "^7.3.5",
        "yarn": "^1.22.17",
        "zx": "^1.14.1"
    }
}<|MERGE_RESOLUTION|>--- conflicted
+++ resolved
@@ -5,12 +5,8 @@
         "build": "npm run --workspaces --if-present build",
         "eslint": "npm run eslint --workspaces --if-present",
         "check": "npm run --workspaces --if-present check",
-<<<<<<< HEAD
-        "prepare": "chmod a+x node_modules/.bin/husky && husky install && npm run versions",
-=======
         "clean-dist": "npx --workspaces -c 'npm run --if-present clean || rm -rf dist *.tsbuildinfo || true'",
         "clean": "npm run clean-dist && npx --workspaces --include-workspace-root -c 'rm -rf node_modules || true'",
->>>>>>> 660276d9
         "bootstrap": "npm ci --no-audit",
         "bootstrap-pkg": "npm ci --no-audit --include-workspace-root --workspace",
         "prune-pkg": "npm prune --no-audit --include-workspace-root --production --workspace",
