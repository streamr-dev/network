{
    "name": "streamr-monorepo",
    "private": true,
    "scripts": {
        "check": "npm run --workspaces --if-present check",
        "prepare": "husky install && npm run versions",
        "bootstrap": "npm ci --no-audit",
        "bootstrap-pkg": "npm ci --no-audit --include-workspace-root --workspace",
        "versions": "zx ./show-versions.mjs && manypkg check",
        "prune-pkg": "npm prune --no-audit --include-workspace-root --production --workspace",
        "build": "npm run --workspaces --if-present build",
        "eslint": "npm run eslint --workspaces --if-present && manypkg check",
        "fix": "manypkg fix; npm run eslint -- --fix",
        "bootstrap-root": "npm ci --no-audit --no-workspaces # install only packages needed by root package.json",
        "clean": "npm run clean-dist && npx --workspaces --include-workspace-root -c 'rm -rf node_modules || true'",
        "clean-dist": "npx --workspaces -c 'npm run --if-present clean || rm -rf dist *.tsbuildinfo || true' && npm run clean-cache # remove built files",
        "clean-cache": "npx --workspaces --include-workspace-root -c 'rm -rf node_modules/.cache || true'",
        "clean-package-locks": "npx --workspaces --include-workspace-root -c 'rm -f package-lock.json || true'"
    },
    "workspaces": [
<<<<<<< HEAD
        "packages/dev-config",
        "packages/eslint-config-monorepo",
        "packages/utils",
=======
>>>>>>> 1e0b6b45
        "packages/test-utils",
        "packages/protocol",
        "packages/network",
        "packages/network-tracker",
        "packages/client",
        "packages/broker",
        "packages/cli-tools"
    ],
    "dependencies": {
        "@commitlint/cli": "^12.1.4",
        "@commitlint/config-conventional": "^12.1.4",
        "@manypkg/cli": "^0.19.1",
        "@tsconfig/node16": "^1.0.2",
        "@typescript-eslint/eslint-plugin": "^5.0.0",
        "@typescript-eslint/parser": "^5.0.0",
        "cli-table": "^0.3.6",
        "eslint": "^7.32.0",
        "eslint-config-streamr-ts": "^4.0.1",
        "eslint-plugin-promise": "^5.1.0",
        "husky": "^6.0.0",
        "lerna": "^4.0.0",
        "node-gyp-build": "^4.3.0",
        "semver": "^7.3.5",
        "yarn": "^1.22.17",
        "zx": "^1.14.1"
    }
}<|MERGE_RESOLUTION|>--- conflicted
+++ resolved
@@ -18,13 +18,8 @@
         "clean-package-locks": "npx --workspaces --include-workspace-root -c 'rm -f package-lock.json || true'"
     },
     "workspaces": [
-<<<<<<< HEAD
-        "packages/dev-config",
-        "packages/eslint-config-monorepo",
+        "packages/test-utils",
         "packages/utils",
-=======
->>>>>>> 1e0b6b45
-        "packages/test-utils",
         "packages/protocol",
         "packages/network",
         "packages/network-tracker",
