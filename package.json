--- conflicted
+++ resolved
@@ -14,24 +14,17 @@
   "license": "",
   "dependencies": {
     "buffer-reader": "^0.1.0",
+    "bufferutil": "^1.2.1",
     "cassandra-driver": "^3.1.1",
     "cors": "^2.7.1",
+    "debug": "*",
     "express": "^4.14.0",
-<<<<<<< HEAD
     "node-int64": "*",
+    "node-uuid": "^1.4.7",
     "optimist": "*",
     "promise": "^7.1.1",
     "redis": "^2.6.2",
-    "socket.io": "1.3.2"
-=======
-    "bufferutil": "^1.2.1",
-    "debug": "*",
-    "kafka-node": "0.5.2",
-    "node-int64": "*",
-    "node-uuid": "^1.4.7",
     "ws": "^1.1.1",
-    "redis": "^2.6.2"
->>>>>>> 78a5c08b
   },
   "devDependencies": {
     "mocha": "*",
