{
  "name": "streamr-client",
  "version": "0.8.1",
  "description": "JS client for subscribing to Streamr streams",
  "repository": {
    "type": "git",
    "url": "git://github.com/streamr-dev/streamr-client.git"
  },
  "main": "streamr-client.js",
  "directories": {
    "test": "test"
  },
  "scripts": {
    "test": "mocha test"
  },
  "author": "",
  "license": "",
  "dependencies": {
<<<<<<< HEAD
    "debug": "*"
=======
    "debug": "*",
    "eventemitter3": "*",
    "socket.io-client": "1.3.7"
>>>>>>> 51f8cf6a
  },
  "devDependencies": {
    "sinon": "^1.17.5",
    "mocha": "*",
    "mockery": "*",
    "sinon": "^1.17.5"
  }
}<|MERGE_RESOLUTION|>--- conflicted
+++ resolved
@@ -16,16 +16,10 @@
   "author": "",
   "license": "",
   "dependencies": {
-<<<<<<< HEAD
-    "debug": "*"
-=======
     "debug": "*",
-    "eventemitter3": "*",
-    "socket.io-client": "1.3.7"
->>>>>>> 51f8cf6a
+    "eventemitter3": "*"
   },
   "devDependencies": {
-    "sinon": "^1.17.5",
     "mocha": "*",
     "mockery": "*",
     "sinon": "^1.17.5"
