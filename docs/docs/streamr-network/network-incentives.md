--- conflicted
+++ resolved
@@ -3,17 +3,11 @@
 ---
 
 # Network incentives
-<<<<<<< HEAD
 
-The [DATA](https://etherscan.io/address/0x8f693ca8d21b157107184d29d398a8d082b38b76) token is an ERC-20 token used for project governance, to incentivize the Network, to delegate stake on Streamr nodes, and for Marketplace payments. The token is native to the Ethereum mainnet and can currently be bridged to Polygon, Binance Smart Chain, and Gnosis Chain - with further multichain support on the horizon. Currently, Streamr nodes can stake on the Polygon network.
-
-### How it's used in the Streamr Network
-
-=======
 The [DATA](https://etherscan.io/address/0x8f693ca8d21b157107184d29d398a8d082b38b76) token is an ERC-20 token used for project governance, to incentivize node operators on the Network, to delegate stake, and for payments and visibility on the Streamr Hub dApp. The token is native to the Ethereum mainnet and can currently be bridged to Polygon, BNB Chain, and Gnosis Chain - with further multichain support on the horizon. Staking and delegation happens on the Polygon network.
 
 ### How the token is used in the Streamr Network
->>>>>>> 019e69e4
+
 In the Streamr Network, both data publishers and subscribers are nodes in a peer-to-peer network. Nodes involved in a stream of data connect to each other in a certain way – forming the stream’s topology – to perform the main function of the Streamr Network: the dissemination of messages published to that stream.
 
 So every node that joins a stream both consumes data in that stream AND helps relay it onwards to other nodes interested in the stream. Since everyone who uses resources also contributes resources back to the network, can’t the system work _without any token incentives, based on reciprocity alone?_
@@ -32,16 +26,10 @@
 For the sake of clarity, the Streamr Network tokenomics should not be confused with buying access to data on the Hub. On the Network, people pay for infrastructure costs; for _data delivery_. On the application layer, people pay for access to _data content_. Here’s an analogue: when you order an item from an online store, someone (either you or the store) pays the postal service for _package delivery_. You also pay the online store for the item you ordered, or the _package content_. Note that you can very well use the Network for data delivery without using the Hub at all, just like you can send and receive packages without ordering stuff from online stores.
 
 ### The roles in the Streamr tokenomics
-<<<<<<< HEAD
 
-Publishers and Subscribers are already familiar roles in the Streamr Network. These roles are only related to the data flows in the network, meaning these roles could be seen as being one layer ‘below’ the tokenomics. In the below diagrams, data flows are shown in _blue_.
-
-The introduction of token economics defines three new roles: Sponsor, Operator, and Delegator. These roles use DATA tokens to participate in the incentive mechanisms, and those value flows are shown in the diagrams below in _orange_.
-=======
 Publishers and Subscribers are already familiar roles in the Streamr Network. These roles are only related to the data flows in the network, meaning these roles could be seen as being one layer ‘below’ the tokenomics.
 
 The introduction of token economics defines three new roles: Sponsor, Operator, and Delegator. These roles use DATA tokens to participate in the incentive mechanisms.
->>>>>>> 019e69e4
 
 It should be noted that the roles are independent of each other and can be mixed and matched by all actors depending on their goals, for example, the same person could be a Sponsor, Publisher, and a Delegator.
 
@@ -58,12 +46,8 @@
 A Publisher is simply a node through which certain data enters the network. The data usually originates in an adjacent application that interfaces with the Publisher node, with the goal of delivering that data to Subscribers via the network. Publisher nodes relay the messages to other nodes they are connected to.
 
 #### Subscriber
-<<<<<<< HEAD
 
-A Subscriber is a node in the network that wants to receive messages from a stream. Just like Publishers, they also relay the messages to other nodes they are connected to. Subscribers may have a range of different motivations for joining a stream – there could be an adjacent application that wants the data, they could be Operators who mine the stream by becoming Subscribers (see below), or they may even want to help the stream simply for charitable reasons.
-=======
 A Subscriber is a node in the network that wants to receive messages from a stream. Just like Publishers, they also relay the messages to other nodes they are connected to (this is why the Network scales so well). Subscribers may have a range of different motivations for joining a stream – there could be an adjacent application that wants the data, they could be Operator nodes that relay the stream for rewards (see below), or they may even want to help the stream for charitable reasons.
->>>>>>> 019e69e4
 
 <!-- <Image
     src={Pic2}
@@ -72,27 +56,13 @@
 /> -->
 
 #### Sponsor
-<<<<<<< HEAD
-=======
+
 Sponsors pay to secure the operation of a stream. They pay DATA tokens into a smart contract called a Sponsorship. Essentially, the Sponsor says _“I want to spend X amount of DATA tokens over a period of time T to improve the security and stability of stream S”._ The sponsorship contract releases the funds over time to Brokers who are mining the Bounty (see below to learn about Brokers). It should be noted that a stream can have many Sponsors, and they could be anyone at all, including the Publisher(s), Subscribers, or a third party.
->>>>>>> 019e69e4
 
 Sponsors pay to secure the operation of a stream. They pay DATA tokens into a smart contract called a Bounty. Essentially, the Sponsor says _“I want to spend X amount of DATA tokens over a period of time T to improve stream S”._ The Bounty contract releases the funds over time to Operators who are mining the Bounty (see below to learn about Operators). It should be noted that a stream can have many Sponsors, and they could be anyone at all, including the Publisher(s), Subscribers, or a third party.
 
-<<<<<<< HEAD
-<!-- <Image src={Pic3} alt="" figCaption="Operator run Streamr nodes watching for bounties stake $DATA and join the stream overlay" /> -->
+#### Operator
 
-#### Operator run Streamr Node
-
-Streamr nodes are the miners in the Streamr Network. They are nodes that constantly monitor which Bounties are available – Bounties are smart contracts on the public blockchain, so they are visible to everyone. Streamr nodes choose the Bounties they want to start mining, stake DATA on them, and become Subscribers in the related streams. The promise of the Operator is: _"I am an honest and stable node, and I’ll join the stream topologies to help stabilise and secure them"._ Operators don’t subscribe to a stream because they’re interested in the data, they join because they want to earn a share of the DATA tokens flowing through a Bounty. The Operator can claim their rewards periodically to withdraw earned tokens from the Bounty contract.
-
-<!-- <Image src={Pic4} alt="" figCaption="After relaying the stream for an agreed period of time, nodes claim rewards" /> -->
-
-Operators are expected to be honest, following the protocol rule of properly forwarding messages to other connected nodes. And they are also expected to be stable, with good uptime along with sufficient bandwidth and hardware resources to handle the traffic of the stream. If they fail to meet these standards, they could be kicked out of the Bounty and their stake could be slashed.
-
-The amount of DATA tokens the Operator stakes on the Bounty determines the size of their share of the token flow. The Operator will generally stake on Bounties where they can earn the best available yield for their stake. Other Operators in a Bounty are there to share the cake, so overcrowded Bounties may not offer the best yields, and some Operators will decide to mine other Bounties instead. Like any open market, the market of servicing Bounties will always gravitate towards achieving equilibrium between supply and demand.
-=======
-#### Operator
 Operators are the "miners" in the Streamr Network. They choose which Sponsorships they want to stake DATA on, and run a fleet of Streamr nodes to do the work of relaying the data in related streams. The promise of Operators is: _"I run honest and stable nodes, and my nodes will join the stream topologies to help stabilise and secure them"._ An Operator's nodes don’t subscribe to a stream because they’re interested in the data, they join because they want to earn a share of the DATA tokens flowing through a Sponsorship. The Operator can claim their rewards periodically to withdraw earned tokens from the Sponsorship contract.
 
 <!-- <Image src={Pic4} alt="" figCaption="After relaying the stream for an agreed period of time, nodes claim rewards" /> -->
@@ -100,31 +70,17 @@
 An Operator's nodes are expected to be honest and to follow the protocol rule of properly forwarding messages to other connected nodes. They are also expected to be stable, with good uptime along with sufficient bandwidth and hardware resources to handle the traffic of the incentivized streams. If the Operator fails to meet these standards, they could be kicked out of the Sponsorship and their stake could be slashed.
 
 The amount of DATA tokens the Operator stakes on the Sponsorship determines the size of their share of the token flow. The Operator will generally stake on Sponsorships where they can earn the best available yield for their stake. Other Operators in a Sponsorship are there to share the cake, so overcrowded Sponsorships may not offer the best yields, and some Operators will decide to mine other Sponsorships instead. Like any open market, the market of servicing Sponsorships will always gravitate towards achieving equilibrium between supply and demand.
->>>>>>> 019e69e4
 
 <!-- <Image src={Pic5} alt="" figCaption="Delegators can help Operators join more streams and earn yield on their stake" /> -->
 
 #### Delegator
-<<<<<<< HEAD
 
-Delegators are DATA token holders who don’t want to do mining themselves, but would rather earn by delegating their tokens to Operators and sharing the revenue from their work. In exchange, they earn a share of the Operator’s rewards. Since Operators need to stake tokens to mine Bounties, having access to tokens from Delegators enables them to earn more from Bounties, creating a win-win situation.
-
-Delegators select Operators to stake on and deposit tokens into the Operator’s Stake Pool smart contract. The funds in the pool can then be used by the Operator for staking on Bounties.
-
-### Observability and free riding
-
-While the above processes and roles may seem quite straightforward, one of the key challenges is preventing Operators that don’t actually do the work (of joining the stream’s topology and relaying messages to connected peers) from earning Bounties.
-
-Since the Operators place a stake on the Bounties, they could be slashed for not doing the work. The problem is proving to the smart contract that a particular Operator did not do the work or otherwise live up to its promises. There’s limited observability in the network, as basically only the peers connected to a node really know what the node is up to. On the other hand, only the tracker knows which nodes are connected to each other. By combining attestations from a Operator’s peers as well as the tracker, it could be shown with reasonable confidence that a Operator did/didn’t fulfil the requirements of servicing the Bounty – potentially leading to slashing the Operator or at least kicking them out of the Bounty.
-
-Then again, the peers or the tracker could be malicious and give false attestations in order to harm a particular node! As you probably realise by now, this is pretty complex. As is usually the case with decentralized systems, nothing is foolproof and every such system has some conditions under which it fails or becomes less reliable. Understanding those conditions well is the key to establishing what parameters work in the real world and what guarantees can be given about the system in practice. And indeed, much of the remaining work is exactly in this area.
-=======
-Delegators are DATA token holders who don’t want to be run nodes and be Operators themselves, but would rather earn by delegating their tokens to Operators and sharing the revenue from their work. In exchange, they earn a share of the Operator's rewards. Since Operators need to stake tokens to mine Sponsorships, having access to tokens from Delegators enables them to earn more, creating a win-win situation. 
+Delegators are DATA token holders who don’t want to be run nodes and be Operators themselves, but would rather earn by delegating their tokens to Operators and sharing the revenue from their work. In exchange, they earn a share of the Operator's rewards. Since Operators need to stake tokens to mine Sponsorships, having access to tokens from Delegators enables them to earn more, creating a win-win situation.
 
 Delegators select Operators to stake on and deposit tokens into their Operator smart contract. The funds in the contract can then be used by the Operator for staking on Sponsorships. Operators can freely determine the cut they take from the revenue enabled by the Delegators' funds, creating a competitive market for Delegator money.
 
 ### Slashing
+
 While the above processes and roles may seem quite straightforward, one of the key challenges is preventing Operators that don’t actually do the work (of joining the stream’s topology and relaying messages to connected peers) from earning tokens from Sponsorships.
 
-Since Operators place a stake on Sponsorships, their stake can be slashed for not doing the work. All Operators' nodes validate other Operators' nodes by carrying out inspections (i.e. spot checks) to ensure that everyone is doing the work appropriately. If someone is suspected of misbehavior, they are flagged to the Sponsorship smart contract by the inspecting node. The smart contract selects random Operators from the Network to run their own inspection on the flagged Operator and vote whether the flagging was valid. If the flag is deemed valid, the flagged Operator is slashed and the flagger is rewarded. If the flag is invalid, the flagger is punished instead.
->>>>>>> 019e69e4
+Since Operators place a stake on Sponsorships, their stake can be slashed for not doing the work. All Operators' nodes validate other Operators' nodes by carrying out inspections (i.e. spot checks) to ensure that everyone is doing the work appropriately. If someone is suspected of misbehavior, they are flagged to the Sponsorship smart contract by the inspecting node. The smart contract selects random Operators from the Network to run their own inspection on the flagged Operator and vote whether the flagging was valid. If the flag is deemed valid, the flagged Operator is slashed and the flagger is rewarded. If the flag is invalid, the flagger is punished instead.