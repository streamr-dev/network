<<<<<<< HEAD
# Broker
=======
[![Build Status](https://travis-ci.org/streamr-dev/data-api.svg?branch=master)](https://travis-ci.org/streamr-dev/data-api)

# Data API

An essential service of the Streamr cloud architecture responsible for inbound and outbound data to/from Streamr
cloud. Provides HTTP and WebSocket APIs for producing data to and listening to data from Streamr. All external and 3rd
party data communication with Streamr flows through this service.

![Where Data API sits in Streamr cloud stack](high-level.png)
>>>>>>> 6be7bf8a

## Building
Project uses npm for package management.

- Start off by installing required dependencies with `npm install`
- To run tests `npm test`

## Running
`npm run`

## Publishing
Not yet.    

## API Specification

For production version refer to https://www.streamr.com/help/api#datainput and https://www.streamr.com/help/api#dataoutput.

Otherwise see [APIDOC.md](APIDOC.md).

## Protocol Specification

Internal messaging protocol is described in [PROTOCOL.md](PROTOCOL.md).

## License

This software is open source, and dual licensed under [AGPLv3](https://www.gnu.org/licenses/agpl.html) and an enterprise-friendly commercial license.<|MERGE_RESOLUTION|>--- conflicted
+++ resolved
@@ -1,16 +1,4 @@
-<<<<<<< HEAD
 # Broker
-=======
-[![Build Status](https://travis-ci.org/streamr-dev/data-api.svg?branch=master)](https://travis-ci.org/streamr-dev/data-api)
-
-# Data API
-
-An essential service of the Streamr cloud architecture responsible for inbound and outbound data to/from Streamr
-cloud. Provides HTTP and WebSocket APIs for producing data to and listening to data from Streamr. All external and 3rd
-party data communication with Streamr flows through this service.
-
-![Where Data API sits in Streamr cloud stack](high-level.png)
->>>>>>> 6be7bf8a
 
 ## Building
 Project uses npm for package management.
