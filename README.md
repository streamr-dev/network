--- conflicted
+++ resolved
@@ -160,17 +160,6 @@
 
 All packages are released at the same time under the same version (except for internal dev-dependency packages).
 
-<<<<<<< HEAD
-1. `git checkout testnet-two && git pull`
-2. `./update-versions.sh <SEMVER>` E.g. `./update-versions.sh 7.1.1`
-3. `npm run clean && npm install && npm run build && npm run versions`
-   - Ensure output does not contain yellow or red markers
-4. Add files to staging `git add . -p`
-5. `./release-git-tags.sh <SEMVER>` E.g. `./release-git-tags.sh 7.1.1`
-6. Wait for pushed commit to pass CI validation
-7. Publish packages `./release.sh testnet-two`
-8. Update client API docs if major or minor change:
-=======
 1. `git checkout testnet-three && git pull`
 2. (skip if beta) Read [CHANGELOG](CHANGELOG.md), decide new version, and edit file.
 3. `./update-versions.sh <SEMVER>` E.g. `./update-versions.sh 7.1.1`
@@ -183,7 +172,6 @@
     - Use argument `beta` if publishing a beta version
     - Use argument `latest` if publishing a stable version
 9. Update client API docs if major or minor change:
->>>>>>> 4eab7c50
 ```bash
 cd packages/client
 npm run docs
